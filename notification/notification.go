--- conflicted
+++ resolved
@@ -31,13 +31,9 @@
 )
 
 const (
-<<<<<<< HEAD
-	AlertmanagerAPIEventsPath = "/api/alerts"
-	contentTypeJSON           = "application/json"
-=======
-	alertPushEndpoint = "/api/v1/alerts"
+
+	AlertPushEndpoint = "/api/v1/alerts"
 	contentTypeJSON   = "application/json"
->>>>>>> 60287319
 )
 
 // String constants for instrumentation.
@@ -73,17 +69,9 @@
 	ExternalLabels  model.LabelSet
 }
 
-<<<<<<< HEAD
-// NewNotificationHandler constructs a new NotificationHandler.
-func NewNotificationHandler(o *NotificationHandlerOptions) *NotificationHandler {
-	return &NotificationHandler{
-		alertmanagerURL:      o.AlertmanagerURL,
-		pendingNotifications: make(chan NotificationReqs, o.QueueCapacity),
-=======
 // NewHandler constructs a new Handler.
 func New(o *HandlerOptions) *Handler {
 	ctx, cancel := context.WithCancel(context.Background())
->>>>>>> 60287319
 
 	return &Handler{
 		queue:  make(model.Alerts, 0, o.QueueCapacity),
@@ -150,45 +138,8 @@
 	n.mtx.RLock()
 	defer n.mtx.RUnlock()
 
-<<<<<<< HEAD
-	alerts := make([]map[string]interface{}, 0, len(reqs))
-	for _, req := range reqs {
-		for ln, lv := range n.externalLabels {
-			if _, ok := req.Labels[ln]; !ok {
-				req.Labels[ln] = lv
-			}
-		}
-		alerts = append(alerts, map[string]interface{}{
-			"summary":     req.Summary,
-			"description": req.Description,
-			"runbook":     req.Runbook,
-			"labels":      req.Labels,
-			"payload": map[string]interface{}{
-				"value":        req.Value,
-				"activeSince":  req.ActiveSince,
-				"generatorURL": req.GeneratorURL,
-				"alertingRule": req.RuleString,
-			},
-		})
-	}
-	buf, err := json.Marshal(alerts)
-	if err != nil {
-		return err
-	}
-	log.Debugln("Sending notifications to alertmanager:", string(buf))
-	resp, err := n.httpClient.Post(
-		n.alertmanagerURL,
-		contentTypeJSON,
-		bytes.NewBuffer(buf),
-	)
-	if err != nil {
-		return err
-	}
-	defer resp.Body.Close()
-=======
 	return len(n.queue)
 }
->>>>>>> 60287319
 
 func (n *Handler) nextBatch() []*model.Alert {
 	n.mtx.Lock()
@@ -288,7 +239,7 @@
 }
 
 func (n *Handler) postURL() string {
-	return n.opts.AlertmanagerURL + alertPushEndpoint
+	return n.opts.AlertmanagerURL
 }
 
 func (n *Handler) send(alerts ...*model.Alert) error {
