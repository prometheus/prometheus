{{/* vim: set ft=html: */}}

{{/* Navbar, should be passed . */}}
{{ define "navbar" }}
<nav class="navbar fixed-top navbar-expand-sm navbar-dark bg-dark">
  <div class="container-fluid">
    <!-- Brand and toggle get grouped for better mobile display -->
    <div class="navbar-header">
      <button type="button" class="navbar-toggler" data-toggle="collapse" data-target="#bs-example-navbar-collapse-1" aria-expanded="false" aria-controls="navbar-nav" aria-label="toggle navigation">
        <span class="navbar-toggler-icon"></span>
        
       
        
        
      </button>
      <a class="navbar-brand" href="{{ pathPrefix }}/">Prometheus</a>
    </div>

    <div class="collapse navbar-collapse" id="bs-example-navbar-collapse-1">
      <ul class="nav navbar-nav">
<<<<<<< HEAD
        <li class="nav-item"><a class="nav-link" href="{{ pathPrefix }}/alerts">Alerts</a></li>
        <li class="nav-item"><a class="nav-link" href="https://www.pagerduty.com/">PagerDuty</a></li>
      </div>
    </ul>
=======
        <li><a href="{{ pathPrefix }}/alerts">Alerts</a></li>
        <li><a href="https://www.pagerduty.com/">PagerDuty</a></li>
      </ul>
    </div>
>>>>>>> 09208b1a
  </div>
</nav>
{{ end }}

{{/* LHS menu, should be passed . */}}
{{ define "menu" }}
<div class="prom_lhs_menu row">
<nav class="col-md-2 md-block bg-dark sidebar prom_lhs_menu_nav">
<div class="sidebar-sticky">
<ul class="nav flex-column">
 
{{ template "_menuItem" (args . "index.html.example" "Overview") }}

{{ if query "up{job='node'}" }}
{{ template "_menuItem" (args . "node.html" "Node") }}
{{ if match "^node" .Path }}
  {{ if .Params.instance }}
  <ul>
    <li {{ if eq .Path "node-overview.html" }}class="prom_lhs_menu_selected nav-item"{{ end }}>
      <a class="nav-link" href="node-overview.html?instance={{ .Params.instance }}">{{ reReplaceAll "(.*?://)([^:/]+?)(:\\d+)?/.*" "$2" .Params.instance }}</a>
    </li>
    <ul>
      <li {{ if eq .Path "node-cpu.html" }}class="prom_lhs_menu_selected nav-item"{{ end }}>
        <a class="nav-link" href="node-cpu.html?instance={{ .Params.instance }}">CPU</a>
      </li>
      <li {{ if eq .Path "node-disk.html" }}class="prom_lhs_menu_selected nav-item"{{ end }}>
        <a class="nav-link" href="node-disk.html?instance={{ .Params.instance }}">Disk</a>
      </li>
    </ul>
  </ul>
  {{ end }}
{{ end }}
{{ end }}

{{ if query "up{job='prometheus'}" }}
{{ template "_menuItem" (args . "prometheus.html" "Prometheus") }}
{{ if match "^prometheus" .Path }}
  {{ if .Params.instance }}
  <ul>
    <li {{ if eq .Path "prometheus-overview.html" }}class="prom_lhs_menu_selected nav-item"{{ end }}>
      <a class="nav-link" href="prometheus-overview.html?instance={{ .Params.instance }}">{{.Params.instance }}</a>
    </li>
  </ul>
  {{ end }}
{{ end }}
{{ end }}

</ul>
</div>
</nav>
</div>
{{ end }}

{{/* Helper, pass (args . path name) */}}
{{ define "_menuItem" }}
  <li {{ if eq .arg0.Path .arg1 }} class="prom_lhs_menu_selected nav-item" {{ end }}><a class="nav-link" href="{{ .arg1 }}">{{ .arg2 }}</a></li>
{{ end }}
<|MERGE_RESOLUTION|>--- conflicted
+++ resolved
@@ -18,17 +18,10 @@
 
     <div class="collapse navbar-collapse" id="bs-example-navbar-collapse-1">
       <ul class="nav navbar-nav">
-<<<<<<< HEAD
         <li class="nav-item"><a class="nav-link" href="{{ pathPrefix }}/alerts">Alerts</a></li>
         <li class="nav-item"><a class="nav-link" href="https://www.pagerduty.com/">PagerDuty</a></li>
-      </div>
-    </ul>
-=======
-        <li><a href="{{ pathPrefix }}/alerts">Alerts</a></li>
-        <li><a href="https://www.pagerduty.com/">PagerDuty</a></li>
       </ul>
     </div>
->>>>>>> 09208b1a
   </div>
 </nav>
 {{ end }}
