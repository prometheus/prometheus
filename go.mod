module github.com/prometheus/prometheus

go 1.21

require (
	github.com/Azure/azure-sdk-for-go/sdk/azcore v1.11.1
	github.com/Azure/azure-sdk-for-go/sdk/azidentity v1.5.2
	github.com/Azure/azure-sdk-for-go/sdk/resourcemanager/compute/armcompute/v5 v5.7.0
	github.com/Azure/azure-sdk-for-go/sdk/resourcemanager/network/armnetwork/v4 v4.3.0
	github.com/Code-Hex/go-generics-cache v1.5.1
	github.com/KimMachineGun/automemlimit v0.6.1
	github.com/alecthomas/kingpin/v2 v2.4.0
	github.com/alecthomas/units v0.0.0-20231202071711-9a357b53e9c9
	github.com/aws/aws-sdk-go v1.53.16
	github.com/bboreham/go-loser v0.0.0-20230920113527-fcc2c21820a3
	github.com/cespare/xxhash/v2 v2.3.0
	github.com/dennwc/varint v1.0.0
	github.com/digitalocean/godo v1.117.0
	github.com/docker/docker v26.1.3+incompatible
	github.com/edsrzf/mmap-go v1.1.0
	github.com/envoyproxy/go-control-plane v0.12.0
	github.com/envoyproxy/protoc-gen-validate v1.0.4
	github.com/facette/natsort v0.0.0-20181210072756-2cd4dd1e2dcb
	github.com/fsnotify/fsnotify v1.7.0
	github.com/go-kit/log v0.2.1
	github.com/go-logfmt/logfmt v0.6.0
	github.com/go-openapi/strfmt v0.23.0
	github.com/go-zookeeper/zk v1.0.3
	github.com/gogo/protobuf v1.3.2
	github.com/golang/snappy v0.0.4
	github.com/google/go-cmp v0.6.0
	github.com/google/pprof v0.0.0-20240528025155-186aa0362fba
	github.com/google/uuid v1.6.0
	github.com/gophercloud/gophercloud v1.12.0
	github.com/grafana/regexp v0.0.0-20240518133315-a468a5bfb3bc
	github.com/grpc-ecosystem/grpc-gateway v1.16.0
	github.com/hashicorp/consul/api v1.29.1
	github.com/hashicorp/nomad/api v0.0.0-20240604134157-e73d8bb1140d
	github.com/hetznercloud/hcloud-go/v2 v2.9.0
	github.com/ionos-cloud/sdk-go/v6 v6.1.11
	github.com/json-iterator/go v1.1.12
	github.com/klauspost/compress v1.17.8
	github.com/kolo/xmlrpc v0.0.0-20220921171641-a4b6fa1dd06b
	github.com/linode/linodego v1.35.0
	github.com/miekg/dns v1.1.59
	github.com/munnerz/goautoneg v0.0.0-20191010083416-a7dc8b61c822
	github.com/mwitkow/go-conntrack v0.0.0-20190716064945-2f068394615f
	github.com/nsf/jsondiff v0.0.0-20230430225905-43f6cf3098c1
	github.com/oklog/run v1.1.0
	github.com/oklog/ulid v1.3.1
	github.com/ovh/go-ovh v1.5.1
	github.com/prometheus/alertmanager v0.27.0
	github.com/prometheus/client_golang v1.19.1
	github.com/prometheus/client_model v0.6.1
	github.com/prometheus/common v0.54.0
	github.com/prometheus/common/assets v0.2.0
	github.com/prometheus/common/sigv4 v0.1.0
	github.com/prometheus/exporter-toolkit v0.11.0
	github.com/scaleway/scaleway-sdk-go v1.0.0-beta.27
	github.com/shurcooL/httpfs v0.0.0-20230704072500-f1e31cf0ba5c
	github.com/stretchr/testify v1.9.0
	github.com/vultr/govultr/v2 v2.17.2
	go.opentelemetry.io/collector/pdata v1.8.0
	go.opentelemetry.io/collector/semconv v0.101.0
	go.opentelemetry.io/contrib/instrumentation/net/http/otelhttp v0.52.0
	go.opentelemetry.io/otel v1.27.0
	go.opentelemetry.io/otel/exporters/otlp/otlptrace v1.27.0
	go.opentelemetry.io/otel/exporters/otlp/otlptrace/otlptracegrpc v1.27.0
	go.opentelemetry.io/otel/exporters/otlp/otlptrace/otlptracehttp v1.27.0
	go.opentelemetry.io/otel/sdk v1.27.0
	go.opentelemetry.io/otel/trace v1.27.0
	go.uber.org/atomic v1.11.0
	go.uber.org/automaxprocs v1.5.3
	go.uber.org/goleak v1.3.0
	go.uber.org/multierr v1.11.0
	golang.org/x/net v0.26.0
	golang.org/x/oauth2 v0.21.0
	golang.org/x/sync v0.7.0
<<<<<<< HEAD
	golang.org/x/sys v0.20.0
=======
	golang.org/x/sys v0.21.0
	golang.org/x/text v0.16.0
>>>>>>> dbd29df5
	golang.org/x/time v0.5.0
	golang.org/x/tools v0.22.0
	google.golang.org/api v0.183.0
	google.golang.org/genproto/googleapis/api v0.0.0-20240528184218-531527333157
	google.golang.org/grpc v1.64.0
	google.golang.org/protobuf v1.34.1
	gopkg.in/yaml.v2 v2.4.0
	gopkg.in/yaml.v3 v3.0.1
	k8s.io/api v0.29.3
	k8s.io/apimachinery v0.29.3
	k8s.io/client-go v0.29.3
	k8s.io/klog v1.0.0
	k8s.io/klog/v2 v2.120.1
)

require (
	cloud.google.com/go/auth v0.5.1 // indirect
	cloud.google.com/go/auth/oauth2adapt v0.2.2 // indirect
	cloud.google.com/go/compute/metadata v0.3.0 // indirect
	github.com/Azure/azure-sdk-for-go/sdk/internal v1.6.0 // indirect
	github.com/AzureAD/microsoft-authentication-library-for-go v1.2.2 // indirect
	github.com/Microsoft/go-winio v0.6.1 // indirect
	github.com/armon/go-metrics v0.4.1 // indirect
	github.com/asaskevich/govalidator v0.0.0-20230301143203-a9d515a09cc2 // indirect
	github.com/beorn7/perks v1.0.1 // indirect
	github.com/cenkalti/backoff/v4 v4.3.0 // indirect
	github.com/cilium/ebpf v0.11.0 // indirect
	github.com/cncf/xds/go v0.0.0-20240318125728-8a4994d93e50 // indirect
	github.com/containerd/cgroups/v3 v3.0.3 // indirect
	github.com/containerd/log v0.1.0 // indirect
	github.com/coreos/go-systemd/v22 v22.5.0 // indirect
	github.com/davecgh/go-spew v1.1.2-0.20180830191138-d8f796af33cc // indirect
	github.com/distribution/reference v0.5.0 // indirect
	github.com/docker/go-connections v0.4.0 // indirect
	github.com/docker/go-units v0.5.0 // indirect
	github.com/emicklei/go-restful/v3 v3.11.0 // indirect
	github.com/evanphx/json-patch v5.6.0+incompatible // indirect
	github.com/fatih/color v1.16.0 // indirect
	github.com/felixge/httpsnoop v1.0.4 // indirect
	github.com/ghodss/yaml v1.0.0 // indirect
	github.com/go-kit/kit v0.12.0 // indirect
	github.com/go-logr/logr v1.4.1 // indirect
	github.com/go-logr/stdr v1.2.2 // indirect
	github.com/go-openapi/analysis v0.22.2 // indirect
	github.com/go-openapi/errors v0.22.0 // indirect
	github.com/go-openapi/jsonpointer v0.20.2 // indirect
	github.com/go-openapi/jsonreference v0.20.4 // indirect
	github.com/go-openapi/loads v0.21.5 // indirect
	github.com/go-openapi/spec v0.20.14 // indirect
	github.com/go-openapi/swag v0.22.9 // indirect
	github.com/go-openapi/validate v0.23.0 // indirect
	github.com/go-resty/resty/v2 v2.13.1 // indirect
	github.com/godbus/dbus/v5 v5.0.4 // indirect
	github.com/golang-jwt/jwt/v5 v5.2.1 // indirect
	github.com/golang/glog v1.2.0 // indirect
	github.com/golang/groupcache v0.0.0-20210331224755-41bb18bfe9da // indirect
	github.com/golang/protobuf v1.5.4 // indirect
	github.com/google/gnostic-models v0.6.8 // indirect
	github.com/google/go-querystring v1.1.0 // indirect
	github.com/google/gofuzz v1.2.0 // indirect
	github.com/google/s2a-go v0.1.7 // indirect
	github.com/googleapis/enterprise-certificate-proxy v0.3.2 // indirect
	github.com/googleapis/gax-go/v2 v2.12.4 // indirect
	github.com/gorilla/websocket v1.5.0 // indirect
	github.com/grpc-ecosystem/grpc-gateway/v2 v2.20.0 // indirect
	github.com/hashicorp/cronexpr v1.1.2 // indirect
	github.com/hashicorp/errwrap v1.1.0 // indirect
	github.com/hashicorp/go-cleanhttp v0.5.2 // indirect
	github.com/hashicorp/go-hclog v1.5.0 // indirect
	github.com/hashicorp/go-immutable-radix v1.3.1 // indirect
	github.com/hashicorp/go-multierror v1.1.1 // indirect
	github.com/hashicorp/go-retryablehttp v0.7.4 // indirect
	github.com/hashicorp/go-rootcerts v1.0.2 // indirect
	github.com/hashicorp/golang-lru v0.6.0 // indirect
	github.com/hashicorp/serf v0.10.1 // indirect
	github.com/imdario/mergo v0.3.16 // indirect
	github.com/jmespath/go-jmespath v0.4.0 // indirect
	github.com/josharian/intern v1.0.0 // indirect
	github.com/jpillora/backoff v1.0.0 // indirect
	github.com/julienschmidt/httprouter v1.3.0 // indirect
	github.com/kylelemons/godebug v1.1.0 // indirect
	github.com/mailru/easyjson v0.7.7 // indirect
	github.com/mattn/go-colorable v0.1.13 // indirect
	github.com/mattn/go-isatty v0.0.20 // indirect
	github.com/mitchellh/go-homedir v1.1.0 // indirect
	github.com/mitchellh/mapstructure v1.5.0 // indirect
	github.com/moby/docker-image-spec v1.3.1 // indirect
	github.com/moby/term v0.0.0-20210619224110-3f7ff695adc6 // indirect
	github.com/modern-go/concurrent v0.0.0-20180306012644-bacd9c7ef1dd // indirect
	github.com/modern-go/reflect2 v1.0.2 // indirect
	github.com/morikuni/aec v1.0.0 // indirect
	github.com/opencontainers/go-digest v1.0.0 // indirect
	github.com/opencontainers/image-spec v1.0.2 // indirect
	github.com/opencontainers/runtime-spec v1.0.2 // indirect
	github.com/pbnjay/memory v0.0.0-20210728143218-7b4eea64cf58 // indirect
	github.com/pkg/browser v0.0.0-20240102092130-5ac0b6a4141c // indirect
	github.com/pkg/errors v0.9.1 // indirect
	github.com/pmezard/go-difflib v1.0.1-0.20181226105442-5d4384ee4fb2 // indirect
	github.com/prometheus/procfs v0.15.0 // indirect
	github.com/sirupsen/logrus v1.9.3 // indirect
	github.com/spf13/pflag v1.0.5 // indirect
	github.com/stretchr/objx v0.5.2 // indirect
	github.com/xhit/go-str2duration/v2 v2.1.0 // indirect
	go.mongodb.org/mongo-driver v1.14.0 // indirect
	go.opencensus.io v0.24.0 // indirect
	go.opentelemetry.io/otel/metric v1.27.0 // indirect
	go.opentelemetry.io/proto/otlp v1.2.0 // indirect
	golang.org/x/crypto v0.24.0 // indirect
	golang.org/x/exp v0.0.0-20240119083558-1b970713d09a // indirect
	golang.org/x/mod v0.18.0 // indirect
	golang.org/x/term v0.21.0 // indirect
	google.golang.org/genproto/googleapis/rpc v0.0.0-20240528184218-531527333157 // indirect
	gopkg.in/inf.v0 v0.9.1 // indirect
	gopkg.in/ini.v1 v1.67.0 // indirect
	gotest.tools/v3 v3.0.3 // indirect
	k8s.io/kube-openapi v0.0.0-20240228011516-70dd3763d340 // indirect
	k8s.io/utils v0.0.0-20230726121419-3b25d923346b // indirect
	sigs.k8s.io/json v0.0.0-20221116044647-bc3834ca7abd // indirect
	sigs.k8s.io/structured-merge-diff/v4 v4.4.1 // indirect
	sigs.k8s.io/yaml v1.3.0 // indirect
)

replace (
	k8s.io/klog => github.com/simonpasquier/klog-gokit v0.3.0
	k8s.io/klog/v2 => github.com/simonpasquier/klog-gokit/v3 v3.3.0
)

// Exclude linodego v1.0.0 as it is no longer published on github.
exclude github.com/linode/linodego v1.0.0

// Exclude grpc v1.30.0 because of breaking changes. See #7621.
exclude (
	github.com/grpc-ecosystem/grpc-gateway v1.14.7
	google.golang.org/api v0.30.0
)<|MERGE_RESOLUTION|>--- conflicted
+++ resolved
@@ -76,12 +76,8 @@
 	golang.org/x/net v0.26.0
 	golang.org/x/oauth2 v0.21.0
 	golang.org/x/sync v0.7.0
-<<<<<<< HEAD
-	golang.org/x/sys v0.20.0
-=======
 	golang.org/x/sys v0.21.0
 	golang.org/x/text v0.16.0
->>>>>>> dbd29df5
 	golang.org/x/time v0.5.0
 	golang.org/x/tools v0.22.0
 	google.golang.org/api v0.183.0
