--- conflicted
+++ resolved
@@ -63,12 +63,9 @@
   PROMPP_ALWAYS_INLINE void add(uint32_t count, ElementConstructor&& element_constructor) noexcept {
     if (count > min_element_->count) {
       *min_element_ = std::forward<ElementConstructor>(element_constructor)();
-<<<<<<< HEAD
-=======
       // min_element returns iterator with overloaded operator `*` that returns reference to element in vector's memory.
       // Explicit operator `&` reinterprets reference into pointer to address in vector's memory.
       // Important! We assume that we never reallocate vector's memory, so pointer always valid.
->>>>>>> 0bab47df
       min_element_ = &*std::ranges::min_element(elements_, [](const Element& lhs, const Element& rhs) PROMPP_LAMBDA_INLINE { return lhs.count < rhs.count; });
     }
   }
