--- conflicted
+++ resolved
@@ -31,11 +31,6 @@
 
 	"github.com/go-kit/log"
 	"github.com/go-kit/log/level"
-<<<<<<< HEAD
-	"github.com/prometheus/client_golang/prometheus"
-=======
-	"github.com/pkg/errors"
->>>>>>> e9b94515
 	config_util "github.com/prometheus/common/config"
 	"github.com/prometheus/common/model"
 	"github.com/prometheus/common/version"
@@ -126,12 +121,7 @@
 
 	client, err := config_util.NewClientFromConfig(cfg.HTTPClientConfig, cfg.JobName, options.HTTPClientOptions...)
 	if err != nil {
-<<<<<<< HEAD
-		targetScrapePoolsFailed.Inc()
 		return nil, fmt.Errorf("error creating HTTP client: %w", err)
-=======
-		return nil, errors.Wrap(err, "error creating HTTP client")
->>>>>>> e9b94515
 	}
 
 	buffers := pool.New(1e3, 100e6, 3, func(sz int) interface{} { return make([]byte, 0, sz) })
@@ -257,13 +247,8 @@
 
 	client, err := config_util.NewClientFromConfig(cfg.HTTPClientConfig, cfg.JobName, sp.httpOpts...)
 	if err != nil {
-<<<<<<< HEAD
-		targetScrapePoolReloadsFailed.Inc()
+		sp.metrics.targetScrapePoolReloadsFailed.Inc()
 		return fmt.Errorf("error creating HTTP client: %w", err)
-=======
-		sp.metrics.targetScrapePoolReloadsFailed.Inc()
-		return errors.Wrap(err, "error creating HTTP client")
->>>>>>> e9b94515
 	}
 
 	reuseCache := reusableCache(sp.config, cfg)
