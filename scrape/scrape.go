// Copyright 2016 The Prometheus Authors
// Licensed under the Apache License, Version 2.0 (the "License");
// you may not use this file except in compliance with the License.
// You may obtain a copy of the License at
//
// http://www.apache.org/licenses/LICENSE-2.0
//
// Unless required by applicable law or agreed to in writing, software
// distributed under the License is distributed on an "AS IS" BASIS,
// WITHOUT WARRANTIES OR CONDITIONS OF ANY KIND, either express or implied.
// See the License for the specific language governing permissions and
// limitations under the License.

package scrape

import (
	"bufio"
	"bytes"
	"compress/gzip"
	"context"
	"errors"
	"fmt"
	"io"
	"math"
	"net/http"
	"reflect"
	"strconv"
	"strings"
	"sync"
	"time"

	"github.com/go-kit/log"
	"github.com/go-kit/log/level"
	config_util "github.com/prometheus/common/config"
	"github.com/prometheus/common/model"
	"github.com/prometheus/common/version"
	"golang.org/x/exp/slices"

	"github.com/prometheus/prometheus/config"
	"github.com/prometheus/prometheus/discovery/targetgroup"
	"github.com/prometheus/prometheus/model/exemplar"
	"github.com/prometheus/prometheus/model/histogram"
	"github.com/prometheus/prometheus/model/labels"
	"github.com/prometheus/prometheus/model/metadata"
	"github.com/prometheus/prometheus/model/relabel"
	"github.com/prometheus/prometheus/model/textparse"
	"github.com/prometheus/prometheus/model/timestamp"
	"github.com/prometheus/prometheus/model/value"
	"github.com/prometheus/prometheus/storage"
	"github.com/prometheus/prometheus/util/pool"
)

// ScrapeTimestampTolerance is the tolerance for scrape appends timestamps
// alignment, to enable better compression at the TSDB level.
// See https://github.com/prometheus/prometheus/issues/7846
var ScrapeTimestampTolerance = 2 * time.Millisecond

// AlignScrapeTimestamps enables the tolerance for scrape appends timestamps described above.
var AlignScrapeTimestamps = true

var errNameLabelMandatory = fmt.Errorf("missing metric name (%s label)", labels.MetricName)

// scrapePool manages scrapes for sets of targets.
type scrapePool struct {
	appendable storage.Appendable
	logger     log.Logger
	cancel     context.CancelFunc
	httpOpts   []config_util.HTTPClientOption

	// mtx must not be taken after targetMtx.
	mtx    sync.Mutex
	config *config.ScrapeConfig
	client *http.Client
	loops  map[uint64]loop

	targetMtx sync.Mutex
	// activeTargets and loops must always be synchronized to have the same
	// set of hashes.
	activeTargets       map[uint64]*Target
	droppedTargets      []*Target // Subject to KeepDroppedTargets limit.
	droppedTargetsCount int       // Count of all dropped targets.

	// Constructor for new scrape loops. This is settable for testing convenience.
	newLoop func(scrapeLoopOptions) loop

	noDefaultPort bool

	metrics *scrapeMetrics
}

type labelLimits struct {
	labelLimit            int
	labelNameLengthLimit  int
	labelValueLengthLimit int
}

type scrapeLoopOptions struct {
	target                   *Target
	scraper                  scraper
	sampleLimit              int
	bucketLimit              int
	labelLimits              *labelLimits
	honorLabels              bool
	honorTimestamps          bool
	trackTimestampsStaleness bool
	interval                 time.Duration
	timeout                  time.Duration
	scrapeClassicHistograms  bool
	mrc                      []*relabel.Config
	cache                    *scrapeCache
}

const maxAheadTime = 10 * time.Minute

// returning an empty label set is interpreted as "drop"
type labelsMutator func(labels.Labels) labels.Labels

func newScrapePool(cfg *config.ScrapeConfig, app storage.Appendable, offsetSeed uint64, logger log.Logger, options *Options, metrics *scrapeMetrics) (*scrapePool, error) {
	if logger == nil {
		logger = log.NewNopLogger()
	}

	client, err := config_util.NewClientFromConfig(cfg.HTTPClientConfig, cfg.JobName, options.HTTPClientOptions...)
	if err != nil {
		return nil, fmt.Errorf("error creating HTTP client: %w", err)
	}

	buffers := pool.New(1e3, 100e6, 3, func(sz int) interface{} { return make([]byte, 0, sz) })

	ctx, cancel := context.WithCancel(context.Background())
	sp := &scrapePool{
		cancel:        cancel,
		appendable:    app,
		config:        cfg,
		client:        client,
		activeTargets: map[uint64]*Target{},
		loops:         map[uint64]loop{},
		logger:        logger,
		metrics:       metrics,
		httpOpts:      options.HTTPClientOptions,
		noDefaultPort: options.NoDefaultPort,
	}
	sp.newLoop = func(opts scrapeLoopOptions) loop {
		// Update the targets retrieval function for metadata to a new scrape cache.
		cache := opts.cache
		if cache == nil {
			cache = newScrapeCache(metrics)
		}
		opts.target.SetMetadataStore(cache)

		return newScrapeLoop(
			ctx,
			opts.scraper,
			log.With(logger, "target", opts.target),
			buffers,
			func(l labels.Labels) labels.Labels {
				return mutateSampleLabels(l, opts.target, opts.honorLabels, opts.mrc)
			},
			func(l labels.Labels) labels.Labels { return mutateReportSampleLabels(l, opts.target) },
			func(ctx context.Context) storage.Appender { return app.Appender(ctx) },
			cache,
			offsetSeed,
			opts.honorTimestamps,
			opts.trackTimestampsStaleness,
			opts.sampleLimit,
			opts.bucketLimit,
			opts.labelLimits,
			opts.interval,
			opts.timeout,
			opts.scrapeClassicHistograms,
			options.ExtraMetrics,
			options.EnableMetadataStorage,
			opts.target,
			options.PassMetadataInContext,
			metrics,
		)
	}
	sp.metrics.targetScrapePoolTargetLimit.WithLabelValues(sp.config.JobName).Set(float64(sp.config.TargetLimit))
	return sp, nil
}

func (sp *scrapePool) ActiveTargets() []*Target {
	sp.targetMtx.Lock()
	defer sp.targetMtx.Unlock()

	var tActive []*Target
	for _, t := range sp.activeTargets {
		tActive = append(tActive, t)
	}
	return tActive
}

// Return dropped targets, subject to KeepDroppedTargets limit.
func (sp *scrapePool) DroppedTargets() []*Target {
	sp.targetMtx.Lock()
	defer sp.targetMtx.Unlock()
	return sp.droppedTargets
}

func (sp *scrapePool) DroppedTargetsCount() int {
	sp.targetMtx.Lock()
	defer sp.targetMtx.Unlock()
	return sp.droppedTargetsCount
}

// stop terminates all scrape loops and returns after they all terminated.
func (sp *scrapePool) stop() {
	sp.mtx.Lock()
	defer sp.mtx.Unlock()
	sp.cancel()
	var wg sync.WaitGroup

	sp.targetMtx.Lock()

	for fp, l := range sp.loops {
		wg.Add(1)

		go func(l loop) {
			l.stop()
			wg.Done()
		}(l)

		delete(sp.loops, fp)
		delete(sp.activeTargets, fp)
	}

	sp.targetMtx.Unlock()

	wg.Wait()
	sp.client.CloseIdleConnections()

	if sp.config != nil {
		sp.metrics.targetScrapePoolSyncsCounter.DeleteLabelValues(sp.config.JobName)
		sp.metrics.targetScrapePoolTargetLimit.DeleteLabelValues(sp.config.JobName)
		sp.metrics.targetScrapePoolTargetsAdded.DeleteLabelValues(sp.config.JobName)
		sp.metrics.targetSyncIntervalLength.DeleteLabelValues(sp.config.JobName)
		sp.metrics.targetSyncFailed.DeleteLabelValues(sp.config.JobName)
	}
}

// reload the scrape pool with the given scrape configuration. The target state is preserved
// but all scrape loops are restarted with the new scrape configuration.
// This method returns after all scrape loops that were stopped have stopped scraping.
func (sp *scrapePool) reload(cfg *config.ScrapeConfig) error {
	sp.mtx.Lock()
	defer sp.mtx.Unlock()
	sp.metrics.targetScrapePoolReloads.Inc()
	start := time.Now()

	client, err := config_util.NewClientFromConfig(cfg.HTTPClientConfig, cfg.JobName, sp.httpOpts...)
	if err != nil {
		sp.metrics.targetScrapePoolReloadsFailed.Inc()
		return fmt.Errorf("error creating HTTP client: %w", err)
	}

	reuseCache := reusableCache(sp.config, cfg)
	sp.config = cfg
	oldClient := sp.client
	sp.client = client

	sp.metrics.targetScrapePoolTargetLimit.WithLabelValues(sp.config.JobName).Set(float64(sp.config.TargetLimit))

	var (
		wg            sync.WaitGroup
		interval      = time.Duration(sp.config.ScrapeInterval)
		timeout       = time.Duration(sp.config.ScrapeTimeout)
		bodySizeLimit = int64(sp.config.BodySizeLimit)
		sampleLimit   = int(sp.config.SampleLimit)
		bucketLimit   = int(sp.config.NativeHistogramBucketLimit)
		labelLimits   = &labelLimits{
			labelLimit:            int(sp.config.LabelLimit),
			labelNameLengthLimit:  int(sp.config.LabelNameLengthLimit),
			labelValueLengthLimit: int(sp.config.LabelValueLengthLimit),
		}
		honorLabels              = sp.config.HonorLabels
		honorTimestamps          = sp.config.HonorTimestamps
		trackTimestampsStaleness = sp.config.TrackTimestampsStaleness
		mrc                      = sp.config.MetricRelabelConfigs
	)

	sp.targetMtx.Lock()

	forcedErr := sp.refreshTargetLimitErr()
	for fp, oldLoop := range sp.loops {
		var cache *scrapeCache
		if oc := oldLoop.getCache(); reuseCache && oc != nil {
			oldLoop.disableEndOfRunStalenessMarkers()
			cache = oc
		} else {
			cache = newScrapeCache(sp.metrics)
		}

		t := sp.activeTargets[fp]
		interval, timeout, err := t.intervalAndTimeout(interval, timeout)
		var (
			s = &targetScraper{
				Target:        t,
				client:        sp.client,
				timeout:       timeout,
				bodySizeLimit: bodySizeLimit,
				acceptHeader:  acceptHeader(cfg.ScrapeProtocols),
			}
			newLoop = sp.newLoop(scrapeLoopOptions{
				target:                   t,
				scraper:                  s,
				sampleLimit:              sampleLimit,
				bucketLimit:              bucketLimit,
				labelLimits:              labelLimits,
				honorLabels:              honorLabels,
				honorTimestamps:          honorTimestamps,
				trackTimestampsStaleness: trackTimestampsStaleness,
				mrc:                      mrc,
				cache:                    cache,
				interval:                 interval,
				timeout:                  timeout,
			})
		)
		if err != nil {
			newLoop.setForcedError(err)
		}
		wg.Add(1)

		go func(oldLoop, newLoop loop) {
			oldLoop.stop()
			wg.Done()

			newLoop.setForcedError(forcedErr)
			newLoop.run(nil)
		}(oldLoop, newLoop)

		sp.loops[fp] = newLoop
	}

	sp.targetMtx.Unlock()

	wg.Wait()
	oldClient.CloseIdleConnections()
	sp.metrics.targetReloadIntervalLength.WithLabelValues(interval.String()).Observe(
		time.Since(start).Seconds(),
	)
	return nil
}

// Sync converts target groups into actual scrape targets and synchronizes
// the currently running scraper with the resulting set and returns all scraped and dropped targets.
func (sp *scrapePool) Sync(tgs []*targetgroup.Group) {
	sp.mtx.Lock()
	defer sp.mtx.Unlock()
	start := time.Now()

	sp.targetMtx.Lock()
	var all []*Target
	var targets []*Target
	lb := labels.NewBuilder(labels.EmptyLabels())
	sp.droppedTargets = []*Target{}
	sp.droppedTargetsCount = 0
	for _, tg := range tgs {
		targets, failures := TargetsFromGroup(tg, sp.config, sp.noDefaultPort, targets, lb)
		for _, err := range failures {
			level.Error(sp.logger).Log("msg", "Creating target failed", "err", err)
		}
		sp.metrics.targetSyncFailed.WithLabelValues(sp.config.JobName).Add(float64(len(failures)))
		for _, t := range targets {
			// Replicate .Labels().IsEmpty() with a loop here to avoid generating garbage.
			nonEmpty := false
			t.LabelsRange(func(l labels.Label) { nonEmpty = true })
			switch {
			case nonEmpty:
				all = append(all, t)
			case !t.discoveredLabels.IsEmpty():
				if sp.config.KeepDroppedTargets == 0 || uint(len(sp.droppedTargets)) < sp.config.KeepDroppedTargets {
					sp.droppedTargets = append(sp.droppedTargets, t)
				}
				sp.droppedTargetsCount++
			}
		}
	}
	sp.targetMtx.Unlock()
	sp.sync(all)

	sp.metrics.targetSyncIntervalLength.WithLabelValues(sp.config.JobName).Observe(
		time.Since(start).Seconds(),
	)
	sp.metrics.targetScrapePoolSyncsCounter.WithLabelValues(sp.config.JobName).Inc()
}

// sync takes a list of potentially duplicated targets, deduplicates them, starts
// scrape loops for new targets, and stops scrape loops for disappeared targets.
// It returns after all stopped scrape loops terminated.
func (sp *scrapePool) sync(targets []*Target) {
	var (
		uniqueLoops   = make(map[uint64]loop)
		interval      = time.Duration(sp.config.ScrapeInterval)
		timeout       = time.Duration(sp.config.ScrapeTimeout)
		bodySizeLimit = int64(sp.config.BodySizeLimit)
		sampleLimit   = int(sp.config.SampleLimit)
		bucketLimit   = int(sp.config.NativeHistogramBucketLimit)
		labelLimits   = &labelLimits{
			labelLimit:            int(sp.config.LabelLimit),
			labelNameLengthLimit:  int(sp.config.LabelNameLengthLimit),
			labelValueLengthLimit: int(sp.config.LabelValueLengthLimit),
		}
		honorLabels              = sp.config.HonorLabels
		honorTimestamps          = sp.config.HonorTimestamps
		trackTimestampsStaleness = sp.config.TrackTimestampsStaleness
		mrc                      = sp.config.MetricRelabelConfigs
		scrapeClassicHistograms  = sp.config.ScrapeClassicHistograms
	)

	sp.targetMtx.Lock()
	for _, t := range targets {
		hash := t.hash()

		if _, ok := sp.activeTargets[hash]; !ok {
			// The scrape interval and timeout labels are set to the config's values initially,
			// so whether changed via relabeling or not, they'll exist and hold the correct values
			// for every target.
			var err error
			interval, timeout, err = t.intervalAndTimeout(interval, timeout)
			s := &targetScraper{
				Target:        t,
				client:        sp.client,
				timeout:       timeout,
				bodySizeLimit: bodySizeLimit,
				acceptHeader:  acceptHeader(sp.config.ScrapeProtocols),
				metrics:       sp.metrics,
			}
			l := sp.newLoop(scrapeLoopOptions{
				target:                   t,
				scraper:                  s,
				sampleLimit:              sampleLimit,
				bucketLimit:              bucketLimit,
				labelLimits:              labelLimits,
				honorLabels:              honorLabels,
				honorTimestamps:          honorTimestamps,
				trackTimestampsStaleness: trackTimestampsStaleness,
				mrc:                      mrc,
				interval:                 interval,
				timeout:                  timeout,
				scrapeClassicHistograms:  scrapeClassicHistograms,
			})
			if err != nil {
				l.setForcedError(err)
			}

			sp.activeTargets[hash] = t
			sp.loops[hash] = l

			uniqueLoops[hash] = l
		} else {
			// This might be a duplicated target.
			if _, ok := uniqueLoops[hash]; !ok {
				uniqueLoops[hash] = nil
			}
			// Need to keep the most updated labels information
			// for displaying it in the Service Discovery web page.
			sp.activeTargets[hash].SetDiscoveredLabels(t.DiscoveredLabels())
		}
	}

	var wg sync.WaitGroup

	// Stop and remove old targets and scraper loops.
	for hash := range sp.activeTargets {
		if _, ok := uniqueLoops[hash]; !ok {
			wg.Add(1)
			go func(l loop) {
				l.stop()
				wg.Done()
			}(sp.loops[hash])

			delete(sp.loops, hash)
			delete(sp.activeTargets, hash)
		}
	}

	sp.targetMtx.Unlock()

	sp.metrics.targetScrapePoolTargetsAdded.WithLabelValues(sp.config.JobName).Set(float64(len(uniqueLoops)))
	forcedErr := sp.refreshTargetLimitErr()
	for _, l := range sp.loops {
		l.setForcedError(forcedErr)
	}
	for _, l := range uniqueLoops {
		if l != nil {
			go l.run(nil)
		}
	}
	// Wait for all potentially stopped scrapers to terminate.
	// This covers the case of flapping targets. If the server is under high load, a new scraper
	// may be active and tries to insert. The old scraper that didn't terminate yet could still
	// be inserting a previous sample set.
	wg.Wait()
}

// refreshTargetLimitErr returns an error that can be passed to the scrape loops
// if the number of targets exceeds the configured limit.
func (sp *scrapePool) refreshTargetLimitErr() error {
	if sp.config == nil || sp.config.TargetLimit == 0 {
		return nil
	}
	if l := len(sp.activeTargets); l > int(sp.config.TargetLimit) {
		sp.metrics.targetScrapePoolExceededTargetLimit.Inc()
		return fmt.Errorf("target_limit exceeded (number of targets: %d, limit: %d)", l, sp.config.TargetLimit)
	}
	return nil
}

func verifyLabelLimits(lset labels.Labels, limits *labelLimits) error {
	if limits == nil {
		return nil
	}

	met := lset.Get(labels.MetricName)
	if limits.labelLimit > 0 {
		nbLabels := lset.Len()
		if nbLabels > limits.labelLimit {
			return fmt.Errorf("label_limit exceeded (metric: %.50s, number of labels: %d, limit: %d)", met, nbLabels, limits.labelLimit)
		}
	}

	if limits.labelNameLengthLimit == 0 && limits.labelValueLengthLimit == 0 {
		return nil
	}

	return lset.Validate(func(l labels.Label) error {
		if limits.labelNameLengthLimit > 0 {
			nameLength := len(l.Name)
			if nameLength > limits.labelNameLengthLimit {
				return fmt.Errorf("label_name_length_limit exceeded (metric: %.50s, label name: %.50s, length: %d, limit: %d)", met, l.Name, nameLength, limits.labelNameLengthLimit)
			}
		}

		if limits.labelValueLengthLimit > 0 {
			valueLength := len(l.Value)
			if valueLength > limits.labelValueLengthLimit {
				return fmt.Errorf("label_value_length_limit exceeded (metric: %.50s, label name: %.50s, value: %.50q, length: %d, limit: %d)", met, l.Name, l.Value, valueLength, limits.labelValueLengthLimit)
			}
		}
		return nil
	})
}

func mutateSampleLabels(lset labels.Labels, target *Target, honor bool, rc []*relabel.Config) labels.Labels {
	lb := labels.NewBuilder(lset)

	if honor {
		target.LabelsRange(func(l labels.Label) {
			if !lset.Has(l.Name) {
				lb.Set(l.Name, l.Value)
			}
		})
	} else {
		var conflictingExposedLabels []labels.Label
		target.LabelsRange(func(l labels.Label) {
			existingValue := lset.Get(l.Name)
			if existingValue != "" {
				conflictingExposedLabels = append(conflictingExposedLabels, labels.Label{Name: l.Name, Value: existingValue})
			}
			// It is now safe to set the target label.
			lb.Set(l.Name, l.Value)
		})

		if len(conflictingExposedLabels) > 0 {
			resolveConflictingExposedLabels(lb, conflictingExposedLabels)
		}
	}

	res := lb.Labels()

	if len(rc) > 0 {
		res, _ = relabel.Process(res, rc...)
	}

	return res
}

func resolveConflictingExposedLabels(lb *labels.Builder, conflictingExposedLabels []labels.Label) {
	slices.SortStableFunc(conflictingExposedLabels, func(a, b labels.Label) int {
		return len(a.Name) - len(b.Name)
	})

	for _, l := range conflictingExposedLabels {
		newName := l.Name
		for {
			newName = model.ExportedLabelPrefix + newName
			if lb.Get(newName) == "" {
				lb.Set(newName, l.Value)
				break
			}
		}
	}
}

func mutateReportSampleLabels(lset labels.Labels, target *Target) labels.Labels {
	lb := labels.NewBuilder(lset)

	target.LabelsRange(func(l labels.Label) {
		lb.Set(model.ExportedLabelPrefix+l.Name, lset.Get(l.Name))
		lb.Set(l.Name, l.Value)
	})

	return lb.Labels()
}

// appender returns an appender for ingested samples from the target.
func appender(app storage.Appender, sampleLimit, bucketLimit int) storage.Appender {
	app = &timeLimitAppender{
		Appender: app,
		maxTime:  timestamp.FromTime(time.Now().Add(maxAheadTime)),
	}

	// The sampleLimit is applied after metrics are potentially dropped via relabeling.
	if sampleLimit > 0 {
		app = &limitAppender{
			Appender: app,
			limit:    sampleLimit,
		}
	}

	if bucketLimit > 0 {
		app = &bucketLimitAppender{
			Appender: app,
			limit:    bucketLimit,
		}
	}
	return app
}

// A scraper retrieves samples and accepts a status report at the end.
type scraper interface {
	scrape(ctx context.Context) (*http.Response, error)
	readResponse(ctx context.Context, resp *http.Response, w io.Writer) (string, error)
	Report(start time.Time, dur time.Duration, err error)
	offset(interval time.Duration, offsetSeed uint64) time.Duration
}

// targetScraper implements the scraper interface for a target.
type targetScraper struct {
	*Target

	client  *http.Client
	req     *http.Request
	timeout time.Duration

	gzipr *gzip.Reader
	buf   *bufio.Reader

	bodySizeLimit int64
	acceptHeader  string

	metrics *scrapeMetrics
}

var errBodySizeLimit = errors.New("body size limit exceeded")

// acceptHeader transforms preference from the options into specific header values as
// https://www.rfc-editor.org/rfc/rfc9110.html#name-accept defines.
// No validation is here, we expect scrape protocols to be validated already.
func acceptHeader(sps []config.ScrapeProtocol) string {
	var vals []string
	weight := len(config.ScrapeProtocolsHeaders) + 1
	for _, sp := range sps {
		vals = append(vals, fmt.Sprintf("%s;q=0.%d", config.ScrapeProtocolsHeaders[sp], weight))
		weight--
	}
	// Default match anything.
	vals = append(vals, fmt.Sprintf("*/*;q=%d", weight))
	return strings.Join(vals, ",")
}

var UserAgent = fmt.Sprintf("Prometheus/%s", version.Version)

func (s *targetScraper) scrape(ctx context.Context) (*http.Response, error) {
	if s.req == nil {
		req, err := http.NewRequest("GET", s.URL().String(), nil)
		if err != nil {
			return nil, err
		}
		req.Header.Add("Accept", s.acceptHeader)
		req.Header.Add("Accept-Encoding", "gzip")
		req.Header.Set("User-Agent", UserAgent)
		req.Header.Set("X-Prometheus-Scrape-Timeout-Seconds", strconv.FormatFloat(s.timeout.Seconds(), 'f', -1, 64))

		s.req = req
	}

	return s.client.Do(s.req.WithContext(ctx))
}

func (s *targetScraper) readResponse(ctx context.Context, resp *http.Response, w io.Writer) (string, error) {
	defer func() {
		io.Copy(io.Discard, resp.Body)
		resp.Body.Close()
	}()

	if resp.StatusCode != http.StatusOK {
		return "", fmt.Errorf("server returned HTTP status %s", resp.Status)
	}

	if s.bodySizeLimit <= 0 {
		s.bodySizeLimit = math.MaxInt64
	}
	if resp.Header.Get("Content-Encoding") != "gzip" {
		n, err := io.Copy(w, io.LimitReader(resp.Body, s.bodySizeLimit))
		if err != nil {
			return "", err
		}
		if n >= s.bodySizeLimit {
			s.metrics.targetScrapeExceededBodySizeLimit.Inc()
			return "", errBodySizeLimit
		}
		return resp.Header.Get("Content-Type"), nil
	}

	if s.gzipr == nil {
		s.buf = bufio.NewReader(resp.Body)
		var err error
		s.gzipr, err = gzip.NewReader(s.buf)
		if err != nil {
			return "", err
		}
	} else {
		s.buf.Reset(resp.Body)
		if err := s.gzipr.Reset(s.buf); err != nil {
			return "", err
		}
	}

	n, err := io.Copy(w, io.LimitReader(s.gzipr, s.bodySizeLimit))
	s.gzipr.Close()
	if err != nil {
		return "", err
	}
	if n >= s.bodySizeLimit {
		s.metrics.targetScrapeExceededBodySizeLimit.Inc()
		return "", errBodySizeLimit
	}
	return resp.Header.Get("Content-Type"), nil
}

// A loop can run and be stopped again. It must not be reused after it was stopped.
type loop interface {
	run(errc chan<- error)
	setForcedError(err error)
	stop()
	getCache() *scrapeCache
	disableEndOfRunStalenessMarkers()
}

type cacheEntry struct {
	ref      storage.SeriesRef
	lastIter uint64
	hash     uint64
	lset     labels.Labels
}

type scrapeLoop struct {
	scraper                  scraper
	l                        log.Logger
	cache                    *scrapeCache
	lastScrapeSize           int
	buffers                  *pool.Pool
	offsetSeed               uint64
	honorTimestamps          bool
	trackTimestampsStaleness bool
	forcedErr                error
	forcedErrMtx             sync.Mutex
	sampleLimit              int
	bucketLimit              int
	labelLimits              *labelLimits
	interval                 time.Duration
	timeout                  time.Duration
	scrapeClassicHistograms  bool

	appender            func(ctx context.Context) storage.Appender
	sampleMutator       labelsMutator
	reportSampleMutator labelsMutator

	parentCtx   context.Context
	appenderCtx context.Context
	ctx         context.Context
	cancel      func()
	stopped     chan struct{}

	disabledEndOfRunStalenessMarkers bool

	reportExtraMetrics  bool
	appendMetadataToWAL bool

	metrics *scrapeMetrics
}

// scrapeCache tracks mappings of exposed metric strings to label sets and
// storage references. Additionally, it tracks staleness of series between
// scrapes.
type scrapeCache struct {
	iter uint64 // Current scrape iteration.

	// How many series and metadata entries there were at the last success.
	successfulCount int

	// Parsed string to an entry with information about the actual label set
	// and its storage reference.
	series map[string]*cacheEntry

	// Cache of dropped metric strings and their iteration. The iteration must
	// be a pointer so we can update it.
	droppedSeries map[string]*uint64

	// seriesCur and seriesPrev store the labels of series that were seen
	// in the current and previous scrape.
	// We hold two maps and swap them out to save allocations.
	seriesCur  map[uint64]labels.Labels
	seriesPrev map[uint64]labels.Labels

	metaMtx  sync.Mutex
	metadata map[string]*metaEntry

	metrics *scrapeMetrics
}

// metaEntry holds meta information about a metric.
type metaEntry struct {
	metadata.Metadata

	lastIter       uint64 // Last scrape iteration the entry was observed at.
	lastIterChange uint64 // Last scrape iteration the entry was changed at.
}

func (m *metaEntry) size() int {
	// The attribute lastIter although part of the struct it is not metadata.
	return len(m.Help) + len(m.Unit) + len(m.Type)
}

func newScrapeCache(metrics *scrapeMetrics) *scrapeCache {
	return &scrapeCache{
		series:        map[string]*cacheEntry{},
		droppedSeries: map[string]*uint64{},
		seriesCur:     map[uint64]labels.Labels{},
		seriesPrev:    map[uint64]labels.Labels{},
		metadata:      map[string]*metaEntry{},
		metrics:       metrics,
	}
}

func (c *scrapeCache) iterDone(flushCache bool) {
	c.metaMtx.Lock()
	count := len(c.series) + len(c.droppedSeries) + len(c.metadata)
	c.metaMtx.Unlock()

	switch {
	case flushCache:
		c.successfulCount = count
	case count > c.successfulCount*2+1000:
		// If a target had varying labels in scrapes that ultimately failed,
		// the caches would grow indefinitely. Force a flush when this happens.
		// We use the heuristic that this is a doubling of the cache size
		// since the last scrape, and allow an additional 1000 in case
		// initial scrapes all fail.
		flushCache = true
		c.metrics.targetScrapeCacheFlushForced.Inc()
	}

	if flushCache {
		// All caches may grow over time through series churn
		// or multiple string representations of the same metric. Clean up entries
		// that haven't appeared in the last scrape.
		for s, e := range c.series {
			if c.iter != e.lastIter {
				delete(c.series, s)
			}
		}
		for s, iter := range c.droppedSeries {
			if c.iter != *iter {
				delete(c.droppedSeries, s)
			}
		}
		c.metaMtx.Lock()
		for m, e := range c.metadata {
			// Keep metadata around for 10 scrapes after its metric disappeared.
			if c.iter-e.lastIter > 10 {
				delete(c.metadata, m)
			}
		}
		c.metaMtx.Unlock()

		c.iter++
	}

	// Swap current and previous series.
	c.seriesPrev, c.seriesCur = c.seriesCur, c.seriesPrev

	// We have to delete every single key in the map.
	for k := range c.seriesCur {
		delete(c.seriesCur, k)
	}
}

func (c *scrapeCache) get(met []byte) (*cacheEntry, bool) {
	e, ok := c.series[string(met)]
	if !ok {
		return nil, false
	}
	e.lastIter = c.iter
	return e, true
}

func (c *scrapeCache) addRef(met []byte, ref storage.SeriesRef, lset labels.Labels, hash uint64) {
	if ref == 0 {
		return
	}
	c.series[string(met)] = &cacheEntry{ref: ref, lastIter: c.iter, lset: lset, hash: hash}
}

func (c *scrapeCache) addDropped(met []byte) {
	iter := c.iter
	c.droppedSeries[string(met)] = &iter
}

func (c *scrapeCache) getDropped(met []byte) bool {
	iterp, ok := c.droppedSeries[string(met)]
	if ok {
		*iterp = c.iter
	}
	return ok
}

func (c *scrapeCache) trackStaleness(hash uint64, lset labels.Labels) {
	c.seriesCur[hash] = lset
}

func (c *scrapeCache) forEachStale(f func(labels.Labels) bool) {
	for h, lset := range c.seriesPrev {
		if _, ok := c.seriesCur[h]; !ok {
			if !f(lset) {
				break
			}
		}
	}
}

func (c *scrapeCache) setType(metric []byte, t textparse.MetricType) {
	c.metaMtx.Lock()

	e, ok := c.metadata[string(metric)]
	if !ok {
		e = &metaEntry{Metadata: metadata.Metadata{Type: textparse.MetricTypeUnknown}}
		c.metadata[string(metric)] = e
	}
	if e.Type != t {
		e.Type = t
		e.lastIterChange = c.iter
	}
	e.lastIter = c.iter

	c.metaMtx.Unlock()
}

func (c *scrapeCache) setHelp(metric, help []byte) {
	c.metaMtx.Lock()

	e, ok := c.metadata[string(metric)]
	if !ok {
		e = &metaEntry{Metadata: metadata.Metadata{Type: textparse.MetricTypeUnknown}}
		c.metadata[string(metric)] = e
	}
	if e.Help != string(help) {
		e.Help = string(help)
		e.lastIterChange = c.iter
	}
	e.lastIter = c.iter

	c.metaMtx.Unlock()
}

func (c *scrapeCache) setUnit(metric, unit []byte) {
	c.metaMtx.Lock()

	e, ok := c.metadata[string(metric)]
	if !ok {
		e = &metaEntry{Metadata: metadata.Metadata{Type: textparse.MetricTypeUnknown}}
		c.metadata[string(metric)] = e
	}
	if e.Unit != string(unit) {
		e.Unit = string(unit)
		e.lastIterChange = c.iter
	}
	e.lastIter = c.iter

	c.metaMtx.Unlock()
}

func (c *scrapeCache) GetMetadata(metric string) (MetricMetadata, bool) {
	c.metaMtx.Lock()
	defer c.metaMtx.Unlock()

	m, ok := c.metadata[metric]
	if !ok {
		return MetricMetadata{}, false
	}
	return MetricMetadata{
		Metric: metric,
		Type:   m.Type,
		Help:   m.Help,
		Unit:   m.Unit,
	}, true
}

func (c *scrapeCache) ListMetadata() []MetricMetadata {
	c.metaMtx.Lock()
	defer c.metaMtx.Unlock()

	res := make([]MetricMetadata, 0, len(c.metadata))

	for m, e := range c.metadata {
		res = append(res, MetricMetadata{
			Metric: m,
			Type:   e.Type,
			Help:   e.Help,
			Unit:   e.Unit,
		})
	}
	return res
}

// MetadataSize returns the size of the metadata cache.
func (c *scrapeCache) SizeMetadata() (s int) {
	c.metaMtx.Lock()
	defer c.metaMtx.Unlock()
	for _, e := range c.metadata {
		s += e.size()
	}

	return s
}

// MetadataLen returns the number of metadata entries in the cache.
func (c *scrapeCache) LengthMetadata() int {
	c.metaMtx.Lock()
	defer c.metaMtx.Unlock()

	return len(c.metadata)
}

func newScrapeLoop(ctx context.Context,
	sc scraper,
	l log.Logger,
	buffers *pool.Pool,
	sampleMutator labelsMutator,
	reportSampleMutator labelsMutator,
	appender func(ctx context.Context) storage.Appender,
	cache *scrapeCache,
	offsetSeed uint64,
	honorTimestamps bool,
	trackTimestampsStaleness bool,
	sampleLimit int,
	bucketLimit int,
	labelLimits *labelLimits,
	interval time.Duration,
	timeout time.Duration,
	scrapeClassicHistograms bool,
	reportExtraMetrics bool,
	appendMetadataToWAL bool,
	target *Target,
	passMetadataInContext bool,
	metrics *scrapeMetrics,
) *scrapeLoop {
	if l == nil {
		l = log.NewNopLogger()
	}
	if buffers == nil {
		buffers = pool.New(1e3, 1e6, 3, func(sz int) interface{} { return make([]byte, 0, sz) })
	}
	if cache == nil {
		cache = newScrapeCache(metrics)
	}

	appenderCtx := ctx

	if passMetadataInContext {
		// Store the cache and target in the context. This is then used by downstream OTel Collector
		// to lookup the metadata required to process the samples. Not used by Prometheus itself.
		// TODO(gouthamve) We're using a dedicated context because using the parentCtx caused a memory
		// leak. We should ideally fix the main leak. See: https://github.com/prometheus/prometheus/pull/10590
		appenderCtx = ContextWithMetricMetadataStore(appenderCtx, cache)
		appenderCtx = ContextWithTarget(appenderCtx, target)
	}

	sl := &scrapeLoop{
		scraper:                  sc,
		buffers:                  buffers,
		cache:                    cache,
		appender:                 appender,
		sampleMutator:            sampleMutator,
		reportSampleMutator:      reportSampleMutator,
		stopped:                  make(chan struct{}),
		offsetSeed:               offsetSeed,
		l:                        l,
		parentCtx:                ctx,
		appenderCtx:              appenderCtx,
		honorTimestamps:          honorTimestamps,
		trackTimestampsStaleness: trackTimestampsStaleness,
		sampleLimit:              sampleLimit,
		bucketLimit:              bucketLimit,
		labelLimits:              labelLimits,
		interval:                 interval,
		timeout:                  timeout,
		scrapeClassicHistograms:  scrapeClassicHistograms,
		reportExtraMetrics:       reportExtraMetrics,
		appendMetadataToWAL:      appendMetadataToWAL,
		metrics:                  metrics,
	}
	sl.ctx, sl.cancel = context.WithCancel(ctx)

	return sl
}

func (sl *scrapeLoop) run(errc chan<- error) {
	select {
	case <-time.After(sl.scraper.offset(sl.interval, sl.offsetSeed)):
		// Continue after a scraping offset.
	case <-sl.ctx.Done():
		close(sl.stopped)
		return
	}

	var last time.Time

	alignedScrapeTime := time.Now().Round(0)
	ticker := time.NewTicker(sl.interval)
	defer ticker.Stop()

mainLoop:
	for {
		select {
		case <-sl.parentCtx.Done():
			close(sl.stopped)
			return
		case <-sl.ctx.Done():
			break mainLoop
		default:
		}

		// Temporary workaround for a jitter in go timers that causes disk space
		// increase in TSDB.
		// See https://github.com/prometheus/prometheus/issues/7846
		// Calling Round ensures the time used is the wall clock, as otherwise .Sub
		// and .Add on time.Time behave differently (see time package docs).
		scrapeTime := time.Now().Round(0)
		if AlignScrapeTimestamps && sl.interval > 100*ScrapeTimestampTolerance {
			// For some reason, a tick might have been skipped, in which case we
			// would call alignedScrapeTime.Add(interval) multiple times.
			for scrapeTime.Sub(alignedScrapeTime) >= sl.interval {
				alignedScrapeTime = alignedScrapeTime.Add(sl.interval)
			}
			// Align the scrape time if we are in the tolerance boundaries.
			if scrapeTime.Sub(alignedScrapeTime) <= ScrapeTimestampTolerance {
				scrapeTime = alignedScrapeTime
			}
		}

		last = sl.scrapeAndReport(last, scrapeTime, errc)

		select {
		case <-sl.parentCtx.Done():
			close(sl.stopped)
			return
		case <-sl.ctx.Done():
			break mainLoop
		case <-ticker.C:
		}
	}

	close(sl.stopped)

	if !sl.disabledEndOfRunStalenessMarkers {
		sl.endOfRunStaleness(last, ticker, sl.interval)
	}
}

// scrapeAndReport performs a scrape and then appends the result to the storage
// together with reporting metrics, by using as few appenders as possible.
// In the happy scenario, a single appender is used.
// This function uses sl.appenderCtx instead of sl.ctx on purpose. A scrape should
// only be cancelled on shutdown, not on reloads.
func (sl *scrapeLoop) scrapeAndReport(last, appendTime time.Time, errc chan<- error) time.Time {
	start := time.Now()

	// Only record after the first scrape.
	if !last.IsZero() {
		sl.metrics.targetIntervalLength.WithLabelValues(sl.interval.String()).Observe(
			time.Since(last).Seconds(),
		)
	}

	var total, added, seriesAdded, bytesRead int
	var err, appErr, scrapeErr error

	app := sl.appender(sl.appenderCtx)
	defer func() {
		if err != nil {
			app.Rollback()
			return
		}
		err = app.Commit()
		if err != nil {
			level.Error(sl.l).Log("msg", "Scrape commit failed", "err", err)
		}
	}()

	defer func() {
		if err = sl.report(app, appendTime, time.Since(start), total, added, seriesAdded, bytesRead, scrapeErr); err != nil {
			level.Warn(sl.l).Log("msg", "Appending scrape report failed", "err", err)
		}
	}()

	if forcedErr := sl.getForcedError(); forcedErr != nil {
		scrapeErr = forcedErr
		// Add stale markers.
		if _, _, _, err := sl.append(app, []byte{}, "", appendTime); err != nil {
			app.Rollback()
			app = sl.appender(sl.appenderCtx)
			level.Warn(sl.l).Log("msg", "Append failed", "err", err)
		}
		if errc != nil {
			errc <- forcedErr
		}

		return start
	}

	var contentType string
	var resp *http.Response
	var b []byte
	var buf *bytes.Buffer
	scrapeCtx, cancel := context.WithTimeout(sl.parentCtx, sl.timeout)
	resp, scrapeErr = sl.scraper.scrape(scrapeCtx)
	if scrapeErr == nil {
		b = sl.buffers.Get(sl.lastScrapeSize).([]byte)
		defer sl.buffers.Put(b)
		buf = bytes.NewBuffer(b)
		contentType, scrapeErr = sl.scraper.readResponse(scrapeCtx, resp, buf)
	}
	cancel()

	if scrapeErr == nil {
		b = buf.Bytes()
		// NOTE: There were issues with misbehaving clients in the past
		// that occasionally returned empty results. We don't want those
		// to falsely reset our buffer size.
		if len(b) > 0 {
			sl.lastScrapeSize = len(b)
		}
		bytesRead = len(b)
	} else {
		level.Debug(sl.l).Log("msg", "Scrape failed", "err", scrapeErr)
		if errc != nil {
			errc <- scrapeErr
		}
		if errors.Is(scrapeErr, errBodySizeLimit) {
			bytesRead = -1
		}
	}

	// A failed scrape is the same as an empty scrape,
	// we still call sl.append to trigger stale markers.
	total, added, seriesAdded, appErr = sl.append(app, b, contentType, appendTime)
	if appErr != nil {
		app.Rollback()
		app = sl.appender(sl.appenderCtx)
		level.Debug(sl.l).Log("msg", "Append failed", "err", appErr)
		// The append failed, probably due to a parse error or sample limit.
		// Call sl.append again with an empty scrape to trigger stale markers.
		if _, _, _, err := sl.append(app, []byte{}, "", appendTime); err != nil {
			app.Rollback()
			app = sl.appender(sl.appenderCtx)
			level.Warn(sl.l).Log("msg", "Append failed", "err", err)
		}
	}

	if scrapeErr == nil {
		scrapeErr = appErr
	}

	return start
}

func (sl *scrapeLoop) setForcedError(err error) {
	sl.forcedErrMtx.Lock()
	defer sl.forcedErrMtx.Unlock()
	sl.forcedErr = err
}

func (sl *scrapeLoop) getForcedError() error {
	sl.forcedErrMtx.Lock()
	defer sl.forcedErrMtx.Unlock()
	return sl.forcedErr
}

func (sl *scrapeLoop) endOfRunStaleness(last time.Time, ticker *time.Ticker, interval time.Duration) {
	// Scraping has stopped. We want to write stale markers but
	// the target may be recreated, so we wait just over 2 scrape intervals
	// before creating them.
	// If the context is canceled, we presume the server is shutting down
	// and will restart where is was. We do not attempt to write stale markers
	// in this case.

	if last.IsZero() {
		// There never was a scrape, so there will be no stale markers.
		return
	}

	// Wait for when the next scrape would have been, record its timestamp.
	var staleTime time.Time
	select {
	case <-sl.parentCtx.Done():
		return
	case <-ticker.C:
		staleTime = time.Now()
	}

	// Wait for when the next scrape would have been, if the target was recreated
	// samples should have been ingested by now.
	select {
	case <-sl.parentCtx.Done():
		return
	case <-ticker.C:
	}

	// Wait for an extra 10% of the interval, just to be safe.
	select {
	case <-sl.parentCtx.Done():
		return
	case <-time.After(interval / 10):
	}

	// Call sl.append again with an empty scrape to trigger stale markers.
	// If the target has since been recreated and scraped, the
	// stale markers will be out of order and ignored.
	// sl.context would have been cancelled, hence using sl.appenderCtx.
	app := sl.appender(sl.appenderCtx)
	var err error
	defer func() {
		if err != nil {
			app.Rollback()
			return
		}
		err = app.Commit()
		if err != nil {
			level.Warn(sl.l).Log("msg", "Stale commit failed", "err", err)
		}
	}()
	if _, _, _, err = sl.append(app, []byte{}, "", staleTime); err != nil {
		app.Rollback()
		app = sl.appender(sl.appenderCtx)
		level.Warn(sl.l).Log("msg", "Stale append failed", "err", err)
	}
	if err = sl.reportStale(app, staleTime); err != nil {
		level.Warn(sl.l).Log("msg", "Stale report failed", "err", err)
	}
}

// Stop the scraping. May still write data and stale markers after it has
// returned. Cancel the context to stop all writes.
func (sl *scrapeLoop) stop() {
	sl.cancel()
	<-sl.stopped
}

func (sl *scrapeLoop) disableEndOfRunStalenessMarkers() {
	sl.disabledEndOfRunStalenessMarkers = true
}

func (sl *scrapeLoop) getCache() *scrapeCache {
	return sl.cache
}

type appendErrors struct {
	numOutOfOrder         int
	numDuplicates         int
	numOutOfBounds        int
	numExemplarOutOfOrder int
}

func (sl *scrapeLoop) append(app storage.Appender, b []byte, contentType string, ts time.Time) (total, added, seriesAdded int, err error) {
	p, err := textparse.New(b, contentType, sl.scrapeClassicHistograms)
	if err != nil {
		level.Debug(sl.l).Log(
			"msg", "Invalid content type on scrape, using prometheus parser as fallback.",
			"content_type", contentType,
			"err", err,
		)
	}

	var (
		defTime         = timestamp.FromTime(ts)
		appErrs         = appendErrors{}
		sampleLimitErr  error
		bucketLimitErr  error
		lset            labels.Labels     // escapes to heap so hoisted out of loop
		e               exemplar.Exemplar // escapes to heap so hoisted out of loop
		meta            metadata.Metadata
		metadataChanged bool
	)

	// updateMetadata updates the current iteration's metadata object and the
	// metadataChanged value if we have metadata in the scrape cache AND the
	// labelset is for a new series or the metadata for this series has just
	// changed. It returns a boolean based on whether the metadata was updated.
	updateMetadata := func(lset labels.Labels, isNewSeries bool) bool {
		if !sl.appendMetadataToWAL {
			return false
		}

		sl.cache.metaMtx.Lock()
		defer sl.cache.metaMtx.Unlock()
		metaEntry, metaOk := sl.cache.metadata[lset.Get(labels.MetricName)]
		if metaOk && (isNewSeries || metaEntry.lastIterChange == sl.cache.iter) {
			metadataChanged = true
			meta.Type = metaEntry.Type
			meta.Unit = metaEntry.Unit
			meta.Help = metaEntry.Help
			return true
		}
		return false
	}

	// Take an appender with limits.
	app = appender(app, sl.sampleLimit, sl.bucketLimit)

	defer func() {
		if err != nil {
			return
		}
		// Only perform cache cleaning if the scrape was not empty.
		// An empty scrape (usually) is used to indicate a failed scrape.
		sl.cache.iterDone(len(b) > 0)
	}()

loop:
	for {
		var (
			et                       textparse.Entry
			sampleAdded, isHistogram bool
			met                      []byte
			parsedTimestamp          *int64
			val                      float64
			h                        *histogram.Histogram
			fh                       *histogram.FloatHistogram
		)
		if et, err = p.Next(); err != nil {
			if errors.Is(err, io.EOF) {
				err = nil
			}
			break
		}
		switch et {
		case textparse.EntryType:
			sl.cache.setType(p.Type())
			continue
		case textparse.EntryHelp:
			sl.cache.setHelp(p.Help())
			continue
		case textparse.EntryUnit:
			sl.cache.setUnit(p.Unit())
			continue
		case textparse.EntryComment:
			continue
		case textparse.EntryHistogram:
			isHistogram = true
		default:
		}
		total++

		t := defTime
		if isHistogram {
			met, parsedTimestamp, h, fh = p.Histogram()
		} else {
			met, parsedTimestamp, val = p.Series()
		}
		if !sl.honorTimestamps {
			parsedTimestamp = nil
		}
		if parsedTimestamp != nil {
			t = *parsedTimestamp
		}

		// Zero metadata out for current iteration until it's resolved.
		meta = metadata.Metadata{}
		metadataChanged = false

		if sl.cache.getDropped(met) {
			continue
		}
		ce, ok := sl.cache.get(met)
		var (
			ref  storage.SeriesRef
			hash uint64
		)

		if ok {
			ref = ce.ref
			lset = ce.lset

			// Update metadata only if it changed in the current iteration.
			updateMetadata(lset, false)
		} else {
			p.Metric(&lset)
			hash = lset.Hash()

			// Hash label set as it is seen local to the target. Then add target labels
			// and relabeling and store the final label set.
			lset = sl.sampleMutator(lset)

			// The label set may be set to empty to indicate dropping.
			if lset.IsEmpty() {
				sl.cache.addDropped(met)
				continue
			}

			if !lset.Has(labels.MetricName) {
				err = errNameLabelMandatory
				break loop
			}
			if !lset.IsValid() {
				err = fmt.Errorf("invalid metric name or label names: %s", lset.String())
				break loop
			}

			// If any label limits is exceeded the scrape should fail.
			if err = verifyLabelLimits(lset, sl.labelLimits); err != nil {
				sl.metrics.targetScrapePoolExceededLabelLimits.Inc()
				break loop
			}

			// Append metadata for new series if they were present.
			updateMetadata(lset, true)
		}

		if isHistogram {
			if h != nil {
				ref, err = app.AppendHistogram(ref, lset, t, h, nil)
			} else {
				ref, err = app.AppendHistogram(ref, lset, t, nil, fh)
			}
		} else {
			ref, err = app.Append(ref, lset, t, val)
		}
		sampleAdded, err = sl.checkAddError(ce, met, parsedTimestamp, err, &sampleLimitErr, &bucketLimitErr, &appErrs)
		if err != nil {
			if !errors.Is(err, storage.ErrNotFound) {
				level.Debug(sl.l).Log("msg", "Unexpected error", "series", string(met), "err", err)
			}
			break loop
		}

		if !ok {
			if parsedTimestamp == nil || sl.trackTimestampsStaleness {
				// Bypass staleness logic if there is an explicit timestamp.
				sl.cache.trackStaleness(hash, lset)
			}
			sl.cache.addRef(met, ref, lset, hash)
			if sampleAdded && sampleLimitErr == nil && bucketLimitErr == nil {
				seriesAdded++
			}
		}

		// Increment added even if there's an error so we correctly report the
		// number of samples remaining after relabeling.
		added++

		for hasExemplar := p.Exemplar(&e); hasExemplar; hasExemplar = p.Exemplar(&e) {
			if !e.HasTs {
				e.Ts = t
			}
			_, exemplarErr := app.AppendExemplar(ref, lset, e)
			exemplarErr = sl.checkAddExemplarError(exemplarErr, e, &appErrs)
			if exemplarErr != nil {
				// Since exemplar storage is still experimental, we don't fail the scrape on ingestion errors.
				level.Debug(sl.l).Log("msg", "Error while adding exemplar in AddExemplar", "exemplar", fmt.Sprintf("%+v", e), "err", exemplarErr)
			}
			e = exemplar.Exemplar{} // reset for next time round loop
		}

		if sl.appendMetadataToWAL && metadataChanged {
			if _, merr := app.UpdateMetadata(ref, lset, meta); merr != nil {
				// No need to fail the scrape on errors appending metadata.
				level.Debug(sl.l).Log("msg", "Error when appending metadata in scrape loop", "ref", fmt.Sprintf("%d", ref), "metadata", fmt.Sprintf("%+v", meta), "err", merr)
			}
		}
	}
	if sampleLimitErr != nil {
		if err == nil {
			err = sampleLimitErr
		}
		// We only want to increment this once per scrape, so this is Inc'd outside the loop.
		sl.metrics.targetScrapeSampleLimit.Inc()
	}
	if bucketLimitErr != nil {
		if err == nil {
			err = bucketLimitErr // If sample limit is hit, that error takes precedence.
		}
		// We only want to increment this once per scrape, so this is Inc'd outside the loop.
		sl.metrics.targetScrapeNativeHistogramBucketLimit.Inc()
	}
	if appErrs.numOutOfOrder > 0 {
		level.Warn(sl.l).Log("msg", "Error on ingesting out-of-order samples", "num_dropped", appErrs.numOutOfOrder)
	}
	if appErrs.numDuplicates > 0 {
		level.Warn(sl.l).Log("msg", "Error on ingesting samples with different value but same timestamp", "num_dropped", appErrs.numDuplicates)
	}
	if appErrs.numOutOfBounds > 0 {
		level.Warn(sl.l).Log("msg", "Error on ingesting samples that are too old or are too far into the future", "num_dropped", appErrs.numOutOfBounds)
	}
	if appErrs.numExemplarOutOfOrder > 0 {
		level.Warn(sl.l).Log("msg", "Error on ingesting out-of-order exemplars", "num_dropped", appErrs.numExemplarOutOfOrder)
	}
	if err == nil {
		sl.cache.forEachStale(func(lset labels.Labels) bool {
			// Series no longer exposed, mark it stale.
			_, err = app.Append(0, lset, defTime, math.Float64frombits(value.StaleNaN))
			switch {
			case errors.Is(err, storage.ErrOutOfOrderSample), errors.Is(err, storage.ErrDuplicateSampleForTimestamp):
				// Do not count these in logging, as this is expected if a target
				// goes away and comes back again with a new scrape loop.
				err = nil
			}
			return err == nil
		})
	}
	return
}

// Adds samples to the appender, checking the error, and then returns the # of samples added,
// whether the caller should continue to process more samples, and any sample or bucket limit errors.
func (sl *scrapeLoop) checkAddError(ce *cacheEntry, met []byte, tp *int64, err error, sampleLimitErr, bucketLimitErr *error, appErrs *appendErrors) (bool, error) {
<<<<<<< HEAD
	switch {
	case err == nil:
		if tp == nil && ce != nil {
=======
	switch errors.Cause(err) {
	case nil:
		if (tp == nil || sl.trackTimestampsStaleness) && ce != nil {
>>>>>>> 79bbfe60
			sl.cache.trackStaleness(ce.hash, ce.lset)
		}
		return true, nil
	case errors.Is(err, storage.ErrNotFound):
		return false, storage.ErrNotFound
	case errors.Is(err, storage.ErrOutOfOrderSample):
		appErrs.numOutOfOrder++
		level.Debug(sl.l).Log("msg", "Out of order sample", "series", string(met))
		sl.metrics.targetScrapeSampleOutOfOrder.Inc()
		return false, nil
	case errors.Is(err, storage.ErrDuplicateSampleForTimestamp):
		appErrs.numDuplicates++
		level.Debug(sl.l).Log("msg", "Duplicate sample for timestamp", "series", string(met))
		sl.metrics.targetScrapeSampleDuplicate.Inc()
		return false, nil
	case errors.Is(err, storage.ErrOutOfBounds):
		appErrs.numOutOfBounds++
		level.Debug(sl.l).Log("msg", "Out of bounds metric", "series", string(met))
		sl.metrics.targetScrapeSampleOutOfBounds.Inc()
		return false, nil
	case errors.Is(err, errSampleLimit):
		// Keep on parsing output if we hit the limit, so we report the correct
		// total number of samples scraped.
		*sampleLimitErr = err
		return false, nil
	case errors.Is(err, errBucketLimit):
		// Keep on parsing output if we hit the limit, so we report the correct
		// total number of samples scraped.
		*bucketLimitErr = err
		return false, nil
	default:
		return false, err
	}
}

func (sl *scrapeLoop) checkAddExemplarError(err error, e exemplar.Exemplar, appErrs *appendErrors) error {
	switch {
	case errors.Is(err, storage.ErrNotFound):
		return storage.ErrNotFound
	case errors.Is(err, storage.ErrOutOfOrderExemplar):
		appErrs.numExemplarOutOfOrder++
		level.Debug(sl.l).Log("msg", "Out of order exemplar", "exemplar", fmt.Sprintf("%+v", e))
		sl.metrics.targetScrapeExemplarOutOfOrder.Inc()
		return nil
	default:
		return err
	}
}

// The constants are suffixed with the invalid \xff unicode rune to avoid collisions
// with scraped metrics in the cache.
var (
	scrapeHealthMetricName        = []byte("up" + "\xff")
	scrapeDurationMetricName      = []byte("scrape_duration_seconds" + "\xff")
	scrapeSamplesMetricName       = []byte("scrape_samples_scraped" + "\xff")
	samplesPostRelabelMetricName  = []byte("scrape_samples_post_metric_relabeling" + "\xff")
	scrapeSeriesAddedMetricName   = []byte("scrape_series_added" + "\xff")
	scrapeTimeoutMetricName       = []byte("scrape_timeout_seconds" + "\xff")
	scrapeSampleLimitMetricName   = []byte("scrape_sample_limit" + "\xff")
	scrapeBodySizeBytesMetricName = []byte("scrape_body_size_bytes" + "\xff")
)

func (sl *scrapeLoop) report(app storage.Appender, start time.Time, duration time.Duration, scraped, added, seriesAdded, bytes int, scrapeErr error) (err error) {
	sl.scraper.Report(start, duration, scrapeErr)

	ts := timestamp.FromTime(start)

	var health float64
	if scrapeErr == nil {
		health = 1
	}

	if err = sl.addReportSample(app, scrapeHealthMetricName, ts, health); err != nil {
		return
	}
	if err = sl.addReportSample(app, scrapeDurationMetricName, ts, duration.Seconds()); err != nil {
		return
	}
	if err = sl.addReportSample(app, scrapeSamplesMetricName, ts, float64(scraped)); err != nil {
		return
	}
	if err = sl.addReportSample(app, samplesPostRelabelMetricName, ts, float64(added)); err != nil {
		return
	}
	if err = sl.addReportSample(app, scrapeSeriesAddedMetricName, ts, float64(seriesAdded)); err != nil {
		return
	}
	if sl.reportExtraMetrics {
		if err = sl.addReportSample(app, scrapeTimeoutMetricName, ts, sl.timeout.Seconds()); err != nil {
			return
		}
		if err = sl.addReportSample(app, scrapeSampleLimitMetricName, ts, float64(sl.sampleLimit)); err != nil {
			return
		}
		if err = sl.addReportSample(app, scrapeBodySizeBytesMetricName, ts, float64(bytes)); err != nil {
			return
		}
	}
	return
}

func (sl *scrapeLoop) reportStale(app storage.Appender, start time.Time) (err error) {
	ts := timestamp.FromTime(start)

	stale := math.Float64frombits(value.StaleNaN)

	if err = sl.addReportSample(app, scrapeHealthMetricName, ts, stale); err != nil {
		return
	}
	if err = sl.addReportSample(app, scrapeDurationMetricName, ts, stale); err != nil {
		return
	}
	if err = sl.addReportSample(app, scrapeSamplesMetricName, ts, stale); err != nil {
		return
	}
	if err = sl.addReportSample(app, samplesPostRelabelMetricName, ts, stale); err != nil {
		return
	}
	if err = sl.addReportSample(app, scrapeSeriesAddedMetricName, ts, stale); err != nil {
		return
	}
	if sl.reportExtraMetrics {
		if err = sl.addReportSample(app, scrapeTimeoutMetricName, ts, stale); err != nil {
			return
		}
		if err = sl.addReportSample(app, scrapeSampleLimitMetricName, ts, stale); err != nil {
			return
		}
		if err = sl.addReportSample(app, scrapeBodySizeBytesMetricName, ts, stale); err != nil {
			return
		}
	}
	return
}

func (sl *scrapeLoop) addReportSample(app storage.Appender, s []byte, t int64, v float64) error {
	ce, ok := sl.cache.get(s)
	var ref storage.SeriesRef
	var lset labels.Labels
	if ok {
		ref = ce.ref
		lset = ce.lset
	} else {
		// The constants are suffixed with the invalid \xff unicode rune to avoid collisions
		// with scraped metrics in the cache.
		// We have to drop it when building the actual metric.
		lset = labels.FromStrings(labels.MetricName, string(s[:len(s)-1]))
		lset = sl.reportSampleMutator(lset)
	}

	ref, err := app.Append(ref, lset, t, v)
	switch {
	case err == nil:
		if !ok {
			sl.cache.addRef(s, ref, lset, lset.Hash())
		}
		return nil
	case errors.Is(err, storage.ErrOutOfOrderSample), errors.Is(err, storage.ErrDuplicateSampleForTimestamp):
		// Do not log here, as this is expected if a target goes away and comes back
		// again with a new scrape loop.
		return nil
	default:
		return err
	}
}

// zeroConfig returns a new scrape config that only contains configuration items
// that alter metrics.
func zeroConfig(c *config.ScrapeConfig) *config.ScrapeConfig {
	z := *c
	// We zero out the fields that for sure don't affect scrape.
	z.ScrapeInterval = 0
	z.ScrapeTimeout = 0
	z.SampleLimit = 0
	z.HTTPClientConfig = config_util.HTTPClientConfig{}
	return &z
}

// reusableCache compares two scrape config and tells whether the cache is still
// valid.
func reusableCache(r, l *config.ScrapeConfig) bool {
	if r == nil || l == nil {
		return false
	}
	return reflect.DeepEqual(zeroConfig(r), zeroConfig(l))
}

// CtxKey is a dedicated type for keys of context-embedded values propagated
// with the scrape context.
type ctxKey int

// Valid CtxKey values.
const (
	ctxKeyMetadata ctxKey = iota + 1
	ctxKeyTarget
)

func ContextWithMetricMetadataStore(ctx context.Context, s MetricMetadataStore) context.Context {
	return context.WithValue(ctx, ctxKeyMetadata, s)
}

func MetricMetadataStoreFromContext(ctx context.Context) (MetricMetadataStore, bool) {
	s, ok := ctx.Value(ctxKeyMetadata).(MetricMetadataStore)
	return s, ok
}

func ContextWithTarget(ctx context.Context, t *Target) context.Context {
	return context.WithValue(ctx, ctxKeyTarget, t)
}

func TargetFromContext(ctx context.Context) (*Target, bool) {
	t, ok := ctx.Value(ctxKeyTarget).(*Target)
	return t, ok
}<|MERGE_RESOLUTION|>--- conflicted
+++ resolved
@@ -1635,15 +1635,9 @@
 // Adds samples to the appender, checking the error, and then returns the # of samples added,
 // whether the caller should continue to process more samples, and any sample or bucket limit errors.
 func (sl *scrapeLoop) checkAddError(ce *cacheEntry, met []byte, tp *int64, err error, sampleLimitErr, bucketLimitErr *error, appErrs *appendErrors) (bool, error) {
-<<<<<<< HEAD
 	switch {
 	case err == nil:
-		if tp == nil && ce != nil {
-=======
-	switch errors.Cause(err) {
-	case nil:
 		if (tp == nil || sl.trackTimestampsStaleness) && ce != nil {
->>>>>>> 79bbfe60
 			sl.cache.trackStaleness(ce.hash, ce.lset)
 		}
 		return true, nil
