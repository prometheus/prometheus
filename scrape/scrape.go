--- conflicted
+++ resolved
@@ -484,12 +484,8 @@
 		enableCompression        = sp.config.EnableCompression
 		trackTimestampsStaleness = sp.config.TrackTimestampsStaleness
 		mrc                      = sp.config.MetricRelabelConfigs
-<<<<<<< HEAD
 		fallbackScrapeProtocol   = sp.config.ScrapeFallbackProtocol.HeaderMediaType()
-		scrapeClassicHistograms  = sp.config.ScrapeClassicHistograms
-=======
 		alwaysScrapeClassicHist  = sp.config.AlwaysScrapeClassicHistograms
->>>>>>> 754c104a
 	)
 
 	validationScheme := model.UTF8Validation
@@ -1550,8 +1546,7 @@
 }
 
 func (sl *scrapeLoop) append(app storage.Appender, b []byte, contentType string, ts time.Time) (total, added, seriesAdded int, err error) {
-<<<<<<< HEAD
-	p, err := textparse.New(b, contentType, sl.fallbackScrapeProtocol, sl.scrapeClassicHistograms, sl.enableCTZeroIngestion, sl.symbolTable)
+	p, err := textparse.New(b, contentType, sl.alwaysScrapeClassicHist, sl.scrapeClassicHistograms, sl.enableCTZeroIngestion, sl.symbolTable)
 	if p == nil {
 		sl.l.Error(
 			"Failed to determine correct type of scrape target.",
@@ -1561,9 +1556,6 @@
 		)
 		return
 	}
-=======
-	p, err := textparse.New(b, contentType, sl.alwaysScrapeClassicHist, sl.enableCTZeroIngestion, sl.symbolTable)
->>>>>>> 754c104a
 	if err != nil {
 		sl.l.Debug(
 			"Invalid content type on scrape, using fallback setting.",
