--- conflicted
+++ resolved
@@ -385,8 +385,8 @@
 	time.Sleep(3 * interval1)
 
 	samples := app.samples()
-	if len(samples) != 2*5 {
-		t.Fatalf("Expected at least 2 scrapes with 5 samples each, got %d samples", len(samples))
+	if len(samples) != 2*6 {
+		t.Fatalf("Expected at least 2 scrapes with 6 samples each, got %d samples", len(samples))
 	}
 	if samples[0].v != 42.0 {
 		t.Fatalf("Appended first sample not as expected. Wanted: %f Got: %f", 42.0, samples[0].v)
@@ -585,13 +585,8 @@
 
 	// We expected 1 actual sample for each scrape plus 5 for report samples.
 	// At least 2 scrapes were made, plus the final stale markers.
-<<<<<<< HEAD
-	if len(appender.result) < 5*3 || len(appender.result)%5 != 0 {
-		t.Fatalf("Expected at least 3 scrapes with 5 samples each, got %d samples", len(appender.result))
-=======
 	if len(appender.result) < 6*3 || len(appender.result)%6 != 0 {
 		t.Fatalf("Expected at least 3 scrapes with 6 samples each, got %d samples", len(appender.result))
->>>>>>> 36dbf042
 	}
 	// All samples in a scrape must have the same timestamp.
 	var ts int64
@@ -843,13 +838,8 @@
 
 	// 1 successfully scraped sample, 1 stale marker after first fail, 5 report samples for
 	// each scrape successful or not.
-<<<<<<< HEAD
-	if len(appender.result) != 18 {
-		t.Fatalf("Appended samples not as expected. Wanted: %d samples Got: %d", 18, len(appender.result))
-=======
-	if len(appender.result) != 27 {
-		t.Fatalf("Appended samples not as expected. Wanted: %d samples Got: %d", 27, len(appender.result))
->>>>>>> 36dbf042
+	if len(appender.result) != 22 {
+		t.Fatalf("Appended samples not as expected. Wanted: %d samples Got: %d", 22, len(appender.result))
 	}
 	if appender.result[0].v != 42.0 {
 		t.Fatalf("Appended first sample not as expected. Wanted: %f Got: %f", 42.0, appender.result[0].v)
@@ -908,17 +898,10 @@
 		t.Fatalf("Scrape wasn't stopped.")
 	}
 
-<<<<<<< HEAD
-	// 1 successfully scraped sample, 1 stale marker after first fail, 2 report samples for
-	// each scrape successful or not.
-	if len(appender.result) != 10 {
-		t.Fatalf("Appended samples not as expected. Wanted: %d samples Got: %d", 10, len(appender.result))
-=======
 	// 1 successfully scraped sample, 1 stale marker after first fail, 5 report samples for
 	// each scrape successful or not.
-	if len(appender.result) != 17 {
-		t.Fatalf("Appended samples not as expected. Wanted: %d samples Got: %d", 17, len(appender.result))
->>>>>>> 36dbf042
+	if len(appender.result) != 12 {
+		t.Fatalf("Appended samples not as expected. Wanted: %d samples Got: %d", 12, len(appender.result))
 	}
 	if appender.result[0].v != 42.0 {
 		t.Fatalf("Appended first sample not as expected. Wanted: %f Got: %f", 42.0, appender.result[0].v)
@@ -1000,17 +983,10 @@
 		t.Fatalf("Scrape wasn't stopped.")
 	}
 
-<<<<<<< HEAD
-	// 1 successfully scraped sample, 1 stale marker after first fail, 3 report samples for
-	// each scrape successful or not.
-	if len(appender.result) != 17 {
-		t.Fatalf("Appended samples not as expected. Wanted: %d samples Got: %d", 17, len(appender.result))
-=======
 	// 1 successfully scraped sample, 1 stale marker after first fail, 5 report samples for
 	// each scrape successful or not.
-	if len(appender.result) != 26 {
-		t.Fatalf("Appended samples not as expected. Wanted: %d samples Got: %d", 26, len(appender.result))
->>>>>>> 36dbf042
+	if len(appender.result) != 20 {
+		t.Fatalf("Appended samples not as expected. Wanted: %d samples Got: %d", 20, len(appender.result))
 	}
 }
 
@@ -1144,17 +1120,10 @@
 
 			now := time.Now()
 
-<<<<<<< HEAD
-			_, _, err := sl.append([]byte(test.scrapeLabels), "", now)
+			_, _, _, err := sl.append([]byte(test.scrapeLabels), "", now)
 			if err != nil {
 				t.Fatalf("Unexpected append error: %s", err)
 			}
-=======
-		_, _, _, err := sl.append([]byte(test.scrapeLabels), "", now)
-		if err != nil {
-			t.Fatalf("Unexpected append error: %s", err)
-		}
->>>>>>> 36dbf042
 
 			expected := []sample{
 				{
