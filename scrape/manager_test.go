// Copyright 2013 The Prometheus Authors
// Licensed under the Apache License, Version 2.0 (the "License");
// you may not use this file except in compliance with the License.
// You may obtain a copy of the License at
//
// http://www.apache.org/licenses/LICENSE-2.0
//
// Unless required by applicable law or agreed to in writing, software
// distributed under the License is distributed on an "AS IS" BASIS,
// WITHOUT WARRANTIES OR CONDITIONS OF ANY KIND, either express or implied.
// See the License for the specific language governing permissions and
// limitations under the License.

package scrape

import (
	"bytes"
	"context"
	"fmt"
	"net/http"
	"net/http/httptest"
	"net/url"
	"os"
	"sort"
	"strconv"
	"sync"
	"testing"
	"time"

	"github.com/go-kit/log"
	"github.com/gogo/protobuf/proto"
	"github.com/prometheus/client_golang/prometheus"
	dto "github.com/prometheus/client_model/go"
	"github.com/prometheus/common/expfmt"
	"github.com/prometheus/common/model"
	"github.com/prometheus/prometheus/model/timestamp"
	"github.com/stretchr/testify/require"
	"google.golang.org/protobuf/types/known/timestamppb"
	"gopkg.in/yaml.v2"

	"github.com/prometheus/prometheus/config"
	"github.com/prometheus/prometheus/discovery"
	_ "github.com/prometheus/prometheus/discovery/file"
	"github.com/prometheus/prometheus/discovery/targetgroup"
	"github.com/prometheus/prometheus/model/histogram"
	"github.com/prometheus/prometheus/model/labels"
	"github.com/prometheus/prometheus/model/relabel"
	"github.com/prometheus/prometheus/tsdb/tsdbutil"
	"github.com/prometheus/prometheus/util/runutil"
	"github.com/prometheus/prometheus/util/testutil"
)

func init() {
	// This can be removed when the default validation scheme in common is updated.
	model.NameValidationScheme = model.UTF8Validation
}

func TestPopulateLabels(t *testing.T) {
	cases := []struct {
		in      labels.Labels
		cfg     *config.ScrapeConfig
		res     labels.Labels
		resOrig labels.Labels
		err     string
	}{
		// Regular population of scrape config options.
		{
			in: labels.FromMap(map[string]string{
				model.AddressLabel: "1.2.3.4:1000",
				"custom":           "value",
			}),
			cfg: &config.ScrapeConfig{
				Scheme:         "https",
				MetricsPath:    "/metrics",
				JobName:        "job",
				ScrapeInterval: model.Duration(time.Second),
				ScrapeTimeout:  model.Duration(time.Second),
			},
			res: labels.FromMap(map[string]string{
				model.AddressLabel:        "1.2.3.4:1000",
				model.InstanceLabel:       "1.2.3.4:1000",
				model.SchemeLabel:         "https",
				model.MetricsPathLabel:    "/metrics",
				model.JobLabel:            "job",
				model.ScrapeIntervalLabel: "1s",
				model.ScrapeTimeoutLabel:  "1s",
				"custom":                  "value",
			}),
			resOrig: labels.FromMap(map[string]string{
				model.AddressLabel:        "1.2.3.4:1000",
				model.SchemeLabel:         "https",
				model.MetricsPathLabel:    "/metrics",
				model.JobLabel:            "job",
				"custom":                  "value",
				model.ScrapeIntervalLabel: "1s",
				model.ScrapeTimeoutLabel:  "1s",
			}),
		},
		// Pre-define/overwrite scrape config labels.
		// Leave out port and expect it to be defaulted to scheme.
		{
			in: labels.FromMap(map[string]string{
				model.AddressLabel:        "1.2.3.4",
				model.SchemeLabel:         "http",
				model.MetricsPathLabel:    "/custom",
				model.JobLabel:            "custom-job",
				model.ScrapeIntervalLabel: "2s",
				model.ScrapeTimeoutLabel:  "2s",
			}),
			cfg: &config.ScrapeConfig{
				Scheme:         "https",
				MetricsPath:    "/metrics",
				JobName:        "job",
				ScrapeInterval: model.Duration(time.Second),
				ScrapeTimeout:  model.Duration(time.Second),
			},
			res: labels.FromMap(map[string]string{
				model.AddressLabel:        "1.2.3.4",
				model.InstanceLabel:       "1.2.3.4",
				model.SchemeLabel:         "http",
				model.MetricsPathLabel:    "/custom",
				model.JobLabel:            "custom-job",
				model.ScrapeIntervalLabel: "2s",
				model.ScrapeTimeoutLabel:  "2s",
			}),
			resOrig: labels.FromMap(map[string]string{
				model.AddressLabel:        "1.2.3.4",
				model.SchemeLabel:         "http",
				model.MetricsPathLabel:    "/custom",
				model.JobLabel:            "custom-job",
				model.ScrapeIntervalLabel: "2s",
				model.ScrapeTimeoutLabel:  "2s",
			}),
		},
		// Provide instance label. HTTPS port default for IPv6.
		{
			in: labels.FromMap(map[string]string{
				model.AddressLabel:  "[::1]",
				model.InstanceLabel: "custom-instance",
			}),
			cfg: &config.ScrapeConfig{
				Scheme:         "https",
				MetricsPath:    "/metrics",
				JobName:        "job",
				ScrapeInterval: model.Duration(time.Second),
				ScrapeTimeout:  model.Duration(time.Second),
			},
			res: labels.FromMap(map[string]string{
				model.AddressLabel:        "[::1]",
				model.InstanceLabel:       "custom-instance",
				model.SchemeLabel:         "https",
				model.MetricsPathLabel:    "/metrics",
				model.JobLabel:            "job",
				model.ScrapeIntervalLabel: "1s",
				model.ScrapeTimeoutLabel:  "1s",
			}),
			resOrig: labels.FromMap(map[string]string{
				model.AddressLabel:        "[::1]",
				model.InstanceLabel:       "custom-instance",
				model.SchemeLabel:         "https",
				model.MetricsPathLabel:    "/metrics",
				model.JobLabel:            "job",
				model.ScrapeIntervalLabel: "1s",
				model.ScrapeTimeoutLabel:  "1s",
			}),
		},
		// Address label missing.
		{
			in: labels.FromStrings("custom", "value"),
			cfg: &config.ScrapeConfig{
				Scheme:         "https",
				MetricsPath:    "/metrics",
				JobName:        "job",
				ScrapeInterval: model.Duration(time.Second),
				ScrapeTimeout:  model.Duration(time.Second),
			},
			res:     labels.EmptyLabels(),
			resOrig: labels.EmptyLabels(),
			err:     "no address",
		},
		// Address label missing, but added in relabelling.
		{
			in: labels.FromStrings("custom", "host:1234"),
			cfg: &config.ScrapeConfig{
				Scheme:         "https",
				MetricsPath:    "/metrics",
				JobName:        "job",
				ScrapeInterval: model.Duration(time.Second),
				ScrapeTimeout:  model.Duration(time.Second),
				RelabelConfigs: []*relabel.Config{
					{
						Action:       relabel.Replace,
						Regex:        relabel.MustNewRegexp("(.*)"),
						SourceLabels: model.LabelNames{"custom"},
						Replacement:  "${1}",
						TargetLabel:  string(model.AddressLabel),
					},
				},
			},
			res: labels.FromMap(map[string]string{
				model.AddressLabel:        "host:1234",
				model.InstanceLabel:       "host:1234",
				model.SchemeLabel:         "https",
				model.MetricsPathLabel:    "/metrics",
				model.JobLabel:            "job",
				model.ScrapeIntervalLabel: "1s",
				model.ScrapeTimeoutLabel:  "1s",
				"custom":                  "host:1234",
			}),
			resOrig: labels.FromMap(map[string]string{
				model.SchemeLabel:         "https",
				model.MetricsPathLabel:    "/metrics",
				model.JobLabel:            "job",
				model.ScrapeIntervalLabel: "1s",
				model.ScrapeTimeoutLabel:  "1s",
				"custom":                  "host:1234",
			}),
		},
		// Address label missing, but added in relabelling.
		{
			in: labels.FromStrings("custom", "host:1234"),
			cfg: &config.ScrapeConfig{
				Scheme:         "https",
				MetricsPath:    "/metrics",
				JobName:        "job",
				ScrapeInterval: model.Duration(time.Second),
				ScrapeTimeout:  model.Duration(time.Second),
				RelabelConfigs: []*relabel.Config{
					{
						Action:       relabel.Replace,
						Regex:        relabel.MustNewRegexp("(.*)"),
						SourceLabels: model.LabelNames{"custom"},
						Replacement:  "${1}",
						TargetLabel:  string(model.AddressLabel),
					},
				},
			},
			res: labels.FromMap(map[string]string{
				model.AddressLabel:        "host:1234",
				model.InstanceLabel:       "host:1234",
				model.SchemeLabel:         "https",
				model.MetricsPathLabel:    "/metrics",
				model.JobLabel:            "job",
				model.ScrapeIntervalLabel: "1s",
				model.ScrapeTimeoutLabel:  "1s",
				"custom":                  "host:1234",
			}),
			resOrig: labels.FromMap(map[string]string{
				model.SchemeLabel:         "https",
				model.MetricsPathLabel:    "/metrics",
				model.JobLabel:            "job",
				model.ScrapeIntervalLabel: "1s",
				model.ScrapeTimeoutLabel:  "1s",
				"custom":                  "host:1234",
			}),
		},
		// Invalid UTF-8 in label.
		{
			in: labels.FromMap(map[string]string{
				model.AddressLabel: "1.2.3.4:1000",
				"custom":           "\xbd",
			}),
			cfg: &config.ScrapeConfig{
				Scheme:         "https",
				MetricsPath:    "/metrics",
				JobName:        "job",
				ScrapeInterval: model.Duration(time.Second),
				ScrapeTimeout:  model.Duration(time.Second),
			},
			res:     labels.EmptyLabels(),
			resOrig: labels.EmptyLabels(),
			err:     "invalid label value for \"custom\": \"\\xbd\"",
		},
		// Invalid duration in interval label.
		{
			in: labels.FromMap(map[string]string{
				model.AddressLabel:        "1.2.3.4:1000",
				model.ScrapeIntervalLabel: "2notseconds",
			}),
			cfg: &config.ScrapeConfig{
				Scheme:         "https",
				MetricsPath:    "/metrics",
				JobName:        "job",
				ScrapeInterval: model.Duration(time.Second),
				ScrapeTimeout:  model.Duration(time.Second),
			},
			res:     labels.EmptyLabels(),
			resOrig: labels.EmptyLabels(),
			err:     "error parsing scrape interval: unknown unit \"notseconds\" in duration \"2notseconds\"",
		},
		// Invalid duration in timeout label.
		{
			in: labels.FromMap(map[string]string{
				model.AddressLabel:       "1.2.3.4:1000",
				model.ScrapeTimeoutLabel: "2notseconds",
			}),
			cfg: &config.ScrapeConfig{
				Scheme:         "https",
				MetricsPath:    "/metrics",
				JobName:        "job",
				ScrapeInterval: model.Duration(time.Second),
				ScrapeTimeout:  model.Duration(time.Second),
			},
			res:     labels.EmptyLabels(),
			resOrig: labels.EmptyLabels(),
			err:     "error parsing scrape timeout: unknown unit \"notseconds\" in duration \"2notseconds\"",
		},
		// 0 interval in timeout label.
		{
			in: labels.FromMap(map[string]string{
				model.AddressLabel:        "1.2.3.4:1000",
				model.ScrapeIntervalLabel: "0s",
			}),
			cfg: &config.ScrapeConfig{
				Scheme:         "https",
				MetricsPath:    "/metrics",
				JobName:        "job",
				ScrapeInterval: model.Duration(time.Second),
				ScrapeTimeout:  model.Duration(time.Second),
			},
			res:     labels.EmptyLabels(),
			resOrig: labels.EmptyLabels(),
			err:     "scrape interval cannot be 0",
		},
		// 0 duration in timeout label.
		{
			in: labels.FromMap(map[string]string{
				model.AddressLabel:       "1.2.3.4:1000",
				model.ScrapeTimeoutLabel: "0s",
			}),
			cfg: &config.ScrapeConfig{
				Scheme:         "https",
				MetricsPath:    "/metrics",
				JobName:        "job",
				ScrapeInterval: model.Duration(time.Second),
				ScrapeTimeout:  model.Duration(time.Second),
			},
			res:     labels.EmptyLabels(),
			resOrig: labels.EmptyLabels(),
			err:     "scrape timeout cannot be 0",
		},
		// Timeout less than interval.
		{
			in: labels.FromMap(map[string]string{
				model.AddressLabel:        "1.2.3.4:1000",
				model.ScrapeIntervalLabel: "1s",
				model.ScrapeTimeoutLabel:  "2s",
			}),
			cfg: &config.ScrapeConfig{
				Scheme:         "https",
				MetricsPath:    "/metrics",
				JobName:        "job",
				ScrapeInterval: model.Duration(time.Second),
				ScrapeTimeout:  model.Duration(time.Second),
			},
			res:     labels.EmptyLabels(),
			resOrig: labels.EmptyLabels(),
			err:     "scrape timeout cannot be greater than scrape interval (\"2s\" > \"1s\")",
		},
		// Don't attach default port.
		{
			in: labels.FromMap(map[string]string{
				model.AddressLabel: "1.2.3.4",
			}),
			cfg: &config.ScrapeConfig{
				Scheme:         "https",
				MetricsPath:    "/metrics",
				JobName:        "job",
				ScrapeInterval: model.Duration(time.Second),
				ScrapeTimeout:  model.Duration(time.Second),
			},
			res: labels.FromMap(map[string]string{
				model.AddressLabel:        "1.2.3.4",
				model.InstanceLabel:       "1.2.3.4",
				model.SchemeLabel:         "https",
				model.MetricsPathLabel:    "/metrics",
				model.JobLabel:            "job",
				model.ScrapeIntervalLabel: "1s",
				model.ScrapeTimeoutLabel:  "1s",
			}),
			resOrig: labels.FromMap(map[string]string{
				model.AddressLabel:        "1.2.3.4",
				model.SchemeLabel:         "https",
				model.MetricsPathLabel:    "/metrics",
				model.JobLabel:            "job",
				model.ScrapeIntervalLabel: "1s",
				model.ScrapeTimeoutLabel:  "1s",
			}),
		},
		// verify that the default port is not removed (http).
		{
			in: labels.FromMap(map[string]string{
				model.AddressLabel: "1.2.3.4:80",
			}),
			cfg: &config.ScrapeConfig{
				Scheme:         "http",
				MetricsPath:    "/metrics",
				JobName:        "job",
				ScrapeInterval: model.Duration(time.Second),
				ScrapeTimeout:  model.Duration(time.Second),
			},
			res: labels.FromMap(map[string]string{
				model.AddressLabel:        "1.2.3.4:80",
				model.InstanceLabel:       "1.2.3.4:80",
				model.SchemeLabel:         "http",
				model.MetricsPathLabel:    "/metrics",
				model.JobLabel:            "job",
				model.ScrapeIntervalLabel: "1s",
				model.ScrapeTimeoutLabel:  "1s",
			}),
			resOrig: labels.FromMap(map[string]string{
				model.AddressLabel:        "1.2.3.4:80",
				model.SchemeLabel:         "http",
				model.MetricsPathLabel:    "/metrics",
				model.JobLabel:            "job",
				model.ScrapeIntervalLabel: "1s",
				model.ScrapeTimeoutLabel:  "1s",
			}),
		},
		// verify that the default port is not removed (https).
		{
			in: labels.FromMap(map[string]string{
				model.AddressLabel: "1.2.3.4:443",
			}),
			cfg: &config.ScrapeConfig{
				Scheme:         "https",
				MetricsPath:    "/metrics",
				JobName:        "job",
				ScrapeInterval: model.Duration(time.Second),
				ScrapeTimeout:  model.Duration(time.Second),
			},
			res: labels.FromMap(map[string]string{
				model.AddressLabel:        "1.2.3.4:443",
				model.InstanceLabel:       "1.2.3.4:443",
				model.SchemeLabel:         "https",
				model.MetricsPathLabel:    "/metrics",
				model.JobLabel:            "job",
				model.ScrapeIntervalLabel: "1s",
				model.ScrapeTimeoutLabel:  "1s",
			}),
			resOrig: labels.FromMap(map[string]string{
				model.AddressLabel:        "1.2.3.4:443",
				model.SchemeLabel:         "https",
				model.MetricsPathLabel:    "/metrics",
				model.JobLabel:            "job",
				model.ScrapeIntervalLabel: "1s",
				model.ScrapeTimeoutLabel:  "1s",
			}),
		},
	}
	for _, c := range cases {
		in := c.in.Copy()

		res, orig, err := PopulateLabels(labels.NewBuilder(c.in), c.cfg)
		if c.err != "" {
			require.EqualError(t, err, c.err)
		} else {
			require.NoError(t, err)
		}
		require.Equal(t, c.in, in)
		testutil.RequireEqual(t, c.res, res)
		testutil.RequireEqual(t, c.resOrig, orig)
	}
}

func loadConfiguration(t testing.TB, c string) *config.Config {
	t.Helper()

	cfg := &config.Config{}
	err := yaml.UnmarshalStrict([]byte(c), cfg)
	require.NoError(t, err, "Unable to load YAML config.")

	return cfg
}

func noopLoop() loop {
	return &testLoop{
		startFunc: func(interval, timeout time.Duration, errc chan<- error) {},
		stopFunc:  func() {},
	}
}

func TestManagerApplyConfig(t *testing.T) {
	// Valid initial configuration.
	cfgText1 := `
scrape_configs:
 - job_name: job1
   static_configs:
   - targets: ["foo:9090"]
`
	// Invalid configuration.
	cfgText2 := `
scrape_configs:
 - job_name: job1
   scheme: https
   static_configs:
   - targets: ["foo:9090"]
   tls_config:
     ca_file: /not/existing/ca/file
`
	// Valid configuration.
	cfgText3 := `
scrape_configs:
 - job_name: job1
   scheme: https
   static_configs:
   - targets: ["foo:9090"]
`
	var (
		cfg1 = loadConfiguration(t, cfgText1)
		cfg2 = loadConfiguration(t, cfgText2)
		cfg3 = loadConfiguration(t, cfgText3)

		ch = make(chan struct{}, 1)

		testRegistry = prometheus.NewRegistry()
	)

	opts := Options{}
	scrapeManager, err := NewManager(&opts, nil, nil, nil, testRegistry)
	require.NoError(t, err)
	newLoop := func(scrapeLoopOptions) loop {
		ch <- struct{}{}
		return noopLoop()
	}
	sp := &scrapePool{
		appendable: &nopAppendable{},
		activeTargets: map[uint64]*Target{
			1: {},
		},
		loops: map[uint64]loop{
			1: noopLoop(),
		},
		newLoop:     newLoop,
		logger:      nil,
		config:      cfg1.ScrapeConfigs[0],
		client:      http.DefaultClient,
		metrics:     scrapeManager.metrics,
		symbolTable: labels.NewSymbolTable(),
	}
	scrapeManager.scrapePools = map[string]*scrapePool{
		"job1": sp,
	}

	// Apply the initial configuration.
	err = scrapeManager.ApplyConfig(cfg1)
	require.NoError(t, err, "Unable to apply configuration.")
	select {
	case <-ch:
		require.FailNow(t, "Reload happened.")
	default:
	}

	// Apply a configuration for which the reload fails.
	err = scrapeManager.ApplyConfig(cfg2)
	require.Error(t, err, "Expecting error but got none.")
	select {
	case <-ch:
		require.FailNow(t, "Reload happened.")
	default:
	}

	// Apply a configuration for which the reload succeeds.
	err = scrapeManager.ApplyConfig(cfg3)
	require.NoError(t, err, "Unable to apply configuration.")
	select {
	case <-ch:
	default:
		require.FailNow(t, "Reload didn't happen.")
	}

	// Re-applying the same configuration shouldn't trigger a reload.
	err = scrapeManager.ApplyConfig(cfg3)
	require.NoError(t, err, "Unable to apply configuration.")
	select {
	case <-ch:
		require.FailNow(t, "Reload happened.")
	default:
	}
}

func TestManagerTargetsUpdates(t *testing.T) {
	opts := Options{}
	testRegistry := prometheus.NewRegistry()
	m, err := NewManager(&opts, nil, nil, nil, testRegistry)
	require.NoError(t, err)

	ts := make(chan map[string][]*targetgroup.Group)
	go m.Run(ts)
	defer m.Stop()

	tgSent := make(map[string][]*targetgroup.Group)
	for x := 0; x < 10; x++ {
		tgSent[strconv.Itoa(x)] = []*targetgroup.Group{
			{
				Source: strconv.Itoa(x),
			},
		}

		select {
		case ts <- tgSent:
		case <-time.After(10 * time.Millisecond):
			require.Fail(t, "Scrape manager's channel remained blocked after the set threshold.")
		}
	}

	m.mtxScrape.Lock()
	tsetActual := m.targetSets
	m.mtxScrape.Unlock()

	// Make sure all updates have been received.
	require.Equal(t, tgSent, tsetActual)

	select {
	case <-m.triggerReload:
	default:
		require.Fail(t, "No scrape loops reload was triggered after targets update.")
	}
}

func TestSetOffsetSeed(t *testing.T) {
	getConfig := func(prometheus string) *config.Config {
		cfgText := `
global:
 external_labels:
   prometheus: '` + prometheus + `'
`

		cfg := &config.Config{}
		err := yaml.UnmarshalStrict([]byte(cfgText), cfg)
		require.NoError(t, err, "Unable to load YAML config cfgYaml.")

		return cfg
	}

	opts := Options{}
	testRegistry := prometheus.NewRegistry()
	scrapeManager, err := NewManager(&opts, nil, nil, nil, testRegistry)
	require.NoError(t, err)

	// Load the first config.
	cfg1 := getConfig("ha1")
	err = scrapeManager.setOffsetSeed(cfg1.GlobalConfig.ExternalLabels)
	require.NoError(t, err)
	offsetSeed1 := scrapeManager.offsetSeed

	require.NotZero(t, offsetSeed1, "Offset seed has to be a hash of uint64.")

	// Load the first config.
	cfg2 := getConfig("ha2")
	require.NoError(t, scrapeManager.setOffsetSeed(cfg2.GlobalConfig.ExternalLabels))
	offsetSeed2 := scrapeManager.offsetSeed

	require.NotEqual(t, offsetSeed1, offsetSeed2, "Offset seed should not be the same on different set of external labels.")
}

func TestManagerScrapePools(t *testing.T) {
	cfgText1 := `
scrape_configs:
- job_name: job1
  static_configs:
  - targets: ["foo:9090"]
- job_name: job2
  static_configs:
  - targets: ["foo:9091", "foo:9092"]
`
	cfgText2 := `
scrape_configs:
- job_name: job1
  static_configs:
  - targets: ["foo:9090", "foo:9094"]
- job_name: job3
  static_configs:
  - targets: ["foo:9093"]
`
	var (
		cfg1         = loadConfiguration(t, cfgText1)
		cfg2         = loadConfiguration(t, cfgText2)
		testRegistry = prometheus.NewRegistry()
	)

	reload := func(scrapeManager *Manager, cfg *config.Config) {
		newLoop := func(scrapeLoopOptions) loop {
			return noopLoop()
		}
		scrapeManager.scrapePools = map[string]*scrapePool{}
		for _, sc := range cfg.ScrapeConfigs {
			_, cancel := context.WithCancel(context.Background())
			defer cancel()
			sp := &scrapePool{
				appendable:    &nopAppendable{},
				activeTargets: map[uint64]*Target{},
				loops: map[uint64]loop{
					1: noopLoop(),
				},
				newLoop: newLoop,
				logger:  nil,
				config:  sc,
				client:  http.DefaultClient,
				cancel:  cancel,
			}
			for _, c := range sc.ServiceDiscoveryConfigs {
				staticConfig := c.(discovery.StaticConfig)
				for _, group := range staticConfig {
					for i := range group.Targets {
						sp.activeTargets[uint64(i)] = &Target{}
					}
				}
			}
			scrapeManager.scrapePools[sc.JobName] = sp
		}
	}

	opts := Options{}
	scrapeManager, err := NewManager(&opts, nil, nil, nil, testRegistry)
	require.NoError(t, err)

	reload(scrapeManager, cfg1)
	require.ElementsMatch(t, []string{"job1", "job2"}, scrapeManager.ScrapePools())

	reload(scrapeManager, cfg2)
	require.ElementsMatch(t, []string{"job1", "job3"}, scrapeManager.ScrapePools())
}

func setupScrapeManager(t *testing.T, honorTimestamps bool, enableCTZeroIngestion bool) (*collectResultAppender, *Manager) {
	app := &collectResultAppender{}
	scrapeManager, err := NewManager(
		&Options{
			EnableCreatedTimestampZeroIngestion: enableCTZeroIngestion,
			skipOffsetting:                      true,
		},
		log.NewLogfmtLogger(os.Stderr),
		nil,
		&collectResultAppendable{app},
		prometheus.NewRegistry(),
	)
	require.NoError(t, err)

	require.NoError(t, scrapeManager.ApplyConfig(&config.Config{
		GlobalConfig: config.GlobalConfig{
			// Disable regular scrapes.
			ScrapeInterval:  model.Duration(9999 * time.Minute),
			ScrapeTimeout:   model.Duration(5 * time.Second),
			ScrapeProtocols: []config.ScrapeProtocol{config.OpenMetricsText1_0_0, config.PrometheusProto},
		},
		ScrapeConfigs: []*config.ScrapeConfig{{JobName: "test", HonorTimestamps: honorTimestamps}},
	}))

	return app, scrapeManager
}

func setupTestServer(t *testing.T, typ string, toWrite []byte) *httptest.Server {
	once := sync.Once{}

	server := httptest.NewServer(
		http.HandlerFunc(func(w http.ResponseWriter, r *http.Request) {
			fail := true
			once.Do(func() {
				fail = false
				w.Header().Set("Content-Type", typ)
				w.Write(toWrite)
			})

			if fail {
				w.WriteHeader(http.StatusInternalServerError)
			}
		}),
	)

	t.Cleanup(func() { server.Close() })

	return server
}

// TestManagerCTZeroIngestion tests scrape manager for various CT cases.
func TestManagerCTZeroIngestion(t *testing.T) {
	const (
		// _total suffix is required, otherwise expfmt with OMText will mark metric as "unknown"
		expectedMetricName        = "expected_metric_total"
		expectedCreatedMetricName = "expected_metric_created"
		expectedSampleValue       = 17.0
	)

	for _, testFormat := range []config.ScrapeProtocol{config.PrometheusProto, config.OpenMetricsText1_0_0} {
		t.Run(fmt.Sprintf("format=%s", testFormat), func(t *testing.T) {
			for _, testWithCT := range []bool{false, true} {
				t.Run(fmt.Sprintf("withCT=%v", testWithCT), func(t *testing.T) {
					for _, testCTZeroIngest := range []bool{false, true} {
						t.Run(fmt.Sprintf("ctZeroIngest=%v", testCTZeroIngest), func(t *testing.T) {
							sampleTs := time.Now()
							ctTs := time.Time{}
							if testWithCT {
								ctTs = sampleTs.Add(-2 * time.Minute)
							}

							// TODO(bwplotka): Add more types than just counter?
							encoded := prepareTestEncodedCounter(t, testFormat, expectedMetricName, expectedSampleValue, sampleTs, ctTs)
							app, scrapeManager := setupScrapeManager(t, true, testCTZeroIngest)

							// Perform the test.
							doOneScrape(t, scrapeManager, app, setupTestServer(t, config.ScrapeProtocolsHeaders[testFormat], encoded))

							// Verify results.
							// Verify what we got vs expectations around CT injection.
							samples := findSamplesForMetric(app.resultFloats, expectedMetricName)
							if testWithCT && testCTZeroIngest {
								require.Len(t, samples, 2)
								require.Equal(t, 0.0, samples[0].f)
								require.Equal(t, timestamp.FromTime(ctTs), samples[0].t)
								require.Equal(t, expectedSampleValue, samples[1].f)
								require.Equal(t, timestamp.FromTime(sampleTs), samples[1].t)
							} else {
								require.Len(t, samples, 1)
								require.Equal(t, expectedSampleValue, samples[0].f)
								require.Equal(t, timestamp.FromTime(sampleTs), samples[0].t)
							}

							// Verify what we got vs expectations around additional _created series for OM text.
							// enableCTZeroInjection also kills that _created line.
							createdSeriesSamples := findSamplesForMetric(app.resultFloats, expectedCreatedMetricName)
							if testFormat == config.OpenMetricsText1_0_0 && testWithCT && !testCTZeroIngest {
								// For OM Text, when counter has CT, and feature flag disabled we should see _created lines.
								require.Len(t, createdSeriesSamples, 1)
								// Conversion taken from common/expfmt.writeOpenMetricsFloat.
								// We don't check the ct timestamp as explicit ts was not implemented in expfmt.Encoder,
								// but exists in OM https://github.com/OpenObservability/OpenMetrics/blob/main/specification/OpenMetrics.md#:~:text=An%20example%20with%20a%20Metric%20with%20no%20labels%2C%20and%20a%20MetricPoint%20with%20a%20timestamp%20and%20a%20created
								// We can implement this, but we want to potentially get rid of OM 1.0 CT lines
								require.Equal(t, float64(timestamppb.New(ctTs).AsTime().UnixNano())/1e9, createdSeriesSamples[0].f)
							} else {
								require.Len(t, createdSeriesSamples, 0)
							}
						})
					}
				})
			}
		})
	}
}

<<<<<<< HEAD
func prepareTestEncodedCounter(t *testing.T, format config.ScrapeProtocol, mName string, v float64, ts time.Time, ct time.Time) (encoded []byte) {
	t.Helper()

	counter := &dto.Counter{Value: proto.Float64(v)}
	if !ct.IsZero() {
		counter.CreatedTimestamp = timestamppb.New(ct)
	}
	ctrType := dto.MetricType_COUNTER
	inputMetric := &dto.MetricFamily{
		Name: proto.String(mName),
		Type: &ctrType,
		Metric: []*dto.Metric{{
			TimestampMs: proto.Int64(timestamp.FromTime(ts)),
			Counter:     counter,
		}},
	}
	switch format {
	case config.PrometheusProto:
		return protoMarshalDelimited(t, inputMetric)
	case config.OpenMetricsText1_0_0:
		buf := &bytes.Buffer{}
		require.NoError(t, expfmt.NewEncoder(buf, expfmt.NewFormat(expfmt.TypeOpenMetrics), expfmt.WithCreatedLines(), expfmt.WithUnit()).Encode(inputMetric))
		_, _ = buf.WriteString("# EOF")

		t.Log("produced OM text to expose:", buf.String())
		return buf.Bytes()
	default:
		t.Fatalf("not implemented format: %v", format)
		return nil
	}
}

func doOneScrape(t *testing.T, manager *Manager, appender *collectResultAppender, server *httptest.Server) {
	t.Helper()

	serverURL, err := url.Parse(server.URL)
	require.NoError(t, err)

	// Add fake target directly into tsets + reload
	manager.updateTsets(map[string][]*targetgroup.Group{
		"test": {{
			Targets: []model.LabelSet{{
				model.SchemeLabel:  model.LabelValue(serverURL.Scheme),
				model.AddressLabel: model.LabelValue(serverURL.Host),
			}},
		}},
	})
	manager.reload()

	// Wait for one scrape.
	ctx, cancel := context.WithTimeout(context.Background(), 1*time.Minute)
	defer cancel()
	require.NoError(t, runutil.Retry(100*time.Millisecond, ctx.Done(), func() error {
		appender.mtx.Lock()
		defer appender.mtx.Unlock()

		// Check if scrape happened and grab the relevant samples.
		if len(appender.resultFloats) > 0 {
			return nil
		}
		return fmt.Errorf("expected some float samples, got none")
	}), "after 1 minute")
	manager.Stop()
}

func findSamplesForMetric(floats []floatSample, metricName string) (ret []floatSample) {
	for _, f := range floats {
		if f.metric.Get(model.MetricNameLabel) == metricName {
			ret = append(ret, f)
		}
	}
	return ret
=======
// generateTestHistogram generates the same thing as tsdbutil.GenerateTestHistogram,
// but in the form of dto.Histogram.
func generateTestHistogram(i int) *dto.Histogram {
	helper := tsdbutil.GenerateTestHistogram(i)
	h := &dto.Histogram{}
	h.SampleCount = proto.Uint64(helper.Count)
	h.SampleSum = proto.Float64(helper.Sum)
	h.Schema = proto.Int32(helper.Schema)
	h.ZeroThreshold = proto.Float64(helper.ZeroThreshold)
	h.ZeroCount = proto.Uint64(helper.ZeroCount)
	h.PositiveSpan = make([]*dto.BucketSpan, len(helper.PositiveSpans))
	for i, span := range helper.PositiveSpans {
		h.PositiveSpan[i] = &dto.BucketSpan{
			Offset: proto.Int32(span.Offset),
			Length: proto.Uint32(span.Length),
		}
	}
	h.PositiveDelta = helper.PositiveBuckets
	h.NegativeSpan = make([]*dto.BucketSpan, len(helper.NegativeSpans))
	for i, span := range helper.NegativeSpans {
		h.NegativeSpan[i] = &dto.BucketSpan{
			Offset: proto.Int32(span.Offset),
			Length: proto.Uint32(span.Length),
		}
	}
	h.NegativeDelta = helper.NegativeBuckets
	return h
}

func TestManagerCTZeroIngestionHistogram(t *testing.T) {
	const mName = "expected_histogram"

	for _, tc := range []struct {
		name                  string
		inputHistSample       *dto.Histogram
		enableCTZeroIngestion bool
	}{
		{
			name: "disabled with CT on histogram",
			inputHistSample: func() *dto.Histogram {
				h := generateTestHistogram(0)
				h.CreatedTimestamp = timestamppb.Now()
				return h
			}(),
			enableCTZeroIngestion: false,
		},
		{
			name: "enabled with CT on histogram",
			inputHistSample: func() *dto.Histogram {
				h := generateTestHistogram(0)
				h.CreatedTimestamp = timestamppb.Now()
				return h
			}(),
			enableCTZeroIngestion: true,
		},
		{
			name: "enabled without CT on histogram",
			inputHistSample: func() *dto.Histogram {
				h := generateTestHistogram(0)
				return h
			}(),
			enableCTZeroIngestion: true,
		},
	} {
		t.Run(tc.name, func(t *testing.T) {
			app := &collectResultAppender{}
			scrapeManager, err := NewManager(
				&Options{
					EnableCreatedTimestampZeroIngestion: tc.enableCTZeroIngestion,
					EnableNativeHistogramsIngestion:     true,
					skipOffsetting:                      true,
				},
				log.NewLogfmtLogger(os.Stderr),
				nil,
				&collectResultAppendable{app},
				prometheus.NewRegistry(),
			)
			require.NoError(t, err)

			require.NoError(t, scrapeManager.ApplyConfig(&config.Config{
				GlobalConfig: config.GlobalConfig{
					// Disable regular scrapes.
					ScrapeInterval: model.Duration(9999 * time.Minute),
					ScrapeTimeout:  model.Duration(5 * time.Second),
					// Ensure the proto is chosen. We need proto as it's the only protocol
					// with the CT parsing support.
					ScrapeProtocols: []config.ScrapeProtocol{config.PrometheusProto},
				},
				ScrapeConfigs: []*config.ScrapeConfig{{JobName: "test"}},
			}))

			once := sync.Once{}
			// Start fake HTTP target to that allow one scrape only.
			server := httptest.NewServer(
				http.HandlerFunc(func(w http.ResponseWriter, r *http.Request) {
					fail := true // TODO(bwplotka): Kill or use?
					once.Do(func() {
						fail = false
						w.Header().Set("Content-Type", `application/vnd.google.protobuf; proto=io.prometheus.client.MetricFamily; encoding=delimited`)

						ctrType := dto.MetricType_HISTOGRAM
						w.Write(protoMarshalDelimited(t, &dto.MetricFamily{
							Name:   proto.String(mName),
							Type:   &ctrType,
							Metric: []*dto.Metric{{Histogram: tc.inputHistSample}},
						}))
					})

					if fail {
						w.WriteHeader(http.StatusInternalServerError)
					}
				}),
			)
			defer server.Close()

			serverURL, err := url.Parse(server.URL)
			require.NoError(t, err)

			// Add fake target directly into tsets + reload. Normally users would use
			// Manager.Run and wait for minimum 5s refresh interval.
			scrapeManager.updateTsets(map[string][]*targetgroup.Group{
				"test": {{
					Targets: []model.LabelSet{{
						model.SchemeLabel:  model.LabelValue(serverURL.Scheme),
						model.AddressLabel: model.LabelValue(serverURL.Host),
					}},
				}},
			})
			scrapeManager.reload()

			var got []histogramSample

			// Wait for one scrape.
			ctx, cancel := context.WithTimeout(context.Background(), 1*time.Minute)
			defer cancel()
			require.NoError(t, runutil.Retry(100*time.Millisecond, ctx.Done(), func() error {
				app.mtx.Lock()
				defer app.mtx.Unlock()

				// Check if scrape happened and grab the relevant histograms, they have to be there - or it's a bug
				// and it's not worth waiting.
				for _, h := range app.resultHistograms {
					if h.metric.Get(model.MetricNameLabel) == mName {
						got = append(got, h)
					}
				}
				if len(app.resultHistograms) > 0 {
					return nil
				}
				return fmt.Errorf("expected some histogram samples, got none")
			}), "after 1 minute")
			scrapeManager.Stop()

			// Check for zero samples, assuming we only injected always one histogram sample.
			// Did it contain CT to inject? If yes, was CT zero enabled?
			if tc.inputHistSample.CreatedTimestamp.IsValid() && tc.enableCTZeroIngestion {
				require.Len(t, got, 2)
				// Zero sample.
				require.Equal(t, histogram.Histogram{}, *got[0].h)
				// Quick soft check to make sure it's the same sample or at least not zero.
				require.Equal(t, tc.inputHistSample.GetSampleSum(), got[1].h.Sum)
				return
			}

			// Expect only one, valid sample.
			require.Len(t, got, 1)
			// Quick soft check to make sure it's the same sample or at least not zero.
			require.Equal(t, tc.inputHistSample.GetSampleSum(), got[0].h.Sum)
		})
	}
>>>>>>> c5c2566b
}

func TestUnregisterMetrics(t *testing.T) {
	reg := prometheus.NewRegistry()
	// Check that all metrics can be unregistered, allowing a second manager to be created.
	for i := 0; i < 2; i++ {
		opts := Options{}
		manager, err := NewManager(&opts, nil, nil, nil, reg)
		require.NotNil(t, manager)
		require.NoError(t, err)
		// Unregister all metrics.
		manager.UnregisterMetrics()
	}
}

func applyConfig(
	t *testing.T,
	config string,
	scrapeManager *Manager,
	discoveryManager *discovery.Manager,
) {
	t.Helper()

	cfg := loadConfiguration(t, config)
	require.NoError(t, scrapeManager.ApplyConfig(cfg))

	c := make(map[string]discovery.Configs)
	scfgs, err := cfg.GetScrapeConfigs()
	require.NoError(t, err)
	for _, v := range scfgs {
		c[v.JobName] = v.ServiceDiscoveryConfigs
	}
	require.NoError(t, discoveryManager.ApplyConfig(c))
}

func runManagers(t *testing.T, ctx context.Context) (*discovery.Manager, *Manager) {
	t.Helper()

	reg := prometheus.NewRegistry()
	sdMetrics, err := discovery.RegisterSDMetrics(reg, discovery.NewRefreshMetrics(reg))
	require.NoError(t, err)
	discoveryManager := discovery.NewManager(
		ctx,
		log.NewNopLogger(),
		reg,
		sdMetrics,
		discovery.Updatert(100*time.Millisecond),
	)
	scrapeManager, err := NewManager(
		&Options{DiscoveryReloadInterval: model.Duration(100 * time.Millisecond)},
		nil,
		nil,
		nopAppendable{},
		prometheus.NewRegistry(),
	)
	require.NoError(t, err)
	go discoveryManager.Run()
	go scrapeManager.Run(discoveryManager.SyncCh())
	return discoveryManager, scrapeManager
}

func writeIntoFile(t *testing.T, content, filePattern string) *os.File {
	t.Helper()

	file, err := os.CreateTemp("", filePattern)
	require.NoError(t, err)
	_, err = file.WriteString(content)
	require.NoError(t, err)
	return file
}

func requireTargets(
	t *testing.T,
	scrapeManager *Manager,
	jobName string,
	waitToAppear bool,
	expectedTargets []string,
) {
	t.Helper()

	require.Eventually(t, func() bool {
		targets, ok := scrapeManager.TargetsActive()[jobName]
		if !ok {
			if waitToAppear {
				return false
			}
			t.Fatalf("job %s shouldn't be dropped", jobName)
		}
		if expectedTargets == nil {
			return targets == nil
		}
		if len(targets) != len(expectedTargets) {
			return false
		}
		sTargets := []string{}
		for _, t := range targets {
			sTargets = append(sTargets, t.String())
		}
		sort.Strings(expectedTargets)
		sort.Strings(sTargets)
		for i, t := range sTargets {
			if t != expectedTargets[i] {
				return false
			}
		}
		return true
	}, 1*time.Second, 100*time.Millisecond)
}

// TestTargetDisappearsAfterProviderRemoved makes sure that when a provider is dropped, (only) its targets are dropped.
func TestTargetDisappearsAfterProviderRemoved(t *testing.T) {
	ctx, cancel := context.WithCancel(context.Background())
	defer cancel()

	myJob := "my-job"
	myJobSDTargetURL := "my:9876"
	myJobStaticTargetURL := "my:5432"

	sdFileContent := fmt.Sprintf(`[{"targets": ["%s"]}]`, myJobSDTargetURL)
	sDFile := writeIntoFile(t, sdFileContent, "*targets.json")

	baseConfig := `
scrape_configs:
- job_name: %s
  static_configs:
  - targets: ['%s']
  file_sd_configs:
  - files: ['%s']
`

	discoveryManager, scrapeManager := runManagers(t, ctx)
	defer scrapeManager.Stop()

	applyConfig(
		t,
		fmt.Sprintf(
			baseConfig,
			myJob,
			myJobStaticTargetURL,
			sDFile.Name(),
		),
		scrapeManager,
		discoveryManager,
	)
	// Make sure the jobs targets are taken into account
	requireTargets(
		t,
		scrapeManager,
		myJob,
		true,
		[]string{
			fmt.Sprintf("http://%s/metrics", myJobSDTargetURL),
			fmt.Sprintf("http://%s/metrics", myJobStaticTargetURL),
		},
	)

	// Apply a new config where a provider is removed
	baseConfig = `
scrape_configs:
- job_name: %s
  static_configs:
  - targets: ['%s']
`
	applyConfig(
		t,
		fmt.Sprintf(
			baseConfig,
			myJob,
			myJobStaticTargetURL,
		),
		scrapeManager,
		discoveryManager,
	)
	// Make sure the corresponding target was dropped
	requireTargets(
		t,
		scrapeManager,
		myJob,
		false,
		[]string{
			fmt.Sprintf("http://%s/metrics", myJobStaticTargetURL),
		},
	)

	// Apply a new config with no providers
	baseConfig = `
scrape_configs:
- job_name: %s
`
	applyConfig(
		t,
		fmt.Sprintf(
			baseConfig,
			myJob,
		),
		scrapeManager,
		discoveryManager,
	)
	// Make sure the corresponding target was dropped
	requireTargets(
		t,
		scrapeManager,
		myJob,
		false,
		nil,
	)
}

// TestOnlyProviderStaleTargetsAreDropped makes sure that when a job has only one provider with multiple targets
// and when the provider can no longer discover some of those targets, only those stale targets are dropped.
func TestOnlyProviderStaleTargetsAreDropped(t *testing.T) {
	ctx, cancel := context.WithCancel(context.Background())
	defer cancel()

	jobName := "my-job"
	jobTarget1URL := "foo:9876"
	jobTarget2URL := "foo:5432"

	sdFile1Content := fmt.Sprintf(`[{"targets": ["%s"]}]`, jobTarget1URL)
	sdFile2Content := fmt.Sprintf(`[{"targets": ["%s"]}]`, jobTarget2URL)
	sDFile1 := writeIntoFile(t, sdFile1Content, "*targets.json")
	sDFile2 := writeIntoFile(t, sdFile2Content, "*targets.json")

	baseConfig := `
scrape_configs:
- job_name: %s
  file_sd_configs:
  - files: ['%s', '%s']
`
	discoveryManager, scrapeManager := runManagers(t, ctx)
	defer scrapeManager.Stop()

	applyConfig(
		t,
		fmt.Sprintf(baseConfig, jobName, sDFile1.Name(), sDFile2.Name()),
		scrapeManager,
		discoveryManager,
	)

	// Make sure the job's targets are taken into account
	requireTargets(
		t,
		scrapeManager,
		jobName,
		true,
		[]string{
			fmt.Sprintf("http://%s/metrics", jobTarget1URL),
			fmt.Sprintf("http://%s/metrics", jobTarget2URL),
		},
	)

	// Apply the same config for the same job but with a non existing file to make the provider
	// unable to discover some targets
	applyConfig(
		t,
		fmt.Sprintf(baseConfig, jobName, sDFile1.Name(), "/idontexistdoi.json"),
		scrapeManager,
		discoveryManager,
	)

	// The old target should get dropped
	requireTargets(
		t,
		scrapeManager,
		jobName,
		false,
		[]string{fmt.Sprintf("http://%s/metrics", jobTarget1URL)},
	)
}

// TestProviderStaleTargetsAreDropped makes sure that when a job has only one provider and when that provider
// should no longer discover targets, the targets of that provider are dropped.
// See: https://github.com/prometheus/prometheus/issues/12858
func TestProviderStaleTargetsAreDropped(t *testing.T) {
	ctx, cancel := context.WithCancel(context.Background())
	defer cancel()

	jobName := "my-job"
	jobTargetURL := "foo:9876"

	sdFileContent := fmt.Sprintf(`[{"targets": ["%s"]}]`, jobTargetURL)
	sDFile := writeIntoFile(t, sdFileContent, "*targets.json")

	baseConfig := `
scrape_configs:
- job_name: %s
  file_sd_configs:
  - files: ['%s']
`
	discoveryManager, scrapeManager := runManagers(t, ctx)
	defer scrapeManager.Stop()

	applyConfig(
		t,
		fmt.Sprintf(baseConfig, jobName, sDFile.Name()),
		scrapeManager,
		discoveryManager,
	)

	// Make sure the job's targets are taken into account
	requireTargets(
		t,
		scrapeManager,
		jobName,
		true,
		[]string{
			fmt.Sprintf("http://%s/metrics", jobTargetURL),
		},
	)

	// Apply the same config for the same job but with a non existing file to make the provider
	// unable to discover some targets
	applyConfig(
		t,
		fmt.Sprintf(baseConfig, jobName, "/idontexistdoi.json"),
		scrapeManager,
		discoveryManager,
	)

	// The old target should get dropped
	requireTargets(
		t,
		scrapeManager,
		jobName,
		false,
		nil,
	)
}

// TestOnlyStaleTargetsAreDropped makes sure that when a job has multiple providers, when one of them should no
// longer discover targets, only the stale targets of that provider are dropped.
func TestOnlyStaleTargetsAreDropped(t *testing.T) {
	ctx, cancel := context.WithCancel(context.Background())
	defer cancel()

	myJob := "my-job"
	myJobSDTargetURL := "my:9876"
	myJobStaticTargetURL := "my:5432"
	otherJob := "other-job"
	otherJobTargetURL := "other:1234"

	sdFileContent := fmt.Sprintf(`[{"targets": ["%s"]}]`, myJobSDTargetURL)
	sDFile := writeIntoFile(t, sdFileContent, "*targets.json")

	baseConfig := `
scrape_configs:
- job_name: %s
  static_configs:
  - targets: ['%s']
  file_sd_configs:
  - files: ['%s']
- job_name: %s
  static_configs:
  - targets: ['%s']
`

	discoveryManager, scrapeManager := runManagers(t, ctx)
	defer scrapeManager.Stop()

	// Apply the initial config with an existing file
	applyConfig(
		t,
		fmt.Sprintf(
			baseConfig,
			myJob,
			myJobStaticTargetURL,
			sDFile.Name(),
			otherJob,
			otherJobTargetURL,
		),
		scrapeManager,
		discoveryManager,
	)
	// Make sure the jobs targets are taken into account
	requireTargets(
		t,
		scrapeManager,
		myJob,
		true,
		[]string{
			fmt.Sprintf("http://%s/metrics", myJobSDTargetURL),
			fmt.Sprintf("http://%s/metrics", myJobStaticTargetURL),
		},
	)
	requireTargets(
		t,
		scrapeManager,
		otherJob,
		true,
		[]string{fmt.Sprintf("http://%s/metrics", otherJobTargetURL)},
	)

	// Apply the same config with a non existing file for myJob
	applyConfig(
		t,
		fmt.Sprintf(
			baseConfig,
			myJob,
			myJobStaticTargetURL,
			"/idontexistdoi.json",
			otherJob,
			otherJobTargetURL,
		),
		scrapeManager,
		discoveryManager,
	)

	// Only the SD target should get dropped for myJob
	requireTargets(
		t,
		scrapeManager,
		myJob,
		false,
		[]string{
			fmt.Sprintf("http://%s/metrics", myJobStaticTargetURL),
		},
	)
	// The otherJob should keep its target
	requireTargets(
		t,
		scrapeManager,
		otherJob,
		false,
		[]string{fmt.Sprintf("http://%s/metrics", otherJobTargetURL)},
	)
}<|MERGE_RESOLUTION|>--- conflicted
+++ resolved
@@ -837,7 +837,7 @@
 	}
 }
 
-<<<<<<< HEAD
+
 func prepareTestEncodedCounter(t *testing.T, format config.ScrapeProtocol, mName string, v float64, ts time.Time, ct time.Time) (encoded []byte) {
 	t.Helper()
 
@@ -910,7 +910,8 @@
 		}
 	}
 	return ret
-=======
+}
+
 // generateTestHistogram generates the same thing as tsdbutil.GenerateTestHistogram,
 // but in the form of dto.Histogram.
 func generateTestHistogram(i int) *dto.Histogram {
@@ -1081,7 +1082,6 @@
 			require.Equal(t, tc.inputHistSample.GetSampleSum(), got[0].h.Sum)
 		})
 	}
->>>>>>> c5c2566b
 }
 
 func TestUnregisterMetrics(t *testing.T) {
