--- conflicted
+++ resolved
@@ -19,11 +19,7 @@
 	"io/ioutil"
 	"net/http"
 	"net/http/httptest"
-<<<<<<< HEAD
-=======
 	"net/url"
-	"reflect"
->>>>>>> adb98a34
 	"testing"
 	"time"
 
