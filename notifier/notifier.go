// Copyright 2013 The Prometheus Authors
// Licensed under the Apache License, Version 2.0 (the "License");
// you may not use this file except in compliance with the License.
// You may obtain a copy of the License at
//
// http://www.apache.org/licenses/LICENSE-2.0
//
// Unless required by applicable law or agreed to in writing, software
// distributed under the License is distributed on an "AS IS" BASIS,
// WITHOUT WARRANTIES OR CONDITIONS OF ANY KIND, either express or implied.
// See the License for the specific language governing permissions and
// limitations under the License.

package notifier

import (
	"bytes"
	"context"
	"crypto/md5"
	"encoding/json"
	"fmt"
	"net"
	"net/http"
	"net/url"
	"path"
	"strings"
	"sync"
	"sync/atomic"
	"time"

	"github.com/go-kit/kit/log"
	"github.com/go-kit/kit/log/level"
	"github.com/prometheus/client_golang/prometheus"
	"github.com/prometheus/common/model"
	old_ctx "golang.org/x/net/context"
	"golang.org/x/net/context/ctxhttp"

	"github.com/prometheus/prometheus/config"
	"github.com/prometheus/prometheus/discovery/targetgroup"
	"github.com/prometheus/prometheus/pkg/labels"
	"github.com/prometheus/prometheus/pkg/relabel"
	"github.com/prometheus/prometheus/util/httputil"
)

const (
	alertPushEndpoint = "/api/v1/alerts"
	contentTypeJSON   = "application/json"
)

// String constants for instrumentation.
const (
	namespace         = "prometheus"
	subsystem         = "notifications"
	alertmanagerLabel = "alertmanager"
)

// Alert is a generic representation of an alert in the Prometheus eco-system.
type Alert struct {
	// Label value pairs for purpose of aggregation, matching, and disposition
	// dispatching. This must minimally include an "alertname" label.
	Labels labels.Labels `json:"labels"`

	// Extra key/value information which does not define alert identity.
	Annotations labels.Labels `json:"annotations"`

	// The known time range for this alert. Both ends are optional.
	StartsAt     time.Time `json:"startsAt,omitempty"`
	EndsAt       time.Time `json:"endsAt,omitempty"`
	GeneratorURL string    `json:"generatorURL,omitempty"`
}

// Name returns the name of the alert. It is equivalent to the "alertname" label.
func (a *Alert) Name() string {
	return a.Labels.Get(labels.AlertName)
}

// Hash returns a hash over the alert. It is equivalent to the alert labels hash.
func (a *Alert) Hash() uint64 {
	return a.Labels.Hash()
}

func (a *Alert) String() string {
	s := fmt.Sprintf("%s[%s]", a.Name(), fmt.Sprintf("%016x", a.Hash())[:7])
	if a.Resolved() {
		return s + "[resolved]"
	}
	return s + "[active]"
}

// Resolved returns true iff the activity interval ended in the past.
func (a *Alert) Resolved() bool {
	return a.ResolvedAt(time.Now())
}

// ResolvedAt returns true off the activity interval ended before
// the given timestamp.
func (a *Alert) ResolvedAt(ts time.Time) bool {
	if a.EndsAt.IsZero() {
		return false
	}
	return !a.EndsAt.After(ts)
}

// Manager is responsible for dispatching alert notifications to an
// alert manager service.
type Manager struct {
	queue []*Alert
	opts  *Options

	metrics *alertMetrics

	more   chan struct{}
	mtx    sync.RWMutex
	ctx    context.Context
	cancel func()

<<<<<<< HEAD
	alertmanagers map[string]*alertmanagerSet
	logger        log.Logger
=======
	alertmanagers        []*alertmanagerSet
	droppedAlertmanagers []*alertmanagerSet
	cancelDiscovery      func()
	logger               log.Logger
>>>>>>> 58c2e9a8
}

// Options are the configurable parameters of a Handler.
type Options struct {
	QueueCapacity  int
	ExternalLabels model.LabelSet
	RelabelConfigs []*config.RelabelConfig
	// Used for sending HTTP requests to the Alertmanager.
	Do func(ctx old_ctx.Context, client *http.Client, req *http.Request) (*http.Response, error)

	Registerer prometheus.Registerer
}

type alertMetrics struct {
	latency                 *prometheus.SummaryVec
	errors                  *prometheus.CounterVec
	sent                    *prometheus.CounterVec
	dropped                 prometheus.Counter
	queueLength             prometheus.GaugeFunc
	queueCapacity           prometheus.Gauge
	alertmanagersDiscovered prometheus.GaugeFunc
}

func newAlertMetrics(r prometheus.Registerer, queueCap int, queueLen, alertmanagersDiscovered func() float64) *alertMetrics {
	m := &alertMetrics{
		latency: prometheus.NewSummaryVec(prometheus.SummaryOpts{
			Namespace: namespace,
			Subsystem: subsystem,
			Name:      "latency_seconds",
			Help:      "Latency quantiles for sending alert notifications.",
		},
			[]string{alertmanagerLabel},
		),
		errors: prometheus.NewCounterVec(prometheus.CounterOpts{
			Namespace: namespace,
			Subsystem: subsystem,
			Name:      "errors_total",
			Help:      "Total number of errors sending alert notifications.",
		},
			[]string{alertmanagerLabel},
		),
		sent: prometheus.NewCounterVec(prometheus.CounterOpts{
			Namespace: namespace,
			Subsystem: subsystem,
			Name:      "sent_total",
			Help:      "Total number of alerts sent.",
		},
			[]string{alertmanagerLabel},
		),
		dropped: prometheus.NewCounter(prometheus.CounterOpts{
			Namespace: namespace,
			Subsystem: subsystem,
			Name:      "dropped_total",
			Help:      "Total number of alerts dropped due to errors when sending to Alertmanager.",
		}),
		queueLength: prometheus.NewGaugeFunc(prometheus.GaugeOpts{
			Namespace: namespace,
			Subsystem: subsystem,
			Name:      "queue_length",
			Help:      "The number of alert notifications in the queue.",
		}, queueLen),
		queueCapacity: prometheus.NewGauge(prometheus.GaugeOpts{
			Namespace: namespace,
			Subsystem: subsystem,
			Name:      "queue_capacity",
			Help:      "The capacity of the alert notifications queue.",
		}),
		alertmanagersDiscovered: prometheus.NewGaugeFunc(prometheus.GaugeOpts{
			Name: "prometheus_notifications_alertmanagers_discovered",
			Help: "The number of alertmanagers discovered and active.",
		}, alertmanagersDiscovered),
	}

	m.queueCapacity.Set(float64(queueCap))

	if r != nil {
		r.MustRegister(
			m.latency,
			m.errors,
			m.sent,
			m.dropped,
			m.queueLength,
			m.queueCapacity,
			m.alertmanagersDiscovered,
		)
	}

	return m
}

// NewManager is the manager constructor.
func NewManager(o *Options, logger log.Logger) *Manager {
	ctx, cancel := context.WithCancel(context.Background())

	if o.Do == nil {
		o.Do = ctxhttp.Do
	}
	if logger == nil {
		logger = log.NewNopLogger()
	}

	n := &Manager{
		queue:  make([]*Alert, 0, o.QueueCapacity),
		ctx:    ctx,
		cancel: cancel,
		more:   make(chan struct{}, 1),
		opts:   o,
		logger: logger,
	}

	queueLenFunc := func() float64 { return float64(n.queueLen()) }
	alertmanagersDiscoveredFunc := func() float64 { return float64(len(n.Alertmanagers())) }

	n.metrics = newAlertMetrics(
		o.Registerer,
		o.QueueCapacity,
		queueLenFunc,
		alertmanagersDiscoveredFunc,
	)

	return n
}

// ApplyConfig updates the status state as the new config requires.
func (n *Manager) ApplyConfig(conf *config.Config) error {
	n.mtx.Lock()
	defer n.mtx.Unlock()

	n.opts.ExternalLabels = conf.GlobalConfig.ExternalLabels
	n.opts.RelabelConfigs = conf.AlertingConfig.AlertRelabelConfigs

	amSets := make(map[string]*alertmanagerSet)

	for _, cfg := range conf.AlertingConfig.AlertmanagerConfigs {
		ams, err := newAlertmanagerSet(cfg, n.logger)
		if err != nil {
			return err
		}

		ams.metrics = n.metrics

		// The config hash is used for the map lookup identifier.
		b, err := json.Marshal(cfg)
		if err != nil {
			return err
		}
		amSets[fmt.Sprintf("%x", md5.Sum(b))] = ams
	}

	n.alertmanagers = amSets

	return nil
}

const maxBatchSize = 64

func (n *Manager) queueLen() int {
	n.mtx.RLock()
	defer n.mtx.RUnlock()

	return len(n.queue)
}

func (n *Manager) nextBatch() []*Alert {
	n.mtx.Lock()
	defer n.mtx.Unlock()

	var alerts []*Alert

	if len(n.queue) > maxBatchSize {
		alerts = append(make([]*Alert, 0, maxBatchSize), n.queue[:maxBatchSize]...)
		n.queue = n.queue[maxBatchSize:]
	} else {
		alerts = append(make([]*Alert, 0, len(n.queue)), n.queue...)
		n.queue = n.queue[:0]
	}

	return alerts
}

// Run dispatches notifications continuously.
func (n *Manager) Run(tsets <-chan map[string][]*targetgroup.Group) {

	for {
		select {
		case <-n.ctx.Done():
			return
		case ts := <-tsets:
			n.reload(ts)
		case <-n.more:
		}
		alerts := n.nextBatch()

		if !n.sendAll(alerts...) {
			n.metrics.dropped.Add(float64(len(alerts)))
		}
		// If the queue still has items left, kick off the next iteration.
		if n.queueLen() > 0 {
			n.setMore()
		}
	}
}

func (n *Manager) reload(tgs map[string][]*targetgroup.Group) {
	n.mtx.Lock()
	defer n.mtx.Unlock()

	for id, tgroup := range tgs {
		am, ok := n.alertmanagers[id]
		if !ok {
			level.Error(n.logger).Log("msg", "couldn't sync alert manager set", "err", fmt.Sprintf("invalid id:%v", id))
			continue
		}
		am.sync(tgroup)
	}
}

// Send queues the given notification requests for processing.
// Panics if called on a handler that is not running.
func (n *Manager) Send(alerts ...*Alert) {
	n.mtx.Lock()
	defer n.mtx.Unlock()

	// Attach external labels before relabelling and sending.
	for _, a := range alerts {
		lb := labels.NewBuilder(a.Labels)

		for ln, lv := range n.opts.ExternalLabels {
			if a.Labels.Get(string(ln)) == "" {
				lb.Set(string(ln), string(lv))
			}
		}

		a.Labels = lb.Labels()
	}

	alerts = n.relabelAlerts(alerts)

	// Queue capacity should be significantly larger than a single alert
	// batch could be.
	if d := len(alerts) - n.opts.QueueCapacity; d > 0 {
		alerts = alerts[d:]

		level.Warn(n.logger).Log("msg", "Alert batch larger than queue capacity, dropping alerts", "num_dropped", d)
		n.metrics.dropped.Add(float64(d))
	}

	// If the queue is full, remove the oldest alerts in favor
	// of newer ones.
	if d := (len(n.queue) + len(alerts)) - n.opts.QueueCapacity; d > 0 {
		n.queue = n.queue[d:]

		level.Warn(n.logger).Log("msg", "Alert notification queue full, dropping alerts", "num_dropped", d)
		n.metrics.dropped.Add(float64(d))
	}
	n.queue = append(n.queue, alerts...)

	// Notify sending goroutine that there are alerts to be processed.
	n.setMore()
}

func (n *Manager) relabelAlerts(alerts []*Alert) []*Alert {
	var relabeledAlerts []*Alert

	for _, alert := range alerts {
		labels := relabel.Process(alert.Labels, n.opts.RelabelConfigs...)
		if labels != nil {
			alert.Labels = labels
			relabeledAlerts = append(relabeledAlerts, alert)
		}
	}
	return relabeledAlerts
}

// setMore signals that the alert queue has items.
func (n *Manager) setMore() {
	// If we cannot send on the channel, it means the signal already exists
	// and has not been consumed yet.
	select {
	case n.more <- struct{}{}:
	default:
	}
}

// Alertmanagers returns a slice of Alertmanager URLs.
func (n *Manager) Alertmanagers() []*url.URL {
	n.mtx.RLock()
	amSets := n.alertmanagers
	n.mtx.RUnlock()

	var res []*url.URL

	for _, ams := range amSets {
		ams.mtx.RLock()
		for _, am := range ams.ams {
			res = append(res, am.url())
		}
		ams.mtx.RUnlock()
	}

	return res
}

// DroppedAlertmanagers returns a slice of Alertmanager URLs.
func (n *Notifier) DroppedAlertmanagers() []*url.URL {
	n.mtx.RLock()
	amSets := n.droppedAlertmanagers
	n.mtx.RUnlock()

	var res []*url.URL

	for _, ams := range amSets {
		ams.mtx.RLock()
		for _, dam := range ams.dams {
			res = append(res, dam.url())
		}
		ams.mtx.RUnlock()
	}

	return res
}

// sendAll sends the alerts to all configured Alertmanagers concurrently.
// It returns true if the alerts could be sent successfully to at least one Alertmanager.
func (n *Manager) sendAll(alerts ...*Alert) bool {
	begin := time.Now()

	b, err := json.Marshal(alerts)
	if err != nil {
		level.Error(n.logger).Log("msg", "Encoding alerts failed", "err", err)
		return false
	}

	n.mtx.RLock()
	amSets := n.alertmanagers
	n.mtx.RUnlock()

	var (
		wg         sync.WaitGroup
		numSuccess uint64
	)
	for _, ams := range amSets {
		ams.mtx.RLock()

		for _, am := range ams.ams {
			wg.Add(1)

			ctx, cancel := context.WithTimeout(n.ctx, ams.cfg.Timeout)
			defer cancel()

			go func(ams *alertmanagerSet, am alertmanager) {
				u := am.url().String()

				if err := n.sendOne(ctx, ams.client, u, b); err != nil {
					level.Error(n.logger).Log("alertmanager", u, "count", len(alerts), "msg", "Error sending alert", "err", err)
					n.metrics.errors.WithLabelValues(u).Inc()
				} else {
					atomic.AddUint64(&numSuccess, 1)
				}
				n.metrics.latency.WithLabelValues(u).Observe(time.Since(begin).Seconds())
				n.metrics.sent.WithLabelValues(u).Add(float64(len(alerts)))

				wg.Done()
			}(ams, am)
		}
		ams.mtx.RUnlock()
	}
	wg.Wait()

	return numSuccess > 0
}

func (n *Manager) sendOne(ctx context.Context, c *http.Client, url string, b []byte) error {
	req, err := http.NewRequest("POST", url, bytes.NewReader(b))
	if err != nil {
		return err
	}
	req.Header.Set("Content-Type", contentTypeJSON)
	resp, err := n.opts.Do(ctx, c, req)
	if err != nil {
		return err
	}
	defer resp.Body.Close()

	// Any HTTP status 2xx is OK.
	if resp.StatusCode/100 != 2 {
		return fmt.Errorf("bad response status %v", resp.Status)
	}
	return err
}

// Stop shuts down the notification handler.
func (n *Manager) Stop() {
	level.Info(n.logger).Log("msg", "Stopping notification manager...")
	n.cancel()
}

// alertmanager holds Alertmanager endpoint information.
type alertmanager interface {
	url() *url.URL
}

type alertmanagerLabels struct{ labels.Labels }

const pathLabel = "__alerts_path__"

func (a alertmanagerLabels) url() *url.URL {
	return &url.URL{
		Scheme: a.Get(model.SchemeLabel),
		Host:   a.Get(model.AddressLabel),
		Path:   a.Get(pathLabel),
	}
}

// alertmanagerSet contains a set of Alertmanagers discovered via a group of service
// discovery definitions that have a common configuration on how alerts should be sent.
type alertmanagerSet struct {
	cfg    *config.AlertmanagerConfig
	client *http.Client

	metrics *alertMetrics

	mtx    sync.RWMutex
	ams    []alertmanager
	dams   []alertmanager
	logger log.Logger
}

func newAlertmanagerSet(cfg *config.AlertmanagerConfig, logger log.Logger) (*alertmanagerSet, error) {
	client, err := httputil.NewClientFromConfig(cfg.HTTPClientConfig, "alertmanager")
	if err != nil {
		return nil, err
	}
	s := &alertmanagerSet{
		client: client,
		cfg:    cfg,
		logger: logger,
	}
	return s, nil
}

// sync extracts a deduplicated set of Alertmanager endpoints from a list
// of target groups definitions.
<<<<<<< HEAD
func (s *alertmanagerSet) sync(tgs []*targetgroup.Group) {
	all := []alertmanager{}
=======
func (s *alertmanagerSet) Sync(tgs []*targetgroup.Group) {
  allAms := []alertmanager{}
  allDams := []alertmanager{}
>>>>>>> 58c2e9a8

	for _, tg := range tgs {
		ams, dams, err := alertmanagerFromGroup(tg, s.cfg)
		if err != nil {
			level.Error(s.logger).Log("msg", "Creating discovered Alertmanagers failed", "err", err)
			continue
		}
		allAms = append(allAms, ams...)
		allDams = append(allDams, dams...)
	}

	s.mtx.Lock()
	defer s.mtx.Unlock()
	// Set new Alertmanagers and deduplicate them along their unique URL.
	s.ams = []alertmanager{}
	s.dams = []alertmanager{}
	s.dams = append(s.dams, allDams...)
	seen := map[string]struct{}{}

	for _, am := range allAms {
		us := am.url().String()
		if _, ok := seen[us]; ok {
			continue
		}

		// This will initialise the Counters for the AM to 0.
		s.metrics.sent.WithLabelValues(us)
		s.metrics.errors.WithLabelValues(us)

		seen[us] = struct{}{}
		s.ams = append(s.ams, am)
	}
}

func postPath(pre string) string {
	return path.Join("/", pre, alertPushEndpoint)
}

// alertmanagersFromGroup extracts a list of alertmanagers from a target group and an associcated
// AlertmanagerConfig.
func alertmanagerFromGroup(tg *targetgroup.Group, cfg *config.AlertmanagerConfig) ([]alertmanager, []alertmanager, error) {
	var res []alertmanager
	var droppedAlertManagers []alertmanager

	for _, tlset := range tg.Targets {
		lbls := make([]labels.Label, 0, len(tlset)+2+len(tg.Labels))

		for ln, lv := range tlset {
			lbls = append(lbls, labels.Label{Name: string(ln), Value: string(lv)})
		}
		// Set configured scheme as the initial scheme label for overwrite.
		lbls = append(lbls, labels.Label{Name: model.SchemeLabel, Value: cfg.Scheme})
		lbls = append(lbls, labels.Label{Name: pathLabel, Value: postPath(cfg.PathPrefix)})

		// Combine target labels with target group labels.
		for ln, lv := range tg.Labels {
			if _, ok := tlset[ln]; !ok {
				lbls = append(lbls, labels.Label{Name: string(ln), Value: string(lv)})
			}
		}

		lset := relabel.Process(labels.New(lbls...), cfg.RelabelConfigs...)
		if lset == nil {
			droppedAlertManagers = append(droppedAlertManagers, alertmanagerLabels{lbls})
			continue
		}

		lb := labels.NewBuilder(lset)

		// addPort checks whether we should add a default port to the address.
		// If the address is not valid, we don't append a port either.
		addPort := func(s string) bool {
			// If we can split, a port exists and we don't have to add one.
			if _, _, err := net.SplitHostPort(s); err == nil {
				return false
			}
			// If adding a port makes it valid, the previous error
			// was not due to an invalid address and we can append a port.
			_, _, err := net.SplitHostPort(s + ":1234")
			return err == nil
		}
		addr := lset.Get(model.AddressLabel)
		// If it's an address with no trailing port, infer it based on the used scheme.
		if addPort(addr) {
			// Addresses reaching this point are already wrapped in [] if necessary.
			switch lset.Get(model.SchemeLabel) {
			case "http", "":
				addr = addr + ":80"
			case "https":
				addr = addr + ":443"
			default:
				return nil, nil, fmt.Errorf("invalid scheme: %q", cfg.Scheme)
			}
			lb.Set(model.AddressLabel, addr)
		}

		if err := config.CheckTargetAddress(model.LabelValue(addr)); err != nil {
			return nil, nil, err
		}

		// Meta labels are deleted after relabelling. Other internal labels propagate to
		// the target which decides whether they will be part of their label set.
		for _, l := range lset {
			if strings.HasPrefix(l.Name, model.MetaLabelPrefix) {
				lb.Del(l.Name)
			}
		}

		res = append(res, alertmanagerLabels{lset})
	}
	return res, droppedAlertManagers, nil
}<|MERGE_RESOLUTION|>--- conflicted
+++ resolved
@@ -114,15 +114,8 @@
 	ctx    context.Context
 	cancel func()
 
-<<<<<<< HEAD
 	alertmanagers map[string]*alertmanagerSet
 	logger        log.Logger
-=======
-	alertmanagers        []*alertmanagerSet
-	droppedAlertmanagers []*alertmanagerSet
-	cancelDiscovery      func()
-	logger               log.Logger
->>>>>>> 58c2e9a8
 }
 
 // Options are the configurable parameters of a Handler.
@@ -427,9 +420,9 @@
 }
 
 // DroppedAlertmanagers returns a slice of Alertmanager URLs.
-func (n *Notifier) DroppedAlertmanagers() []*url.URL {
+func (n *Manager) DroppedAlertmanagers() []*url.URL {
 	n.mtx.RLock()
-	amSets := n.droppedAlertmanagers
+	amSets := n.alertmanagers
 	n.mtx.RUnlock()
 
 	var res []*url.URL
@@ -566,14 +559,9 @@
 
 // sync extracts a deduplicated set of Alertmanager endpoints from a list
 // of target groups definitions.
-<<<<<<< HEAD
 func (s *alertmanagerSet) sync(tgs []*targetgroup.Group) {
-	all := []alertmanager{}
-=======
-func (s *alertmanagerSet) Sync(tgs []*targetgroup.Group) {
-  allAms := []alertmanager{}
-  allDams := []alertmanager{}
->>>>>>> 58c2e9a8
+	allAms := []alertmanager{}
+	allDams := []alertmanager{}
 
 	for _, tg := range tgs {
 		ams, dams, err := alertmanagerFromGroup(tg, s.cfg)
