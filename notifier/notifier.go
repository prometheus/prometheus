// Copyright 2013 The Prometheus Authors
// Licensed under the Apache License, Version 2.0 (the "License");
// you may not use this file except in compliance with the License.
// You may obtain a copy of the License at
//
// http://www.apache.org/licenses/LICENSE-2.0
//
// Unless required by applicable law or agreed to in writing, software
// distributed under the License is distributed on an "AS IS" BASIS,
// WITHOUT WARRANTIES OR CONDITIONS OF ANY KIND, either express or implied.
// See the License for the specific language governing permissions and
// limitations under the License.

package notifier

import (
	"bytes"
	"context"
	"encoding/json"
	"fmt"
	"io"
	"net/http"
	"net/url"
	"path"
	"sync"
	"time"

	"github.com/go-kit/log"
	"github.com/go-kit/log/level"
	"github.com/go-openapi/strfmt"
	"github.com/prometheus/alertmanager/api/v2/models"
	"github.com/prometheus/client_golang/prometheus"
	config_util "github.com/prometheus/common/config"
	"github.com/prometheus/common/model"
	"github.com/prometheus/common/sigv4"
	"github.com/prometheus/common/version"
	"go.uber.org/atomic"

	"github.com/prometheus/prometheus/config"
	"github.com/prometheus/prometheus/discovery/targetgroup"
	"github.com/prometheus/prometheus/model/labels"
	"github.com/prometheus/prometheus/model/relabel"
)

const (
	contentTypeJSON = "application/json"
)

// String constants for instrumentation.
const (
	namespace         = "prometheus"
	subsystem         = "notifications"
	alertmanagerLabel = "alertmanager"
)

var userAgent = fmt.Sprintf("Prometheus/%s", version.Version)

// Alert is a generic representation of an alert in the Prometheus eco-system.
type Alert struct {
	// Label value pairs for purpose of aggregation, matching, and disposition
	// dispatching. This must minimally include an "alertname" label.
	Labels labels.Labels `json:"labels"`

	// Extra key/value information which does not define alert identity.
	Annotations labels.Labels `json:"annotations"`

	// The known time range for this alert. Both ends are optional.
	StartsAt     time.Time `json:"startsAt,omitempty"`
	EndsAt       time.Time `json:"endsAt,omitempty"`
	GeneratorURL string    `json:"generatorURL,omitempty"`
}

// Name returns the name of the alert. It is equivalent to the "alertname" label.
func (a *Alert) Name() string {
	return a.Labels.Get(labels.AlertName)
}

// Hash returns a hash over the alert. It is equivalent to the alert labels hash.
func (a *Alert) Hash() uint64 {
	return a.Labels.Hash()
}

func (a *Alert) String() string {
	s := fmt.Sprintf("%s[%s]", a.Name(), fmt.Sprintf("%016x", a.Hash())[:7])
	if a.Resolved() {
		return s + "[resolved]"
	}
	return s + "[active]"
}

// Resolved returns true iff the activity interval ended in the past.
func (a *Alert) Resolved() bool {
	return a.ResolvedAt(time.Now())
}

// ResolvedAt returns true iff the activity interval ended before
// the given timestamp.
func (a *Alert) ResolvedAt(ts time.Time) bool {
	if a.EndsAt.IsZero() {
		return false
	}
	return !a.EndsAt.After(ts)
}

// Manager is responsible for dispatching alert notifications to an
// alert manager service.
type Manager struct {
	queue []*Alert
	opts  *Options

	metrics *alertMetrics

	more   chan struct{}
	mtx    sync.RWMutex
	ctx    context.Context
	cancel func()

	alertmanagers map[string]*alertmanagerSet
	logger        log.Logger
}

// Options are the configurable parameters of a Handler.
type Options struct {
	QueueCapacity  int
	ExternalLabels labels.Labels
	RelabelConfigs []*relabel.Config
	// Used for sending HTTP requests to the Alertmanager.
	Do func(ctx context.Context, client *http.Client, req *http.Request) (*http.Response, error)

	Registerer prometheus.Registerer
}

type alertMetrics struct {
	latency                 *prometheus.SummaryVec
	errors                  *prometheus.CounterVec
	sent                    *prometheus.CounterVec
	dropped                 prometheus.Counter
	queueLength             prometheus.GaugeFunc
	queueCapacity           prometheus.Gauge
	alertmanagersDiscovered prometheus.GaugeFunc
}

func newAlertMetrics(r prometheus.Registerer, queueCap int, queueLen, alertmanagersDiscovered func() float64) *alertMetrics {
	m := &alertMetrics{
		latency: prometheus.NewSummaryVec(prometheus.SummaryOpts{
			Namespace:  namespace,
			Subsystem:  subsystem,
			Name:       "latency_seconds",
			Help:       "Latency quantiles for sending alert notifications.",
			Objectives: map[float64]float64{0.5: 0.05, 0.9: 0.01, 0.99: 0.001},
		},
			[]string{alertmanagerLabel},
		),
		errors: prometheus.NewCounterVec(prometheus.CounterOpts{
			Namespace: namespace,
			Subsystem: subsystem,
			Name:      "errors_total",
			Help:      "Total number of errors sending alert notifications.",
		},
			[]string{alertmanagerLabel},
		),
		sent: prometheus.NewCounterVec(prometheus.CounterOpts{
			Namespace: namespace,
			Subsystem: subsystem,
			Name:      "sent_total",
			Help:      "Total number of alerts sent.",
		},
			[]string{alertmanagerLabel},
		),
		dropped: prometheus.NewCounter(prometheus.CounterOpts{
			Namespace: namespace,
			Subsystem: subsystem,
			Name:      "dropped_total",
			Help:      "Total number of alerts dropped due to errors when sending to Alertmanager.",
		}),
		queueLength: prometheus.NewGaugeFunc(prometheus.GaugeOpts{
			Namespace: namespace,
			Subsystem: subsystem,
			Name:      "queue_length",
			Help:      "The number of alert notifications in the queue.",
		}, queueLen),
		queueCapacity: prometheus.NewGauge(prometheus.GaugeOpts{
			Namespace: namespace,
			Subsystem: subsystem,
			Name:      "queue_capacity",
			Help:      "The capacity of the alert notifications queue.",
		}),
		alertmanagersDiscovered: prometheus.NewGaugeFunc(prometheus.GaugeOpts{
			Name: "prometheus_notifications_alertmanagers_discovered",
			Help: "The number of alertmanagers discovered and active.",
		}, alertmanagersDiscovered),
	}

	m.queueCapacity.Set(float64(queueCap))

	if r != nil {
		r.MustRegister(
			m.latency,
			m.errors,
			m.sent,
			m.dropped,
			m.queueLength,
			m.queueCapacity,
			m.alertmanagersDiscovered,
		)
	}

	return m
}

func do(ctx context.Context, client *http.Client, req *http.Request) (*http.Response, error) {
	if client == nil {
		client = http.DefaultClient
	}
	return client.Do(req.WithContext(ctx))
}

// NewManager is the manager constructor.
func NewManager(o *Options, logger log.Logger) *Manager {
	ctx, cancel := context.WithCancel(context.Background())

	if o.Do == nil {
		o.Do = do
	}
	if logger == nil {
		logger = log.NewNopLogger()
	}

	n := &Manager{
		queue:  make([]*Alert, 0, o.QueueCapacity),
		ctx:    ctx,
		cancel: cancel,
		more:   make(chan struct{}, 1),
		opts:   o,
		logger: logger,
	}

	queueLenFunc := func() float64 { return float64(n.queueLen()) }
	alertmanagersDiscoveredFunc := func() float64 { return float64(len(n.Alertmanagers())) }

	n.metrics = newAlertMetrics(
		o.Registerer,
		o.QueueCapacity,
		queueLenFunc,
		alertmanagersDiscoveredFunc,
	)

	return n
}

// ApplyConfig updates the status state as the new config requires.
func (n *Manager) ApplyConfig(conf *config.Config) error {
	n.mtx.Lock()
	defer n.mtx.Unlock()

	n.opts.ExternalLabels = conf.GlobalConfig.ExternalLabels
	n.opts.RelabelConfigs = conf.AlertingConfig.AlertRelabelConfigs

	amSets := make(map[string]*alertmanagerSet)

	for k, cfg := range conf.AlertingConfig.AlertmanagerConfigs.ToMap() {
		ams, err := newAlertmanagerSet(cfg, n.logger, n.metrics)
		if err != nil {
			return err
		}

		amSets[k] = ams
	}

	n.alertmanagers = amSets

	return nil
}

const maxBatchSize = 64

func (n *Manager) queueLen() int {
	n.mtx.RLock()
	defer n.mtx.RUnlock()

	return len(n.queue)
}

func (n *Manager) nextBatch() []*Alert {
	n.mtx.Lock()
	defer n.mtx.Unlock()

	var alerts []*Alert

	if len(n.queue) > maxBatchSize {
		alerts = append(make([]*Alert, 0, maxBatchSize), n.queue[:maxBatchSize]...)
		n.queue = n.queue[maxBatchSize:]
	} else {
		alerts = append(make([]*Alert, 0, len(n.queue)), n.queue...)
		n.queue = n.queue[:0]
	}

	return alerts
}

// Run dispatches notifications continuously.
func (n *Manager) Run(tsets <-chan map[string][]*targetgroup.Group) {
	for {
		// The select is split in two parts, such as we will first try to read
		// new alertmanager targets if they are available, before sending new
		// alerts.
		select {
		case <-n.ctx.Done():
			return
		case ts := <-tsets:
			n.reload(ts)
		default:
			select {
			case <-n.ctx.Done():
				return
			case ts := <-tsets:
				n.reload(ts)
			case <-n.more:
			}
		}
		alerts := n.nextBatch()

		if !n.sendAll(alerts...) {
			n.metrics.dropped.Add(float64(len(alerts)))
		}
		// If the queue still has items left, kick off the next iteration.
		if n.queueLen() > 0 {
			n.setMore()
		}
	}
}

func (n *Manager) reload(tgs map[string][]*targetgroup.Group) {
	n.mtx.Lock()
	defer n.mtx.Unlock()

	for id, tgroup := range tgs {
		am, ok := n.alertmanagers[id]
		if !ok {
			level.Error(n.logger).Log("msg", "couldn't sync alert manager set", "err", fmt.Sprintf("invalid id:%v", id))
			continue
		}
		am.sync(tgroup)
	}
}

// Send queues the given notification requests for processing.
// Panics if called on a handler that is not running.
func (n *Manager) Send(alerts ...*Alert) {
	n.mtx.Lock()
	defer n.mtx.Unlock()

	alerts = n.relabelAlerts(alerts)
	if len(alerts) == 0 {
		return
	}

	// Queue capacity should be significantly larger than a single alert
	// batch could be.
	if d := len(alerts) - n.opts.QueueCapacity; d > 0 {
		alerts = alerts[d:]

		level.Warn(n.logger).Log("msg", "Alert batch larger than queue capacity, dropping alerts", "num_dropped", d)
		n.metrics.dropped.Add(float64(d))
	}

	// If the queue is full, remove the oldest alerts in favor
	// of newer ones.
	if d := (len(n.queue) + len(alerts)) - n.opts.QueueCapacity; d > 0 {
		n.queue = n.queue[d:]

		level.Warn(n.logger).Log("msg", "Alert notification queue full, dropping alerts", "num_dropped", d)
		n.metrics.dropped.Add(float64(d))
	}
	n.queue = append(n.queue, alerts...)

	// Notify sending goroutine that there are alerts to be processed.
	n.setMore()
}

// Attach external labels and process relabelling rules.
func (n *Manager) relabelAlerts(alerts []*Alert) []*Alert {
	lb := labels.NewBuilder(labels.EmptyLabels())
	var relabeledAlerts []*Alert

	for _, a := range alerts {
		lb.Reset(a.Labels)
		n.opts.ExternalLabels.Range(func(l labels.Label) {
			if a.Labels.Get(l.Name) == "" {
				lb.Set(l.Name, l.Value)
			}
		})

		keep := relabel.ProcessBuilder(lb, n.opts.RelabelConfigs...)
		if !keep {
			continue
		}
		a.Labels = lb.Labels()
		relabeledAlerts = append(relabeledAlerts, a)
	}
	return relabeledAlerts
}

// setMore signals that the alert queue has items.
func (n *Manager) setMore() {
	// If we cannot send on the channel, it means the signal already exists
	// and has not been consumed yet.
	select {
	case n.more <- struct{}{}:
	default:
	}
}

func (n *Manager) Alertmanagers() []*url.URL {
	n.mtx.RLock()
	amSets := n.alertmanagers
	n.mtx.RUnlock()

	var res []*url.URL

	for _, ams := range amSets {
		ams.mtx.RLock()
		for _, am := range ams.ams {
			res = append(res, am.url())
		}
		ams.mtx.RUnlock()
	}

	return res
}

// DroppedAlertmanagers returns a slice of Alertmanager URLs.
func (n *Manager) DroppedAlertmanagers() []*url.URL {
	n.mtx.RLock()
	amSets := n.alertmanagers
	n.mtx.RUnlock()

	var res []*url.URL

	for _, ams := range amSets {
		ams.mtx.RLock()
		for _, dam := range ams.droppedAms {
			res = append(res, dam.url())
		}
		ams.mtx.RUnlock()
	}

	return res
}

// sendAll sends the alerts to all configured Alertmanagers concurrently.
// It returns true if the alerts could be sent successfully to at least one Alertmanager.
func (n *Manager) sendAll(alerts ...*Alert) bool {
	if len(alerts) == 0 {
		return true
	}

	begin := time.Now()

	// v1Payload and v2Payload represent 'alerts' marshaled for Alertmanager API
	// v1 or v2. Marshaling happens below. Reference here is for caching between
	// for loop iterations.
	var v1Payload, v2Payload []byte

	n.mtx.RLock()
	amSets := n.alertmanagers
	n.mtx.RUnlock()

	var (
		wg         sync.WaitGroup
		numSuccess atomic.Uint64
	)
	for _, ams := range amSets {
		var (
			payload []byte
			err     error
		)

		ams.mtx.RLock()

		switch ams.cfg.APIVersion {
		case config.AlertmanagerAPIVersionV1:
			{
				if v1Payload == nil {
					v1Payload, err = json.Marshal(alerts)
					if err != nil {
						level.Error(n.logger).Log("msg", "Encoding alerts for Alertmanager API v1 failed", "err", err)
						ams.mtx.RUnlock()
						return false
					}
				}

				payload = v1Payload
			}
		case config.AlertmanagerAPIVersionV2:
			{
				if v2Payload == nil {
					openAPIAlerts := alertsToOpenAPIAlerts(alerts)

					v2Payload, err = json.Marshal(openAPIAlerts)
					if err != nil {
						level.Error(n.logger).Log("msg", "Encoding alerts for Alertmanager API v2 failed", "err", err)
						ams.mtx.RUnlock()
						return false
					}
				}

				payload = v2Payload
			}
		default:
			{
				level.Error(n.logger).Log(
					"msg", fmt.Sprintf("Invalid Alertmanager API version '%v', expected one of '%v'", ams.cfg.APIVersion, config.SupportedAlertmanagerAPIVersions),
					"err", err,
				)
				ams.mtx.RUnlock()
				return false
			}
		}

		for _, am := range ams.ams {
			wg.Add(1)

			ctx, cancel := context.WithTimeout(n.ctx, time.Duration(ams.cfg.Timeout))
			defer cancel()

			go func(client *http.Client, url string) {
				if err := n.sendOne(ctx, client, url, payload); err != nil {
					level.Error(n.logger).Log("alertmanager", url, "count", len(alerts), "msg", "Error sending alert", "err", err)
					n.metrics.errors.WithLabelValues(url).Inc()
				} else {
					numSuccess.Inc()
				}
				n.metrics.latency.WithLabelValues(url).Observe(time.Since(begin).Seconds())
				n.metrics.sent.WithLabelValues(url).Add(float64(len(alerts)))

				wg.Done()
			}(ams.client, am.url().String())
		}

		ams.mtx.RUnlock()
	}

	wg.Wait()

	return numSuccess.Load() > 0
}

func alertsToOpenAPIAlerts(alerts []*Alert) models.PostableAlerts {
	openAPIAlerts := models.PostableAlerts{}
	for _, a := range alerts {
		start := strfmt.DateTime(a.StartsAt)
		end := strfmt.DateTime(a.EndsAt)
		openAPIAlerts = append(openAPIAlerts, &models.PostableAlert{
			Annotations: labelsToOpenAPILabelSet(a.Annotations),
			EndsAt:      end,
			StartsAt:    start,
			Alert: models.Alert{
				GeneratorURL: strfmt.URI(a.GeneratorURL),
				Labels:       labelsToOpenAPILabelSet(a.Labels),
			},
		})
	}

	return openAPIAlerts
}

func labelsToOpenAPILabelSet(modelLabelSet labels.Labels) models.LabelSet {
	apiLabelSet := models.LabelSet{}
	modelLabelSet.Range(func(label labels.Label) {
		apiLabelSet[label.Name] = label.Value
	})

	return apiLabelSet
}

func (n *Manager) sendOne(ctx context.Context, c *http.Client, url string, b []byte) error {
	req, err := http.NewRequest("POST", url, bytes.NewReader(b))
	if err != nil {
		return err
	}
	req.Header.Set("User-Agent", userAgent)
	req.Header.Set("Content-Type", contentTypeJSON)
	resp, err := n.opts.Do(ctx, c, req)
	if err != nil {
		return err
	}
	defer func() {
		io.Copy(io.Discard, resp.Body)
		resp.Body.Close()
	}()

	// Any HTTP status 2xx is OK.
	if resp.StatusCode/100 != 2 {
		return fmt.Errorf("bad response status %s", resp.Status)
	}

	return nil
}

// Stop shuts down the notification handler.
func (n *Manager) Stop() {
	level.Info(n.logger).Log("msg", "Stopping notification manager...")
	n.cancel()
}

// Alertmanager holds Alertmanager endpoint information.
type alertmanager interface {
	url() *url.URL
}

type alertmanagerLabels struct {
	labels.Labels
	discoveredLabels labels.Labels
}

const pathLabel = "__alerts_path__"

func (a alertmanagerLabels) url() *url.URL {
	return &url.URL{
		Scheme: a.Get(model.SchemeLabel),
		Host:   a.Get(model.AddressLabel),
		Path:   a.Get(pathLabel),
	}
}

type Target struct {
	discoveredLabels labels.Labels
	labels           labels.Labels
}

func (a Target) Labels() labels.Labels {
	lset := make(labels.Labels, 0, len(a.labels))
	for _, l := range a.labels {
		if !strings.HasPrefix(l.Name, model.ReservedLabelPrefix) {
			lset = append(lset, l)
		}
	}
	url := url.URL{
		Scheme: a.labels.Get(model.SchemeLabel),
		Host:   a.labels.Get(model.AddressLabel),
		Path:   a.labels.Get(pathLabel),
	}
	instance := url.String()
	if instance != "" {
		lset = append(lset, labels.Label{Name: model.InstanceLabel, Value: instance})
	}
	return lset
}

func (a Target) DiscoveredLabels() labels.Labels {
	lset := make(labels.Labels, len(a.discoveredLabels))
	copy(lset, a.discoveredLabels)
	return lset
}

func (n *Manager) TargetsAll() map[string][]Target {
	n.mtx.Lock()
	defer n.mtx.Unlock()
	targets := make(map[string][]Target, len(n.alertmanagers))
	for key, am := range n.alertmanagers {
		if am.droppedAms == nil || len(am.droppedAms) == 0 {
			tars := make([]Target, 0, len(am.ams))
			for _, a := range am.ams {
				alb := a.(alertmanagerLabels)
				tars = append(tars, Target{labels: alb.Labels, discoveredLabels: alb.discoveredLabels})
			}
			targets[key] = tars
			continue
		}
		tars := make([]Target, 0, len(am.droppedAms))
		for _, a := range am.droppedAms {
			alb := a.(alertmanagerLabels)
			tars = append(tars, Target{labels: alb.Labels, discoveredLabels: alb.discoveredLabels})
		}
		targets[key] = tars
	}
	return targets
}

// alertmanagerSet contains a set of Alertmanagers discovered via a group of service
// discovery definitions that have a common configuration on how alerts should be sent.
type alertmanagerSet struct {
	cfg    *config.AlertmanagerConfig
	client *http.Client

	metrics *alertMetrics

	mtx        sync.RWMutex
	ams        []alertmanager
	droppedAms []alertmanager
	logger     log.Logger
}

func newAlertmanagerSet(cfg *config.AlertmanagerConfig, logger log.Logger, metrics *alertMetrics) (*alertmanagerSet, error) {
	client, err := config_util.NewClientFromConfig(cfg.HTTPClientConfig, "alertmanager")
	if err != nil {
		return nil, err
	}
	t := client.Transport

	if cfg.SigV4Config != nil {
		t, err = sigv4.NewSigV4RoundTripper(cfg.SigV4Config, client.Transport)
		if err != nil {
			return nil, err
		}
	}

	client.Transport = t

	s := &alertmanagerSet{
		client:  client,
		cfg:     cfg,
		logger:  logger,
		metrics: metrics,
	}
	return s, nil
}

// sync extracts a deduplicated set of Alertmanager endpoints from a list
// of target groups definitions.
func (s *alertmanagerSet) sync(tgs []*targetgroup.Group) {
	allAms := []alertmanager{}
	allDroppedAms := []alertmanager{}

	for _, tg := range tgs {
		ams, droppedAms, err := AlertmanagerFromGroup(tg, s.cfg)
		if err != nil {
			level.Error(s.logger).Log("msg", "Creating discovered Alertmanagers failed", "err", err)
			continue
		}
		allAms = append(allAms, ams...)
		allDroppedAms = append(allDroppedAms, droppedAms...)
	}

	s.mtx.Lock()
	defer s.mtx.Unlock()
	// Set new Alertmanagers and deduplicate them along their unique URL.
	s.ams = []alertmanager{}
	s.droppedAms = []alertmanager{}
	s.droppedAms = append(s.droppedAms, allDroppedAms...)
	seen := map[string]struct{}{}

	for _, am := range allAms {
		us := am.url().String()
		if _, ok := seen[us]; ok {
			continue
		}

		// This will initialize the Counters for the AM to 0.
		s.metrics.sent.WithLabelValues(us)
		s.metrics.errors.WithLabelValues(us)

		seen[us] = struct{}{}
		s.ams = append(s.ams, am)
	}
}

func postPath(pre string, v config.AlertmanagerAPIVersion) string {
	alertPushEndpoint := fmt.Sprintf("/api/%v/alerts", string(v))
	return path.Join("/", pre, alertPushEndpoint)
}

// AlertmanagerFromGroup extracts a list of alertmanagers from a target group
// and an associated AlertmanagerConfig.
func AlertmanagerFromGroup(tg *targetgroup.Group, cfg *config.AlertmanagerConfig) ([]alertmanager, []alertmanager, error) {
	var res []alertmanager
	var droppedAlertManagers []alertmanager
	lb := labels.NewBuilder(labels.EmptyLabels())

	for _, tlset := range tg.Targets {
		lb.Reset(labels.EmptyLabels())

		for ln, lv := range tlset {
			lb.Set(string(ln), string(lv))
		}
		// Set configured scheme as the initial scheme label for overwrite.
		lb.Set(model.SchemeLabel, cfg.Scheme)
		lb.Set(pathLabel, postPath(cfg.PathPrefix, cfg.APIVersion))

		// Combine target labels with target group labels.
		for ln, lv := range tg.Labels {
			if _, ok := tlset[ln]; !ok {
				lb.Set(string(ln), string(lv))
			}
		}

<<<<<<< HEAD
		lset := relabel.Process(labels.New(lbls...), cfg.RelabelConfigs...)
		if lset == nil {
			droppedAlertManagers = append(droppedAlertManagers, alertmanagerLabels{Labels: lbls, discoveredLabels: lbls})
=======
		preRelabel := lb.Labels()
		keep := relabel.ProcessBuilder(lb, cfg.RelabelConfigs...)
		if !keep {
			droppedAlertManagers = append(droppedAlertManagers, alertmanagerLabels{preRelabel})
>>>>>>> 06ff6df4
			continue
		}

		addr := lb.Get(model.AddressLabel)
		if err := config.CheckTargetAddress(model.LabelValue(addr)); err != nil {
			return nil, nil, err
		}

<<<<<<< HEAD
		// Meta labels are deleted after relabelling. Other internal labels propagate to
		// the target which decides whether they will be part of their label set.
		for _, l := range lset {
			if strings.HasPrefix(l.Name, model.MetaLabelPrefix) {
				lb.Del(l.Name)
			}
		}

		res = append(res, alertmanagerLabels{Labels: lset, discoveredLabels: lbls})
=======
		res = append(res, alertmanagerLabels{lb.Labels()})
>>>>>>> 06ff6df4
	}
	return res, droppedAlertManagers, nil
}<|MERGE_RESOLUTION|>--- conflicted
+++ resolved
@@ -22,6 +22,7 @@
 	"net/http"
 	"net/url"
 	"path"
+	"strings"
 	"sync"
 	"time"
 
@@ -785,16 +786,10 @@
 			}
 		}
 
-<<<<<<< HEAD
-		lset := relabel.Process(labels.New(lbls...), cfg.RelabelConfigs...)
-		if lset == nil {
-			droppedAlertManagers = append(droppedAlertManagers, alertmanagerLabels{Labels: lbls, discoveredLabels: lbls})
-=======
 		preRelabel := lb.Labels()
 		keep := relabel.ProcessBuilder(lb, cfg.RelabelConfigs...)
 		if !keep {
-			droppedAlertManagers = append(droppedAlertManagers, alertmanagerLabels{preRelabel})
->>>>>>> 06ff6df4
+			droppedAlertManagers = append(droppedAlertManagers, alertmanagerLabels{Labels: preRelabel, discoveredLabels: preRelabel})
 			continue
 		}
 
@@ -803,19 +798,7 @@
 			return nil, nil, err
 		}
 
-<<<<<<< HEAD
-		// Meta labels are deleted after relabelling. Other internal labels propagate to
-		// the target which decides whether they will be part of their label set.
-		for _, l := range lset {
-			if strings.HasPrefix(l.Name, model.MetaLabelPrefix) {
-				lb.Del(l.Name)
-			}
-		}
-
-		res = append(res, alertmanagerLabels{Labels: lset, discoveredLabels: lbls})
-=======
-		res = append(res, alertmanagerLabels{lb.Labels()})
->>>>>>> 06ff6df4
+		res = append(res, alertmanagerLabels{Labels: lb.Labels(), discoveredLabels: preRelabel})
 	}
 	return res, droppedAlertManagers, nil
 }