--- conflicted
+++ resolved
@@ -329,14 +329,15 @@
 	}
 }
 
-<<<<<<< HEAD
 // NewSortInRangeQueryWarning is used when sort or sort_desc functions are used
 // in range queries where they have no effect since results are always ordered by labels.
 func NewSortInRangeQueryWarning(pos posrange.PositionRange) error {
 	return annoErr{
 		PositionRange: pos,
 		Err:           fmt.Errorf("%w", SortInRangeQueryWarning),
-=======
+	}
+}
+    
 func NewNativeHistogramQuantileNaNResultInfo(metricName string, pos posrange.PositionRange) error {
 	return annoErr{
 		PositionRange: pos,
@@ -355,6 +356,5 @@
 	return annoErr{
 		PositionRange: pos,
 		Err:           fmt.Errorf("%w %q", NativeHistogramFractionNaNsInfo, metricName),
->>>>>>> 9c791faa
 	}
 }