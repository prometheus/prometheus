--- conflicted
+++ resolved
@@ -16,13 +16,8 @@
   using Set = phmap::btree_set<typename Base::Proxy, typename Base::LessComparator, BareBones::Allocator<typename Base::Proxy>>;
   using HashSet =
       phmap::flat_hash_set<typename Base::Proxy, typename Base::Hasher, typename Base::EqualityComparator, BareBones::Allocator<typename Base::Proxy>>;
-<<<<<<< HEAD
-  using LsIdSetIterator = Set::const_iterator;
-  using TrieIndexIterator = TrieIndex::Iterator;
-=======
   using LsIdSetIterator = typename Set::const_iterator;
   using TrieIndexIterator = typename TrieIndex::Iterator;
->>>>>>> ca21250a
 
   [[nodiscard]] PROMPP_ALWAYS_INLINE const TrieIndex& trie_index() const noexcept { return trie_index_; }
   [[nodiscard]] PROMPP_ALWAYS_INLINE const SeriesReverseIndex& reverse_index() const noexcept { return reverse_index_; }
@@ -40,39 +35,13 @@
   }
 
   [[nodiscard]] PROMPP_ALWAYS_INLINE size_t allocated_memory() const noexcept {
-<<<<<<< HEAD
-    return trie_index_.allocated_memory() + reverse_index_.allocated_memory() + ls_id_set_allocated_memory_ + hash_ls_id_set_allocated_memory_ +
-=======
     return trie_index_.allocated_memory() + reverse_index_.allocated_memory() + ls_id_set_allocated_memory_ + ls_id_hash_set_allocated_memory_ +
->>>>>>> ca21250a
            sorting_index_.allocated_memory() + Base::allocated_memory();
   }
 
   template <class LabelSet>
   PROMPP_ALWAYS_INLINE uint32_t find_or_emplace(const LabelSet& label_set) noexcept {
     return find_or_emplace(label_set, Base::hasher_(label_set));
-<<<<<<< HEAD
-  }
-
-  template <class LabelSet>
-  PROMPP_ALWAYS_INLINE uint32_t find_or_emplace(const LabelSet& label_set, size_t hash) noexcept {
-    hash = phmap::phmap_mix<sizeof(size_t)>()(hash);
-    if (auto it = hash_ls_id_set_.find(label_set, hash); it != hash_ls_id_set_.end()) {
-      return *it;
-    }
-
-    auto ls_id = Base::items_.size();
-    Base::items_.emplace_back(Base::data_, label_set);
-    update_indexes(ls_id, ls_id_set_.emplace(ls_id).first);
-    hash_ls_id_set_.emplace_with_hash(hash, typename Base::Proxy(ls_id));
-    return ls_id;
-  }
-
- protected:
-  PROMPP_ALWAYS_INLINE void after_items_load(uint32_t first_loaded_id) noexcept override {
-    for (auto id = first_loaded_id; id < Base::items_.size(); ++id) {
-      update_indexes(id, ls_id_set_.emplace(id).first);
-=======
   }
 
   template <class LabelSet>
@@ -80,7 +49,6 @@
     hash = phmap_hash(hash);
     if (auto it = ls_id_hash_set_.find(label_set, hash); it != ls_id_hash_set_.end()) {
       return *it;
->>>>>>> ca21250a
     }
 
     auto ls_id = Base::items_.size();
@@ -97,14 +65,9 @@
 
   size_t ls_id_set_allocated_memory_{};
   Set ls_id_set_{{}, Base::less_comparator_, BareBones::Allocator<typename Base::Proxy>{ls_id_set_allocated_memory_}};
-<<<<<<< HEAD
-  size_t hash_ls_id_set_allocated_memory_{};
-  HashSet hash_ls_id_set_{0, Base::hasher_, Base::equality_comparator_, BareBones::Allocator<typename Base::Proxy>{hash_ls_id_set_allocated_memory_}};
-=======
 
   size_t ls_id_hash_set_allocated_memory_{};
   HashSet ls_id_hash_set_{0, Base::hasher_, Base::equality_comparator_, BareBones::Allocator<typename Base::Proxy>{ls_id_hash_set_allocated_memory_}};
->>>>>>> ca21250a
 
   SortingIndex<Set> sorting_index_{ls_id_set_};
 
