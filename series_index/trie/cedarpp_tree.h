--- conflicted
+++ resolved
@@ -13,15 +13,8 @@
 namespace series_index::trie {
 
 struct Utf8CharTraits {
-<<<<<<< HEAD
-  static constexpr uint8_t kUnusedUtf8Char = 0xC0;
-
-  static cedar::uchar replace(cedar::uchar c) noexcept { return c == '\0' ? kUnusedUtf8Char : c; }
-  static cedar::uchar restore(cedar::uchar c) noexcept { return c == kUnusedUtf8Char ? '\0' : c; }
-=======
   static cedar::uchar replace(cedar::uchar c) noexcept { return c == '\0' ? BareBones::utf8::kInvalidChar : c; }
   static cedar::uchar restore(cedar::uchar c) noexcept { return c == BareBones::utf8::kInvalidChar ? '\0' : c; }
->>>>>>> c6ffb6eb
 };
 
 using Trie = cedar::da<uint32_t, Utf8CharTraits>;
