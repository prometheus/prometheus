---
title: Feature flags
sort_rank: 12
---

# Feature flags

Here is a list of features that are disabled by default since they are breaking changes or are considered experimental.
Their behaviour can change in future releases which will be communicated via the [release changelog](https://github.com/prometheus/prometheus/blob/main/CHANGELOG.md).

You can enable them using the `--enable-feature` flag with a comma separated list of features.
They may be enabled by default in future versions.

## Expand environment variables in external labels

`--enable-feature=expand-external-labels`

Replace `${var}` or `$var` in the [`external_labels`](configuration/configuration.md#configuration-file)
values according to the values of the current environment variables. References
to undefined variables are replaced by the empty string.
The `$` character can be escaped by using `$$`.

## Remote Write Receiver

`--enable-feature=remote-write-receiver`

The remote write receiver allows Prometheus to accept remote write requests from other Prometheus servers. More details can be found [here](storage.md#overview).

Activating the remote write receiver via a feature flag is deprecated. Use `--web.enable-remote-write-receiver` instead. This feature flag will be ignored in future versions of Prometheus.

## Exemplars storage

`--enable-feature=exemplar-storage`

[OpenMetrics](https://github.com/OpenObservability/OpenMetrics/blob/main/specification/OpenMetrics.md#exemplars) introduces the ability for scrape targets to add exemplars to certain metrics. Exemplars are references to data outside of the MetricSet. A common use case are IDs of program traces.

Exemplar storage is implemented as a fixed size circular buffer that stores exemplars in memory for all series. Enabling this feature will enable the storage of exemplars scraped by Prometheus. The config file block [storage](configuration/configuration.md#configuration-file)/[exemplars](configuration/configuration.md#exemplars) can be used to control the size of circular buffer by # of exemplars. An exemplar with just a `trace_id=<jaeger-trace-id>` uses roughly 100 bytes of memory via the in-memory exemplar storage. If the exemplar storage is enabled, we will also append the exemplars to WAL for local persistence (for WAL duration).

## Memory snapshot on shutdown

`--enable-feature=memory-snapshot-on-shutdown`

This takes the snapshot of the chunks that are in memory along with the series information when shutting down and stores
it on disk. This will reduce the startup time since the memory state can be restored with this snapshot and m-mapped
chunks without the need of WAL replay.

## Extra scrape metrics

`--enable-feature=extra-scrape-metrics`

When enabled, for each instance scrape, Prometheus stores a sample in the following additional time series:

- `scrape_timeout_seconds`. The configured `scrape_timeout` for a target. This allows you to measure each target to find out how close they are to timing out with `scrape_duration_seconds / scrape_timeout_seconds`.
- `scrape_sample_limit`. The configured `sample_limit` for a target. This allows you to measure each target
  to find out how close they are to reaching the limit with `scrape_samples_post_metric_relabeling / scrape_sample_limit`. Note that `scrape_sample_limit` can be zero if there is no limit configured, which means that the query above can return `+Inf` for targets with no limit (as we divide by zero). If you want to query only for targets that do have a sample limit use this query: `scrape_samples_post_metric_relabeling / (scrape_sample_limit > 0)`.
- `scrape_body_size_bytes`. The uncompressed size of the most recent scrape response, if successful. Scrapes failing because `body_size_limit` is exceeded report `-1`, other scrape failures report `0`.

## New service discovery manager

`--enable-feature=new-service-discovery-manager`

When enabled, Prometheus uses a new service discovery manager that does not
restart unchanged discoveries upon reloading. This makes reloads faster and reduces
pressure on service discoveries' sources.

Users are encouraged to test the new service discovery manager and report any
issues upstream.

In future releases, this new service discovery manager will become the default and
this feature flag will be ignored.

## Prometheus agent

`--enable-feature=agent`

When enabled, Prometheus runs in agent mode. The agent mode is limited to
discovery, scrape and remote write.

This is useful when you do not need to query the Prometheus data locally, but
only from a central [remote endpoint](https://prometheus.io/docs/operating/integrations/#remote-endpoints-and-storage).

## Per-step stats

`--enable-feature=promql-per-step-stats`

When enabled, passing `stats=all` in a query request returns per-step
statistics. Currently this is limited to totalQueryableSamples.

When disabled in either the engine or the query, per-step statistics are not
computed at all.

## Auto GOMAXPROCS

`--enable-feature=auto-gomaxprocs`

When enabled, GOMAXPROCS variable is automatically set to match Linux container CPU quota.

## Auto GOMEMLIMIT

`--enable-feature=auto-gomemlimit`

When enabled, the GOMEMLIMIT variable is automatically set to match the Linux container memory limit. If there is no container limit, or the process is runing outside of containers, the system memory total is used.

There is also an additional tuning flag, `--auto-gomemlimit.ratio`, which allows controling how much of the memory is used for Prometheus. The remainder is reserved for memory outside the process. For example, kernel page cache. Page cache is important for Prometheus TSDB query performance. The default is `0.9`, which means 90% of the memory limit will be used for Prometheus.

## No default scrape port

`--enable-feature=no-default-scrape-port`

When enabled, the default ports for HTTP (`:80`) or HTTPS (`:443`) will _not_ be added to
the address used to scrape a target (the value of the `__address_` label), contrary to the default behavior.
In addition, if a default HTTP or HTTPS port has already been added either in a static configuration or
by a service discovery mechanism and the respective scheme is specified (`http` or `https`), that port will be removed.

## Native Histograms

`--enable-feature=native-histograms`

When enabled, Prometheus will ingest native histograms (formerly also known as
sparse histograms or high-res histograms). Native histograms are still highly
experimental. Expect breaking changes to happen (including those rendering the
TSDB unreadable).

Native histograms are currently only supported in the traditional Prometheus
protobuf exposition format. This feature flag therefore also enables a new (and
also experimental) protobuf parser, through which _all_ metrics are ingested
(i.e. not only native histograms). Prometheus will try to negotiate the
protobuf format first. The instrumented target needs to support the protobuf
format, too, _and_ it needs to expose native histograms. The protobuf format
allows to expose classic and native histograms side by side. With this feature
flag disabled, Prometheus will continue to parse the classic histogram (albeit
via the text format). With this flag enabled, Prometheus will still ingest
those classic histograms that do not come with a corresponding native
histogram. However, if a native histogram is present, Prometheus will ignore
the corresponding classic histogram, with the notable exception of exemplars,
which are always ingested. To keep the classic histograms as well, enable
`scrape_classic_histograms` in the scrape job.

_Note about the format of `le` and `quantile` label values:_

In certain situations, the protobuf parsing changes the number formatting of
the `le` labels of classic histograms and the `quantile` labels of
summaries. Typically, this happens if the scraped target is instrumented with
[client_golang](https://github.com/prometheus/client_golang) provided that
[promhttp.HandlerOpts.EnableOpenMetrics](https://pkg.go.dev/github.com/prometheus/client_golang/prometheus/promhttp#HandlerOpts)
is set to `false`. In such a case, integer label values are represented in the
text format as such, e.g. `quantile="1"` or `le="2"`. However, the protobuf parsing
changes the representation to float-like (following the OpenMetrics
specification), so the examples above become `quantile="1.0"` and `le="2.0"` after
ingestion into Prometheus, which changes the identity of the metric compared to
what was ingested before via the text format.

The effect of this change is that alerts, recording rules and dashboards that
directly reference label values as whole numbers such as `le="1"` will stop
working.

Aggregation by the `le` and `quantile` labels for vectors that contain the old and
new formatting will lead to unexpected results, and range vectors that span the
transition between the different formatting will contain additional series.
The most common use case for both is the quantile calculation via
`histogram_quantile`, e.g.
`histogram_quantile(0.95, sum by (le) (rate(histogram_bucket[10m])))`.
The `histogram_quantile` function already tries to mitigate the effects to some
extent, but there will be inaccuracies, in particular for shorter ranges that
cover only a few samples.

Ways to deal with this change either globally or on a per metric basis:

- Fix references to integer `le`, `quantile` label values, but otherwise do
nothing and accept that some queries that span the transition time will produce
inaccurate or unexpected results.
_This is the recommended solution, to get consistently normalized label values._
Also Prometheus 3.0 is expected to enforce normalization of these label values.
- Use `metric_relabel_config` to retain the old labels when scraping targets.
This should **only** be applied to metrics that currently produce such labels.

<!-- The following config snippet is unit tested in scrape/scrape_test.go. -->
```yaml
    metric_relabel_configs:
      - source_labels:
          - quantile
        target_label: quantile
        regex: (\d+)\.0+
      - source_labels:
          - le
          - __name__
        target_label: le
        regex: (\d+)\.0+;.*_bucket
```

## OTLP Receiver

`--enable-feature=otlp-write-receiver`

The OTLP receiver allows Prometheus to accept [OpenTelemetry](https://opentelemetry.io/) metrics writes.
Prometheus is best used as a Pull based system, and staleness, `up` metric, and other Pull enabled features 
won't work when you push OTLP metrics.

## Experimental PromQL functions

`--enable-feature=promql-experimental-functions`

Enables PromQL functions that are considered experimental and whose name or
semantics could change.

## Created Timestamps Zero Injection

`--enable-feature=created-timestamp-zero-ingestion`

Enables ingestion of created timestamp. Created timestamps are injected as 0 valued samples when appropriate. See [PromCon talk](https://youtu.be/nWf0BfQ5EEA) for details.

Currently Prometheus supports created timestamps only on the traditional Prometheus Protobuf protocol (WIP for other protocols). As a result, when enabling this feature, the Prometheus protobuf scrape protocol will be prioritized (See `scrape_config.scrape_protocols` settings for more details).

Besides enabling this feature in Prometheus, created timestamps need to be exposed by the application being scraped.

## Concurrent evaluation of independent rules

`--enable-feature=concurrent-rule-eval`

By default, rule groups execute concurrently, but the rules within a group execute sequentially; this is because rules can use the
output of a preceding rule as its input. However, if there is no detectable relationship between rules then there is no
reason to run them sequentially.
When the `concurrent-rule-eval` feature flag is enabled, rules without any dependency on other rules within a rule group will be evaluated concurrently.
This has the potential to improve rule group evaluation latency and resource utilization at the expense of adding more concurrent query load.

<<<<<<< HEAD
The number of concurrent rule evaluations can be configured with `--rules.max-concurrent-rule-evals`, which is set to `4` by default.

## Metadata WAL Records
`--enable-features=metadata-wal-records`

When enabled, Prometheus will store metadata in-memory and keep track of
metadata changes as WAL records on a per-series basis. This must be used if
you are also using remote write 2.0 as it will only gather metadata from the WAL.
=======
The number of concurrent rule evaluations can be configured with `--rules.max-concurrent-rule-evals`, which is set to `4` by default.
>>>>>>> aba00714
<|MERGE_RESOLUTION|>--- conflicted
+++ resolved
@@ -223,7 +223,6 @@
 When the `concurrent-rule-eval` feature flag is enabled, rules without any dependency on other rules within a rule group will be evaluated concurrently.
 This has the potential to improve rule group evaluation latency and resource utilization at the expense of adding more concurrent query load.
 
-<<<<<<< HEAD
 The number of concurrent rule evaluations can be configured with `--rules.max-concurrent-rule-evals`, which is set to `4` by default.
 
 ## Metadata WAL Records
@@ -231,7 +230,4 @@
 
 When enabled, Prometheus will store metadata in-memory and keep track of
 metadata changes as WAL records on a per-series basis. This must be used if
-you are also using remote write 2.0 as it will only gather metadata from the WAL.
-=======
-The number of concurrent rule evaluations can be configured with `--rules.max-concurrent-rule-evals`, which is set to `4` by default.
->>>>>>> aba00714
+you are also using remote write 2.0 as it will only gather metadata from the WAL.