--- conflicted
+++ resolved
@@ -120,8 +120,8 @@
 
     http_requests_total{environment=~"staging|testing|development",method!="GET"}
 
-<<<<<<< HEAD
-With regard to label matching, an empty label query will match empty labels and also match all metrics which do not have this label set.
+Label matchers that match empty label values also select all time series that
+do not have the specific label set at all. It is possible to have multiple matchers for the same label name.
 
 An example dataset may include:
 
@@ -154,10 +154,6 @@
 Would them match:
 
     http_requests_total{replica="rep-b"}
-=======
-Label matchers that match empty label values also select all time series that
-do not have the specific label set at all. It is possible to have multiple matchers for the same label name.
->>>>>>> 6feffeb9
 
 Vector selectors must either specify a name or at least one label matcher
 that does not match the empty string. The following expression is illegal:
@@ -254,20 +250,12 @@
 
     rate(http_requests_total[5m] offset 1w)
 
-<<<<<<< HEAD
 When querying for samples in the past, a negative offset will enable temporal comparisons forward in time:
 
     rate(http_requests_total[5m] offset -1w)
 
-=======
-For comparisons with temporal shifts forward in time, a negative offset
-can be specified:
-
-    rate(http_requests_total[5m] offset -1w)
-
 Note that this allows a query to look ahead of its evaluation time.
 
->>>>>>> 6feffeb9
 ### @ modifier
 
 The `@` modifier allows changing the evaluation time for individual instant
