---
title: Querying basics
nav_title: Basics
sort_rank: 1
---

# Querying Prometheus

Prometheus provides a functional query language called PromQL (Prometheus Query
Language) that lets the user select and aggregate time series data in real
time. The result of an expression can either be shown as a graph, viewed as
tabular data in Prometheus's expression browser, or consumed by external
systems via the [HTTP API](api.md).

## Examples

This document is a Promethues basic language reference. For learning, it may be easier to
start with a couple of [examples](examples.md).

## Expression language data types

In Prometheus's expression language, an expression or sub-expression can
evaluate to one of four types:

* **Instant vector** - a set of time series containing a single sample for each time series, all sharing the same timestamp
* **Range vector** - a set of time series containing a range of data points over time for each time series
* **Scalar** - a simple numeric floating point value
* **String** - a simple string value; currently unused

Depending on the use-case (e.g. when graphing vs. displaying the output of an
expression), only some of these types are legal as the result of a
user-specified expression. For example, an expression that returns an instant
vector is the only type which can graphed.

## Literals

### String literals

Strings literals are designated by single quotes, double quotes or backticks.

PromQL follows the same [escaping rules as
Go](https://golang.org/ref/spec#String_literals). For string literals in single or double quotes, a
backslash begins an escape sequence, which may be followed by `a`, `b`, `f`,
`n`, `r`, `t`, `v` or `\`.  Characters can be produced using octal
(`\nnn`) or hexadecimal (`\xnn`, `\unnnn` and `\Unnnnnnnn`) notations.  

Conversely, escape characters are not parsed in string literals designated by backticks. It is important to note that, unlike Go, Prometheus does not discard newlines inside backticks.

Example:

    "this is a string"
    'these are unescaped: \n \\ \t'
    `these are not unescaped: \n ' " \t`

### Float literals

Scalar float values can be written as literal integer or floating-point numbers in the format (whitespace only included for better readability):

    [-+]?(
          [0-9]*\.?[0-9]+([eE][-+]?[0-9]+)?
        | 0[xX][0-9a-fA-F]+
        | [nN][aA][nN]
        | [iI][nN][fF]
    )

Examples:

    23
    -2.43
    3.4e-9
    0x8f
    -Inf
    NaN

## Time series Selectors

### Instant vector selectors

Instant vector selectors allow the selection of a set of time series (in a time range query) 
and a single sample value for each at a given timestamp (in an instant query).  In the simplest
form, only a metric name is specified, which results in an instant vector
containing elements for all time series that have this metric name.

This example selects all time series that have the `http_requests_total` metric
name:

    http_requests_total

It is possible to filter these time series further by appending a comma-separated list of label
matchers in curly braces (`{}`).

This example selects only those time series with the `http_requests_total`
metric name that also have the `job` label set to `prometheus` and their
`group` label set to `canary`:

    http_requests_total{job="prometheus",group="canary"}

It is also possible to negatively match a label value or match label values
against regular expressions. The following label matching operators exist:

* `=`: Select labels that are exactly equal to the provided string.
* `!=`: Select labels that are not equal to the provided string.
* `=~`: Select labels that regex-match the provided string.
* `!~`: Select labels that do not regex-match the provided string.

For example, this selects all `http_requests_total` time series for `staging`,
`testing`, and `development` environments and HTTP methods other than `GET`.

    http_requests_total{environment=~"staging|testing|development",method!="GET"}

With regard to label matching, an empty label query will match empty labels and also match all metrics which do not have this label set.

An example dataset may include:

    http_requests_total
    http_requests_total{replica="rep-a"}
    http_requests_total{replica="rep-b"}
    http_requests_total{environment="development"}

The query `http_requests_total{environment=""}` would match and return:

    http_requests_total
    http_requests_total{replica="rep-a"}
    http_requests_total{replica="rep-b"}

and would exclude:

    http_requests_total{environment="development"}

Regex-matches are fully anchored, meaning the pattern will only match if the whole string matches.

    http_requests_total{replica=~"^rep.*"} # Good!
    http_requests_total{replica=~"^rep"}   # No match

Multiple matchers can be used for the same label name; they all must pass for a result to be returned. 

The query:

    http_requests_total{replica!="rep-a",replica=~"rep.*"}

Would them match:

    http_requests_total{replica="rep-b"}

Vector selectors must either specify a name or at least one label matcher
that does not match the empty string. The following expression is illegal:

    {job=~".*"} # Bad!

In contrast, these expressions are valid as they both have a selector that does not
match empty label values.

    {job=~".+"}              # Good!
    {job=~".*",method="get"} # Good!

Label matchers can also be applied to metric names by matching against the internal
`__name__` label. For example, the expression `http_requests_total` is equivalent to
`{__name__="http_requests_total"}`. Matchers other than `=` (`!=`, `=~`, `!~`) may also be used.
The following expression selects all metrics that have a name starting with `job:`:

    {__name__=~"job:.*"}

The metric name must not be one of the keywords `bool`, `on`, `ignoring`, `group_left` and `group_right`. The following expression is illegal:

    on{} # Bad!

A workaround for this restriction is to use the `__name__` label:

    {__name__="on"} # Good!

All regular expressions in Prometheus use [RE2
syntax](https://github.com/google/re2/wiki/Syntax).

### Range Vector Selectors

Range vector literals work like instant vector literals, except that they
select a range of samples back from the current instant. Syntactically, a [time
duration](#time-durations) is appended in square brackets (`[]`) at the end of a
vector selector to specify how far back in time values should be fetched for
each resulting range vector element.

In this example, we select all the values we have recorded within the last 5
minutes for all time series that have the metric name `http_requests_total` and
a `job` label set to `prometheus`:

    http_requests_total{job="prometheus"}[5m]

### Time Durations

Time durations are specified as a number, followed immediately by one of the
following units:

* `ms` - milliseconds
* `s` - seconds
* `m` - minutes
* `h` - hours
* `d` - days - assuming a day has 24h
* `w` - weeks - assuming a week has 7d
* `y` - years - assuming a year has 365d

Time durations can be combined by concatenation. Units must be ordered from the
longest to the shortest. A given unit must only appear once in the time duration.

Here are some examples of valid time durations:

    5h
    1h30m
    5m
    10s

### Offset modifier

The `offset` modifier allows changing the time offset for individual
instant and range vectors in a query.

For example, the following expression returns the value of
`http_requests_total` 5 minutes in the past relative to the current
query evaluation time:

    http_requests_total offset 5m

Note that the `offset` modifier always needs to follow the selector
immediately, i.e. the following would be correct:

    sum(http_requests_total{method="GET"} offset 5m) // GOOD.

While the following would be *incorrect*:

    sum(http_requests_total{method="GET"}) offset 5m // INVALID.

The same works for range vectors. This returns the 5-minute rate that
`http_requests_total` had a week ago:

    rate(http_requests_total[5m] offset 1w)

When querying for samples in the past, a negative offset will enable temporal comparisons forward in time:

    rate(http_requests_total[5m] offset -1w)

### @ modifier

The `@` modifier allows changing the evaluation time for individual instant
and range vectors in a query. The time supplied to the `@` modifier
is a unix timestamp and described with a float literal. 

For example, the following expression returns the value of
`http_requests_total` at `2021-01-04T07:40:00+00:00`:

    http_requests_total @ 1609746000

Note that the `@` modifier always needs to follow the selector
immediately, i.e. the following would be correct:

    sum( http_requests_total{method="GET"} @ 1609746000 ) // GOOD.

While the following would be *incorrect*:

    sum( http_requests_total{method="GET"} ) @ 1609746000 // INVALID.

The same works for range vectors. This returns the 5-minute rate that
`http_requests_total` had at `2021-01-04T07:40:00+00:00`:

    rate(http_requests_total[5m] @ 1609746000)

<<<<<<< HEAD
`@` modifier supports all representation of numeric literals described
above within the limits of `int64`. This can be used with the `offset` modifier, 
where the offset is applied relative to the `@` modifier time.  The results are the
same irrespective of which modifier is written first.

These two queries will produce the same result.
=======
The `@` modifier supports all representation of float literals described
above within the limits of `int64`. It can also be used along
with the `offset` modifier where the offset is applied relative to the `@`
modifier time irrespective of which modifier is written first.
These 2 queries will produce the same result.
>>>>>>> 7bf76af6

    # offset after @
    http_requests_total @ 1609746000 offset 5m
    # offset before @
    http_requests_total offset 5m @ 1609746000

This modifier is disabled by default since it breaks the invariant that PromQL
<<<<<<< HEAD
does not look ahead of the evaluation time for samples. This can be enabled by setting
`--enable-feature=promql-at-modifier` flag. It will be enabled by default in the future.
=======
does not look ahead of the evaluation time for samples. It can be enabled by setting
`--enable-feature=promql-at-modifier` flag. See [disabled features](../disabled_features.md) for more details about this flag.

Additionally, `start()` and `end()` can also be used as values for the `@` modifier as special values.

For a range query, they resolve to the start and end of the range query respectively and remain the same for all steps.

For an instant query, `start()` and `end()` both resolve to the evaluation time.

    http_requests_total @ start()
    rate(http_requests_total[5m] @ end())
>>>>>>> 7bf76af6

## Subquery

Subquery allows you to run an instant query for a given range and resolution. The result of a subquery is a range vector.

Syntax: `<instant_query> '[' <range> ':' [<resolution>] ']' [ @ <float_literal> ] [ offset <duration> ]`

* `<resolution>` is optional. Default is the global evaluation interval.

## Operators

Prometheus supports many binary and aggregation operators. These are described
in detail in the [expression language operators](operators.md) page.

## Functions

Prometheus supports several functions to operate on data. These are described
in detail in the [expression language functions](functions.md) page.

## Comments

PromQL supports line comments that start with `#`. Example:

        # This is a comment

## Gotchas

### Staleness

The timestamps at which to sample data, during a query, are selected
independently of the actual present time series data. This method principally supports
cases like aggregation (`sum`, `avg`, and so on), where multiple aggregated
time series do not precisely precisely in time. Because of their independence,
Prometheus needs to assign a value at those timestamps for each relevant time
series. It does so by taking the newest sample before this timestamp.

If a target scrape or rule evaluation no longer returns a sample for a time
series that was previously present, this time series will be marked as stale.
If a target is removed, the previously retrieved time series will be marked as
stale soon after removal.

If a query is evaluated at a sampling timestamp after a time series is marked
as stale, then no value is returned for that time series. If new samples are
subsequently ingested for that time series, they will be returned as expected.

A time series will go stale when they're no longer exposed / the target no
longer exists. This effectively means that time series "disappears" from graphs 
at the times of their latest collected sample, and they will not show up in queries
over a time interval they are marked stale.

Staleness will not be marked for time series that have timestamps included in
their scrapes. Only the 5 minute threshold will be applied in that case.

### Avoiding slow queries and overloads

If a query needs to operate on a substantial amount of data, graphing it might
time out or overload the server or browser. Thus, when constructing queries
over unknown data, always start building the query in the tabular view of
Prometheus's expression browser until the result set seems reasonable
(hundreds, not thousands, of time series at most).  Only when you have filtered
or aggregated your data sufficiently, switch to graph mode. If the expression
still takes too long to graph ad-hoc, pre-record it via a [recording
rule](../configuration/recording_rules.md#recording-rules).

This consideration is especially relevant for Prometheus's query language, where a bare
metric name selector like `api_http_requests_total` could expand to thousands
of time series with different labels. Also, keep in mind that expressions that
aggregate over many number of time series samples will generate load on the server even if the
output is only a small number of time series samples. This is similar to how it would
be slow to sum all values of a column in a relational database, even if the
output value is only a single number.<|MERGE_RESOLUTION|>--- conflicted
+++ resolved
@@ -262,20 +262,11 @@
 
     rate(http_requests_total[5m] @ 1609746000)
 
-<<<<<<< HEAD
-`@` modifier supports all representation of numeric literals described
-above within the limits of `int64`. This can be used with the `offset` modifier, 
-where the offset is applied relative to the `@` modifier time.  The results are the
-same irrespective of which modifier is written first.
-
-These two queries will produce the same result.
-=======
-The `@` modifier supports all representation of float literals described
-above within the limits of `int64`. It can also be used along
-with the `offset` modifier where the offset is applied relative to the `@`
-modifier time irrespective of which modifier is written first.
-These 2 queries will produce the same result.
->>>>>>> 7bf76af6
+The `@` modifier supports all representations of numeric literals described above.
+It works with the `offset` modifier where the offset is applied relative to the `@`
+modifier time.  The results are the same irrespective of the order of the modifiers.
+
+For example, these two queries will produce the same result:
 
     # offset after @
     http_requests_total @ 1609746000 offset 5m
@@ -283,10 +274,6 @@
     http_requests_total offset 5m @ 1609746000
 
 This modifier is disabled by default since it breaks the invariant that PromQL
-<<<<<<< HEAD
-does not look ahead of the evaluation time for samples. This can be enabled by setting
-`--enable-feature=promql-at-modifier` flag. It will be enabled by default in the future.
-=======
 does not look ahead of the evaluation time for samples. It can be enabled by setting
 `--enable-feature=promql-at-modifier` flag. See [disabled features](../disabled_features.md) for more details about this flag.
 
@@ -298,7 +285,6 @@
 
     http_requests_total @ start()
     rate(http_requests_total[5m] @ end())
->>>>>>> 7bf76af6
 
 ## Subquery
 
