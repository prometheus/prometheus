--- conflicted
+++ resolved
@@ -181,15 +181,6 @@
 		opts := strings.Split(f, ",")
 		for _, o := range opts {
 			switch o {
-<<<<<<< HEAD
-			case "otlp-write-receiver":
-				c.web.EnableOTLPWriteReceiver = true
-				level.Info(logger).Log("msg", "Experimental OTLP write receiver enabled")
-=======
-			case "expand-external-labels":
-				c.enableExpandExternalLabels = true
-				level.Info(logger).Log("msg", "Experimental expand-external-labels enabled")
->>>>>>> c5c2566b
 			case "exemplar-storage":
 				c.tsdb.EnableExemplarStorage = true
 				level.Info(logger).Log("msg", "Experimental in-memory exemplar storage enabled")
@@ -1107,11 +1098,7 @@
 				for {
 					select {
 					case <-hup:
-<<<<<<< HEAD
-						if err := reloadConfig(cfg.configFile, cfg.tsdb.EnableExemplarStorage, logger, noStepSubqueryInterval, reloaders...); err != nil {
-=======
-						if err := reloadConfig(cfg.configFile, cfg.enableExpandExternalLabels, cfg.tsdb.EnableExemplarStorage, logger, noStepSubqueryInterval, callback, reloaders...); err != nil {
->>>>>>> c5c2566b
+						if err := reloadConfig(cfg.configFile, cfg.tsdb.EnableExemplarStorage, logger, noStepSubqueryInterval, callback, reloaders...); err != nil {
 							level.Error(logger).Log("msg", "Error reloading config", "err", err)
 						} else if cfg.enableAutoReload {
 							if currentChecksum, err := config.GenerateChecksum(cfg.configFile); err == nil {
@@ -1121,11 +1108,7 @@
 							}
 						}
 					case rc := <-webHandler.Reload():
-<<<<<<< HEAD
-						if err := reloadConfig(cfg.configFile, cfg.tsdb.EnableExemplarStorage, logger, noStepSubqueryInterval, reloaders...); err != nil {
-=======
-						if err := reloadConfig(cfg.configFile, cfg.enableExpandExternalLabels, cfg.tsdb.EnableExemplarStorage, logger, noStepSubqueryInterval, callback, reloaders...); err != nil {
->>>>>>> c5c2566b
+						if err := reloadConfig(cfg.configFile, cfg.tsdb.EnableExemplarStorage, logger, noStepSubqueryInterval, callback, reloaders...); err != nil {
 							level.Error(logger).Log("msg", "Error reloading config", "err", err)
 							rc <- err
 						} else {
@@ -1150,11 +1133,7 @@
 						}
 						level.Info(logger).Log("msg", "Configuration file change detected, reloading the configuration.")
 
-<<<<<<< HEAD
-						if err := reloadConfig(cfg.configFile, cfg.tsdb.EnableExemplarStorage, logger, noStepSubqueryInterval, reloaders...); err != nil {
-=======
-						if err := reloadConfig(cfg.configFile, cfg.enableExpandExternalLabels, cfg.tsdb.EnableExemplarStorage, logger, noStepSubqueryInterval, callback, reloaders...); err != nil {
->>>>>>> c5c2566b
+						if err := reloadConfig(cfg.configFile, cfg.tsdb.EnableExemplarStorage, logger, noStepSubqueryInterval, callback, reloaders...); err != nil {
 							level.Error(logger).Log("msg", "Error reloading config", "err", err)
 						} else {
 							checksum = currentChecksum
@@ -1184,11 +1163,7 @@
 					return nil
 				}
 
-<<<<<<< HEAD
-				if err := reloadConfig(cfg.configFile, cfg.tsdb.EnableExemplarStorage, logger, noStepSubqueryInterval, reloaders...); err != nil {
-=======
-				if err := reloadConfig(cfg.configFile, cfg.enableExpandExternalLabels, cfg.tsdb.EnableExemplarStorage, logger, noStepSubqueryInterval, func(bool) {}, reloaders...); err != nil {
->>>>>>> c5c2566b
+				if err := reloadConfig(cfg.configFile, cfg.tsdb.EnableExemplarStorage, logger, noStepSubqueryInterval, callback, reloaders...); err != nil {
 					return fmt.Errorf("error loading config from %q: %w", cfg.configFile, err)
 				}
 
@@ -1414,11 +1389,7 @@
 	reloader func(*config.Config) error
 }
 
-<<<<<<< HEAD
-func reloadConfig(filename string, enableExemplarStorage bool, logger log.Logger, noStepSuqueryInterval *safePromQLNoStepSubqueryInterval, rls ...reloader) (err error) {
-=======
-func reloadConfig(filename string, expandExternalLabels, enableExemplarStorage bool, logger log.Logger, noStepSuqueryInterval *safePromQLNoStepSubqueryInterval, callback func(bool), rls ...reloader) (err error) {
->>>>>>> c5c2566b
+func reloadConfig(filename string, enableExemplarStorage bool, logger log.Logger, noStepSuqueryInterval *safePromQLNoStepSubqueryInterval, callback func(bool), rls ...reloader) (err error) {
 	start := time.Now()
 	timings := []interface{}{}
 	level.Info(logger).Log("msg", "Loading configuration file", "filename", filename)
