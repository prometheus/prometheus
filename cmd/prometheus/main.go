--- conflicted
+++ resolved
@@ -1221,7 +1221,7 @@
 // tsdbOptions is tsdb.Option version with defined units.
 // This is required as tsdb.Option fields are unit agnostic (time).
 type tsdbOptions struct {
-<<<<<<< HEAD
+
 	WALSegmentSize           units.Base2Bytes
 	MaxBlockChunkSegmentSize units.Base2Bytes
 	RetentionDuration        model.Duration
@@ -1232,23 +1232,11 @@
 	StripeSize               int
 	MinBlockDuration         model.Duration
 	MaxBlockDuration         model.Duration
-=======
-	WALSegmentSize         units.Base2Bytes
-	RetentionDuration      model.Duration
-	MaxBytes               units.Base2Bytes
-	NoLockfile             bool
-	AllowOverlappingBlocks bool
-	WALCompression         bool
-	StripeSize             int
-	MinBlockDuration       model.Duration
-	MaxBlockDuration       model.Duration
-	MaxExemplars           int
->>>>>>> b524ca84
+	MaxExemplars             int
 }
 
 func (opts tsdbOptions) ToTSDBOptions() tsdb.Options {
 	return tsdb.Options{
-<<<<<<< HEAD
 		WALSegmentSize:           int(opts.WALSegmentSize),
 		MaxBlockChunkSegmentSize: int64(opts.MaxBlockChunkSegmentSize),
 		RetentionDuration:        int64(time.Duration(opts.RetentionDuration) / time.Millisecond),
@@ -1259,18 +1247,7 @@
 		StripeSize:               opts.StripeSize,
 		MinBlockDuration:         int64(time.Duration(opts.MinBlockDuration) / time.Millisecond),
 		MaxBlockDuration:         int64(time.Duration(opts.MaxBlockDuration) / time.Millisecond),
-=======
-		WALSegmentSize:         int(opts.WALSegmentSize),
-		RetentionDuration:      int64(time.Duration(opts.RetentionDuration) / time.Millisecond),
-		MaxBytes:               int64(opts.MaxBytes),
-		NoLockfile:             opts.NoLockfile,
-		AllowOverlappingBlocks: opts.AllowOverlappingBlocks,
-		WALCompression:         opts.WALCompression,
-		StripeSize:             opts.StripeSize,
-		MinBlockDuration:       int64(time.Duration(opts.MinBlockDuration) / time.Millisecond),
-		MaxBlockDuration:       int64(time.Duration(opts.MaxBlockDuration) / time.Millisecond),
-		MaxExemplars:           opts.MaxExemplars,
->>>>>>> b524ca84
+		MaxExemplars:             opts.MaxExemplars,
 	}
 }
 
