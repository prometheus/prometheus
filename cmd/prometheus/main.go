// Copyright 2015 The Prometheus Authors
// Licensed under the Apache License, Version 2.0 (the "License");
// you may not use this file except in compliance with the License.
// You may obtain a copy of the License at
//
// http://www.apache.org/licenses/LICENSE-2.0
//
// Unless required by applicable law or agreed to in writing, software
// distributed under the License is distributed on an "AS IS" BASIS,
// WITHOUT WARRANTIES OR CONDITIONS OF ANY KIND, either express or implied.
// See the License for the specific language governing permissions and
// limitations under the License.

// The main package for the Prometheus server executable.
package main

import (
	"context"
	"errors"
	"fmt"
	"math"
	"math/bits"
	"net"
	"net/http"
	_ "net/http/pprof" // Comment this line to disable pprof endpoint.
	"net/url"
	"os"
	"os/signal"
	"path/filepath"
	"runtime"
	"runtime/debug"
	"strconv"
	"strings"
	"sync"
	"syscall"
	"time"

	"github.com/KimMachineGun/automemlimit/memlimit"
	"github.com/alecthomas/kingpin/v2"
	"github.com/alecthomas/units"
	"github.com/go-kit/log"
	"github.com/go-kit/log/level"
	"github.com/grafana/regexp"
	"github.com/mwitkow/go-conntrack"
	"github.com/oklog/run"
	"github.com/prometheus/client_golang/prometheus"
	"github.com/prometheus/client_golang/prometheus/collectors"
	versioncollector "github.com/prometheus/client_golang/prometheus/collectors/version"
	"github.com/prometheus/common/model"
	"github.com/prometheus/common/promlog"
	promlogflag "github.com/prometheus/common/promlog/flag"
	"github.com/prometheus/common/version"
	toolkit_web "github.com/prometheus/exporter-toolkit/web"
	"go.uber.org/atomic"
	"go.uber.org/automaxprocs/maxprocs"
	"k8s.io/klog"
	klogv2 "k8s.io/klog/v2"

	"github.com/prometheus/prometheus/config"
	"github.com/prometheus/prometheus/discovery"
	"github.com/prometheus/prometheus/discovery/legacymanager"
	"github.com/prometheus/prometheus/discovery/targetgroup"
	"github.com/prometheus/prometheus/model/exemplar"
	"github.com/prometheus/prometheus/model/histogram"
	"github.com/prometheus/prometheus/model/labels"
	"github.com/prometheus/prometheus/model/metadata"
	"github.com/prometheus/prometheus/model/relabel"
	"github.com/prometheus/prometheus/notifier"
	"github.com/prometheus/prometheus/op-pkg/receiver"             // PP_CHANGES.md: rebuild on cpp
	"github.com/prometheus/prometheus/op-pkg/scrape"               // PP_CHANGES.md: rebuild on cpp
	oppkgstorage "github.com/prometheus/prometheus/op-pkg/storage" // PP_CHANGES.md: rebuild on cpp
	_ "github.com/prometheus/prometheus/plugins"                   // Register plugins.
	"github.com/prometheus/prometheus/promql"
	"github.com/prometheus/prometheus/promql/parser"
	"github.com/prometheus/prometheus/rules"
	"github.com/prometheus/prometheus/storage"
	"github.com/prometheus/prometheus/tracing"
	"github.com/prometheus/prometheus/tsdb"
	"github.com/prometheus/prometheus/tsdb/agent"
	"github.com/prometheus/prometheus/tsdb/wlog"
	"github.com/prometheus/prometheus/util/documentcli"
	"github.com/prometheus/prometheus/util/logging"
	prom_runtime "github.com/prometheus/prometheus/util/runtime"
	"github.com/prometheus/prometheus/web"
)

var (
	appName = "prometheus"

	configSuccess = prometheus.NewGauge(prometheus.GaugeOpts{
		Name: "prometheus_config_last_reload_successful",
		Help: "Whether the last configuration reload attempt was successful.",
	})
	configSuccessTime = prometheus.NewGauge(prometheus.GaugeOpts{
		Name: "prometheus_config_last_reload_success_timestamp_seconds",
		Help: "Timestamp of the last successful configuration reload.",
	})

	defaultRetentionString   = "15d"
	defaultRetentionDuration model.Duration

	agentMode                       bool
	agentOnlyFlags, serverOnlyFlags []string
)

func init() {
	prometheus.MustRegister(versioncollector.NewCollector(strings.ReplaceAll(appName, "-", "_")))

	var err error
	defaultRetentionDuration, err = model.ParseDuration(defaultRetentionString)
	if err != nil {
		panic(err)
	}
}

// serverOnlyFlag creates server-only kingpin flag.
func serverOnlyFlag(app *kingpin.Application, name, help string) *kingpin.FlagClause {
	return app.Flag(name, fmt.Sprintf("%s Use with server mode only.", help)).
		PreAction(func(parseContext *kingpin.ParseContext) error {
			// This will be invoked only if flag is actually provided by user.
			serverOnlyFlags = append(serverOnlyFlags, "--"+name)
			return nil
		})
}

// agentOnlyFlag creates agent-only kingpin flag.
func agentOnlyFlag(app *kingpin.Application, name, help string) *kingpin.FlagClause {
	return app.Flag(name, fmt.Sprintf("%s Use with agent mode only.", help)).
		PreAction(func(parseContext *kingpin.ParseContext) error {
			// This will be invoked only if flag is actually provided by user.
			agentOnlyFlags = append(agentOnlyFlags, "--"+name)
			return nil
		})
}

type flagConfig struct {
	configFile string

	agentStoragePath    string
	serverStoragePath   string
	notifier            notifier.Options
	forGracePeriod      model.Duration
	outageTolerance     model.Duration
	resendDelay         model.Duration
	maxConcurrentEvals  int64
	web                 web.Options
	scrape              scrape.Options
	tsdb                tsdbOptions
	agent               agentOptions
	lookbackDelta       model.Duration
	webTimeout          model.Duration
	queryTimeout        model.Duration
	queryConcurrency    int
	queryMaxSamples     int
	RemoteFlushDeadline model.Duration

	featureList   []string
	memlimitRatio float64
	// These options are extracted from featureList
	// for ease of use.
	enableExpandExternalLabels bool
	enableNewSDManager         bool
	enablePerStepStats         bool
	enableAutoGOMAXPROCS       bool
	enableAutoGOMEMLIMIT       bool
	enableConcurrentRuleEval   bool

	prometheusURL   string
	corsRegexString string

	promlogConfig promlog.Config
}

// setFeatureListOptions sets the corresponding options from the featureList.
func (c *flagConfig) setFeatureListOptions(logger log.Logger) error {
	for _, f := range c.featureList {
		opts := strings.Split(f, ",")
		for _, o := range opts {
			switch o {
			case "remote-write-receiver":
				c.web.EnableRemoteWriteReceiver = true
				level.Warn(logger).Log("msg", "Remote write receiver enabled via feature flag remote-write-receiver. This is DEPRECATED. Use --web.enable-remote-write-receiver.")
			case "otlp-write-receiver":
				c.web.EnableOTLPWriteReceiver = true
				level.Info(logger).Log("msg", "Experimental OTLP write receiver enabled")
			case "expand-external-labels":
				c.enableExpandExternalLabels = true
				level.Info(logger).Log("msg", "Experimental expand-external-labels enabled")
			case "exemplar-storage":
				c.tsdb.EnableExemplarStorage = true
				level.Info(logger).Log("msg", "Experimental in-memory exemplar storage enabled")
			case "memory-snapshot-on-shutdown":
				c.tsdb.EnableMemorySnapshotOnShutdown = true
				level.Info(logger).Log("msg", "Experimental memory snapshot on shutdown enabled")
			case "extra-scrape-metrics":
				c.scrape.ExtraMetrics = true
				level.Info(logger).Log("msg", "Experimental additional scrape metrics enabled")
			case "new-service-discovery-manager":
				c.enableNewSDManager = true
				level.Info(logger).Log("msg", "Experimental service discovery manager")
			case "agent":
				agentMode = true
				level.Info(logger).Log("msg", "Experimental agent mode enabled.")
			case "promql-per-step-stats":
				c.enablePerStepStats = true
				level.Info(logger).Log("msg", "Experimental per-step statistics reporting")
			case "auto-gomaxprocs":
				c.enableAutoGOMAXPROCS = true
				level.Info(logger).Log("msg", "Automatically set GOMAXPROCS to match Linux container CPU quota")
			case "auto-gomemlimit":
				c.enableAutoGOMEMLIMIT = true
				level.Info(logger).Log("msg", "Automatically set GOMEMLIMIT to match Linux container or system memory limit")
			case "concurrent-rule-eval":
				c.enableConcurrentRuleEval = true
				level.Info(logger).Log("msg", "Experimental concurrent rule evaluation enabled.")
			case "no-default-scrape-port":
				c.scrape.NoDefaultPort = true
				level.Info(logger).Log("msg", "No default port will be appended to scrape targets' addresses.")
			case "promql-experimental-functions":
				parser.EnableExperimentalFunctions = true
				level.Info(logger).Log("msg", "Experimental PromQL functions enabled.")
			case "native-histograms":
				c.tsdb.EnableNativeHistograms = true
				c.scrape.EnableNativeHistogramsIngestion = true
				// Change relevant global variables. Hacky, but it's hard to pass a new option or default to unmarshallers.
				config.DefaultConfig.GlobalConfig.ScrapeProtocols = config.DefaultProtoFirstScrapeProtocols
				config.DefaultGlobalConfig.ScrapeProtocols = config.DefaultProtoFirstScrapeProtocols
				level.Info(logger).Log("msg", "Experimental native histogram support enabled. Changed default scrape_protocols to prefer PrometheusProto format.", "global.scrape_protocols", fmt.Sprintf("%v", config.DefaultGlobalConfig.ScrapeProtocols))
			case "created-timestamp-zero-ingestion":
				c.scrape.EnableCreatedTimestampZeroIngestion = true
				// Change relevant global variables. Hacky, but it's hard to pass a new option or default to unmarshallers.
				config.DefaultConfig.GlobalConfig.ScrapeProtocols = config.DefaultProtoFirstScrapeProtocols
				config.DefaultGlobalConfig.ScrapeProtocols = config.DefaultProtoFirstScrapeProtocols
				level.Info(logger).Log("msg", "Experimental created timestamp zero ingestion enabled. Changed default scrape_protocols to prefer PrometheusProto format.", "global.scrape_protocols", fmt.Sprintf("%v", config.DefaultGlobalConfig.ScrapeProtocols))
			case "":
				continue
			case "promql-at-modifier", "promql-negative-offset":
				level.Warn(logger).Log("msg", "This option for --enable-feature is now permanently enabled and therefore a no-op.", "option", o)
			default:
				level.Warn(logger).Log("msg", "Unknown option for --enable-feature", "option", o)
			}
		}
	}

	return nil
}

func main() {
	if os.Getenv("DEBUG") != "" {
		runtime.SetBlockProfileRate(20)
		runtime.SetMutexProfileFraction(20)
	}

	var (
		oldFlagRetentionDuration model.Duration
		newFlagRetentionDuration model.Duration
	)

	// Unregister the default GoCollector, and reregister with our defaults.
	if prometheus.Unregister(collectors.NewGoCollector()) {
		prometheus.MustRegister(
			collectors.NewGoCollector(
				collectors.WithGoCollectorRuntimeMetrics(
					collectors.MetricsGC,
					collectors.MetricsScheduler,
				),
			),
		)
	}

	cfg := flagConfig{
		notifier: notifier.Options{
			Registerer: prometheus.DefaultRegisterer,
		},
		web: web.Options{
			Registerer: prometheus.DefaultRegisterer,
			Gatherer:   prometheus.DefaultGatherer,
		},
		promlogConfig: promlog.Config{},
	}

	a := kingpin.New(filepath.Base(os.Args[0]), "The Prometheus monitoring server").UsageWriter(os.Stdout)

	a.Version(version.Print(appName))

	a.HelpFlag.Short('h')

	a.Flag("config.file", "Prometheus configuration file path.").
		Default("prometheus.yml").StringVar(&cfg.configFile)

	a.Flag("web.listen-address", "Address to listen on for UI, API, and telemetry.").
		Default("0.0.0.0:9090").StringVar(&cfg.web.ListenAddress)

	a.Flag("auto-gomemlimit.ratio", "The ratio of reserved GOMEMLIMIT memory to the detected maximum container or system memory").
		Default("0.9").FloatVar(&cfg.memlimitRatio)

	webConfig := a.Flag(
		"web.config.file",
		"[EXPERIMENTAL] Path to configuration file that can enable TLS or authentication.",
	).Default("").String()

	a.Flag("web.read-timeout",
		"Maximum duration before timing out read of the request, and closing idle connections.").
		Default("5m").SetValue(&cfg.webTimeout)

	a.Flag("web.max-connections", "Maximum number of simultaneous connections.").
		Default("512").IntVar(&cfg.web.MaxConnections)

	a.Flag("web.external-url",
		"The URL under which Prometheus is externally reachable (for example, if Prometheus is served via a reverse proxy). Used for generating relative and absolute links back to Prometheus itself. If the URL has a path portion, it will be used to prefix all HTTP endpoints served by Prometheus. If omitted, relevant URL components will be derived automatically.").
		PlaceHolder("<URL>").StringVar(&cfg.prometheusURL)

	a.Flag("web.route-prefix",
		"Prefix for the internal routes of web endpoints. Defaults to path of --web.external-url.").
		PlaceHolder("<path>").StringVar(&cfg.web.RoutePrefix)

	a.Flag("web.user-assets", "Path to static asset directory, available at /user.").
		PlaceHolder("<path>").StringVar(&cfg.web.UserAssetsPath)

	a.Flag("web.enable-lifecycle", "Enable shutdown and reload via HTTP request.").
		Default("false").BoolVar(&cfg.web.EnableLifecycle)

	a.Flag("web.enable-admin-api", "Enable API endpoints for admin control actions.").
		Default("false").BoolVar(&cfg.web.EnableAdminAPI)

	a.Flag("web.enable-remote-write-receiver", "Enable API endpoint accepting remote write requests.").
		Default("false").BoolVar(&cfg.web.EnableRemoteWriteReceiver)

	a.Flag("web.console.templates", "Path to the console template directory, available at /consoles.").
		Default("consoles").StringVar(&cfg.web.ConsoleTemplatesPath)

	a.Flag("web.console.libraries", "Path to the console library directory.").
		Default("console_libraries").StringVar(&cfg.web.ConsoleLibrariesPath)

	a.Flag("web.page-title", "Document title of Prometheus instance.").
		Default("Prometheus Time Series Collection and Processing Server").StringVar(&cfg.web.PageTitle)

	a.Flag("web.cors.origin", `Regex for CORS origin. It is fully anchored. Example: 'https?://(domain1|domain2)\.com'`).
		Default(".*").StringVar(&cfg.corsRegexString)

	serverOnlyFlag(a, "storage.tsdb.path", "Base path for metrics storage.").
		Default("data/").StringVar(&cfg.serverStoragePath)

	serverOnlyFlag(a, "storage.tsdb.min-block-duration", "Minimum duration of a data block before being persisted. For use in testing.").
		Hidden().Default("2h").SetValue(&cfg.tsdb.MinBlockDuration)

	serverOnlyFlag(a, "storage.tsdb.max-block-duration",
		"Maximum duration compacted blocks may span. For use in testing. (Defaults to 10% of the retention period.)").
		Hidden().PlaceHolder("<duration>").SetValue(&cfg.tsdb.MaxBlockDuration)

	serverOnlyFlag(a, "storage.tsdb.max-block-chunk-segment-size",
		"The maximum size for a single chunk segment in a block. Example: 512MB").
		Hidden().PlaceHolder("<bytes>").BytesVar(&cfg.tsdb.MaxBlockChunkSegmentSize)

	serverOnlyFlag(a, "storage.tsdb.wal-segment-size",
		"Size at which to split the tsdb WAL segment files. Example: 100MB").
		Hidden().PlaceHolder("<bytes>").BytesVar(&cfg.tsdb.WALSegmentSize)

	serverOnlyFlag(a, "storage.tsdb.retention", "[DEPRECATED] How long to retain samples in storage. This flag has been deprecated, use \"storage.tsdb.retention.time\" instead.").
		SetValue(&oldFlagRetentionDuration)

	serverOnlyFlag(a, "storage.tsdb.retention.time", "How long to retain samples in storage. When this flag is set it overrides \"storage.tsdb.retention\". If neither this flag nor \"storage.tsdb.retention\" nor \"storage.tsdb.retention.size\" is set, the retention time defaults to "+defaultRetentionString+". Units Supported: y, w, d, h, m, s, ms.").
		SetValue(&newFlagRetentionDuration)

	serverOnlyFlag(a, "storage.tsdb.retention.size", "Maximum number of bytes that can be stored for blocks. A unit is required, supported units: B, KB, MB, GB, TB, PB, EB. Ex: \"512MB\". Based on powers-of-2, so 1KB is 1024B.").
		BytesVar(&cfg.tsdb.MaxBytes)

	serverOnlyFlag(a, "storage.tsdb.no-lockfile", "Do not create lockfile in data directory.").
		Default("false").BoolVar(&cfg.tsdb.NoLockfile)

	// TODO: Remove in Prometheus 3.0.
	var b bool
	serverOnlyFlag(a, "storage.tsdb.allow-overlapping-blocks", "[DEPRECATED] This flag has no effect. Overlapping blocks are enabled by default now.").
		Default("true").Hidden().BoolVar(&b)

	serverOnlyFlag(a, "storage.tsdb.wal-compression", "Compress the tsdb WAL.").
		Hidden().Default("true").BoolVar(&cfg.tsdb.WALCompression)

	serverOnlyFlag(a, "storage.tsdb.wal-compression-type", "Compression algorithm for the tsdb WAL.").
		Hidden().Default(string(wlog.CompressionSnappy)).EnumVar(&cfg.tsdb.WALCompressionType, string(wlog.CompressionSnappy), string(wlog.CompressionZstd))

	serverOnlyFlag(a, "storage.tsdb.head-chunks-write-queue-size", "Size of the queue through which head chunks are written to the disk to be m-mapped, 0 disables the queue completely. Experimental.").
		Default("0").IntVar(&cfg.tsdb.HeadChunksWriteQueueSize)

	serverOnlyFlag(a, "storage.tsdb.samples-per-chunk", "Target number of samples per chunk.").
		Default("120").Hidden().IntVar(&cfg.tsdb.SamplesPerChunk)

	agentOnlyFlag(a, "storage.agent.path", "Base path for metrics storage.").
		Default("data-agent/").StringVar(&cfg.agentStoragePath)

	agentOnlyFlag(a, "storage.agent.wal-segment-size",
		"Size at which to split WAL segment files. Example: 100MB").
		Hidden().PlaceHolder("<bytes>").BytesVar(&cfg.agent.WALSegmentSize)

	agentOnlyFlag(a, "storage.agent.wal-compression", "Compress the agent WAL.").
		Default("true").BoolVar(&cfg.agent.WALCompression)

	agentOnlyFlag(a, "storage.agent.wal-compression-type", "Compression algorithm for the agent WAL.").
		Hidden().Default(string(wlog.CompressionSnappy)).EnumVar(&cfg.agent.WALCompressionType, string(wlog.CompressionSnappy), string(wlog.CompressionZstd))

	agentOnlyFlag(a, "storage.agent.wal-truncate-frequency",
		"The frequency at which to truncate the WAL and remove old data.").
		Hidden().PlaceHolder("<duration>").SetValue(&cfg.agent.TruncateFrequency)

	agentOnlyFlag(a, "storage.agent.retention.min-time",
		"Minimum age samples may be before being considered for deletion when the WAL is truncated").
		SetValue(&cfg.agent.MinWALTime)

	agentOnlyFlag(a, "storage.agent.retention.max-time",
		"Maximum age samples may be before being forcibly deleted when the WAL is truncated").
		SetValue(&cfg.agent.MaxWALTime)

	agentOnlyFlag(a, "storage.agent.no-lockfile", "Do not create lockfile in data directory.").
		Default("false").BoolVar(&cfg.agent.NoLockfile)

	a.Flag("storage.remote.flush-deadline", "How long to wait flushing sample on shutdown or config reload.").
		Default("1m").PlaceHolder("<duration>").SetValue(&cfg.RemoteFlushDeadline)

	serverOnlyFlag(a, "storage.remote.read-sample-limit", "Maximum overall number of samples to return via the remote read interface, in a single query. 0 means no limit. This limit is ignored for streamed response types.").
		Default("5e7").IntVar(&cfg.web.RemoteReadSampleLimit)

	serverOnlyFlag(a, "storage.remote.read-concurrent-limit", "Maximum number of concurrent remote read calls. 0 means no limit.").
		Default("10").IntVar(&cfg.web.RemoteReadConcurrencyLimit)

	serverOnlyFlag(a, "storage.remote.read-max-bytes-in-frame", "Maximum number of bytes in a single frame for streaming remote read response types before marshalling. Note that client might have limit on frame size as well. 1MB as recommended by protobuf by default.").
		Default("1048576").IntVar(&cfg.web.RemoteReadBytesInFrame)

	serverOnlyFlag(a, "rules.alert.for-outage-tolerance", "Max time to tolerate prometheus outage for restoring \"for\" state of alert.").
		Default("1h").SetValue(&cfg.outageTolerance)

	serverOnlyFlag(a, "rules.alert.for-grace-period", "Minimum duration between alert and restored \"for\" state. This is maintained only for alerts with configured \"for\" time greater than grace period.").
		Default("10m").SetValue(&cfg.forGracePeriod)

	serverOnlyFlag(a, "rules.alert.resend-delay", "Minimum amount of time to wait before resending an alert to Alertmanager.").
		Default("1m").SetValue(&cfg.resendDelay)

	serverOnlyFlag(a, "rules.max-concurrent-evals", "Global concurrency limit for independent rules that can run concurrently. When set, \"query.max-concurrency\" may need to be adjusted accordingly.").
		Default("4").Int64Var(&cfg.maxConcurrentEvals)

	a.Flag("scrape.adjust-timestamps", "Adjust scrape timestamps by up to `scrape.timestamp-tolerance` to align them to the intended schedule. See https://github.com/prometheus/prometheus/issues/7846 for more context. Experimental. This flag will be removed in a future release.").
		Hidden().Default("true").BoolVar(&scrape.AlignScrapeTimestamps)

	a.Flag("scrape.timestamp-tolerance", "Timestamp tolerance. See https://github.com/prometheus/prometheus/issues/7846 for more context. Experimental. This flag will be removed in a future release.").
		Hidden().Default("2ms").DurationVar(&scrape.ScrapeTimestampTolerance)

	serverOnlyFlag(a, "alertmanager.notification-queue-capacity", "The capacity of the queue for pending Alertmanager notifications.").
		Default("10000").IntVar(&cfg.notifier.QueueCapacity)

	// TODO: Remove in Prometheus 3.0.
	alertmanagerTimeout := a.Flag("alertmanager.timeout", "[DEPRECATED] This flag has no effect.").Hidden().String()

	serverOnlyFlag(a, "query.lookback-delta", "The maximum lookback duration for retrieving metrics during expression evaluations and federation.").
		Default("5m").SetValue(&cfg.lookbackDelta)

	serverOnlyFlag(a, "query.timeout", "Maximum time a query may take before being aborted.").
		Default("2m").SetValue(&cfg.queryTimeout)

	serverOnlyFlag(a, "query.max-concurrency", "Maximum number of queries executed concurrently.").
		Default("20").IntVar(&cfg.queryConcurrency)

	serverOnlyFlag(a, "query.max-samples", "Maximum number of samples a single query can load into memory. Note that queries will fail if they try to load more samples than this into memory, so this also limits the number of samples a query can return.").
		Default("50000000").IntVar(&cfg.queryMaxSamples)

	a.Flag("scrape.discovery-reload-interval", "Interval used by scrape manager to throttle target groups updates.").
		Hidden().Default("5s").SetValue(&cfg.scrape.DiscoveryReloadInterval)

	a.Flag("enable-feature", "Comma separated feature names to enable. Valid options: agent, auto-gomemlimit, exemplar-storage, expand-external-labels, memory-snapshot-on-shutdown, promql-per-step-stats, promql-experimental-functions, remote-write-receiver (DEPRECATED), extra-scrape-metrics, new-service-discovery-manager, auto-gomaxprocs, no-default-scrape-port, native-histograms, otlp-write-receiver, created-timestamp-zero-ingestion, concurrent-rule-eval. See https://prometheus.io/docs/prometheus/latest/feature_flags/ for more details.").
		Default("").StringsVar(&cfg.featureList)

	promlogflag.AddFlags(a, &cfg.promlogConfig)

	a.Flag("write-documentation", "Generate command line documentation. Internal use.").Hidden().Action(func(ctx *kingpin.ParseContext) error {
		if err := documentcli.GenerateMarkdown(a.Model(), os.Stdout); err != nil {
			os.Exit(1)
			return err
		}
		os.Exit(0)
		return nil
	}).Bool()

	_, err := a.Parse(os.Args[1:])
	if err != nil {
		fmt.Fprintln(os.Stderr, fmt.Errorf("Error parsing command line arguments: %w", err))
		a.Usage(os.Args[1:])
		os.Exit(2)
	}

	logger := promlog.New(&cfg.promlogConfig)

	if err := cfg.setFeatureListOptions(logger); err != nil {
		fmt.Fprintln(os.Stderr, fmt.Errorf("Error parsing feature list: %w", err))
		os.Exit(1)
	}

	if agentMode && len(serverOnlyFlags) > 0 {
		fmt.Fprintf(os.Stderr, "The following flag(s) can not be used in agent mode: %q", serverOnlyFlags)
		os.Exit(3)
	}

	if !agentMode && len(agentOnlyFlags) > 0 {
		fmt.Fprintf(os.Stderr, "The following flag(s) can only be used in agent mode: %q", agentOnlyFlags)
		os.Exit(3)
	}

	if cfg.memlimitRatio <= 0.0 || cfg.memlimitRatio > 1.0 {
		fmt.Fprintf(os.Stderr, "--auto-gomemlimit.ratio must be greater than 0 and less than or equal to 1.")
		os.Exit(1)
	}

	localStoragePath := cfg.serverStoragePath
	if agentMode {
		localStoragePath = cfg.agentStoragePath
	}

	cfg.web.ExternalURL, err = computeExternalURL(cfg.prometheusURL, cfg.web.ListenAddress)
	if err != nil {
		fmt.Fprintln(os.Stderr, fmt.Errorf("parse external URL %q: %w", cfg.prometheusURL, err))
		os.Exit(2)
	}

	cfg.web.CORSOrigin, err = compileCORSRegexString(cfg.corsRegexString)
	if err != nil {
		fmt.Fprintln(os.Stderr, fmt.Errorf("could not compile CORS regex string %q: %w", cfg.corsRegexString, err))
		os.Exit(2)
	}

	if *alertmanagerTimeout != "" {
		level.Warn(logger).Log("msg", "The flag --alertmanager.timeout has no effect and will be removed in the future.")
	}

	// Throw error for invalid config before starting other components.
	var cfgFile *config.Config
	if cfgFile, err = config.LoadFile(cfg.configFile, agentMode, false, log.NewNopLogger()); err != nil {
		absPath, pathErr := filepath.Abs(cfg.configFile)
		if pathErr != nil {
			absPath = cfg.configFile
		}
		level.Error(logger).Log("msg", fmt.Sprintf("Error loading config (--config.file=%s)", cfg.configFile), "file", absPath, "err", err)
		os.Exit(2)
	}
	if _, err := cfgFile.GetScrapeConfigs(); err != nil {
		absPath, pathErr := filepath.Abs(cfg.configFile)
		if pathErr != nil {
			absPath = cfg.configFile
		}
		level.Error(logger).Log("msg", fmt.Sprintf("Error loading scrape config files from config (--config.file=%q)", cfg.configFile), "file", absPath, "err", err)
		os.Exit(2)
	}
	if cfg.tsdb.EnableExemplarStorage {
		if cfgFile.StorageConfig.ExemplarsConfig == nil {
			cfgFile.StorageConfig.ExemplarsConfig = &config.DefaultExemplarsConfig
		}
		cfg.tsdb.MaxExemplars = cfgFile.StorageConfig.ExemplarsConfig.MaxExemplars
	}
	if cfgFile.StorageConfig.TSDBConfig != nil {
		cfg.tsdb.OutOfOrderTimeWindow = cfgFile.StorageConfig.TSDBConfig.OutOfOrderTimeWindow
	}

	// Now that the validity of the config is established, set the config
	// success metrics accordingly, although the config isn't really loaded
	// yet. This will happen later (including setting these metrics again),
	// but if we don't do it now, the metrics will stay at zero until the
	// startup procedure is complete, which might take long enough to
	// trigger alerts about an invalid config.
	configSuccess.Set(1)
	configSuccessTime.SetToCurrentTime()

	cfg.web.ReadTimeout = time.Duration(cfg.webTimeout)
	// Default -web.route-prefix to path of -web.external-url.
	if cfg.web.RoutePrefix == "" {
		cfg.web.RoutePrefix = cfg.web.ExternalURL.Path
	}
	// RoutePrefix must always be at least '/'.
	cfg.web.RoutePrefix = "/" + strings.Trim(cfg.web.RoutePrefix, "/")

	if !agentMode {
		// Time retention settings.
		if oldFlagRetentionDuration != 0 {
			level.Warn(logger).Log("deprecation_notice", "'storage.tsdb.retention' flag is deprecated use 'storage.tsdb.retention.time' instead.")
			cfg.tsdb.RetentionDuration = oldFlagRetentionDuration
		}

		// When the new flag is set it takes precedence.
		if newFlagRetentionDuration != 0 {
			cfg.tsdb.RetentionDuration = newFlagRetentionDuration
		}

		if cfg.tsdb.RetentionDuration == 0 && cfg.tsdb.MaxBytes == 0 {
			cfg.tsdb.RetentionDuration = defaultRetentionDuration
			level.Info(logger).Log("msg", "No time or size retention was set so using the default time retention", "duration", defaultRetentionDuration)
		}

		// Check for overflows. This limits our max retention to 100y.
		if cfg.tsdb.RetentionDuration < 0 {
			y, err := model.ParseDuration("100y")
			if err != nil {
				panic(err)
			}
			cfg.tsdb.RetentionDuration = y
			level.Warn(logger).Log("msg", "Time retention value is too high. Limiting to: "+y.String())
		}

		// Max block size settings.
		if cfg.tsdb.MaxBlockDuration == 0 {
			maxBlockDuration, err := model.ParseDuration("31d")
			if err != nil {
				panic(err)
			}
			// When the time retention is set and not too big use to define the max block duration.
			if cfg.tsdb.RetentionDuration != 0 && cfg.tsdb.RetentionDuration/10 < maxBlockDuration {
				maxBlockDuration = cfg.tsdb.RetentionDuration / 10
			}

			cfg.tsdb.MaxBlockDuration = maxBlockDuration
		}
	}

	noStepSubqueryInterval := &safePromQLNoStepSubqueryInterval{}
	noStepSubqueryInterval.Set(config.DefaultGlobalConfig.EvaluationInterval)

	// Above level 6, the k8s client would log bearer tokens in clear-text.
	klog.ClampLevel(6)
	klog.SetLogger(log.With(logger, "component", "k8s_client_runtime"))
	klogv2.ClampLevel(6)
	klogv2.SetLogger(log.With(logger, "component", "k8s_client_runtime"))

	modeAppName := "Prometheus Server"
	mode := "server"
	if agentMode {
		modeAppName = "Prometheus Agent"
		mode = "agent"
	}

	level.Info(logger).Log("msg", "Starting "+modeAppName, "mode", mode, "version", version.Info())
	if bits.UintSize < 64 {
		level.Warn(logger).Log("msg", "This Prometheus binary has not been compiled for a 64-bit architecture. Due to virtual memory constraints of 32-bit systems, it is highly recommended to switch to a 64-bit binary of Prometheus.", "GOARCH", runtime.GOARCH)
	}

	level.Info(logger).Log("build_context", version.BuildContext())
	level.Info(logger).Log("host_details", prom_runtime.Uname())
	level.Info(logger).Log("fd_limits", prom_runtime.FdLimits())
	level.Info(logger).Log("vm_limits", prom_runtime.VMLimits())

	// PP_CHANGES.md: rebuild on cpp start
	receiverConfig, err := cfgFile.GetReceiverConfig()
	if err != nil {
		level.Error(logger).Log("msg", "failed take a receiver config", "err", err)
		os.Exit(1)
	}

	reloadBlocksTriggerNotifier := receiver.NewReloadBlocksTriggerNotifier()
	cfg.tsdb.ReloadBlocksExternalTrigger = reloadBlocksTriggerNotifier
	ctxReceiver, cancelReceiver := context.WithCancel(context.Background())
	// create receiver
	receiver, err := receiver.NewReceiver(
		ctxReceiver,
		log.With(logger, "component", "receiver"),
		prometheus.DefaultRegisterer,
		receiverConfig,
		localStoragePath,
		cfgFile.RemoteWriteConfigs,
		localStoragePath,
		receiver.RotationInfo{
			BlockDuration: time.Duration(cfg.tsdb.MinBlockDuration),
			Seed:          cfgFile.GlobalConfig.ExternalLabels.Hash(),
		},
		reloadBlocksTriggerNotifier,
	)
	if err != nil {
		level.Error(logger).Log("msg", "failed to create a receiver", "err", err)
		os.Exit(1)
	}
	// PP_CHANGES.md: rebuild on cpp end

	var (
		localStorage = &readyStorage{stats: tsdb.NewDBStats()}
		scraper      = &readyScrapeManager{}

		// PP_CHANGES.md: rebuild on cpp start
		remoteRead = oppkgstorage.NewRemoteRead(
			log.With(logger, "component", "remote"),
			prometheus.DefaultRegisterer,
			localStorage.StartTime,
			localStoragePath,
			time.Duration(cfg.RemoteFlushDeadline),
		)
		fanoutStorage = storage.NewFanout(
			logger,
			oppkgstorage.NewQueryableStorage(receiver),
			remoteRead,
			localStorage,
		)
		// PP_CHANGES.md: rebuild on cpp end
	)

	var (
		ctxWeb, cancelWeb = context.WithCancel(context.Background())
		ctxRule           = context.Background()

		notifierManager = notifier.NewManager(&cfg.notifier, log.With(logger, "component", "notifier"))

		ctxScrape, cancelScrape = context.WithCancel(context.Background())
		ctxNotify, cancelNotify = context.WithCancel(context.Background())
		discoveryManagerScrape  discoveryManager
		discoveryManagerNotify  discoveryManager
	)

	// Kubernetes client metrics are used by Kubernetes SD.
	// They are registered here in the main function, because SD mechanisms
	// can only register metrics specific to a SD instance.
	// Kubernetes client metrics are the same for the whole process -
	// they are not specific to an SD instance.
	err = discovery.RegisterK8sClientMetricsWithPrometheus(prometheus.DefaultRegisterer)
	if err != nil {
		level.Error(logger).Log("msg", "failed to register Kubernetes client metrics", "err", err)
		os.Exit(1)
	}

	sdMetrics, err := discovery.CreateAndRegisterSDMetrics(prometheus.DefaultRegisterer)
	if err != nil {
		level.Error(logger).Log("msg", "failed to register service discovery metrics", "err", err)
		os.Exit(1)
	}

	if cfg.enableNewSDManager {
		{
			discMgr := discovery.NewManager(ctxScrape, log.With(logger, "component", "discovery manager scrape"), prometheus.DefaultRegisterer, sdMetrics, discovery.Name("scrape"))
			if discMgr == nil {
				level.Error(logger).Log("msg", "failed to create a discovery manager scrape")
				os.Exit(1)
			}
			discoveryManagerScrape = discMgr
		}

		{
			discMgr := discovery.NewManager(ctxNotify, log.With(logger, "component", "discovery manager notify"), prometheus.DefaultRegisterer, sdMetrics, discovery.Name("notify"))
			if discMgr == nil {
				level.Error(logger).Log("msg", "failed to create a discovery manager notify")
				os.Exit(1)
			}
			discoveryManagerNotify = discMgr
		}
	} else {
		{
			discMgr := legacymanager.NewManager(ctxScrape, log.With(logger, "component", "discovery manager scrape"), prometheus.DefaultRegisterer, sdMetrics, legacymanager.Name("scrape"))
			if discMgr == nil {
				level.Error(logger).Log("msg", "failed to create a discovery manager scrape")
				os.Exit(1)
			}
			discoveryManagerScrape = discMgr
		}

		{
			discMgr := legacymanager.NewManager(ctxNotify, log.With(logger, "component", "discovery manager notify"), prometheus.DefaultRegisterer, sdMetrics, legacymanager.Name("notify"))
			if discMgr == nil {
				level.Error(logger).Log("msg", "failed to create a discovery manager notify")
				os.Exit(1)
			}
			discoveryManagerNotify = discMgr
		}
	}

	// PP_CHANGES.md: rebuild on cpp start
	scrapeManager, err := scrape.NewManager(
		&cfg.scrape,
		log.With(logger, "component", "scrape manager"),
		receiver,
		prometheus.DefaultRegisterer,
	)
	if err != nil {
		level.Error(logger).Log("msg", "failed to create a scrape manager", "err", err)
		os.Exit(1)
	}
	// PP_CHANGES.md: rebuild on cpp end

	var (
		tracingManager = tracing.NewManager(logger)

		queryEngine *promql.Engine
		ruleManager *rules.Manager
	)

	if cfg.enableAutoGOMAXPROCS {
		l := func(format string, a ...interface{}) {
			level.Info(logger).Log("component", "automaxprocs", "msg", fmt.Sprintf(strings.TrimPrefix(format, "maxprocs: "), a...))
		}
		if _, err := maxprocs.Set(maxprocs.Logger(l)); err != nil {
			level.Warn(logger).Log("component", "automaxprocs", "msg", "Failed to set GOMAXPROCS automatically", "err", err)
		}
	}

	if cfg.enableAutoGOMEMLIMIT {
		if _, err := memlimit.SetGoMemLimitWithOpts(
			memlimit.WithRatio(cfg.memlimitRatio),
			memlimit.WithProvider(
				memlimit.ApplyFallback(
					memlimit.FromCgroup,
					memlimit.FromSystem,
				),
			),
		); err != nil {
			level.Warn(logger).Log("component", "automemlimit", "msg", "Failed to set GOMEMLIMIT automatically", "err", err)
		}
	}

	if !agentMode {
		opts := promql.EngineOpts{
			Logger:                   log.With(logger, "component", "query engine"),
			Reg:                      prometheus.DefaultRegisterer,
			MaxSamples:               cfg.queryMaxSamples,
			Timeout:                  time.Duration(cfg.queryTimeout),
			ActiveQueryTracker:       promql.NewActiveQueryTracker(localStoragePath, cfg.queryConcurrency, log.With(logger, "component", "activeQueryTracker")),
			LookbackDelta:            time.Duration(cfg.lookbackDelta),
			NoStepSubqueryIntervalFn: noStepSubqueryInterval.Get,
			// EnableAtModifier and EnableNegativeOffset have to be
			// always on for regular PromQL as of Prometheus v2.33.
			EnableAtModifier:     true,
			EnableNegativeOffset: true,
			EnablePerStepStats:   cfg.enablePerStepStats,
		}

		queryEngine = promql.NewEngine(opts)

		ruleManager = rules.NewManager(&rules.ManagerOptions{
<<<<<<< HEAD
			Appendable:      receiver, // PP_CHANGES.md: rebuild on cpp
			Queryable:       receiver, // PP_CHANGES.md: rebuild on cpp
			QueryFunc:       rules.EngineQueryFunc(queryEngine, fanoutStorage),
			NotifyFunc:      rules.SendAlerts(notifierManager, cfg.web.ExternalURL.String()),
			Context:         ctxRule,
			ExternalURL:     cfg.web.ExternalURL,
			Registerer:      prometheus.DefaultRegisterer,
			Logger:          log.With(logger, "component", "rule manager"),
			OutageTolerance: time.Duration(cfg.outageTolerance),
			ForGracePeriod:  time.Duration(cfg.forGracePeriod),
			ResendDelay:     time.Duration(cfg.resendDelay),
=======
			Appendable:             fanoutStorage,
			Queryable:              localStorage,
			QueryFunc:              rules.EngineQueryFunc(queryEngine, fanoutStorage),
			NotifyFunc:             rules.SendAlerts(notifierManager, cfg.web.ExternalURL.String()),
			Context:                ctxRule,
			ExternalURL:            cfg.web.ExternalURL,
			Registerer:             prometheus.DefaultRegisterer,
			Logger:                 log.With(logger, "component", "rule manager"),
			OutageTolerance:        time.Duration(cfg.outageTolerance),
			ForGracePeriod:         time.Duration(cfg.forGracePeriod),
			ResendDelay:            time.Duration(cfg.resendDelay),
			MaxConcurrentEvals:     cfg.maxConcurrentEvals,
			ConcurrentEvalsEnabled: cfg.enableConcurrentRuleEval,
			DefaultRuleQueryOffset: func() time.Duration {
				return time.Duration(cfgFile.GlobalConfig.RuleQueryOffset)
			},
>>>>>>> 6e971a7d
		})
	}

	scraper.Set(scrapeManager)

	cfg.web.Context = ctxWeb
	cfg.web.TSDBRetentionDuration = cfg.tsdb.RetentionDuration
	cfg.web.TSDBMaxBytes = cfg.tsdb.MaxBytes
	cfg.web.TSDBDir = localStoragePath
	cfg.web.LocalStorage = localStorage
	cfg.web.Storage = fanoutStorage
	cfg.web.ExemplarStorage = localStorage
	cfg.web.QueryEngine = queryEngine
	cfg.web.ScrapeManager = scrapeManager
	cfg.web.RuleManager = ruleManager
	cfg.web.Notifier = notifierManager
	cfg.web.LookbackDelta = time.Duration(cfg.lookbackDelta)
	cfg.web.IsAgent = agentMode
	cfg.web.AppName = modeAppName

	cfg.web.Version = &web.PrometheusVersion{
		Version:   version.Version,
		Revision:  version.Revision,
		Branch:    version.Branch,
		BuildUser: version.BuildUser,
		BuildDate: version.BuildDate,
		GoVersion: version.GoVersion,
	}

	cfg.web.Flags = map[string]string{}

	// Exclude kingpin default flags to expose only Prometheus ones.
	boilerplateFlags := kingpin.New("", "").Version("")
	for _, f := range a.Model().Flags {
		if boilerplateFlags.GetFlag(f.Name) != nil {
			continue
		}

		cfg.web.Flags[f.Name] = f.Value.String()
	}

	// Depends on cfg.web.ScrapeManager so needs to be after cfg.web.ScrapeManager = scrapeManager.
	webHandler := web.New(log.With(logger, "component", "web"), &cfg.web, receiver) // PP_CHANGES.md: rebuild on cpp

	// Monitor outgoing connections on default transport with conntrack.
	http.DefaultTransport.(*http.Transport).DialContext = conntrack.NewDialContextFunc(
		conntrack.DialWithTracing(),
	)

	// This is passed to ruleManager.Update().
	externalURL := cfg.web.ExternalURL.String()

	reloaders := []reloader{
		{ // PP_CHANGES.md: rebuild on cpp start
			name:     "receiver",
			reloader: receiver.ApplyConfig,
		}, { // PP_CHANGES.md: rebuild on cpp end
			name:     "db_storage",
			reloader: localStorage.ApplyConfig,
		}, { // PP_CHANGES.md: rebuild on cpp start
			name:     "remote_read",
			reloader: remoteRead.ApplyConfig,
		}, { // PP_CHANGES.md: rebuild on cpp end
			name:     "web_handler",
			reloader: webHandler.ApplyConfig,
		}, {
			name: "query_engine",
			reloader: func(cfg *config.Config) error {
				if agentMode {
					// No-op in Agent mode.
					return nil
				}

				if cfg.GlobalConfig.QueryLogFile == "" {
					queryEngine.SetQueryLogger(nil)
					return nil
				}

				l, err := logging.NewJSONFileLogger(cfg.GlobalConfig.QueryLogFile)
				if err != nil {
					return err
				}
				queryEngine.SetQueryLogger(l)
				return nil
			},
		}, {
			// The Scrape and notifier managers need to reload before the Discovery manager as
			// they need to read the most updated config when receiving the new targets list.
			name:     "scrape",
			reloader: scrapeManager.ApplyConfig,
		}, {
			name: "scrape_sd",
			reloader: func(cfg *config.Config) error {
				c := make(map[string]discovery.Configs)
				scfgs, err := cfg.GetScrapeConfigs()
				if err != nil {
					return err
				}
				for _, v := range scfgs {
					c[v.JobName] = v.ServiceDiscoveryConfigs
				}
				return discoveryManagerScrape.ApplyConfig(c)
			},
		}, {
			name:     "notify",
			reloader: notifierManager.ApplyConfig,
		}, {
			name: "notify_sd",
			reloader: func(cfg *config.Config) error {
				c := make(map[string]discovery.Configs)
				for k, v := range cfg.AlertingConfig.AlertmanagerConfigs.ToMap() {
					c[k] = v.ServiceDiscoveryConfigs
				}
				return discoveryManagerNotify.ApplyConfig(c)
			},
		}, {
			name: "rules",
			reloader: func(cfg *config.Config) error {
				if agentMode {
					// No-op in Agent mode
					return nil
				}

				// Get all rule files matching the configuration paths.
				var files []string
				for _, pat := range cfg.RuleFiles {
					fs, err := filepath.Glob(pat)
					if err != nil {
						// The only error can be a bad pattern.
						return fmt.Errorf("error retrieving rule files for %s: %w", pat, err)
					}
					files = append(files, fs...)
				}
				return ruleManager.Update(
					time.Duration(cfg.GlobalConfig.EvaluationInterval),
					files,
					cfg.GlobalConfig.ExternalLabels,
					externalURL,
					nil,
				)
			},
		}, {
			name:     "tracing",
			reloader: tracingManager.ApplyConfig,
		},
	}

	prometheus.MustRegister(configSuccess)
	prometheus.MustRegister(configSuccessTime)

	// Start all components while we wait for TSDB to open but only load
	// initial config and mark ourselves as ready after it completed.
	dbOpen := make(chan struct{})

	// sync.Once is used to make sure we can close the channel at different execution stages(SIGTERM or when the config is loaded).
	type closeOnce struct {
		C     chan struct{}
		once  sync.Once
		Close func()
	}
	// Wait until the server is ready to handle reloading.
	reloadReady := &closeOnce{
		C: make(chan struct{}),
	}
	reloadReady.Close = func() {
		reloadReady.once.Do(func() {
			close(reloadReady.C)
		})
	}

	listener, err := webHandler.Listener()
	if err != nil {
		level.Error(logger).Log("msg", "Unable to start web listener", "err", err)
		os.Exit(1)
	}

	err = toolkit_web.Validate(*webConfig)
	if err != nil {
		level.Error(logger).Log("msg", "Unable to validate web configuration file", "err", err)
		os.Exit(1)
	}

	var g run.Group
	{
		// Termination handler.
		term := make(chan os.Signal, 1)
		signal.Notify(term, os.Interrupt, syscall.SIGTERM)
		cancel := make(chan struct{})
		g.Add(
			func() error {
				// Don't forget to release the reloadReady channel so that waiting blocks can exit normally.
				select {
				case sig := <-term:
					level.Warn(logger).Log("msg", "Received an OS signal, exiting gracefully...", "signal", sig.String())
					reloadReady.Close()
				case <-webHandler.Quit():
					level.Warn(logger).Log("msg", "Received termination request via web service, exiting gracefully...")
				case <-cancel:
					reloadReady.Close()
				}
				return nil
			},
			func(err error) {
				close(cancel)
				webHandler.SetReady(false)
			},
		)
	}
	{
		// Scrape discovery manager.
		g.Add(
			func() error {
				err := discoveryManagerScrape.Run()
				level.Info(logger).Log("msg", "Scrape discovery manager stopped")
				return err
			},
			func(err error) {
				level.Info(logger).Log("msg", "Stopping scrape discovery manager...")
				cancelScrape()
			},
		)
	}
	{
		// Notify discovery manager.
		g.Add(
			func() error {
				err := discoveryManagerNotify.Run()
				level.Info(logger).Log("msg", "Notify discovery manager stopped")
				return err
			},
			func(err error) {
				level.Info(logger).Log("msg", "Stopping notify discovery manager...")
				cancelNotify()
			},
		)
	}
	if !agentMode {
		// Rule manager.
		g.Add(
			func() error {
				<-reloadReady.C
				ruleManager.Run()
				return nil
			},
			func(err error) {
				ruleManager.Stop()
			},
		)
	}
	{
		// Scrape manager.
		g.Add(
			func() error {
				// When the scrape manager receives a new targets list
				// it needs to read a valid config for each job.
				// It depends on the config being in sync with the discovery manager so
				// we wait until the config is fully loaded.
				<-reloadReady.C

				err := scrapeManager.Run(discoveryManagerScrape.SyncCh())
				level.Info(logger).Log("msg", "Scrape manager stopped")
				return err
			},
			func(err error) {
				// Scrape manager needs to be stopped before closing the local TSDB
				// so that it doesn't try to write samples to a closed storage.
				// We should also wait for rule manager to be fully stopped to ensure
				// we don't trigger any false positive alerts for rules using absent().
				level.Info(logger).Log("msg", "Stopping scrape manager...")
				scrapeManager.Stop()
			},
		)
	}
	{
		// Tracing manager.
		g.Add(
			func() error {
				<-reloadReady.C
				tracingManager.Run()
				return nil
			},
			func(err error) {
				tracingManager.Stop()
			},
		)
	}
	{
		// Reload handler.

		// Make sure that sighup handler is registered with a redirect to the channel before the potentially
		// long and synchronous tsdb init.
		hup := make(chan os.Signal, 1)
		signal.Notify(hup, syscall.SIGHUP)
		cancel := make(chan struct{})
		g.Add(
			func() error {
				<-reloadReady.C

				for {
					select {
					case <-hup:
						if err := reloadConfig(cfg.configFile, cfg.enableExpandExternalLabels, cfg.tsdb.EnableExemplarStorage, logger, noStepSubqueryInterval, reloaders...); err != nil {
							level.Error(logger).Log("msg", "Error reloading config", "err", err)
						}
					case rc := <-webHandler.Reload():
						if err := reloadConfig(cfg.configFile, cfg.enableExpandExternalLabels, cfg.tsdb.EnableExemplarStorage, logger, noStepSubqueryInterval, reloaders...); err != nil {
							level.Error(logger).Log("msg", "Error reloading config", "err", err)
							rc <- err
						} else {
							rc <- nil
						}
					case <-cancel:
						return nil
					}
				}
			},
			func(err error) {
				// Wait for any in-progress reloads to complete to avoid
				// reloading things after they have been shutdown.
				cancel <- struct{}{}
			},
		)
	}
	{
		// Initial configuration loading.
		cancel := make(chan struct{})
		g.Add(
			func() error {
				select {
				case <-dbOpen:
				// In case a shutdown is initiated before the dbOpen is released
				case <-cancel:
					reloadReady.Close()
					return nil
				}

				if err := reloadConfig(cfg.configFile, cfg.enableExpandExternalLabels, cfg.tsdb.EnableExemplarStorage, logger, noStepSubqueryInterval, reloaders...); err != nil {
					return fmt.Errorf("error loading config from %q: %w", cfg.configFile, err)
				}

				reloadReady.Close()

				webHandler.SetReady(true)
				level.Info(logger).Log("msg", "Server is ready to receive web requests.")
				<-cancel
				return nil
			},
			func(err error) {
				close(cancel)
			},
		)
	}
	if !agentMode {
		// TSDB.
		opts := cfg.tsdb.ToTSDBOptions()
		cancel := make(chan struct{})
		g.Add(
			func() error {
				level.Info(logger).Log("msg", "Starting TSDB ...")
				if cfg.tsdb.WALSegmentSize != 0 {
					if cfg.tsdb.WALSegmentSize < 10*1024*1024 || cfg.tsdb.WALSegmentSize > 256*1024*1024 {
						return errors.New("flag 'storage.tsdb.wal-segment-size' must be set between 10MB and 256MB")
					}
				}
				if cfg.tsdb.MaxBlockChunkSegmentSize != 0 {
					if cfg.tsdb.MaxBlockChunkSegmentSize < 1024*1024 {
						return errors.New("flag 'storage.tsdb.max-block-chunk-segment-size' must be set over 1MB")
					}
				}

				db, err := openDBWithMetrics(localStoragePath, logger, prometheus.DefaultRegisterer, &opts, localStorage.getStats())
				if err != nil {
					return fmt.Errorf("opening storage failed: %w", err)
				}

				switch fsType := prom_runtime.Statfs(localStoragePath); fsType {
				case "NFS_SUPER_MAGIC":
					level.Warn(logger).Log("fs_type", fsType, "msg", "This filesystem is not supported and may lead to data corruption and data loss. Please carefully read https://prometheus.io/docs/prometheus/latest/storage/ to learn more about supported filesystems.")
				default:
					level.Info(logger).Log("fs_type", fsType)
				}

				level.Info(logger).Log("msg", "TSDB started")
				level.Debug(logger).Log("msg", "TSDB options",
					"MinBlockDuration", cfg.tsdb.MinBlockDuration,
					"MaxBlockDuration", cfg.tsdb.MaxBlockDuration,
					"MaxBytes", cfg.tsdb.MaxBytes,
					"NoLockfile", cfg.tsdb.NoLockfile,
					"RetentionDuration", cfg.tsdb.RetentionDuration,
					"WALSegmentSize", cfg.tsdb.WALSegmentSize,
					"WALCompression", cfg.tsdb.WALCompression,
				)

				startTimeMargin := int64(2 * time.Duration(cfg.tsdb.MinBlockDuration).Seconds() * 1000)
				localStorage.Set(db, startTimeMargin)
				// db.SetWriteNotified(remoteStorage) // PP_CHANGES.md: rebuild on cpp
				close(dbOpen)
				<-cancel
				return nil
			},
			func(err error) {
				if err := fanoutStorage.Close(); err != nil {
					level.Error(logger).Log("msg", "Error stopping storage", "err", err)
				}
				close(cancel)
			},
		)
	}
	if agentMode {
		// WAL storage.
		opts := cfg.agent.ToAgentOptions()
		cancel := make(chan struct{})
		g.Add(
			func() error {
				level.Info(logger).Log("msg", "Starting WAL storage ...")
				if cfg.agent.WALSegmentSize != 0 {
					if cfg.agent.WALSegmentSize < 10*1024*1024 || cfg.agent.WALSegmentSize > 256*1024*1024 {
						return errors.New("flag 'storage.agent.wal-segment-size' must be set between 10MB and 256MB")
					}
				}
				db, err := agent.Open(
					logger,
					prometheus.DefaultRegisterer,
					receiver,
					localStoragePath,
					&opts,
				)
				if err != nil {
					return fmt.Errorf("opening storage failed: %w", err)
				}

				switch fsType := prom_runtime.Statfs(localStoragePath); fsType {
				case "NFS_SUPER_MAGIC":
					level.Warn(logger).Log("fs_type", fsType, "msg", "This filesystem is not supported and may lead to data corruption and data loss. Please carefully read https://prometheus.io/docs/prometheus/latest/storage/ to learn more about supported filesystems.")
				default:
					level.Info(logger).Log("fs_type", fsType)
				}

				level.Info(logger).Log("msg", "Agent WAL storage started")
				level.Debug(logger).Log("msg", "Agent WAL storage options",
					"WALSegmentSize", cfg.agent.WALSegmentSize,
					"WALCompression", cfg.agent.WALCompression,
					"StripeSize", cfg.agent.StripeSize,
					"TruncateFrequency", cfg.agent.TruncateFrequency,
					"MinWALTime", cfg.agent.MinWALTime,
					"MaxWALTime", cfg.agent.MaxWALTime,
				)

				localStorage.Set(db, 0)
				// db.SetWriteNotified(remoteStorage) // PP_CHANGES.md: rebuild on cpp
				close(dbOpen)
				<-cancel
				return nil
			},
			func(e error) {
				if err := fanoutStorage.Close(); err != nil {
					level.Error(logger).Log("msg", "Error stopping storage", "err", err)
				}
				close(cancel)
			},
		)
	}
	{
		// Web handler.
		g.Add(
			func() error {
				if err := webHandler.Run(ctxWeb, listener, *webConfig); err != nil {
					return fmt.Errorf("error starting web server: %w", err)
				}
				return nil
			},
			func(err error) {
				cancelWeb()
			},
		)
	}
	{ // PP_CHANGES.md: rebuild on cpp start
		// run receiver.
		g.Add(
			func() error {
				return receiver.Run(ctxReceiver)
			},
			func(err error) {
				receiverCancelCtx, receiverCancelCtxCancel := context.WithCancel(ctxReceiver)
				defer receiverCancelCtxCancel()

				level.Info(logger).Log("msg", "Stopping Receiver...")
				if err := receiver.Shutdown(receiverCancelCtx); err != nil {
					level.Error(logger).Log("msg", "Receiver shutdown failed", "err", err)
				}
				cancelReceiver()
			},
		)
	} // PP_CHANGES.md: rebuild on cpp end
	{
		// Notifier.

		// Calling notifier.Stop() before ruleManager.Stop() will cause a panic if the ruleManager isn't running,
		// so keep this interrupt after the ruleManager.Stop().
		g.Add(
			func() error {
				// When the notifier manager receives a new targets list
				// it needs to read a valid config for each job.
				// It depends on the config being in sync with the discovery manager
				// so we wait until the config is fully loaded.
				<-reloadReady.C

				notifierManager.Run(discoveryManagerNotify.SyncCh())
				level.Info(logger).Log("msg", "Notifier manager stopped")
				return nil
			},
			func(err error) {
				notifierManager.Stop()
			},
		)
	}
	if err := g.Run(); err != nil {
		level.Error(logger).Log("err", err)
		os.Exit(1)
	}
	level.Info(logger).Log("msg", "See you next time!")
}

func openDBWithMetrics(dir string, logger log.Logger, reg prometheus.Registerer, opts *tsdb.Options, stats *tsdb.DBStats) (*tsdb.DB, error) {
	db, err := tsdb.Open(
		dir,
		log.With(logger, "component", "tsdb"),
		reg,
		opts,
		stats,
	)
	if err != nil {
		return nil, err
	}

	reg.MustRegister(
		prometheus.NewGaugeFunc(prometheus.GaugeOpts{
			Name: "prometheus_tsdb_lowest_timestamp_seconds",
			Help: "Lowest timestamp value stored in the database.",
		}, func() float64 {
			bb := db.Blocks()
			if len(bb) == 0 {
				return float64(db.Head().MinTime() / 1000)
			}
			return float64(db.Blocks()[0].Meta().MinTime / 1000)
		}), prometheus.NewGaugeFunc(prometheus.GaugeOpts{
			Name: "prometheus_tsdb_head_min_time_seconds",
			Help: "Minimum time bound of the head block.",
		}, func() float64 { return float64(db.Head().MinTime() / 1000) }),
		prometheus.NewGaugeFunc(prometheus.GaugeOpts{
			Name: "prometheus_tsdb_head_max_time_seconds",
			Help: "Maximum timestamp of the head block.",
		}, func() float64 { return float64(db.Head().MaxTime() / 1000) }),
	)

	return db, nil
}

type safePromQLNoStepSubqueryInterval struct {
	value atomic.Int64
}

func durationToInt64Millis(d time.Duration) int64 {
	return int64(d / time.Millisecond)
}

func (i *safePromQLNoStepSubqueryInterval) Set(ev model.Duration) {
	i.value.Store(durationToInt64Millis(time.Duration(ev)))
}

func (i *safePromQLNoStepSubqueryInterval) Get(int64) int64 {
	return i.value.Load()
}

type reloader struct {
	name     string
	reloader func(*config.Config) error
}

func reloadConfig(filename string, expandExternalLabels, enableExemplarStorage bool, logger log.Logger, noStepSuqueryInterval *safePromQLNoStepSubqueryInterval, rls ...reloader) (err error) {
	start := time.Now()
	timings := []interface{}{}
	level.Info(logger).Log("msg", "Loading configuration file", "filename", filename)

	defer func() {
		if err == nil {
			configSuccess.Set(1)
			configSuccessTime.SetToCurrentTime()
		} else {
			configSuccess.Set(0)
		}
	}()

	conf, err := config.LoadFile(filename, agentMode, expandExternalLabels, logger)
	if err != nil {
		return fmt.Errorf("couldn't load configuration (--config.file=%q): %w", filename, err)
	}

	if enableExemplarStorage {
		if conf.StorageConfig.ExemplarsConfig == nil {
			conf.StorageConfig.ExemplarsConfig = &config.DefaultExemplarsConfig
		}
	}

	failed := false
	for _, rl := range rls {
		rstart := time.Now()
		if err := rl.reloader(conf); err != nil {
			level.Error(logger).Log("msg", "Failed to apply configuration", "err", err)
			failed = true
		}
		timings = append(timings, rl.name, time.Since(rstart))
	}
	if failed {
		return fmt.Errorf("one or more errors occurred while applying the new configuration (--config.file=%q)", filename)
	}

	oldGoGC := debug.SetGCPercent(conf.Runtime.GoGC)
	if oldGoGC != conf.Runtime.GoGC {
		level.Info(logger).Log("msg", "updated GOGC", "old", oldGoGC, "new", conf.Runtime.GoGC)
	}
	// Write the new setting out to the ENV var for runtime API output.
	if conf.Runtime.GoGC >= 0 {
		os.Setenv("GOGC", strconv.Itoa(conf.Runtime.GoGC))
	} else {
		os.Setenv("GOGC", "off")
	}

	noStepSuqueryInterval.Set(conf.GlobalConfig.EvaluationInterval)
	l := []interface{}{"msg", "Completed loading of configuration file", "filename", filename, "totalDuration", time.Since(start)}
	level.Info(logger).Log(append(l, timings...)...)
	return nil
}

func startsOrEndsWithQuote(s string) bool {
	return strings.HasPrefix(s, "\"") || strings.HasPrefix(s, "'") ||
		strings.HasSuffix(s, "\"") || strings.HasSuffix(s, "'")
}

// compileCORSRegexString compiles given string and adds anchors.
func compileCORSRegexString(s string) (*regexp.Regexp, error) {
	r, err := relabel.NewRegexp(s)
	if err != nil {
		return nil, err
	}
	return r.Regexp, nil
}

// computeExternalURL computes a sanitized external URL from a raw input. It infers unset
// URL parts from the OS and the given listen address.
func computeExternalURL(u, listenAddr string) (*url.URL, error) {
	if u == "" {
		hostname, err := os.Hostname()
		if err != nil {
			return nil, err
		}
		_, port, err := net.SplitHostPort(listenAddr)
		if err != nil {
			return nil, err
		}
		u = fmt.Sprintf("http://%s:%s/", hostname, port)
	}

	if startsOrEndsWithQuote(u) {
		return nil, errors.New("URL must not begin or end with quotes")
	}

	eu, err := url.Parse(u)
	if err != nil {
		return nil, err
	}

	ppref := strings.TrimRight(eu.Path, "/")
	if ppref != "" && !strings.HasPrefix(ppref, "/") {
		ppref = "/" + ppref
	}
	eu.Path = ppref

	return eu, nil
}

// readyStorage implements the Storage interface while allowing to set the actual
// storage at a later point in time.
type readyStorage struct {
	mtx             sync.RWMutex
	db              storage.Storage
	startTimeMargin int64
	stats           *tsdb.DBStats
}

func (s *readyStorage) ApplyConfig(conf *config.Config) error {
	db := s.get()
	if db, ok := db.(*tsdb.DB); ok {
		return db.ApplyConfig(conf)
	}
	return nil
}

// Set the storage.
func (s *readyStorage) Set(db storage.Storage, startTimeMargin int64) {
	s.mtx.Lock()
	defer s.mtx.Unlock()

	s.db = db
	s.startTimeMargin = startTimeMargin
}

func (s *readyStorage) get() storage.Storage {
	s.mtx.RLock()
	x := s.db
	s.mtx.RUnlock()
	return x
}

func (s *readyStorage) getStats() *tsdb.DBStats {
	s.mtx.RLock()
	x := s.stats
	s.mtx.RUnlock()
	return x
}

// StartTime implements the Storage interface.
func (s *readyStorage) StartTime() (int64, error) {
	if x := s.get(); x != nil {
		switch db := x.(type) {
		case *tsdb.DB:
			var startTime int64
			if len(db.Blocks()) > 0 {
				startTime = db.Blocks()[0].Meta().MinTime
			} else {
				startTime = time.Now().Unix() * 1000
			}
			// Add a safety margin as it may take a few minutes for everything to spin up.
			return startTime + s.startTimeMargin, nil
		case *agent.DB:
			return db.StartTime()
		default:
			panic(fmt.Sprintf("unknown storage type %T", db))
		}
	}

	return math.MaxInt64, tsdb.ErrNotReady
}

// Querier implements the Storage interface.
func (s *readyStorage) Querier(mint, maxt int64) (storage.Querier, error) {
	if x := s.get(); x != nil {
		return x.Querier(mint, maxt)
	}
	return nil, tsdb.ErrNotReady
}

// ChunkQuerier implements the Storage interface.
func (s *readyStorage) ChunkQuerier(mint, maxt int64) (storage.ChunkQuerier, error) {
	if x := s.get(); x != nil {
		return x.ChunkQuerier(mint, maxt)
	}
	return nil, tsdb.ErrNotReady
}

func (s *readyStorage) ExemplarQuerier(ctx context.Context) (storage.ExemplarQuerier, error) {
	if x := s.get(); x != nil {
		switch db := x.(type) {
		case *tsdb.DB:
			return db.ExemplarQuerier(ctx)
		case *agent.DB:
			return nil, agent.ErrUnsupported
		default:
			panic(fmt.Sprintf("unknown storage type %T", db))
		}
	}
	return nil, tsdb.ErrNotReady
}

// Appender implements the Storage interface.
func (s *readyStorage) Appender(ctx context.Context) storage.Appender {
	if x := s.get(); x != nil {
		return x.Appender(ctx)
	}
	return notReadyAppender{}
}

type notReadyAppender struct{}

func (n notReadyAppender) Append(ref storage.SeriesRef, l labels.Labels, t int64, v float64) (storage.SeriesRef, error) {
	return 0, tsdb.ErrNotReady
}

func (n notReadyAppender) AppendExemplar(ref storage.SeriesRef, l labels.Labels, e exemplar.Exemplar) (storage.SeriesRef, error) {
	return 0, tsdb.ErrNotReady
}

func (n notReadyAppender) AppendHistogram(ref storage.SeriesRef, l labels.Labels, t int64, h *histogram.Histogram, fh *histogram.FloatHistogram) (storage.SeriesRef, error) {
	return 0, tsdb.ErrNotReady
}

func (n notReadyAppender) UpdateMetadata(ref storage.SeriesRef, l labels.Labels, m metadata.Metadata) (storage.SeriesRef, error) {
	return 0, tsdb.ErrNotReady
}

func (n notReadyAppender) AppendCTZeroSample(ref storage.SeriesRef, l labels.Labels, t, ct int64) (storage.SeriesRef, error) {
	return 0, tsdb.ErrNotReady
}

func (n notReadyAppender) Commit() error { return tsdb.ErrNotReady }

func (n notReadyAppender) Rollback() error { return tsdb.ErrNotReady }

// Close implements the Storage interface.
func (s *readyStorage) Close() error {
	if x := s.get(); x != nil {
		return x.Close()
	}
	return nil
}

// CleanTombstones implements the api_v1.TSDBAdminStats and api_v2.TSDBAdmin interfaces.
func (s *readyStorage) CleanTombstones() error {
	if x := s.get(); x != nil {
		switch db := x.(type) {
		case *tsdb.DB:
			return db.CleanTombstones()
		case *agent.DB:
			return agent.ErrUnsupported
		default:
			panic(fmt.Sprintf("unknown storage type %T", db))
		}
	}
	return tsdb.ErrNotReady
}

// Delete implements the api_v1.TSDBAdminStats and api_v2.TSDBAdmin interfaces.
func (s *readyStorage) Delete(ctx context.Context, mint, maxt int64, ms ...*labels.Matcher) error {
	if x := s.get(); x != nil {
		switch db := x.(type) {
		case *tsdb.DB:
			return db.Delete(ctx, mint, maxt, ms...)
		case *agent.DB:
			return agent.ErrUnsupported
		default:
			panic(fmt.Sprintf("unknown storage type %T", db))
		}
	}
	return tsdb.ErrNotReady
}

// Snapshot implements the api_v1.TSDBAdminStats and api_v2.TSDBAdmin interfaces.
func (s *readyStorage) Snapshot(dir string, withHead bool) error {
	if x := s.get(); x != nil {
		switch db := x.(type) {
		case *tsdb.DB:
			return db.Snapshot(dir, withHead)
		case *agent.DB:
			return agent.ErrUnsupported
		default:
			panic(fmt.Sprintf("unknown storage type %T", db))
		}
	}
	return tsdb.ErrNotReady
}

// Stats implements the api_v1.TSDBAdminStats interface.
func (s *readyStorage) Stats(statsByLabelName string, limit int) (*tsdb.Stats, error) {
	if x := s.get(); x != nil {
		switch db := x.(type) {
		case *tsdb.DB:
			return db.Head().Stats(statsByLabelName, limit), nil
		case *agent.DB:
			return nil, agent.ErrUnsupported
		default:
			panic(fmt.Sprintf("unknown storage type %T", db))
		}
	}
	return nil, tsdb.ErrNotReady
}

// WALReplayStatus implements the api_v1.TSDBStats interface.
func (s *readyStorage) WALReplayStatus() (tsdb.WALReplayStatus, error) {
	if x := s.getStats(); x != nil {
		return x.Head.WALReplayStatus.GetWALReplayStatus(), nil
	}
	return tsdb.WALReplayStatus{}, tsdb.ErrNotReady
}

// ErrNotReady is returned if the underlying scrape manager is not ready yet.
var ErrNotReady = errors.New("Scrape manager not ready")

// ReadyScrapeManager allows a scrape manager to be retrieved. Even if it's set at a later point in time.
type readyScrapeManager struct {
	mtx sync.RWMutex
	m   *scrape.Manager
}

// Set the scrape manager.
func (rm *readyScrapeManager) Set(m *scrape.Manager) {
	rm.mtx.Lock()
	defer rm.mtx.Unlock()

	rm.m = m
}

// Get the scrape manager. If is not ready, return an error.
func (rm *readyScrapeManager) Get() (*scrape.Manager, error) {
	rm.mtx.RLock()
	defer rm.mtx.RUnlock()

	if rm.m != nil {
		return rm.m, nil
	}

	return nil, ErrNotReady
}

// tsdbOptions is tsdb.Option version with defined units.
// This is required as tsdb.Option fields are unit agnostic (time).
type tsdbOptions struct {
	WALSegmentSize                 units.Base2Bytes
	MaxBlockChunkSegmentSize       units.Base2Bytes
	RetentionDuration              model.Duration
	MaxBytes                       units.Base2Bytes
	NoLockfile                     bool
	WALCompression                 bool
	WALCompressionType             string
	HeadChunksWriteQueueSize       int
	SamplesPerChunk                int
	StripeSize                     int
	MinBlockDuration               model.Duration
	MaxBlockDuration               model.Duration
	OutOfOrderTimeWindow           int64
	EnableExemplarStorage          bool
	MaxExemplars                   int64
	EnableMemorySnapshotOnShutdown bool
	EnableNativeHistograms         bool
	ReloadBlocksExternalTrigger    tsdb.ReloadBlocksExternalTrigger // PP_CHANGES.md: rebuild on cpp
}

func (opts tsdbOptions) ToTSDBOptions() tsdb.Options {
	return tsdb.Options{
		WALSegmentSize:                 int(opts.WALSegmentSize),
		MaxBlockChunkSegmentSize:       int64(opts.MaxBlockChunkSegmentSize),
		RetentionDuration:              int64(time.Duration(opts.RetentionDuration) / time.Millisecond),
		MaxBytes:                       int64(opts.MaxBytes),
		NoLockfile:                     opts.NoLockfile,
		WALCompression:                 wlog.ParseCompressionType(opts.WALCompression, opts.WALCompressionType),
		HeadChunksWriteQueueSize:       opts.HeadChunksWriteQueueSize,
		SamplesPerChunk:                opts.SamplesPerChunk,
		StripeSize:                     opts.StripeSize,
		MinBlockDuration:               int64(time.Duration(opts.MinBlockDuration) / time.Millisecond),
		MaxBlockDuration:               int64(time.Duration(opts.MaxBlockDuration) / time.Millisecond),
		EnableExemplarStorage:          opts.EnableExemplarStorage,
		MaxExemplars:                   opts.MaxExemplars,
		EnableMemorySnapshotOnShutdown: opts.EnableMemorySnapshotOnShutdown,
		EnableNativeHistograms:         opts.EnableNativeHistograms,
		OutOfOrderTimeWindow:           opts.OutOfOrderTimeWindow,
		EnableOverlappingCompaction:    true,
		ReloadBlocksExternalTrigger:    opts.ReloadBlocksExternalTrigger,
	}
}

// agentOptions is a version of agent.Options with defined units. This is required
// as agent.Option fields are unit agnostic (time).
type agentOptions struct {
	WALSegmentSize         units.Base2Bytes
	WALCompression         bool
	WALCompressionType     string
	StripeSize             int
	TruncateFrequency      model.Duration
	MinWALTime, MaxWALTime model.Duration
	NoLockfile             bool
}

func (opts agentOptions) ToAgentOptions() agent.Options {
	return agent.Options{
		WALSegmentSize:    int(opts.WALSegmentSize),
		WALCompression:    wlog.ParseCompressionType(opts.WALCompression, opts.WALCompressionType),
		StripeSize:        opts.StripeSize,
		TruncateFrequency: time.Duration(opts.TruncateFrequency),
		MinWALTime:        durationToInt64Millis(time.Duration(opts.MinWALTime)),
		MaxWALTime:        durationToInt64Millis(time.Duration(opts.MaxWALTime)),
		NoLockfile:        opts.NoLockfile,
	}
}

// discoveryManager interfaces the discovery manager. This is used to keep using
// the manager that restarts SD's on reload for a few releases until we feel
// the new manager can be enabled for all users.
type discoveryManager interface {
	ApplyConfig(cfg map[string]discovery.Configs) error
	Run() error
	SyncCh() <-chan map[string][]*targetgroup.Group
}<|MERGE_RESOLUTION|>--- conflicted
+++ resolved
@@ -56,6 +56,10 @@
 	"k8s.io/klog"
 	klogv2 "k8s.io/klog/v2"
 
+	"github.com/prometheus/prometheus/op-pkg/receiver"             // PP_CHANGES.md: rebuild on cpp
+	"github.com/prometheus/prometheus/op-pkg/scrape"               // PP_CHANGES.md: rebuild on cpp
+	oppkgstorage "github.com/prometheus/prometheus/op-pkg/storage" // PP_CHANGES.md: rebuild on cpp
+
 	"github.com/prometheus/prometheus/config"
 	"github.com/prometheus/prometheus/discovery"
 	"github.com/prometheus/prometheus/discovery/legacymanager"
@@ -66,10 +70,7 @@
 	"github.com/prometheus/prometheus/model/metadata"
 	"github.com/prometheus/prometheus/model/relabel"
 	"github.com/prometheus/prometheus/notifier"
-	"github.com/prometheus/prometheus/op-pkg/receiver"             // PP_CHANGES.md: rebuild on cpp
-	"github.com/prometheus/prometheus/op-pkg/scrape"               // PP_CHANGES.md: rebuild on cpp
-	oppkgstorage "github.com/prometheus/prometheus/op-pkg/storage" // PP_CHANGES.md: rebuild on cpp
-	_ "github.com/prometheus/prometheus/plugins"                   // Register plugins.
+	_ "github.com/prometheus/prometheus/plugins" // Register plugins.
 	"github.com/prometheus/prometheus/promql"
 	"github.com/prometheus/prometheus/promql/parser"
 	"github.com/prometheus/prometheus/rules"
@@ -822,21 +823,8 @@
 		queryEngine = promql.NewEngine(opts)
 
 		ruleManager = rules.NewManager(&rules.ManagerOptions{
-<<<<<<< HEAD
-			Appendable:      receiver, // PP_CHANGES.md: rebuild on cpp
-			Queryable:       receiver, // PP_CHANGES.md: rebuild on cpp
-			QueryFunc:       rules.EngineQueryFunc(queryEngine, fanoutStorage),
-			NotifyFunc:      rules.SendAlerts(notifierManager, cfg.web.ExternalURL.String()),
-			Context:         ctxRule,
-			ExternalURL:     cfg.web.ExternalURL,
-			Registerer:      prometheus.DefaultRegisterer,
-			Logger:          log.With(logger, "component", "rule manager"),
-			OutageTolerance: time.Duration(cfg.outageTolerance),
-			ForGracePeriod:  time.Duration(cfg.forGracePeriod),
-			ResendDelay:     time.Duration(cfg.resendDelay),
-=======
-			Appendable:             fanoutStorage,
-			Queryable:              localStorage,
+			Appendable:             receiver, // PP_CHANGES.md: rebuild on cpp
+			Queryable:              receiver, // PP_CHANGES.md: rebuild on cpp
 			QueryFunc:              rules.EngineQueryFunc(queryEngine, fanoutStorage),
 			NotifyFunc:             rules.SendAlerts(notifierManager, cfg.web.ExternalURL.String()),
 			Context:                ctxRule,
@@ -851,7 +839,6 @@
 			DefaultRuleQueryOffset: func() time.Duration {
 				return time.Duration(cfgFile.GlobalConfig.RuleQueryOffset)
 			},
->>>>>>> 6e971a7d
 		})
 	}
 
@@ -1275,7 +1262,7 @@
 				db, err := agent.Open(
 					logger,
 					prometheus.DefaultRegisterer,
-					receiver,
+					receiver, // PP_CHANGES.md: rebuild on cpp
 					localStoragePath,
 					&opts,
 				)
@@ -1807,7 +1794,6 @@
 		EnableNativeHistograms:         opts.EnableNativeHistograms,
 		OutOfOrderTimeWindow:           opts.OutOfOrderTimeWindow,
 		EnableOverlappingCompaction:    true,
-		ReloadBlocksExternalTrigger:    opts.ReloadBlocksExternalTrigger,
 	}
 }
 
