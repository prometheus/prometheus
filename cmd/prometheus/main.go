--- conflicted
+++ resolved
@@ -234,11 +234,8 @@
 				logger.Info("Experimental additional scrape metrics enabled")
 			case "metadata-wal-records":
 				c.scrape.AppendMetadata = true
-<<<<<<< HEAD
+				c.web.AppendMetadata = true
 				c.tsdb.EnableMetadataWALRecords = true
-=======
-				c.web.AppendMetadata = true
->>>>>>> d943f445
 				logger.Info("Experimental metadata records in WAL enabled")
 			case "metadata-series-cache":
 				c.scrape.EnableMetadataSeriesCache = true
