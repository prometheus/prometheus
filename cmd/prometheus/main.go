// Copyright 2015 The Prometheus Authors
// Licensed under the Apache License, Version 2.0 (the "License");
// you may not use this file except in compliance with the License.
// You may obtain a copy of the License at
//
// http://www.apache.org/licenses/LICENSE-2.0
//
// Unless required by applicable law or agreed to in writing, software
// distributed under the License is distributed on an "AS IS" BASIS,
// WITHOUT WARRANTIES OR CONDITIONS OF ANY KIND, either express or implied.
// See the License for the specific language governing permissions and
// limitations under the License.

// The main package for the Prometheus server executable.
package main

import (
	"context"
	"fmt"
	"io"
	"math"
	"math/bits"
	"net"
	"net/http"
	_ "net/http/pprof" // Comment this line to disable pprof endpoint.
	"net/url"
	"os"
	"os/signal"
	"path/filepath"
	"regexp"
	"runtime"
	"strings"
	"sync"
	"syscall"
	"time"

	"github.com/alecthomas/units"
	"github.com/go-kit/kit/log"
	"github.com/go-kit/kit/log/level"
	conntrack "github.com/mwitkow/go-conntrack"
	"github.com/oklog/run"
	"github.com/opentracing/opentracing-go"
	"github.com/pkg/errors"
	"github.com/prometheus/client_golang/prometheus"
	"github.com/prometheus/common/model"
	"github.com/prometheus/common/promlog"
	promlogflag "github.com/prometheus/common/promlog/flag"
	"github.com/prometheus/common/version"
<<<<<<< HEAD
	"github.com/prometheus/exporter-toolkit/https"
	httpsflag "github.com/prometheus/exporter-toolkit/https/kingpinflag"
=======
	toolkit_web "github.com/prometheus/exporter-toolkit/web"
	toolkit_webflag "github.com/prometheus/exporter-toolkit/web/kingpinflag"
>>>>>>> 02ee690e
	jcfg "github.com/uber/jaeger-client-go/config"
	jprom "github.com/uber/jaeger-lib/metrics/prometheus"
	"go.uber.org/atomic"
	kingpin "gopkg.in/alecthomas/kingpin.v2"
	klog "k8s.io/klog"
	klogv2 "k8s.io/klog/v2"

	"github.com/prometheus/prometheus/config"
	"github.com/prometheus/prometheus/discovery"
	_ "github.com/prometheus/prometheus/discovery/install" // Register service discovery implementations.
	"github.com/prometheus/prometheus/notifier"
	"github.com/prometheus/prometheus/pkg/labels"
	"github.com/prometheus/prometheus/pkg/logging"
	"github.com/prometheus/prometheus/pkg/relabel"
	prom_runtime "github.com/prometheus/prometheus/pkg/runtime"
	"github.com/prometheus/prometheus/promql"
	"github.com/prometheus/prometheus/rules"
	"github.com/prometheus/prometheus/scrape"
	"github.com/prometheus/prometheus/storage"
	"github.com/prometheus/prometheus/storage/remote"
	"github.com/prometheus/prometheus/tsdb"
	"github.com/prometheus/prometheus/util/strutil"
	"github.com/prometheus/prometheus/web"
)

var (
	configSuccess = prometheus.NewGauge(prometheus.GaugeOpts{
		Name: "prometheus_config_last_reload_successful",
		Help: "Whether the last configuration reload attempt was successful.",
	})
	configSuccessTime = prometheus.NewGauge(prometheus.GaugeOpts{
		Name: "prometheus_config_last_reload_success_timestamp_seconds",
		Help: "Timestamp of the last successful configuration reload.",
	})

	defaultRetentionString   = "15d"
	defaultRetentionDuration model.Duration
)

func init() {
	prometheus.MustRegister(version.NewCollector("prometheus"))

	var err error
	defaultRetentionDuration, err = model.ParseDuration(defaultRetentionString)
	if err != nil {
		panic(err)
	}
}

type flagConfig struct {
	configFile string

	localStoragePath    string
	notifier            notifier.Options
	forGracePeriod      model.Duration
	outageTolerance     model.Duration
	resendDelay         model.Duration
	web                 web.Options
	tsdb                tsdbOptions
	lookbackDelta       model.Duration
	webTimeout          model.Duration
	queryTimeout        model.Duration
	queryConcurrency    int
	queryMaxSamples     int
	RemoteFlushDeadline model.Duration

	featureList []string
	// These options are extracted from featureList
	// for ease of use.
	enablePromQLAtModifier bool

	prometheusURL   string
	corsRegexString string

	promlogConfig promlog.Config
}

// setFeatureListOptions sets the corresponding options from the featureList.
func (c *flagConfig) setFeatureListOptions(logger log.Logger) error {
	for _, f := range c.featureList {
		opts := strings.Split(f, ",")
		for _, o := range opts {
			switch o {
			case "promql-at-modifier":
				c.enablePromQLAtModifier = true
			case "":
				continue
			default:
				level.Warn(logger).Log("msg", "Unknown option for --enable-feature", "option", o)
			}
		}
	}
	return nil
}

func main() {
	if os.Getenv("DEBUG") != "" {
		runtime.SetBlockProfileRate(20)
		runtime.SetMutexProfileFraction(20)
	}

	var (
		oldFlagRetentionDuration model.Duration
		newFlagRetentionDuration model.Duration
	)

	cfg := flagConfig{
		notifier: notifier.Options{
			Registerer: prometheus.DefaultRegisterer,
		},
		web: web.Options{
			Registerer: prometheus.DefaultRegisterer,
			Gatherer:   prometheus.DefaultGatherer,
		},
		promlogConfig: promlog.Config{},
	}

	a := kingpin.New(filepath.Base(os.Args[0]), "The Prometheus monitoring server")

	a.Version(version.Print("prometheus"))

	a.HelpFlag.Short('h')

	a.Flag("config.file", "Prometheus configuration file path.").
		Default("prometheus.yml").StringVar(&cfg.configFile)

	a.Flag("web.listen-address", "Address to listen on for UI, API, and telemetry.").
		Default("0.0.0.0:9090").StringVar(&cfg.web.ListenAddress)

<<<<<<< HEAD
	httpsConfig := httpsflag.AddFlags(a)
=======
	webConfig := toolkit_webflag.AddFlags(a)
>>>>>>> 02ee690e

	a.Flag("web.read-timeout",
		"Maximum duration before timing out read of the request, and closing idle connections.").
		Default("5m").SetValue(&cfg.webTimeout)

	a.Flag("web.max-connections", "Maximum number of simultaneous connections.").
		Default("512").IntVar(&cfg.web.MaxConnections)

	a.Flag("web.external-url",
		"The URL under which Prometheus is externally reachable (for example, if Prometheus is served via a reverse proxy). Used for generating relative and absolute links back to Prometheus itself. If the URL has a path portion, it will be used to prefix all HTTP endpoints served by Prometheus. If omitted, relevant URL components will be derived automatically.").
		PlaceHolder("<URL>").StringVar(&cfg.prometheusURL)

	a.Flag("web.route-prefix",
		"Prefix for the internal routes of web endpoints. Defaults to path of --web.external-url.").
		PlaceHolder("<path>").StringVar(&cfg.web.RoutePrefix)

	a.Flag("web.user-assets", "Path to static asset directory, available at /user.").
		PlaceHolder("<path>").StringVar(&cfg.web.UserAssetsPath)

	a.Flag("web.enable-lifecycle", "Enable shutdown and reload via HTTP request.").
		Default("false").BoolVar(&cfg.web.EnableLifecycle)

	a.Flag("web.enable-admin-api", "Enable API endpoints for admin control actions.").
		Default("false").BoolVar(&cfg.web.EnableAdminAPI)

	a.Flag("web.console.templates", "Path to the console template directory, available at /consoles.").
		Default("consoles").StringVar(&cfg.web.ConsoleTemplatesPath)

	a.Flag("web.console.libraries", "Path to the console library directory.").
		Default("console_libraries").StringVar(&cfg.web.ConsoleLibrariesPath)

	a.Flag("web.page-title", "Document title of Prometheus instance.").
		Default("Prometheus Time Series Collection and Processing Server").StringVar(&cfg.web.PageTitle)

	a.Flag("web.cors.origin", `Regex for CORS origin. It is fully anchored. Example: 'https?://(domain1|domain2)\.com'`).
		Default(".*").StringVar(&cfg.corsRegexString)

	a.Flag("storage.tsdb.path", "Base path for metrics storage.").
		Default("data/").StringVar(&cfg.localStoragePath)

	a.Flag("storage.tsdb.min-block-duration", "Minimum duration of a data block before being persisted. For use in testing.").
		Hidden().Default("2h").SetValue(&cfg.tsdb.MinBlockDuration)

	a.Flag("storage.tsdb.max-block-duration",
		"Maximum duration compacted blocks may span. For use in testing. (Defaults to 10% of the retention period.)").
		Hidden().PlaceHolder("<duration>").SetValue(&cfg.tsdb.MaxBlockDuration)

	a.Flag("storage.tsdb.wal-segment-size",
		"Size at which to split the tsdb WAL segment files. Example: 100MB").
		Hidden().PlaceHolder("<bytes>").BytesVar(&cfg.tsdb.WALSegmentSize)

	a.Flag("storage.tsdb.retention", "[DEPRECATED] How long to retain samples in storage. This flag has been deprecated, use \"storage.tsdb.retention.time\" instead.").
		SetValue(&oldFlagRetentionDuration)

	a.Flag("storage.tsdb.retention.time", "How long to retain samples in storage. When this flag is set it overrides \"storage.tsdb.retention\". If neither this flag nor \"storage.tsdb.retention\" nor \"storage.tsdb.retention.size\" is set, the retention time defaults to "+defaultRetentionString+". Units Supported: y, w, d, h, m, s, ms.").
		SetValue(&newFlagRetentionDuration)

	a.Flag("storage.tsdb.retention.size", "[EXPERIMENTAL] Maximum number of bytes that can be stored for blocks. A unit is required, supported units: B, KB, MB, GB, TB, PB, EB. Ex: \"512MB\". This flag is experimental and can be changed in future releases.").
		BytesVar(&cfg.tsdb.MaxBytes)

	a.Flag("storage.tsdb.no-lockfile", "Do not create lockfile in data directory.").
		Default("false").BoolVar(&cfg.tsdb.NoLockfile)

	a.Flag("storage.tsdb.allow-overlapping-blocks", "[EXPERIMENTAL] Allow overlapping blocks, which in turn enables vertical compaction and vertical query merge.").
		Default("false").BoolVar(&cfg.tsdb.AllowOverlappingBlocks)

	a.Flag("storage.tsdb.wal-compression", "Compress the tsdb WAL.").
		Default("true").BoolVar(&cfg.tsdb.WALCompression)

	a.Flag("storage.remote.flush-deadline", "How long to wait flushing sample on shutdown or config reload.").
		Default("1m").PlaceHolder("<duration>").SetValue(&cfg.RemoteFlushDeadline)

	a.Flag("storage.remote.read-sample-limit", "Maximum overall number of samples to return via the remote read interface, in a single query. 0 means no limit. This limit is ignored for streamed response types.").
		Default("5e7").IntVar(&cfg.web.RemoteReadSampleLimit)

	a.Flag("storage.remote.read-concurrent-limit", "Maximum number of concurrent remote read calls. 0 means no limit.").
		Default("10").IntVar(&cfg.web.RemoteReadConcurrencyLimit)

	a.Flag("storage.remote.read-max-bytes-in-frame", "Maximum number of bytes in a single frame for streaming remote read response types before marshalling. Note that client might have limit on frame size as well. 1MB as recommended by protobuf by default.").
		Default("1048576").IntVar(&cfg.web.RemoteReadBytesInFrame)

	a.Flag("rules.alert.for-outage-tolerance", "Max time to tolerate prometheus outage for restoring \"for\" state of alert.").
		Default("1h").SetValue(&cfg.outageTolerance)

	a.Flag("rules.alert.for-grace-period", "Minimum duration between alert and restored \"for\" state. This is maintained only for alerts with configured \"for\" time greater than grace period.").
		Default("10m").SetValue(&cfg.forGracePeriod)

	a.Flag("rules.alert.resend-delay", "Minimum amount of time to wait before resending an alert to Alertmanager.").
		Default("1m").SetValue(&cfg.resendDelay)

	a.Flag("scrape.adjust-timestamps", "Adjust scrape timestamps by up to 2ms to align them to the intended schedule. See https://github.com/prometheus/prometheus/issues/7846 for more context. Experimental. This flag will be removed in a future release.").
		Hidden().Default("true").BoolVar(&scrape.AlignScrapeTimestamps)

	a.Flag("alertmanager.notification-queue-capacity", "The capacity of the queue for pending Alertmanager notifications.").
		Default("10000").IntVar(&cfg.notifier.QueueCapacity)

	// TODO: Remove in Prometheus 3.0.
	alertmanagerTimeout := a.Flag("alertmanager.timeout", "[DEPRECATED] This flag has no effect.").Hidden().String()

	a.Flag("query.lookback-delta", "The maximum lookback duration for retrieving metrics during expression evaluations and federation.").
		Default("5m").SetValue(&cfg.lookbackDelta)

	a.Flag("query.timeout", "Maximum time a query may take before being aborted.").
		Default("2m").SetValue(&cfg.queryTimeout)

	a.Flag("query.max-concurrency", "Maximum number of queries executed concurrently.").
		Default("20").IntVar(&cfg.queryConcurrency)

	a.Flag("query.max-samples", "Maximum number of samples a single query can load into memory. Note that queries will fail if they try to load more samples than this into memory, so this also limits the number of samples a query can return.").
		Default("50000000").IntVar(&cfg.queryMaxSamples)

	a.Flag("enable-feature", "Comma separated feature names to enable. Valid options: 'promql-at-modifier' to enable the @ modifier. See https://prometheus.io/docs/prometheus/latest/disabled_features/ for more details.").
		Default("").StringsVar(&cfg.featureList)

	promlogflag.AddFlags(a, &cfg.promlogConfig)

	_, err := a.Parse(os.Args[1:])
	if err != nil {
		fmt.Fprintln(os.Stderr, errors.Wrapf(err, "Error parsing commandline arguments"))
		a.Usage(os.Args[1:])
		os.Exit(2)
	}

	logger := promlog.New(&cfg.promlogConfig)

	if err := cfg.setFeatureListOptions(logger); err != nil {
		fmt.Fprintln(os.Stderr, errors.Wrapf(err, "Error parsing feature list"))
		os.Exit(1)
	}

	cfg.web.ExternalURL, err = computeExternalURL(cfg.prometheusURL, cfg.web.ListenAddress)
	if err != nil {
		fmt.Fprintln(os.Stderr, errors.Wrapf(err, "parse external URL %q", cfg.prometheusURL))
		os.Exit(2)
	}

	cfg.web.CORSOrigin, err = compileCORSRegexString(cfg.corsRegexString)
	if err != nil {
		fmt.Fprintln(os.Stderr, errors.Wrapf(err, "could not compile CORS regex string %q", cfg.corsRegexString))
		os.Exit(2)
	}

	if *alertmanagerTimeout != "" {
		level.Warn(logger).Log("msg", "The flag --alertmanager.timeout has no effect and will be removed in the future.")
	}

	// Throw error for invalid config before starting other components.
	if _, err := config.LoadFile(cfg.configFile); err != nil {
		level.Error(logger).Log("msg", fmt.Sprintf("Error loading config (--config.file=%s)", cfg.configFile), "err", err)
		os.Exit(2)
	}
	// Now that the validity of the config is established, set the config
	// success metrics accordingly, although the config isn't really loaded
	// yet. This will happen later (including setting these metrics again),
	// but if we don't do it now, the metrics will stay at zero until the
	// startup procedure is complete, which might take long enough to
	// trigger alerts about an invalid config.
	configSuccess.Set(1)
	configSuccessTime.SetToCurrentTime()

	cfg.web.ReadTimeout = time.Duration(cfg.webTimeout)
	// Default -web.route-prefix to path of -web.external-url.
	if cfg.web.RoutePrefix == "" {
		cfg.web.RoutePrefix = cfg.web.ExternalURL.Path
	}
	// RoutePrefix must always be at least '/'.
	cfg.web.RoutePrefix = "/" + strings.Trim(cfg.web.RoutePrefix, "/")

	{ // Time retention settings.
		if oldFlagRetentionDuration != 0 {
			level.Warn(logger).Log("deprecation_notice", "'storage.tsdb.retention' flag is deprecated use 'storage.tsdb.retention.time' instead.")
			cfg.tsdb.RetentionDuration = oldFlagRetentionDuration
		}

		// When the new flag is set it takes precedence.
		if newFlagRetentionDuration != 0 {
			cfg.tsdb.RetentionDuration = newFlagRetentionDuration
		}

		if cfg.tsdb.RetentionDuration == 0 && cfg.tsdb.MaxBytes == 0 {
			cfg.tsdb.RetentionDuration = defaultRetentionDuration
			level.Info(logger).Log("msg", "No time or size retention was set so using the default time retention", "duration", defaultRetentionDuration)
		}

		// Check for overflows. This limits our max retention to 100y.
		if cfg.tsdb.RetentionDuration < 0 {
			y, err := model.ParseDuration("100y")
			if err != nil {
				panic(err)
			}
			cfg.tsdb.RetentionDuration = y
			level.Warn(logger).Log("msg", "Time retention value is too high. Limiting to: "+y.String())
		}
	}

	{ // Max block size  settings.
		if cfg.tsdb.MaxBlockDuration == 0 {
			maxBlockDuration, err := model.ParseDuration("31d")
			if err != nil {
				panic(err)
			}
			// When the time retention is set and not too big use to define the max block duration.
			if cfg.tsdb.RetentionDuration != 0 && cfg.tsdb.RetentionDuration/10 < maxBlockDuration {
				maxBlockDuration = cfg.tsdb.RetentionDuration / 10
			}

			cfg.tsdb.MaxBlockDuration = maxBlockDuration
		}
	}

	noStepSubqueryInterval := &safePromQLNoStepSubqueryInterval{}
	noStepSubqueryInterval.Set(config.DefaultGlobalConfig.EvaluationInterval)

	// Above level 6, the k8s client would log bearer tokens in clear-text.
	klog.ClampLevel(6)
	klog.SetLogger(log.With(logger, "component", "k8s_client_runtime"))
	klogv2.ClampLevel(6)
	klogv2.SetLogger(log.With(logger, "component", "k8s_client_runtime"))

	level.Info(logger).Log("msg", "Starting Prometheus", "version", version.Info())
	if bits.UintSize < 64 {
		level.Warn(logger).Log("msg", "This Prometheus binary has not been compiled for a 64-bit architecture. Due to virtual memory constraints of 32-bit systems, it is highly recommended to switch to a 64-bit binary of Prometheus.", "GOARCH", runtime.GOARCH)
	}

	level.Info(logger).Log("build_context", version.BuildContext())
	level.Info(logger).Log("host_details", prom_runtime.Uname())
	level.Info(logger).Log("fd_limits", prom_runtime.FdLimits())
	level.Info(logger).Log("vm_limits", prom_runtime.VMLimits())

	var (
		localStorage  = &readyStorage{}
		scraper       = &readyScrapeManager{}
		remoteStorage = remote.NewStorage(log.With(logger, "component", "remote"), prometheus.DefaultRegisterer, localStorage.StartTime, cfg.localStoragePath, time.Duration(cfg.RemoteFlushDeadline), scraper)
		fanoutStorage = storage.NewFanout(logger, localStorage, remoteStorage)
	)

	var (
		ctxWeb, cancelWeb = context.WithCancel(context.Background())
		ctxRule           = context.Background()

		notifierManager = notifier.NewManager(&cfg.notifier, log.With(logger, "component", "notifier"))

		ctxScrape, cancelScrape = context.WithCancel(context.Background())
		discoveryManagerScrape  = discovery.NewManager(ctxScrape, log.With(logger, "component", "discovery manager scrape"), discovery.Name("scrape"))

		ctxNotify, cancelNotify = context.WithCancel(context.Background())
		discoveryManagerNotify  = discovery.NewManager(ctxNotify, log.With(logger, "component", "discovery manager notify"), discovery.Name("notify"))

		scrapeManager = scrape.NewManager(log.With(logger, "component", "scrape manager"), fanoutStorage)

		opts = promql.EngineOpts{
			Logger:                   log.With(logger, "component", "query engine"),
			Reg:                      prometheus.DefaultRegisterer,
			MaxSamples:               cfg.queryMaxSamples,
			Timeout:                  time.Duration(cfg.queryTimeout),
			ActiveQueryTracker:       promql.NewActiveQueryTracker(cfg.localStoragePath, cfg.queryConcurrency, log.With(logger, "component", "activeQueryTracker")),
			LookbackDelta:            time.Duration(cfg.lookbackDelta),
			NoStepSubqueryIntervalFn: noStepSubqueryInterval.Get,
			EnableAtModifier:         cfg.enablePromQLAtModifier,
		}

		queryEngine = promql.NewEngine(opts)

		ruleManager = rules.NewManager(&rules.ManagerOptions{
			Appendable:      fanoutStorage,
			Queryable:       localStorage,
			QueryFunc:       rules.EngineQueryFunc(queryEngine, fanoutStorage),
			NotifyFunc:      sendAlerts(notifierManager, cfg.web.ExternalURL.String()),
			Context:         ctxRule,
			ExternalURL:     cfg.web.ExternalURL,
			Registerer:      prometheus.DefaultRegisterer,
			Logger:          log.With(logger, "component", "rule manager"),
			OutageTolerance: time.Duration(cfg.outageTolerance),
			ForGracePeriod:  time.Duration(cfg.forGracePeriod),
			ResendDelay:     time.Duration(cfg.resendDelay),
		})
	)

	scraper.Set(scrapeManager)

	cfg.web.Context = ctxWeb
	cfg.web.TSDBRetentionDuration = cfg.tsdb.RetentionDuration
	cfg.web.TSDBMaxBytes = cfg.tsdb.MaxBytes
	cfg.web.TSDBDir = cfg.localStoragePath
	cfg.web.LocalStorage = localStorage
	cfg.web.Storage = fanoutStorage
	cfg.web.QueryEngine = queryEngine
	cfg.web.ScrapeManager = scrapeManager
	cfg.web.RuleManager = ruleManager
	cfg.web.Notifier = notifierManager
	cfg.web.LookbackDelta = time.Duration(cfg.lookbackDelta)

	cfg.web.Version = &web.PrometheusVersion{
		Version:   version.Version,
		Revision:  version.Revision,
		Branch:    version.Branch,
		BuildUser: version.BuildUser,
		BuildDate: version.BuildDate,
		GoVersion: version.GoVersion,
	}

	cfg.web.Flags = map[string]string{}

	// Exclude kingpin default flags to expose only Prometheus ones.
	boilerplateFlags := kingpin.New("", "").Version("")
	for _, f := range a.Model().Flags {
		if boilerplateFlags.GetFlag(f.Name) != nil {
			continue
		}

		cfg.web.Flags[f.Name] = f.Value.String()
	}

	// Depends on cfg.web.ScrapeManager so needs to be after cfg.web.ScrapeManager = scrapeManager.
	webHandler := web.New(log.With(logger, "component", "web"), &cfg.web)

	// Monitor outgoing connections on default transport with conntrack.
	http.DefaultTransport.(*http.Transport).DialContext = conntrack.NewDialContextFunc(
		conntrack.DialWithTracing(),
	)

	reloaders := []reloader{
		{
			name:     "remote_storage",
			reloader: remoteStorage.ApplyConfig,
		}, {
			name:     "web_handler",
			reloader: webHandler.ApplyConfig,
		}, {
			name: "query_engine",
			reloader: func(cfg *config.Config) error {
				if cfg.GlobalConfig.QueryLogFile == "" {
					queryEngine.SetQueryLogger(nil)
					return nil
				}

				l, err := logging.NewJSONFileLogger(cfg.GlobalConfig.QueryLogFile)
				if err != nil {
					return err
				}
				queryEngine.SetQueryLogger(l)
				return nil
			},
		}, {
			// The Scrape and notifier managers need to reload before the Discovery manager as
			// they need to read the most updated config when receiving the new targets list.
			name:     "scrape",
			reloader: scrapeManager.ApplyConfig,
		}, {
			name: "scrape_sd",
			reloader: func(cfg *config.Config) error {
				c := make(map[string]discovery.Configs)
				for _, v := range cfg.ScrapeConfigs {
					c[v.JobName] = v.ServiceDiscoveryConfigs
				}
				return discoveryManagerScrape.ApplyConfig(c)
			},
		}, {
			name:     "notify",
			reloader: notifierManager.ApplyConfig,
		}, {
			name: "notify_sd",
			reloader: func(cfg *config.Config) error {
				c := make(map[string]discovery.Configs)
				for k, v := range cfg.AlertingConfig.AlertmanagerConfigs.ToMap() {
					c[k] = v.ServiceDiscoveryConfigs
				}
				return discoveryManagerNotify.ApplyConfig(c)
			},
		}, {
			name: "rules",
			reloader: func(cfg *config.Config) error {
				// Get all rule files matching the configuration paths.
				var files []string
				for _, pat := range cfg.RuleFiles {
					fs, err := filepath.Glob(pat)
					if err != nil {
						// The only error can be a bad pattern.
						return errors.Wrapf(err, "error retrieving rule files for %s", pat)
					}
					files = append(files, fs...)
				}
				return ruleManager.Update(
					time.Duration(cfg.GlobalConfig.EvaluationInterval),
					files,
					cfg.GlobalConfig.ExternalLabels,
				)
			},
		},
	}

	prometheus.MustRegister(configSuccess)
	prometheus.MustRegister(configSuccessTime)

	// Start all components while we wait for TSDB to open but only load
	// initial config and mark ourselves as ready after it completed.
	dbOpen := make(chan struct{})

	// sync.Once is used to make sure we can close the channel at different execution stages(SIGTERM or when the config is loaded).
	type closeOnce struct {
		C     chan struct{}
		once  sync.Once
		Close func()
	}
	// Wait until the server is ready to handle reloading.
	reloadReady := &closeOnce{
		C: make(chan struct{}),
	}
	reloadReady.Close = func() {
		reloadReady.once.Do(func() {
			close(reloadReady.C)
		})
	}

	closer, err := initTracing(logger)
	if err != nil {
		level.Error(logger).Log("msg", "Unable to init tracing", "err", err)
		os.Exit(2)
	}
	defer closer.Close()

	listener, err := webHandler.Listener()
	if err != nil {
		level.Error(logger).Log("msg", "Unable to start web listener", "err", err)
		os.Exit(1)
	}

<<<<<<< HEAD
	err = https.Validate(*httpsConfig)
=======
	err = toolkit_web.Validate(*webConfig)
>>>>>>> 02ee690e
	if err != nil {
		level.Error(logger).Log("msg", "Unable to validate web configuration file", "err", err)
		os.Exit(1)
	}

	var g run.Group
	{
		// Termination handler.
		term := make(chan os.Signal, 1)
		signal.Notify(term, os.Interrupt, syscall.SIGTERM)
		cancel := make(chan struct{})
		g.Add(
			func() error {
				// Don't forget to release the reloadReady channel so that waiting blocks can exit normally.
				select {
				case <-term:
					level.Warn(logger).Log("msg", "Received SIGTERM, exiting gracefully...")
					reloadReady.Close()
				case <-webHandler.Quit():
					level.Warn(logger).Log("msg", "Received termination request via web service, exiting gracefully...")
				case <-cancel:
					reloadReady.Close()
				}
				return nil
			},
			func(err error) {
				close(cancel)
			},
		)
	}
	{
		// Scrape discovery manager.
		g.Add(
			func() error {
				err := discoveryManagerScrape.Run()
				level.Info(logger).Log("msg", "Scrape discovery manager stopped")
				return err
			},
			func(err error) {
				level.Info(logger).Log("msg", "Stopping scrape discovery manager...")
				cancelScrape()
			},
		)
	}
	{
		// Notify discovery manager.
		g.Add(
			func() error {
				err := discoveryManagerNotify.Run()
				level.Info(logger).Log("msg", "Notify discovery manager stopped")
				return err
			},
			func(err error) {
				level.Info(logger).Log("msg", "Stopping notify discovery manager...")
				cancelNotify()
			},
		)
	}
	{
		// Scrape manager.
		g.Add(
			func() error {
				// When the scrape manager receives a new targets list
				// it needs to read a valid config for each job.
				// It depends on the config being in sync with the discovery manager so
				// we wait until the config is fully loaded.
				<-reloadReady.C

				err := scrapeManager.Run(discoveryManagerScrape.SyncCh())
				level.Info(logger).Log("msg", "Scrape manager stopped")
				return err
			},
			func(err error) {
				// Scrape manager needs to be stopped before closing the local TSDB
				// so that it doesn't try to write samples to a closed storage.
				level.Info(logger).Log("msg", "Stopping scrape manager...")
				scrapeManager.Stop()
			},
		)
	}
	{
		// Reload handler.

		// Make sure that sighup handler is registered with a redirect to the channel before the potentially
		// long and synchronous tsdb init.
		hup := make(chan os.Signal, 1)
		signal.Notify(hup, syscall.SIGHUP)
		cancel := make(chan struct{})
		g.Add(
			func() error {
				<-reloadReady.C

				for {
					select {
					case <-hup:
						if err := reloadConfig(cfg.configFile, logger, noStepSubqueryInterval, reloaders...); err != nil {
							level.Error(logger).Log("msg", "Error reloading config", "err", err)
						}
					case rc := <-webHandler.Reload():
						if err := reloadConfig(cfg.configFile, logger, noStepSubqueryInterval, reloaders...); err != nil {
							level.Error(logger).Log("msg", "Error reloading config", "err", err)
							rc <- err
						} else {
							rc <- nil
						}
					case <-cancel:
						return nil
					}
				}

			},
			func(err error) {
				// Wait for any in-progress reloads to complete to avoid
				// reloading things after they have been shutdown.
				cancel <- struct{}{}
			},
		)
	}
	{
		// Initial configuration loading.
		cancel := make(chan struct{})
		g.Add(
			func() error {
				select {
				case <-dbOpen:
				// In case a shutdown is initiated before the dbOpen is released
				case <-cancel:
					reloadReady.Close()
					return nil
				}

				if err := reloadConfig(cfg.configFile, logger, noStepSubqueryInterval, reloaders...); err != nil {
					return errors.Wrapf(err, "error loading config from %q", cfg.configFile)
				}

				reloadReady.Close()

				webHandler.Ready()
				level.Info(logger).Log("msg", "Server is ready to receive web requests.")
				<-cancel
				return nil
			},
			func(err error) {
				close(cancel)
			},
		)
	}
	{
		// Rule manager.
		g.Add(
			func() error {
				<-reloadReady.C
				ruleManager.Run()
				return nil
			},
			func(err error) {
				ruleManager.Stop()
			},
		)
	}
	{
		// TSDB.
		opts := cfg.tsdb.ToTSDBOptions()
		cancel := make(chan struct{})
		g.Add(
			func() error {
				level.Info(logger).Log("msg", "Starting TSDB ...")
				if cfg.tsdb.WALSegmentSize != 0 {
					if cfg.tsdb.WALSegmentSize < 10*1024*1024 || cfg.tsdb.WALSegmentSize > 256*1024*1024 {
						return errors.New("flag 'storage.tsdb.wal-segment-size' must be set between 10MB and 256MB")
					}
				}
				db, err := openDBWithMetrics(
					cfg.localStoragePath,
					logger,
					prometheus.DefaultRegisterer,
					&opts,
				)
				if err != nil {
					return errors.Wrapf(err, "opening storage failed")
				}

				switch fsType := prom_runtime.Statfs(cfg.localStoragePath); fsType {
				case "NFS_SUPER_MAGIC":
					level.Warn(logger).Log("fs_type", fsType, "msg", "This filesystem is not supported and may lead to data corruption and data loss. Please carefully read https://prometheus.io/docs/prometheus/latest/storage/ to learn more about supported filesystems.")
				default:
					level.Info(logger).Log("fs_type", fsType)
				}

				level.Info(logger).Log("msg", "TSDB started")
				level.Debug(logger).Log("msg", "TSDB options",
					"MinBlockDuration", cfg.tsdb.MinBlockDuration,
					"MaxBlockDuration", cfg.tsdb.MaxBlockDuration,
					"MaxBytes", cfg.tsdb.MaxBytes,
					"NoLockfile", cfg.tsdb.NoLockfile,
					"RetentionDuration", cfg.tsdb.RetentionDuration,
					"WALSegmentSize", cfg.tsdb.WALSegmentSize,
					"AllowOverlappingBlocks", cfg.tsdb.AllowOverlappingBlocks,
					"WALCompression", cfg.tsdb.WALCompression,
				)

				startTimeMargin := int64(2 * time.Duration(cfg.tsdb.MinBlockDuration).Seconds() * 1000)
				localStorage.Set(db, startTimeMargin)
				close(dbOpen)
				<-cancel
				return nil
			},
			func(err error) {
				if err := fanoutStorage.Close(); err != nil {
					level.Error(logger).Log("msg", "Error stopping storage", "err", err)
				}
				close(cancel)
			},
		)
	}
	{
		// Web handler.
		g.Add(
			func() error {
<<<<<<< HEAD
				if err := webHandler.Run(ctxWeb, listener, *httpsConfig); err != nil {
=======
				if err := webHandler.Run(ctxWeb, listener, *webConfig); err != nil {
>>>>>>> 02ee690e
					return errors.Wrapf(err, "error starting web server")
				}
				return nil
			},
			func(err error) {
				cancelWeb()
			},
		)
	}
	{
		// Notifier.

		// Calling notifier.Stop() before ruleManager.Stop() will cause a panic if the ruleManager isn't running,
		// so keep this interrupt after the ruleManager.Stop().
		g.Add(
			func() error {
				// When the notifier manager receives a new targets list
				// it needs to read a valid config for each job.
				// It depends on the config being in sync with the discovery manager
				// so we wait until the config is fully loaded.
				<-reloadReady.C

				notifierManager.Run(discoveryManagerNotify.SyncCh())
				level.Info(logger).Log("msg", "Notifier manager stopped")
				return nil
			},
			func(err error) {
				notifierManager.Stop()
			},
		)
	}
	if err := g.Run(); err != nil {
		level.Error(logger).Log("err", err)
		os.Exit(1)
	}
	level.Info(logger).Log("msg", "See you next time!")
}

func openDBWithMetrics(dir string, logger log.Logger, reg prometheus.Registerer, opts *tsdb.Options) (*tsdb.DB, error) {
	db, err := tsdb.Open(
		dir,
		log.With(logger, "component", "tsdb"),
		reg,
		opts,
	)
	if err != nil {
		return nil, err
	}

	reg.MustRegister(
		prometheus.NewGaugeFunc(prometheus.GaugeOpts{
			Name: "prometheus_tsdb_lowest_timestamp_seconds",
			Help: "Lowest timestamp value stored in the database.",
		}, func() float64 {
			bb := db.Blocks()
			if len(bb) == 0 {
				return float64(db.Head().MinTime() / 1000)
			}
			return float64(db.Blocks()[0].Meta().MinTime / 1000)
		}), prometheus.NewGaugeFunc(prometheus.GaugeOpts{
			Name: "prometheus_tsdb_head_min_time_seconds",
			Help: "Minimum time bound of the head block.",
		}, func() float64 { return float64(db.Head().MinTime() / 1000) }),
		prometheus.NewGaugeFunc(prometheus.GaugeOpts{
			Name: "prometheus_tsdb_head_max_time_seconds",
			Help: "Maximum timestamp of the head block.",
		}, func() float64 { return float64(db.Head().MaxTime() / 1000) }),
	)

	return db, nil
}

type safePromQLNoStepSubqueryInterval struct {
	value atomic.Int64
}

func durationToInt64Millis(d time.Duration) int64 {
	return int64(d / time.Millisecond)
}
func (i *safePromQLNoStepSubqueryInterval) Set(ev model.Duration) {
	i.value.Store(durationToInt64Millis(time.Duration(ev)))
}

func (i *safePromQLNoStepSubqueryInterval) Get(int64) int64 {
	return i.value.Load()
}

type reloader struct {
	name     string
	reloader func(*config.Config) error
}

func reloadConfig(filename string, logger log.Logger, noStepSuqueryInterval *safePromQLNoStepSubqueryInterval, rls ...reloader) (err error) {
	start := time.Now()
	timings := []interface{}{}
	level.Info(logger).Log("msg", "Loading configuration file", "filename", filename)

	defer func() {
		if err == nil {
			configSuccess.Set(1)
			configSuccessTime.SetToCurrentTime()
		} else {
			configSuccess.Set(0)
		}
	}()

	conf, err := config.LoadFile(filename)
	if err != nil {
		return errors.Wrapf(err, "couldn't load configuration (--config.file=%q)", filename)
	}

	failed := false
	for _, rl := range rls {
		rstart := time.Now()
		if err := rl.reloader(conf); err != nil {
			level.Error(logger).Log("msg", "Failed to apply configuration", "err", err)
			failed = true
		}
		timings = append(timings, rl.name, time.Since(rstart))
	}
	if failed {
		return errors.Errorf("one or more errors occurred while applying the new configuration (--config.file=%q)", filename)
	}

	noStepSuqueryInterval.Set(conf.GlobalConfig.EvaluationInterval)
	l := []interface{}{"msg", "Completed loading of configuration file", "filename", filename, "totalDuration", time.Since(start)}
	level.Info(logger).Log(append(l, timings...)...)
	return nil
}

func startsOrEndsWithQuote(s string) bool {
	return strings.HasPrefix(s, "\"") || strings.HasPrefix(s, "'") ||
		strings.HasSuffix(s, "\"") || strings.HasSuffix(s, "'")
}

// compileCORSRegexString compiles given string and adds anchors
func compileCORSRegexString(s string) (*regexp.Regexp, error) {
	r, err := relabel.NewRegexp(s)
	if err != nil {
		return nil, err
	}
	return r.Regexp, nil
}

// computeExternalURL computes a sanitized external URL from a raw input. It infers unset
// URL parts from the OS and the given listen address.
func computeExternalURL(u, listenAddr string) (*url.URL, error) {
	if u == "" {
		hostname, err := os.Hostname()
		if err != nil {
			return nil, err
		}
		_, port, err := net.SplitHostPort(listenAddr)
		if err != nil {
			return nil, err
		}
		u = fmt.Sprintf("http://%s:%s/", hostname, port)
	}

	if startsOrEndsWithQuote(u) {
		return nil, errors.New("URL must not begin or end with quotes")
	}

	eu, err := url.Parse(u)
	if err != nil {
		return nil, err
	}

	ppref := strings.TrimRight(eu.Path, "/")
	if ppref != "" && !strings.HasPrefix(ppref, "/") {
		ppref = "/" + ppref
	}
	eu.Path = ppref

	return eu, nil
}

type sender interface {
	Send(alerts ...*notifier.Alert)
}

// sendAlerts implements the rules.NotifyFunc for a Notifier.
func sendAlerts(s sender, externalURL string) rules.NotifyFunc {
	return func(ctx context.Context, expr string, alerts ...*rules.Alert) {
		var res []*notifier.Alert

		for _, alert := range alerts {
			a := &notifier.Alert{
				StartsAt:     alert.FiredAt,
				Labels:       alert.Labels,
				Annotations:  alert.Annotations,
				GeneratorURL: externalURL + strutil.TableLinkForExpression(expr),
			}
			if !alert.ResolvedAt.IsZero() {
				a.EndsAt = alert.ResolvedAt
			} else {
				a.EndsAt = alert.ValidUntil
			}
			res = append(res, a)
		}

		if len(alerts) > 0 {
			s.Send(res...)
		}
	}
}

// readyStorage implements the Storage interface while allowing to set the actual
// storage at a later point in time.
type readyStorage struct {
	mtx             sync.RWMutex
	db              *tsdb.DB
	startTimeMargin int64
}

// Set the storage.
func (s *readyStorage) Set(db *tsdb.DB, startTimeMargin int64) {
	s.mtx.Lock()
	defer s.mtx.Unlock()

	s.db = db
	s.startTimeMargin = startTimeMargin
}

// get is internal, you should use readyStorage as the front implementation layer.
func (s *readyStorage) get() *tsdb.DB {
	s.mtx.RLock()
	x := s.db
	s.mtx.RUnlock()
	return x
}

// StartTime implements the Storage interface.
func (s *readyStorage) StartTime() (int64, error) {
	if x := s.get(); x != nil {
		var startTime int64

		if len(x.Blocks()) > 0 {
			startTime = x.Blocks()[0].Meta().MinTime
		} else {
			startTime = time.Now().Unix() * 1000
		}
		// Add a safety margin as it may take a few minutes for everything to spin up.
		return startTime + s.startTimeMargin, nil
	}

	return math.MaxInt64, tsdb.ErrNotReady
}

// Querier implements the Storage interface.
func (s *readyStorage) Querier(ctx context.Context, mint, maxt int64) (storage.Querier, error) {
	if x := s.get(); x != nil {
		return x.Querier(ctx, mint, maxt)
	}
	return nil, tsdb.ErrNotReady
}

// ChunkQuerier implements the Storage interface.
func (s *readyStorage) ChunkQuerier(ctx context.Context, mint, maxt int64) (storage.ChunkQuerier, error) {
	if x := s.get(); x != nil {
		return x.ChunkQuerier(ctx, mint, maxt)
	}
	return nil, tsdb.ErrNotReady
}

// Appender implements the Storage interface.
func (s *readyStorage) Appender(ctx context.Context) storage.Appender {
	if x := s.get(); x != nil {
		return x.Appender(ctx)
	}
	return notReadyAppender{}
}

type notReadyAppender struct{}

func (n notReadyAppender) Add(l labels.Labels, t int64, v float64) (uint64, error) {
	return 0, tsdb.ErrNotReady
}

func (n notReadyAppender) AddFast(ref uint64, t int64, v float64) error { return tsdb.ErrNotReady }

func (n notReadyAppender) Commit() error { return tsdb.ErrNotReady }

func (n notReadyAppender) Rollback() error { return tsdb.ErrNotReady }

// Close implements the Storage interface.
func (s *readyStorage) Close() error {
	if x := s.get(); x != nil {
		return x.Close()
	}
	return nil
}

// CleanTombstones implements the api_v1.TSDBAdminStats and api_v2.TSDBAdmin interfaces.
func (s *readyStorage) CleanTombstones() error {
	if x := s.get(); x != nil {
		return x.CleanTombstones()
	}
	return tsdb.ErrNotReady
}

// Delete implements the api_v1.TSDBAdminStats and api_v2.TSDBAdmin interfaces.
func (s *readyStorage) Delete(mint, maxt int64, ms ...*labels.Matcher) error {
	if x := s.get(); x != nil {
		return x.Delete(mint, maxt, ms...)
	}
	return tsdb.ErrNotReady
}

// Snapshot implements the api_v1.TSDBAdminStats and api_v2.TSDBAdmin interfaces.
func (s *readyStorage) Snapshot(dir string, withHead bool) error {
	if x := s.get(); x != nil {
		return x.Snapshot(dir, withHead)
	}
	return tsdb.ErrNotReady
}

// Stats implements the api_v1.TSDBAdminStats interface.
func (s *readyStorage) Stats(statsByLabelName string) (*tsdb.Stats, error) {
	if x := s.get(); x != nil {
		return x.Head().Stats(statsByLabelName), nil
	}
	return nil, tsdb.ErrNotReady
}

// ErrNotReady is returned if the underlying scrape manager is not ready yet.
var ErrNotReady = errors.New("Scrape manager not ready")

// ReadyScrapeManager allows a scrape manager to be retrieved. Even if it's set at a later point in time.
type readyScrapeManager struct {
	mtx sync.RWMutex
	m   *scrape.Manager
}

// Set the scrape manager.
func (rm *readyScrapeManager) Set(m *scrape.Manager) {
	rm.mtx.Lock()
	defer rm.mtx.Unlock()

	rm.m = m
}

// Get the scrape manager. If is not ready, return an error.
func (rm *readyScrapeManager) Get() (*scrape.Manager, error) {
	rm.mtx.RLock()
	defer rm.mtx.RUnlock()

	if rm.m != nil {
		return rm.m, nil
	}

	return nil, ErrNotReady
}

// tsdbOptions is tsdb.Option version with defined units.
// This is required as tsdb.Option fields are unit agnostic (time).
type tsdbOptions struct {
	WALSegmentSize         units.Base2Bytes
	RetentionDuration      model.Duration
	MaxBytes               units.Base2Bytes
	NoLockfile             bool
	AllowOverlappingBlocks bool
	WALCompression         bool
	StripeSize             int
	MinBlockDuration       model.Duration
	MaxBlockDuration       model.Duration
}

func (opts tsdbOptions) ToTSDBOptions() tsdb.Options {
	return tsdb.Options{
		WALSegmentSize:         int(opts.WALSegmentSize),
		RetentionDuration:      int64(time.Duration(opts.RetentionDuration) / time.Millisecond),
		MaxBytes:               int64(opts.MaxBytes),
		NoLockfile:             opts.NoLockfile,
		AllowOverlappingBlocks: opts.AllowOverlappingBlocks,
		WALCompression:         opts.WALCompression,
		StripeSize:             opts.StripeSize,
		MinBlockDuration:       int64(time.Duration(opts.MinBlockDuration) / time.Millisecond),
		MaxBlockDuration:       int64(time.Duration(opts.MaxBlockDuration) / time.Millisecond),
	}
}

func initTracing(logger log.Logger) (io.Closer, error) {
	// Set tracing configuration defaults.
	cfg := &jcfg.Configuration{
		ServiceName: "prometheus",
		Disabled:    true,
	}

	// Available options can be seen here:
	// https://github.com/jaegertracing/jaeger-client-go#environment-variables
	cfg, err := cfg.FromEnv()
	if err != nil {
		return nil, errors.Wrap(err, "unable to get tracing config from environment")
	}

	jLogger := jaegerLogger{logger: log.With(logger, "component", "tracing")}

	tracer, closer, err := cfg.NewTracer(
		jcfg.Logger(jLogger),
		jcfg.Metrics(jprom.New()),
	)
	if err != nil {
		return nil, errors.Wrap(err, "unable to init tracing")
	}

	opentracing.SetGlobalTracer(tracer)
	return closer, nil
}

type jaegerLogger struct {
	logger log.Logger
}

func (l jaegerLogger) Error(msg string) {
	level.Error(l.logger).Log("msg", msg)
}

func (l jaegerLogger) Infof(msg string, args ...interface{}) {
	keyvals := []interface{}{"msg", fmt.Sprintf(msg, args...)}
	level.Info(l.logger).Log(keyvals...)
}<|MERGE_RESOLUTION|>--- conflicted
+++ resolved
@@ -46,13 +46,8 @@
 	"github.com/prometheus/common/promlog"
 	promlogflag "github.com/prometheus/common/promlog/flag"
 	"github.com/prometheus/common/version"
-<<<<<<< HEAD
-	"github.com/prometheus/exporter-toolkit/https"
-	httpsflag "github.com/prometheus/exporter-toolkit/https/kingpinflag"
-=======
 	toolkit_web "github.com/prometheus/exporter-toolkit/web"
 	toolkit_webflag "github.com/prometheus/exporter-toolkit/web/kingpinflag"
->>>>>>> 02ee690e
 	jcfg "github.com/uber/jaeger-client-go/config"
 	jprom "github.com/uber/jaeger-lib/metrics/prometheus"
 	"go.uber.org/atomic"
@@ -182,11 +177,7 @@
 	a.Flag("web.listen-address", "Address to listen on for UI, API, and telemetry.").
 		Default("0.0.0.0:9090").StringVar(&cfg.web.ListenAddress)
 
-<<<<<<< HEAD
-	httpsConfig := httpsflag.AddFlags(a)
-=======
 	webConfig := toolkit_webflag.AddFlags(a)
->>>>>>> 02ee690e
 
 	a.Flag("web.read-timeout",
 		"Maximum duration before timing out read of the request, and closing idle connections.").
@@ -614,11 +605,7 @@
 		os.Exit(1)
 	}
 
-<<<<<<< HEAD
-	err = https.Validate(*httpsConfig)
-=======
 	err = toolkit_web.Validate(*webConfig)
->>>>>>> 02ee690e
 	if err != nil {
 		level.Error(logger).Log("msg", "Unable to validate web configuration file", "err", err)
 		os.Exit(1)
@@ -838,11 +825,7 @@
 		// Web handler.
 		g.Add(
 			func() error {
-<<<<<<< HEAD
-				if err := webHandler.Run(ctxWeb, listener, *httpsConfig); err != nil {
-=======
 				if err := webHandler.Run(ctxWeb, listener, *webConfig); err != nil {
->>>>>>> 02ee690e
 					return errors.Wrapf(err, "error starting web server")
 				}
 				return nil
