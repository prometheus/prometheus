// Copyright 2015 The Prometheus Authors
// Licensed under the Apache License, Version 2.0 (the "License");
// you may not use this file except in compliance with the License.
// You may obtain a copy of the License at
//
// http://www.apache.org/licenses/LICENSE-2.0
//
// Unless required by applicable law or agreed to in writing, software
// distributed under the License is distributed on an "AS IS" BASIS,
// WITHOUT WARRANTIES OR CONDITIONS OF ANY KIND, either express or implied.
// See the License for the specific language governing permissions and
// limitations under the License.

// The main package for the Prometheus server executable.
package main

import (
	"context"
	"encoding/json"
	"errors"
	"fmt"
	"log/slog"
	"math"
	"math/bits"
	"net"
	"net/http"
	"net/url"
	"os"
	"os/signal"
	"path/filepath"
	goregexp "regexp" //nolint:depguard // The Prometheus client library requires us to pass a regexp from this package.
	"runtime"
	"runtime/debug"
	"slices"
	"strconv"
	"strings"
	"sync"
	"syscall"
	"time"

	"github.com/KimMachineGun/automemlimit/memlimit"
	"github.com/alecthomas/kingpin/v2"
	"github.com/alecthomas/units"
	"github.com/grafana/regexp"
	"github.com/mwitkow/go-conntrack"
	"github.com/oklog/run"
	remoteapi "github.com/prometheus/client_golang/exp/api/remote"
	"github.com/prometheus/client_golang/prometheus"
	"github.com/prometheus/client_golang/prometheus/collectors"
	versioncollector "github.com/prometheus/client_golang/prometheus/collectors/version"
	"github.com/prometheus/common/model"
	"github.com/prometheus/common/promslog"
	promslogflag "github.com/prometheus/common/promslog/flag"
	"github.com/prometheus/common/version"
	toolkit_web "github.com/prometheus/exporter-toolkit/web"
	"go.uber.org/atomic"
	"go.uber.org/automaxprocs/maxprocs"
	"k8s.io/klog"
	klogv2 "k8s.io/klog/v2"

	"github.com/prometheus/prometheus/config"
	"github.com/prometheus/prometheus/discovery"
	"github.com/prometheus/prometheus/model/exemplar"
	"github.com/prometheus/prometheus/model/histogram"
	"github.com/prometheus/prometheus/model/labels"
	"github.com/prometheus/prometheus/model/metadata"
	"github.com/prometheus/prometheus/model/relabel"
	"github.com/prometheus/prometheus/notifier"
	_ "github.com/prometheus/prometheus/plugins" // Register plugins.
	"github.com/prometheus/prometheus/promql"
	"github.com/prometheus/prometheus/promql/parser"
	"github.com/prometheus/prometheus/rules"
	"github.com/prometheus/prometheus/scrape"
	"github.com/prometheus/prometheus/storage"
	"github.com/prometheus/prometheus/storage/remote"
	"github.com/prometheus/prometheus/template"
	"github.com/prometheus/prometheus/tracing"
	"github.com/prometheus/prometheus/tsdb"
	"github.com/prometheus/prometheus/tsdb/agent"
	"github.com/prometheus/prometheus/util/compression"
	"github.com/prometheus/prometheus/util/documentcli"
	"github.com/prometheus/prometheus/util/features"
	"github.com/prometheus/prometheus/util/logging"
	"github.com/prometheus/prometheus/util/notifications"
	prom_runtime "github.com/prometheus/prometheus/util/runtime"
	"github.com/prometheus/prometheus/web"
)

// klogv1OutputCallDepth is the stack depth where we can find the origin of this call.
const klogv1OutputCallDepth = 6

// klogv1DefaultPrefixLength is the length of the log prefix that we have to strip out.
const klogv1DefaultPrefixLength = 53

// klogv1Writer is used in SetOutputBySeverity call below to redirect any calls
// to klogv1 to end up in klogv2.
// This is a hack to support klogv1 without use of go-kit/log. It is inspired
// by klog's upstream klogv1/v2 coexistence example:
// https://github.com/kubernetes/klog/blob/main/examples/coexist_klog_v1_and_v2/coexist_klog_v1_and_v2.go
type klogv1Writer struct{}

// Write redirects klogv1 calls to klogv2.
// This is a hack to support klogv1 without use of go-kit/log. It is inspired
// by klog's upstream klogv1/v2 coexistence example:
// https://github.com/kubernetes/klog/blob/main/examples/coexist_klog_v1_and_v2/coexist_klog_v1_and_v2.go
func (klogv1Writer) Write(p []byte) (n int, err error) {
	if len(p) < klogv1DefaultPrefixLength {
		klogv2.InfoDepth(klogv1OutputCallDepth, string(p))
		return len(p), nil
	}

	switch p[0] {
	case 'I':
		klogv2.InfoDepth(klogv1OutputCallDepth, string(p[klogv1DefaultPrefixLength:]))
	case 'W':
		klogv2.WarningDepth(klogv1OutputCallDepth, string(p[klogv1DefaultPrefixLength:]))
	case 'E':
		klogv2.ErrorDepth(klogv1OutputCallDepth, string(p[klogv1DefaultPrefixLength:]))
	case 'F':
		klogv2.FatalDepth(klogv1OutputCallDepth, string(p[klogv1DefaultPrefixLength:]))
	default:
		klogv2.InfoDepth(klogv1OutputCallDepth, string(p[klogv1DefaultPrefixLength:]))
	}

	return len(p), nil
}

var (
	appName = "prometheus"

	configSuccess = prometheus.NewGauge(prometheus.GaugeOpts{
		Name: "prometheus_config_last_reload_successful",
		Help: "Whether the last configuration reload attempt was successful.",
	})
	configSuccessTime = prometheus.NewGauge(prometheus.GaugeOpts{
		Name: "prometheus_config_last_reload_success_timestamp_seconds",
		Help: "Timestamp of the last successful configuration reload.",
	})

	defaultRetentionString   = "15d"
	defaultRetentionDuration model.Duration

	agentMode                       bool
	agentOnlyFlags, serverOnlyFlags []string
)

func init() {
	// This can be removed when the legacy global mode is fully deprecated.
	//nolint:staticcheck
	model.NameValidationScheme = model.UTF8Validation

	prometheus.MustRegister(versioncollector.NewCollector(strings.ReplaceAll(appName, "-", "_")))

	var err error
	defaultRetentionDuration, err = model.ParseDuration(defaultRetentionString)
	if err != nil {
		panic(err)
	}
}

// serverOnlyFlag creates server-only kingpin flag.
func serverOnlyFlag(app *kingpin.Application, name, help string) *kingpin.FlagClause {
	return app.Flag(name, fmt.Sprintf("%s Use with server mode only.", help)).
		PreAction(func(*kingpin.ParseContext) error {
			// This will be invoked only if flag is actually provided by user.
			serverOnlyFlags = append(serverOnlyFlags, "--"+name)
			return nil
		})
}

// agentOnlyFlag creates agent-only kingpin flag.
func agentOnlyFlag(app *kingpin.Application, name, help string) *kingpin.FlagClause {
	return app.Flag(name, fmt.Sprintf("%s Use with agent mode only.", help)).
		PreAction(func(*kingpin.ParseContext) error {
			// This will be invoked only if flag is actually provided by user.
			agentOnlyFlags = append(agentOnlyFlags, "--"+name)
			return nil
		})
}

type flagConfig struct {
	configFile string

	agentStoragePath            string
	serverStoragePath           string
	notifier                    notifier.Options
	forGracePeriod              model.Duration
	outageTolerance             model.Duration
	resendDelay                 model.Duration
	maxConcurrentEvals          int64
	web                         web.Options
	scrape                      scrape.Options
	tsdb                        tsdbOptions
	agent                       agentOptions
	lookbackDelta               model.Duration
	webTimeout                  model.Duration
	queryTimeout                model.Duration
	queryConcurrency            int
	queryMaxSamples             int
	RemoteFlushDeadline         model.Duration
	maxNotificationsSubscribers int

	enableAutoReload   bool
	autoReloadInterval model.Duration

	maxprocsEnable bool
	memlimitEnable bool
	memlimitRatio  float64

	featureList []string
	// These options are extracted from featureList
	// for ease of use.
	enablePerStepStats       bool
	enableConcurrentRuleEval bool

	prometheusURL   string
	corsRegexString string

	promqlEnableDelayedNameRemoval bool

	promslogConfig promslog.Config
}

// setFeatureListOptions sets the corresponding options from the featureList.
func (c *flagConfig) setFeatureListOptions(logger *slog.Logger) error {
	for _, f := range c.featureList {
		for o := range strings.SplitSeq(f, ",") {
			switch o {
			case "exemplar-storage":
				c.tsdb.EnableExemplarStorage = true
				logger.Info("Experimental in-memory exemplar storage enabled")
			case "memory-snapshot-on-shutdown":
				c.tsdb.EnableMemorySnapshotOnShutdown = true
				logger.Info("Experimental memory snapshot on shutdown enabled")
			case "extra-scrape-metrics":
				c.scrape.ExtraMetrics = true
				logger.Info("Experimental additional scrape metrics enabled")
			case "metadata-wal-records":
				c.scrape.AppendMetadata = true
				c.web.AppendMetadata = true
				features.Enable(features.TSDB, "metadata_wal_records")
				logger.Info("Experimental metadata records in WAL enabled")
			case "promql-per-step-stats":
				c.enablePerStepStats = true
				logger.Info("Experimental per-step statistics reporting")
			case "auto-reload-config":
				c.enableAutoReload = true
				if s := time.Duration(c.autoReloadInterval).Seconds(); s > 0 && s < 1 {
					c.autoReloadInterval, _ = model.ParseDuration("1s")
				}
				logger.Info("Enabled automatic configuration file reloading. Checking for configuration changes every", "interval", c.autoReloadInterval)
			case "concurrent-rule-eval":
				c.enableConcurrentRuleEval = true
				logger.Info("Experimental concurrent rule evaluation enabled.")
			case "promql-experimental-functions":
				parser.EnableExperimentalFunctions = true
				logger.Info("Experimental PromQL functions enabled.")
			case "promql-duration-expr":
				parser.ExperimentalDurationExpr = true
				logger.Info("Experimental duration expression parsing enabled.")
			case "native-histograms":
				logger.Warn("This option for --enable-feature is a no-op. To scrape native histograms, set the scrape_native_histograms scrape config setting to true.", "option", o)
			case "ooo-native-histograms":
				logger.Warn("This option for --enable-feature is now permanently enabled and therefore a no-op.", "option", o)
			case "created-timestamp-zero-ingestion":
				c.scrape.EnableStartTimestampZeroIngestion = true
				c.web.STZeroIngestionEnabled = true
				// Change relevant global variables. Hacky, but it's hard to pass a new option or default to unmarshallers.
				config.DefaultConfig.GlobalConfig.ScrapeProtocols = config.DefaultProtoFirstScrapeProtocols
				config.DefaultGlobalConfig.ScrapeProtocols = config.DefaultProtoFirstScrapeProtocols
				logger.Info("Experimental created timestamp zero ingestion enabled. Changed default scrape_protocols to prefer PrometheusProto format.", "global.scrape_protocols", fmt.Sprintf("%v", config.DefaultGlobalConfig.ScrapeProtocols))
			case "delayed-compaction":
				c.tsdb.EnableDelayedCompaction = true
				logger.Info("Experimental delayed compaction is enabled.")
			case "promql-delayed-name-removal":
				c.promqlEnableDelayedNameRemoval = true
				logger.Info("Experimental PromQL delayed name removal enabled.")
			case "promql-extended-range-selectors":
				parser.EnableExtendedRangeSelectors = true
				logger.Info("Experimental PromQL extended range selectors enabled.")
			case "":
				continue
			case "old-ui":
				c.web.UseOldUI = true
				logger.Info("Serving previous version of the Prometheus web UI.")
			case "otlp-deltatocumulative":
				c.web.ConvertOTLPDelta = true
				logger.Info("Converting delta OTLP metrics to cumulative")
			case "otlp-native-delta-ingestion":
				// Experimental OTLP native delta ingestion.
				// This currently just stores the raw delta value as-is with unknown metric type. Better typing and
				// type-aware functions may come later.
				// See proposal: https://github.com/prometheus/proposals/pull/48
				c.web.NativeOTLPDeltaIngestion = true
				logger.Info("Enabling native ingestion of delta OTLP metrics, storing the raw sample values without conversion. WARNING: Delta support is in an early stage of development. The ingestion and querying process is likely to change over time.")
			case "type-and-unit-labels":
				c.scrape.EnableTypeAndUnitLabels = true
				c.web.EnableTypeAndUnitLabels = true
				logger.Info("Experimental type and unit labels enabled")
			case "use-uncached-io":
				c.tsdb.UseUncachedIO = true
				logger.Info("Experimental Uncached IO is enabled.")
			default:
				logger.Warn("Unknown option for --enable-feature", "option", o)
			}
		}
	}

	if c.web.ConvertOTLPDelta && c.web.NativeOTLPDeltaIngestion {
		return errors.New("cannot enable otlp-deltatocumulative and otlp-native-delta-ingestion features at the same time")
	}

	return nil
}

// parseCompressionType parses the two compression-related configuration values and returns the CompressionType.
func parseCompressionType(compress bool, compressType compression.Type) compression.Type {
	if compress {
		return compressType
	}
	return compression.None
}

func main() {
	if os.Getenv("DEBUG") != "" {
		runtime.SetBlockProfileRate(20)
		runtime.SetMutexProfileFraction(20)
	}

	// Unregister the default GoCollector, and reregister with our defaults.
	if prometheus.Unregister(collectors.NewGoCollector()) {
		prometheus.MustRegister(
			collectors.NewGoCollector(
				collectors.WithGoCollectorRuntimeMetrics(
					collectors.MetricsGC,
					collectors.MetricsScheduler,
					collectors.GoRuntimeMetricsRule{Matcher: goregexp.MustCompile(`^/sync/mutex/wait/total:seconds$`)},
				),
			),
		)
	}

	cfg := flagConfig{
		notifier: notifier.Options{
			Registerer: prometheus.DefaultRegisterer,
		},
		web: web.Options{
			Registerer:      prometheus.DefaultRegisterer,
			Gatherer:        prometheus.DefaultGatherer,
			FeatureRegistry: features.DefaultRegistry,
		},
		promslogConfig: promslog.Config{},
		scrape: scrape.Options{
			FeatureRegistry: features.DefaultRegistry,
		},
	}

	a := kingpin.New(filepath.Base(os.Args[0]), "The Prometheus monitoring server").UsageWriter(os.Stdout)

	a.Version(version.Print(appName))

	a.HelpFlag.Short('h')

	a.Flag("config.file", "Prometheus configuration file path.").
		Default("prometheus.yml").StringVar(&cfg.configFile)

	a.Flag("config.auto-reload-interval", "Specifies the interval for checking and automatically reloading the Prometheus configuration file upon detecting changes.").
		Default("30s").SetValue(&cfg.autoReloadInterval)

	a.Flag("web.listen-address", "Address to listen on for UI, API, and telemetry. Can be repeated.").
		Default("0.0.0.0:9090").StringsVar(&cfg.web.ListenAddresses)

	a.Flag("auto-gomaxprocs", "Automatically set GOMAXPROCS to match Linux container CPU quota").
		Default("true").BoolVar(&cfg.maxprocsEnable)
	a.Flag("auto-gomemlimit", "Automatically set GOMEMLIMIT to match Linux container or system memory limit").
		Default("true").BoolVar(&cfg.memlimitEnable)
	a.Flag("auto-gomemlimit.ratio", "The ratio of reserved GOMEMLIMIT memory to the detected maximum container or system memory").
		Default("0.9").FloatVar(&cfg.memlimitRatio)

	webConfig := a.Flag(
		"web.config.file",
		"[EXPERIMENTAL] Path to configuration file that can enable TLS or authentication.",
	).Default("").String()

	a.Flag("web.read-timeout",
		"Maximum duration before timing out read of the request, and closing idle connections.").
		Default("5m").SetValue(&cfg.webTimeout)

	a.Flag("web.max-connections", "Maximum number of simultaneous connections across all listeners.").
		Default("512").IntVar(&cfg.web.MaxConnections)

	a.Flag("web.max-notifications-subscribers", "Limits the maximum number of subscribers that can concurrently receive live notifications. If the limit is reached, new subscription requests will be denied until existing connections close.").
		Default("16").IntVar(&cfg.maxNotificationsSubscribers)

	a.Flag("web.external-url",
		"The URL under which Prometheus is externally reachable (for example, if Prometheus is served via a reverse proxy). Used for generating relative and absolute links back to Prometheus itself. If the URL has a path portion, it will be used to prefix all HTTP endpoints served by Prometheus. If omitted, relevant URL components will be derived automatically.").
		PlaceHolder("<URL>").StringVar(&cfg.prometheusURL)

	a.Flag("web.route-prefix",
		"Prefix for the internal routes of web endpoints. Defaults to path of --web.external-url.").
		PlaceHolder("<path>").StringVar(&cfg.web.RoutePrefix)

	a.Flag("web.user-assets", "Path to static asset directory, available at /user.").
		PlaceHolder("<path>").StringVar(&cfg.web.UserAssetsPath)

	a.Flag("web.enable-lifecycle", "Enable shutdown and reload via HTTP request.").
		Default("false").BoolVar(&cfg.web.EnableLifecycle)

	a.Flag("web.enable-admin-api", "Enable API endpoints for admin control actions.").
		Default("false").BoolVar(&cfg.web.EnableAdminAPI)

	// TODO(bwplotka): Consider allowing those remote receive flags to be changed in config.
	// See https://github.com/prometheus/prometheus/issues/14410
	a.Flag("web.enable-remote-write-receiver", "Enable API endpoint accepting remote write requests.").
		Default("false").BoolVar(&cfg.web.EnableRemoteWriteReceiver)

	supportedRemoteWriteProtoMsgs := remoteapi.MessageTypes{remoteapi.WriteV1MessageType, remoteapi.WriteV2MessageType}
	a.Flag("web.remote-write-receiver.accepted-protobuf-messages", fmt.Sprintf("List of the remote write protobuf messages to accept when receiving the remote writes. Supported values: %v", supportedRemoteWriteProtoMsgs.String())).
		Default(supportedRemoteWriteProtoMsgs.Strings()...).SetValue(rwProtoMsgFlagValue(&cfg.web.AcceptRemoteWriteProtoMsgs))

	a.Flag("web.enable-otlp-receiver", "Enable API endpoint accepting OTLP write requests.").
		Default("false").BoolVar(&cfg.web.EnableOTLPWriteReceiver)

	a.Flag("web.console.templates", "Path to the console template directory, available at /consoles.").
		Default("consoles").StringVar(&cfg.web.ConsoleTemplatesPath)

	a.Flag("web.console.libraries", "Path to the console library directory.").
		Default("console_libraries").StringVar(&cfg.web.ConsoleLibrariesPath)

	a.Flag("web.page-title", "Document title of Prometheus instance.").
		Default("Prometheus Time Series Collection and Processing Server").StringVar(&cfg.web.PageTitle)

	a.Flag("web.cors.origin", `Regex for CORS origin. It is fully anchored. Example: 'https?://(domain1|domain2)\.com'`).
		Default(".*").StringVar(&cfg.corsRegexString)

	serverOnlyFlag(a, "storage.tsdb.path", "Base path for metrics storage.").
		Default("data/").StringVar(&cfg.serverStoragePath)

	serverOnlyFlag(a, "storage.tsdb.min-block-duration", "Minimum duration of a data block before being persisted. For use in testing.").
		Hidden().Default("2h").SetValue(&cfg.tsdb.MinBlockDuration)

	serverOnlyFlag(a, "storage.tsdb.max-block-duration",
		"Maximum duration compacted blocks may span. For use in testing. (Defaults to 10% of the retention period.)").
		Hidden().PlaceHolder("<duration>").SetValue(&cfg.tsdb.MaxBlockDuration)

	serverOnlyFlag(a, "storage.tsdb.max-block-chunk-segment-size",
		"The maximum size for a single chunk segment in a block. Example: 512MB").
		Hidden().PlaceHolder("<bytes>").BytesVar(&cfg.tsdb.MaxBlockChunkSegmentSize)

	serverOnlyFlag(a, "storage.tsdb.wal-segment-size",
		"Size at which to split the tsdb WAL segment files. Example: 100MB").
		Hidden().PlaceHolder("<bytes>").BytesVar(&cfg.tsdb.WALSegmentSize)

	serverOnlyFlag(a, "storage.tsdb.retention.time", "[DEPRECATED] How long to retain samples in storage. If neither this flag nor \"storage.tsdb.retention.size\" is set, the retention time defaults to "+defaultRetentionString+". Units Supported: y, w, d, h, m, s, ms. This flag has been deprecated, use the storage.tsdb.retention.time field in the config file instead.").
		SetValue(&cfg.tsdb.RetentionDuration)

	serverOnlyFlag(a, "storage.tsdb.retention.size", "[DEPRECATED] Maximum number of bytes that can be stored for blocks. A unit is required, supported units: B, KB, MB, GB, TB, PB, EB. Ex: \"512MB\". Based on powers-of-2, so 1KB is 1024B. This flag has been deprecated, use the storage.tsdb.retention.size field in the config file instead.").
		BytesVar(&cfg.tsdb.MaxBytes)

	serverOnlyFlag(a, "storage.tsdb.no-lockfile", "Do not create lockfile in data directory.").
		Default("false").BoolVar(&cfg.tsdb.NoLockfile)

	serverOnlyFlag(a, "storage.tsdb.allow-overlapping-compaction", "Allow compaction of overlapping blocks. If set to false, TSDB stops vertical compaction and leaves overlapping blocks there. The use case is to let another component handle the compaction of overlapping blocks.").
		Default("true").Hidden().BoolVar(&cfg.tsdb.EnableOverlappingCompaction)

	var (
		tsdbWALCompression       bool
		tsdbWALCompressionType   string
		tsdbDelayCompactFilePath string
	)
	serverOnlyFlag(a, "storage.tsdb.wal-compression", "Compress the tsdb WAL. If false, the --storage.tsdb.wal-compression-type flag is ignored.").
		Hidden().Default("true").BoolVar(&tsdbWALCompression)

	serverOnlyFlag(a, "storage.tsdb.wal-compression-type", "Compression algorithm for the tsdb WAL, used when --storage.tsdb.wal-compression is true.").
		Hidden().Default(compression.Snappy).EnumVar(&tsdbWALCompressionType, compression.Snappy, compression.Zstd)

	serverOnlyFlag(a, "storage.tsdb.head-chunks-write-queue-size", "Size of the queue through which head chunks are written to the disk to be m-mapped, 0 disables the queue completely. Experimental.").
		Default("0").IntVar(&cfg.tsdb.HeadChunksWriteQueueSize)

	serverOnlyFlag(a, "storage.tsdb.samples-per-chunk", "Target number of samples per chunk.").
		Default("120").Hidden().IntVar(&cfg.tsdb.SamplesPerChunk)

	serverOnlyFlag(a, "storage.tsdb.delayed-compaction.max-percent", "Sets the upper limit for the random compaction delay, specified as a percentage of the head chunk range. 100 means the compaction can be delayed by up to the entire head chunk range. Only effective when the delayed-compaction feature flag is enabled.").
		Default("10").Hidden().IntVar(&cfg.tsdb.CompactionDelayMaxPercent)

	serverOnlyFlag(a, "storage.tsdb.delay-compact-file.path", "Path to a JSON file with uploaded TSDB blocks e.g. Thanos shipper meta file. If set TSDB will only compact 1 level blocks that are marked as uploaded in that file, improving external storage integrations e.g. with Thanos sidecar. 1+ level compactions won't be delayed.").
		Default("").StringVar(&tsdbDelayCompactFilePath)

	serverOnlyFlag(a, "storage.tsdb.block-reload-interval", "Interval at which to check for new or removed blocks in storage. Users who manually backfill or drop blocks must wait up to this duration before changes become available.").
		Default("1m").Hidden().SetValue(&cfg.tsdb.BlockReloadInterval)

	agentOnlyFlag(a, "storage.agent.path", "Base path for metrics storage.").
		Default("data-agent/").StringVar(&cfg.agentStoragePath)

	agentOnlyFlag(a, "storage.agent.wal-segment-size",
		"Size at which to split WAL segment files. Example: 100MB").
		Hidden().PlaceHolder("<bytes>").BytesVar(&cfg.agent.WALSegmentSize)

	var (
		agentWALCompression     bool
		agentWALCompressionType string
	)
	agentOnlyFlag(a, "storage.agent.wal-compression", "Compress the agent WAL. If false, the --storage.agent.wal-compression-type flag is ignored.").
		Default("true").BoolVar(&agentWALCompression)

	agentOnlyFlag(a, "storage.agent.wal-compression-type", "Compression algorithm for the agent WAL, used when --storage.agent.wal-compression is true.").
		Hidden().Default(compression.Snappy).EnumVar(&agentWALCompressionType, compression.Snappy, compression.Zstd)

	agentOnlyFlag(a, "storage.agent.wal-truncate-frequency",
		"The frequency at which to truncate the WAL and remove old data.").
		Hidden().PlaceHolder("<duration>").SetValue(&cfg.agent.TruncateFrequency)

	agentOnlyFlag(a, "storage.agent.retention.min-time",
		"Minimum age samples may be before being considered for deletion when the WAL is truncated").
		SetValue(&cfg.agent.MinWALTime)

	agentOnlyFlag(a, "storage.agent.retention.max-time",
		"Maximum age samples may be before being forcibly deleted when the WAL is truncated").
		SetValue(&cfg.agent.MaxWALTime)

	agentOnlyFlag(a, "storage.agent.no-lockfile", "Do not create lockfile in data directory.").
		Default("false").BoolVar(&cfg.agent.NoLockfile)

	a.Flag("storage.remote.flush-deadline", "How long to wait flushing sample on shutdown or config reload.").
		Default("1m").PlaceHolder("<duration>").SetValue(&cfg.RemoteFlushDeadline)

	serverOnlyFlag(a, "storage.remote.read-sample-limit", "Maximum overall number of samples to return via the remote read interface, in a single query. 0 means no limit. This limit is ignored for streamed response types.").
		Default("5e7").IntVar(&cfg.web.RemoteReadSampleLimit)

	serverOnlyFlag(a, "storage.remote.read-concurrent-limit", "Maximum number of concurrent remote read calls. 0 means no limit.").
		Default("10").IntVar(&cfg.web.RemoteReadConcurrencyLimit)

	serverOnlyFlag(a, "storage.remote.read-max-bytes-in-frame", "Maximum number of bytes in a single frame for streaming remote read response types before marshalling. Note that client might have limit on frame size as well. 1MB as recommended by protobuf by default.").
		Default("1048576").IntVar(&cfg.web.RemoteReadBytesInFrame)

	serverOnlyFlag(a, "rules.alert.for-outage-tolerance", "Max time to tolerate prometheus outage for restoring \"for\" state of alert.").
		Default("1h").SetValue(&cfg.outageTolerance)

	serverOnlyFlag(a, "rules.alert.for-grace-period", "Minimum duration between alert and restored \"for\" state. This is maintained only for alerts with configured \"for\" time greater than grace period.").
		Default("10m").SetValue(&cfg.forGracePeriod)

	serverOnlyFlag(a, "rules.alert.resend-delay", "Minimum amount of time to wait before resending an alert to Alertmanager.").
		Default("1m").SetValue(&cfg.resendDelay)

	serverOnlyFlag(a, "rules.max-concurrent-evals", "Global concurrency limit for independent rules that can run concurrently. When set, \"query.max-concurrency\" may need to be adjusted accordingly.").
		Default("4").Int64Var(&cfg.maxConcurrentEvals)

	a.Flag("scrape.adjust-timestamps", "Adjust scrape timestamps by up to `scrape.timestamp-tolerance` to align them to the intended schedule. See https://github.com/prometheus/prometheus/issues/7846 for more context. Experimental. This flag will be removed in a future release.").
		Hidden().Default("true").BoolVar(&scrape.AlignScrapeTimestamps)

	a.Flag("scrape.timestamp-tolerance", "Timestamp tolerance. See https://github.com/prometheus/prometheus/issues/7846 for more context. Experimental. This flag will be removed in a future release.").
		Hidden().Default("2ms").DurationVar(&scrape.ScrapeTimestampTolerance)

	serverOnlyFlag(a, "alertmanager.notification-queue-capacity", "The capacity of the queue for pending Alertmanager notifications.").
		Default("10000").IntVar(&cfg.notifier.QueueCapacity)

	serverOnlyFlag(a, "alertmanager.notification-batch-size", "The maximum number of notifications per batch to send to the Alertmanager.").
		Default(strconv.Itoa(notifier.DefaultMaxBatchSize)).IntVar(&cfg.notifier.MaxBatchSize)

	serverOnlyFlag(a, "alertmanager.drain-notification-queue-on-shutdown", "Send any outstanding Alertmanager notifications when shutting down. If false, any outstanding Alertmanager notifications will be dropped when shutting down.").
		Default("true").BoolVar(&cfg.notifier.DrainOnShutdown)

	serverOnlyFlag(a, "query.lookback-delta", "The maximum lookback duration for retrieving metrics during expression evaluations and federation.").
		Default("5m").SetValue(&cfg.lookbackDelta)

	serverOnlyFlag(a, "query.timeout", "Maximum time a query may take before being aborted.").
		Default("2m").SetValue(&cfg.queryTimeout)

	serverOnlyFlag(a, "query.max-concurrency", "Maximum number of queries executed concurrently.").
		Default("20").IntVar(&cfg.queryConcurrency)

	serverOnlyFlag(a, "query.max-samples", "Maximum number of samples a single query can load into memory. Note that queries will fail if they try to load more samples than this into memory, so this also limits the number of samples a query can return.").
		Default("50000000").IntVar(&cfg.queryMaxSamples)

	a.Flag("scrape.discovery-reload-interval", "Interval used by scrape manager to throttle target groups updates.").
		Hidden().Default("5s").SetValue(&cfg.scrape.DiscoveryReloadInterval)

	a.Flag("enable-feature", "Comma separated feature names to enable. Valid options: exemplar-storage, expand-external-labels, memory-snapshot-on-shutdown, promql-per-step-stats, promql-experimental-functions, extra-scrape-metrics, auto-gomaxprocs, created-timestamp-zero-ingestion, concurrent-rule-eval, delayed-compaction, old-ui, otlp-deltatocumulative, promql-duration-expr, use-uncached-io, promql-extended-range-selectors. See https://prometheus.io/docs/prometheus/latest/feature_flags/ for more details.").
		Default("").StringsVar(&cfg.featureList)

	a.Flag("agent", "Run Prometheus in 'Agent mode'.").BoolVar(&agentMode)

	promslogflag.AddFlags(a, &cfg.promslogConfig)

	a.Flag("write-documentation", "Generate command line documentation. Internal use.").Hidden().Action(func(*kingpin.ParseContext) error {
		if err := documentcli.GenerateMarkdown(a.Model(), os.Stdout); err != nil {
			os.Exit(1)
			return err
		}
		os.Exit(0)
		return nil
	}).Bool()

	_, err := a.Parse(os.Args[1:])
	if err != nil {
		fmt.Fprintf(os.Stderr, "Error parsing command line arguments: %s\n", err)
		a.Usage(os.Args[1:])
		os.Exit(2)
	}

	logger := promslog.New(&cfg.promslogConfig)
	slog.SetDefault(logger)

	notifs := notifications.NewNotifications(cfg.maxNotificationsSubscribers, prometheus.DefaultRegisterer)
	cfg.web.NotificationsSub = notifs.Sub
	cfg.web.NotificationsGetter = notifs.Get
	notifs.AddNotification(notifications.StartingUp)

	if err := cfg.setFeatureListOptions(logger); err != nil {
		fmt.Fprintf(os.Stderr, "Error parsing feature list: %s\n", err)
		os.Exit(1)
	}

	if agentMode && len(serverOnlyFlags) > 0 {
		fmt.Fprintf(os.Stderr, "The following flag(s) can not be used in agent mode: %q", serverOnlyFlags)
		os.Exit(3)
	}

	if !agentMode && len(agentOnlyFlags) > 0 {
		fmt.Fprintf(os.Stderr, "The following flag(s) can only be used in agent mode: %q", agentOnlyFlags)
		os.Exit(3)
	}

	if cfg.memlimitRatio <= 0.0 || cfg.memlimitRatio > 1.0 {
		fmt.Fprintf(os.Stderr, "--auto-gomemlimit.ratio must be greater than 0 and less than or equal to 1.")
		os.Exit(1)
	}

	localStoragePath := cfg.serverStoragePath
	if agentMode {
		localStoragePath = cfg.agentStoragePath
	}

	cfg.web.ExternalURL, err = computeExternalURL(cfg.prometheusURL, cfg.web.ListenAddresses[0])
	if err != nil {
		fmt.Fprintln(os.Stderr, fmt.Errorf("parse external URL %q: %w", cfg.prometheusURL, err))
		os.Exit(2)
	}

	cfg.web.CORSOrigin, err = compileCORSRegexString(cfg.corsRegexString)
	if err != nil {
		fmt.Fprintln(os.Stderr, fmt.Errorf("could not compile CORS regex string %q: %w", cfg.corsRegexString, err))
		os.Exit(2)
	}

	// Throw error for invalid config before starting other components.
	var cfgFile *config.Config
	if cfgFile, err = config.LoadFile(cfg.configFile, agentMode, promslog.NewNopLogger()); err != nil {
		absPath, pathErr := filepath.Abs(cfg.configFile)
		if pathErr != nil {
			absPath = cfg.configFile
		}
		logger.Error(fmt.Sprintf("Error loading config (--config.file=%s)", cfg.configFile), "file", absPath, "err", err)
		os.Exit(2)
	}
	// Get scrape configs to validate dynamically loaded scrape_config_files.
	// They can change over time, but do the extra validation on startup for better experience.
	if _, err := cfgFile.GetScrapeConfigs(); err != nil {
		absPath, pathErr := filepath.Abs(cfg.configFile)
		if pathErr != nil {
			absPath = cfg.configFile
		}
		logger.Error(fmt.Sprintf("Error loading dynamic scrape config files from config (--config.file=%q)", cfg.configFile), "file", absPath, "err", err)
		os.Exit(2)
	}

	// Parse rule files to verify they exist and contain valid rules.
	if err := rules.ParseFiles(cfgFile.RuleFiles, cfgFile.GlobalConfig.MetricNameValidationScheme); err != nil {
		absPath, pathErr := filepath.Abs(cfg.configFile)
		if pathErr != nil {
			absPath = cfg.configFile
		}
		logger.Error(fmt.Sprintf("Error loading rule file patterns from config (--config.file=%q)", cfg.configFile), "file", absPath, "err", err)
		os.Exit(2)
	}

	if cfg.tsdb.EnableExemplarStorage {
		if cfgFile.StorageConfig.ExemplarsConfig == nil {
			cfgFile.StorageConfig.ExemplarsConfig = &config.DefaultExemplarsConfig
		}
		cfg.tsdb.MaxExemplars = cfgFile.StorageConfig.ExemplarsConfig.MaxExemplars
	}
	if cfg.tsdb.BlockReloadInterval < model.Duration(1*time.Second) {
		logger.Warn("The option --storage.tsdb.block-reload-interval is set to a value less than 1s. Setting it to 1s to avoid overload.")
		cfg.tsdb.BlockReloadInterval = model.Duration(1 * time.Second)
	}
	if cfgFile.StorageConfig.TSDBConfig != nil {
		cfg.tsdb.OutOfOrderTimeWindow = cfgFile.StorageConfig.TSDBConfig.OutOfOrderTimeWindow
		if cfgFile.StorageConfig.TSDBConfig.Retention != nil {
			if cfgFile.StorageConfig.TSDBConfig.Retention.Time > 0 {
				cfg.tsdb.RetentionDuration = cfgFile.StorageConfig.TSDBConfig.Retention.Time
			}
			if cfgFile.StorageConfig.TSDBConfig.Retention.Size > 0 {
				cfg.tsdb.MaxBytes = cfgFile.StorageConfig.TSDBConfig.Retention.Size
			}
		}
	}

	// Set Go runtime parameters before we get too far into initialization.
	updateGoGC(cfgFile, logger)
	if cfg.maxprocsEnable {
		l := func(format string, a ...any) {
			logger.Info(fmt.Sprintf(strings.TrimPrefix(format, "maxprocs: "), a...), "component", "automaxprocs")
		}
		if _, err := maxprocs.Set(maxprocs.Logger(l)); err != nil {
			logger.Warn("Failed to set GOMAXPROCS automatically", "component", "automaxprocs", "err", err)
		}
	}

	if cfg.memlimitEnable {
		if _, err := memlimit.SetGoMemLimitWithOpts(
			memlimit.WithRatio(cfg.memlimitRatio),
			memlimit.WithProvider(
				memlimit.ApplyFallback(
					memlimit.FromCgroup,
					memlimit.FromSystem,
				),
			),
			memlimit.WithLogger(logger.With("component", "automemlimit")),
		); err != nil {
			logger.Warn("automemlimit", "msg", "Failed to set GOMEMLIMIT automatically", "err", err)
		}
	}

	if tsdbDelayCompactFilePath != "" {
		logger.Info("Compactions will be delayed for blocks not marked as uploaded in the file tracking uploads", "path", tsdbDelayCompactFilePath)
		cfg.tsdb.BlockCompactionExcludeFunc = exludeBlocksPendingUpload(
			logger, tsdbDelayCompactFilePath)
	}

	// Now that the validity of the config is established, set the config
	// success metrics accordingly, although the config isn't really loaded
	// yet. This will happen later (including setting these metrics again),
	// but if we don't do it now, the metrics will stay at zero until the
	// startup procedure is complete, which might take long enough to
	// trigger alerts about an invalid config.
	configSuccess.Set(1)
	configSuccessTime.SetToCurrentTime()

	cfg.web.ReadTimeout = time.Duration(cfg.webTimeout)
	// Default -web.route-prefix to path of -web.external-url.
	if cfg.web.RoutePrefix == "" {
		cfg.web.RoutePrefix = cfg.web.ExternalURL.Path
	}
	// RoutePrefix must always be at least '/'.
	cfg.web.RoutePrefix = "/" + strings.Trim(cfg.web.RoutePrefix, "/")

	if !agentMode {
		if cfg.tsdb.RetentionDuration == 0 && cfg.tsdb.MaxBytes == 0 {
			cfg.tsdb.RetentionDuration = defaultRetentionDuration
			logger.Info("No time or size retention was set so using the default time retention", "duration", defaultRetentionDuration)
		}

		// Check for overflows. This limits our max retention to 100y.
		if cfg.tsdb.RetentionDuration < 0 {
			y, err := model.ParseDuration("100y")
			if err != nil {
				panic(err)
			}
			cfg.tsdb.RetentionDuration = y
			logger.Warn("Time retention value is too high. Limiting to: " + y.String())
		}

		// Max block size settings.
		if cfg.tsdb.MaxBlockDuration == 0 {
			maxBlockDuration, err := model.ParseDuration("31d")
			if err != nil {
				panic(err)
			}
			// When the time retention is set and not too big use to define the max block duration.
			if cfg.tsdb.RetentionDuration != 0 && cfg.tsdb.RetentionDuration/10 < maxBlockDuration {
				maxBlockDuration = cfg.tsdb.RetentionDuration / 10
			}

			cfg.tsdb.MaxBlockDuration = maxBlockDuration
		}

		// Delayed compaction checks
		if cfg.tsdb.EnableDelayedCompaction && (cfg.tsdb.CompactionDelayMaxPercent > 100 || cfg.tsdb.CompactionDelayMaxPercent <= 0) {
			logger.Warn("The --storage.tsdb.delayed-compaction.max-percent should have a value between 1 and 100. Using default", "default", tsdb.DefaultCompactionDelayMaxPercent)
			cfg.tsdb.CompactionDelayMaxPercent = tsdb.DefaultCompactionDelayMaxPercent
		}

		cfg.tsdb.WALCompressionType = parseCompressionType(tsdbWALCompression, tsdbWALCompressionType)
	} else {
		cfg.agent.WALCompressionType = parseCompressionType(agentWALCompression, agentWALCompressionType)
	}

	noStepSubqueryInterval := &safePromQLNoStepSubqueryInterval{}
	noStepSubqueryInterval.Set(config.DefaultGlobalConfig.EvaluationInterval)

	klogv2.SetSlogLogger(logger.With("component", "k8s_client_runtime"))
	klog.SetOutputBySeverity("INFO", klogv1Writer{})

	modeAppName := "Prometheus Server"
	mode := "server"
	if agentMode {
		modeAppName = "Prometheus Agent"
		mode = "agent"
	}

	logger.Info("Starting "+modeAppName, "mode", mode, "version", version.Info())
	if bits.UintSize < 64 {
		logger.Warn("This Prometheus binary has not been compiled for a 64-bit architecture. Due to virtual memory constraints of 32-bit systems, it is highly recommended to switch to a 64-bit binary of Prometheus.", "GOARCH", runtime.GOARCH)
	}

	logger.Info("operational information",
		"build_context", version.BuildContext(),
		"host_details", prom_runtime.Uname(),
		"fd_limits", prom_runtime.FdLimits(),
		"vm_limits", prom_runtime.VMLimits(),
	)

	features.Set(features.Prometheus, "agent_mode", agentMode)
	features.Set(features.Prometheus, "server_mode", !agentMode)
	features.Set(features.Prometheus, "auto_reload_config", cfg.enableAutoReload)
	features.Enable(features.Prometheus, labels.ImplementationName)
	template.RegisterFeatures(features.DefaultRegistry)

	var (
		localStorage  = &readyStorage{stats: tsdb.NewDBStats()}
		scraper       = &readyScrapeManager{}
		remoteStorage = remote.NewStorage(logger.With("component", "remote"), prometheus.DefaultRegisterer, localStorage.StartTime, localStoragePath, time.Duration(cfg.RemoteFlushDeadline), scraper, cfg.scrape.EnableTypeAndUnitLabels)
		fanoutStorage = storage.NewFanout(logger, localStorage, remoteStorage)
	)

	var (
		ctxWeb, cancelWeb = context.WithCancel(context.Background())
		ctxRule           = context.Background()

		notifierManager = notifier.NewManager(&cfg.notifier, cfgFile.GlobalConfig.MetricNameValidationScheme, logger.With("component", "notifier"))

		ctxScrape, cancelScrape = context.WithCancel(context.Background())
		ctxNotify, cancelNotify = context.WithCancel(context.Background())
		discoveryManagerScrape  *discovery.Manager
		discoveryManagerNotify  *discovery.Manager
	)

	// Kubernetes client metrics are used by Kubernetes SD.
	// They are registered here in the main function, because SD mechanisms
	// can only register metrics specific to a SD instance.
	// Kubernetes client metrics are the same for the whole process -
	// they are not specific to an SD instance.
	err = discovery.RegisterK8sClientMetricsWithPrometheus(prometheus.DefaultRegisterer)
	if err != nil {
		logger.Error("failed to register Kubernetes client metrics", "err", err)
		os.Exit(1)
	}

	sdMetrics, err := discovery.CreateAndRegisterSDMetrics(prometheus.DefaultRegisterer)
	if err != nil {
		logger.Error("failed to register service discovery metrics", "err", err)
		os.Exit(1)
	}

	discoveryManagerScrape = discovery.NewManager(ctxScrape, logger.With("component", "discovery manager scrape"), prometheus.DefaultRegisterer, sdMetrics, discovery.Name("scrape"), discovery.FeatureRegistry(features.DefaultRegistry))
	if discoveryManagerScrape == nil {
		logger.Error("failed to create a discovery manager scrape")
		os.Exit(1)
	}

	discoveryManagerNotify = discovery.NewManager(ctxNotify, logger.With("component", "discovery manager notify"), prometheus.DefaultRegisterer, sdMetrics, discovery.Name("notify"), discovery.FeatureRegistry(features.DefaultRegistry))
	if discoveryManagerNotify == nil {
		logger.Error("failed to create a discovery manager notify")
		os.Exit(1)
	}

	scrapeManager, err := scrape.NewManager(
		&cfg.scrape,
		logger.With("component", "scrape manager"),
		logging.NewJSONFileLogger,
		fanoutStorage,
		prometheus.DefaultRegisterer,
	)
	if err != nil {
		logger.Error("failed to create a scrape manager", "err", err)
		os.Exit(1)
	}

	var (
		tracingManager = tracing.NewManager(logger)

		queryEngine *promql.Engine
		ruleManager *rules.Manager
	)

	if !agentMode {
		opts := promql.EngineOpts{
			Logger:                   logger.With("component", "query engine"),
			Reg:                      prometheus.DefaultRegisterer,
			MaxSamples:               cfg.queryMaxSamples,
			Timeout:                  time.Duration(cfg.queryTimeout),
			ActiveQueryTracker:       promql.NewActiveQueryTracker(localStoragePath, cfg.queryConcurrency, logger.With("component", "activeQueryTracker")),
			LookbackDelta:            time.Duration(cfg.lookbackDelta),
			NoStepSubqueryIntervalFn: noStepSubqueryInterval.Get,
			// EnableAtModifier and EnableNegativeOffset have to be
			// always on for regular PromQL as of Prometheus v2.33.
			EnableAtModifier:         true,
			EnableNegativeOffset:     true,
			EnablePerStepStats:       cfg.enablePerStepStats,
			EnableDelayedNameRemoval: cfg.promqlEnableDelayedNameRemoval,
			EnableTypeAndUnitLabels:  cfg.scrape.EnableTypeAndUnitLabels,
			FeatureRegistry:          features.DefaultRegistry,
		}

		queryEngine = promql.NewEngine(opts)

		ruleManager = rules.NewManager(&rules.ManagerOptions{
			NameValidationScheme:   cfgFile.GlobalConfig.MetricNameValidationScheme,
			Appendable:             fanoutStorage,
			Queryable:              localStorage,
			QueryFunc:              rules.EngineQueryFunc(queryEngine, fanoutStorage),
			NotifyFunc:             rules.SendAlerts(notifierManager, cfg.web.ExternalURL.String()),
			Context:                ctxRule,
			ExternalURL:            cfg.web.ExternalURL,
			Registerer:             prometheus.DefaultRegisterer,
			Logger:                 logger.With("component", "rule manager"),
			OutageTolerance:        time.Duration(cfg.outageTolerance),
			ForGracePeriod:         time.Duration(cfg.forGracePeriod),
			ResendDelay:            time.Duration(cfg.resendDelay),
			MaxConcurrentEvals:     cfg.maxConcurrentEvals,
			ConcurrentEvalsEnabled: cfg.enableConcurrentRuleEval,
			DefaultRuleQueryOffset: func() time.Duration {
				return time.Duration(cfgFile.GlobalConfig.RuleQueryOffset)
			},
			FeatureRegistry: features.DefaultRegistry,
		})
	}

	scraper.Set(scrapeManager)

	cfg.web.Context = ctxWeb
	cfg.web.TSDBRetentionDuration = cfg.tsdb.RetentionDuration
	cfg.web.TSDBMaxBytes = cfg.tsdb.MaxBytes
	cfg.web.TSDBDir = localStoragePath
	cfg.web.LocalStorage = localStorage
	cfg.web.Storage = fanoutStorage
	cfg.web.ExemplarStorage = localStorage
	cfg.web.QueryEngine = queryEngine
	cfg.web.ScrapeManager = scrapeManager
	cfg.web.RuleManager = ruleManager
	cfg.web.Notifier = notifierManager
	cfg.web.LookbackDelta = time.Duration(cfg.lookbackDelta)
	cfg.web.IsAgent = agentMode
	cfg.web.AppName = modeAppName

	cfg.web.Version = &web.PrometheusVersion{
		Version:   version.Version,
		Revision:  version.Revision,
		Branch:    version.Branch,
		BuildUser: version.BuildUser,
		BuildDate: version.BuildDate,
		GoVersion: version.GoVersion,
	}

	cfg.web.Flags = map[string]string{}

	// Exclude kingpin default flags to expose only Prometheus ones.
	boilerplateFlags := kingpin.New("", "").Version("")
	for _, f := range a.Model().Flags {
		if boilerplateFlags.GetFlag(f.Name) != nil {
			continue
		}

		cfg.web.Flags[f.Name] = f.Value.String()
	}

	// Depends on cfg.web.ScrapeManager so needs to be after cfg.web.ScrapeManager = scrapeManager.
	webHandler := web.New(logger.With("component", "web"), &cfg.web)

	// Monitor outgoing connections on default transport with conntrack.
	http.DefaultTransport.(*http.Transport).DialContext = conntrack.NewDialContextFunc(
		conntrack.DialWithTracing(),
	)

	// This is passed to ruleManager.Update().
	externalURL := cfg.web.ExternalURL.String()

	reloaders := []reloader{
		{
			name:     "db_storage",
			reloader: localStorage.ApplyConfig,
		}, {
			name:     "remote_storage",
			reloader: remoteStorage.ApplyConfig,
		}, {
			name:     "web_handler",
			reloader: webHandler.ApplyConfig,
		}, {
			name: "query_engine",
			reloader: func(cfg *config.Config) error {
				if agentMode {
					// No-op in Agent mode.
					return nil
				}

				if cfg.GlobalConfig.QueryLogFile == "" {
					queryEngine.SetQueryLogger(nil)
					return nil
				}

				l, err := logging.NewJSONFileLogger(cfg.GlobalConfig.QueryLogFile)
				if err != nil {
					return err
				}
				queryEngine.SetQueryLogger(l)
				return nil
			},
		}, {
			// The Scrape and notifier managers need to reload before the Discovery manager as
			// they need to read the most updated config when receiving the new targets list.
			name:     "scrape",
			reloader: scrapeManager.ApplyConfig,
		}, {
			name: "scrape_sd",
			reloader: func(cfg *config.Config) error {
				c := make(map[string]discovery.Configs)
				scfgs, err := cfg.GetScrapeConfigs()
				if err != nil {
					return err
				}
				for _, v := range scfgs {
					c[v.JobName] = v.ServiceDiscoveryConfigs
				}
				return discoveryManagerScrape.ApplyConfig(c)
			},
		}, {
			name:     "notify",
			reloader: notifierManager.ApplyConfig,
		}, {
			name: "notify_sd",
			reloader: func(cfg *config.Config) error {
				c := make(map[string]discovery.Configs)
				for k, v := range cfg.AlertingConfig.AlertmanagerConfigs.ToMap() {
					c[k] = v.ServiceDiscoveryConfigs
				}
				return discoveryManagerNotify.ApplyConfig(c)
			},
		}, {
			name: "rules",
			reloader: func(cfg *config.Config) error {
				if agentMode {
					// No-op in Agent mode
					return nil
				}

				// Get all rule files matching the configuration paths.
				var files []string
				for _, pat := range cfg.RuleFiles {
					fs, err := filepath.Glob(pat)
					if err != nil {
						// The only error can be a bad pattern.
						return fmt.Errorf("error retrieving rule files for %s: %w", pat, err)
					}
					files = append(files, fs...)
				}
				return ruleManager.Update(
					time.Duration(cfg.GlobalConfig.EvaluationInterval),
					files,
					cfg.GlobalConfig.ExternalLabels,
					externalURL,
					nil,
				)
			},
		}, {
			name:     "tracing",
			reloader: tracingManager.ApplyConfig,
		},
	}

	prometheus.MustRegister(configSuccess)
	prometheus.MustRegister(configSuccessTime)

	// Start all components while we wait for TSDB to open but only load
	// initial config and mark ourselves as ready after it completed.
	dbOpen := make(chan struct{})

	// sync.Once is used to make sure we can close the channel at different execution stages(SIGTERM or when the config is loaded).
	type closeOnce struct {
		C     chan struct{}
		once  sync.Once
		Close func()
	}
	// Wait until the server is ready to handle reloading.
	reloadReady := &closeOnce{
		C: make(chan struct{}),
	}
	reloadReady.Close = func() {
		reloadReady.once.Do(func() {
			close(reloadReady.C)
		})
	}

	listeners, err := webHandler.Listeners()
	if err != nil {
		logger.Error("Unable to start web listener", "err", err)
		os.Exit(1)
	}

	err = toolkit_web.Validate(*webConfig)
	if err != nil {
		logger.Error("Unable to validate web configuration file", "err", err)
		os.Exit(1)
	}

	var g run.Group
	{
		// Termination handler.
		term := make(chan os.Signal, 1)
		signal.Notify(term, os.Interrupt, syscall.SIGTERM)
		cancel := make(chan struct{})
		g.Add(
			func() error {
				// Don't forget to release the reloadReady channel so that waiting blocks can exit normally.
				select {
				case sig := <-term:
					logger.Warn("Received an OS signal, exiting gracefully...", "signal", sig.String())
					reloadReady.Close()
				case <-webHandler.Quit():
					logger.Warn("Received termination request via web service, exiting gracefully...")
				case <-cancel:
					reloadReady.Close()
				}
				return nil
			},
			func(error) {
				close(cancel)
				webHandler.SetReady(web.Stopping)
				notifs.AddNotification(notifications.ShuttingDown)
			},
		)
	}
	{
		// Scrape discovery manager.
		g.Add(
			func() error {
				err := discoveryManagerScrape.Run()
				logger.Info("Scrape discovery manager stopped")
				return err
			},
			func(error) {
				logger.Info("Stopping scrape discovery manager...")
				cancelScrape()
			},
		)
	}
	{
		// Notify discovery manager.
		g.Add(
			func() error {
				err := discoveryManagerNotify.Run()
				logger.Info("Notify discovery manager stopped")
				return err
			},
			func(error) {
				logger.Info("Stopping notify discovery manager...")
				cancelNotify()
			},
		)
	}
	if !agentMode {
		// Rule manager.
		g.Add(
			func() error {
				<-reloadReady.C
				ruleManager.Run()
				return nil
			},
			func(error) {
				ruleManager.Stop()
			},
		)
	}
	{
		// Scrape manager.
		g.Add(
			func() error {
				// When the scrape manager receives a new targets list
				// it needs to read a valid config for each job.
				// It depends on the config being in sync with the discovery manager so
				// we wait until the config is fully loaded.
				<-reloadReady.C

				err := scrapeManager.Run(discoveryManagerScrape.SyncCh())
				logger.Info("Scrape manager stopped")
				return err
			},
			func(error) {
				// Scrape manager needs to be stopped before closing the local TSDB
				// so that it doesn't try to write samples to a closed storage.
				// We should also wait for rule manager to be fully stopped to ensure
				// we don't trigger any false positive alerts for rules using absent().
				logger.Info("Stopping scrape manager...")
				scrapeManager.Stop()
			},
		)
	}
	{
		// Tracing manager.
		g.Add(
			func() error {
				<-reloadReady.C
				tracingManager.Run()
				return nil
			},
			func(error) {
				tracingManager.Stop()
			},
		)
	}
	{
		// Reload handler.

		// Make sure that sighup handler is registered with a redirect to the channel before the potentially
		// long and synchronous tsdb init.
		hup := make(chan os.Signal, 1)
		signal.Notify(hup, syscall.SIGHUP)
		cancel := make(chan struct{})

		var checksum string
		if cfg.enableAutoReload {
			checksum, err = config.GenerateChecksum(cfg.configFile)
			if err != nil {
				logger.Error("Failed to generate initial checksum for configuration file", "err", err)
			}
		}

		callback := func(success bool) {
			if success {
				notifs.DeleteNotification(notifications.ConfigurationUnsuccessful)
				return
			}
			notifs.AddNotification(notifications.ConfigurationUnsuccessful)
		}

		g.Add(
			func() error {
				<-reloadReady.C

				for {
					select {
					case <-hup:
						if err := reloadConfig(cfg.configFile, cfg.tsdb.EnableExemplarStorage, logger, noStepSubqueryInterval, callback, reloaders...); err != nil {
							logger.Error("Error reloading config", "err", err)
						} else if cfg.enableAutoReload {
							checksum, err = config.GenerateChecksum(cfg.configFile)
							if err != nil {
								logger.Error("Failed to generate checksum during configuration reload", "err", err)
							}
						}
					case rc := <-webHandler.Reload():
						if err := reloadConfig(cfg.configFile, cfg.tsdb.EnableExemplarStorage, logger, noStepSubqueryInterval, callback, reloaders...); err != nil {
							logger.Error("Error reloading config", "err", err)
							rc <- err
						} else {
							rc <- nil
							if cfg.enableAutoReload {
								checksum, err = config.GenerateChecksum(cfg.configFile)
								if err != nil {
									logger.Error("Failed to generate checksum during configuration reload", "err", err)
								}
							}
						}
					case <-time.Tick(time.Duration(cfg.autoReloadInterval)):
						if !cfg.enableAutoReload {
							continue
						}
						currentChecksum, err := config.GenerateChecksum(cfg.configFile)
						if err != nil {
							checksum = currentChecksum
							logger.Error("Failed to generate checksum during configuration reload", "err", err)
						} else if currentChecksum == checksum {
							continue
						}
						logger.Info("Configuration file change detected, reloading the configuration.")

						if err := reloadConfig(cfg.configFile, cfg.tsdb.EnableExemplarStorage, logger, noStepSubqueryInterval, callback, reloaders...); err != nil {
							logger.Error("Error reloading config", "err", err)
						} else {
							checksum = currentChecksum
						}
					case <-cancel:
						return nil
					}
				}
			},
			func(error) {
				// Wait for any in-progress reloads to complete to avoid
				// reloading things after they have been shutdown.
				cancel <- struct{}{}
			},
		)
	}
	{
		// Initial configuration loading.
		cancel := make(chan struct{})
		g.Add(
			func() error {
				select {
				case <-dbOpen:
				// In case a shutdown is initiated before the dbOpen is released
				case <-cancel:
					reloadReady.Close()
					return nil
				}

				if err := reloadConfig(cfg.configFile, cfg.tsdb.EnableExemplarStorage, logger, noStepSubqueryInterval, func(bool) {}, reloaders...); err != nil {
					return fmt.Errorf("error loading config from %q: %w", cfg.configFile, err)
				}

				reloadReady.Close()

				webHandler.SetReady(web.Ready)
				notifs.DeleteNotification(notifications.StartingUp)
				logger.Info("Server is ready to receive web requests.")
				<-cancel
				return nil
			},
			func(error) {
				close(cancel)
			},
		)
	}
	if !agentMode {
		// TSDB.
		opts := cfg.tsdb.ToTSDBOptions()
		cancel := make(chan struct{})
		g.Add(
			func() error {
				logger.Info("Starting TSDB ...")
				if cfg.tsdb.WALSegmentSize != 0 {
					if cfg.tsdb.WALSegmentSize < 10*1024*1024 || cfg.tsdb.WALSegmentSize > 256*1024*1024 {
						return errors.New("flag 'storage.tsdb.wal-segment-size' must be set between 10MB and 256MB")
					}
				}
				if cfg.tsdb.MaxBlockChunkSegmentSize != 0 {
					if cfg.tsdb.MaxBlockChunkSegmentSize < 1024*1024 {
						return errors.New("flag 'storage.tsdb.max-block-chunk-segment-size' must be set over 1MB")
					}
				}

				db, err := openDBWithMetrics(localStoragePath, logger, prometheus.DefaultRegisterer, &opts, localStorage.getStats())
				if err != nil {
					return fmt.Errorf("opening storage failed: %w", err)
				}

				switch fsType := prom_runtime.Statfs(localStoragePath); fsType {
				case "NFS_SUPER_MAGIC":
					logger.Warn("This filesystem is not supported and may lead to data corruption and data loss. Please carefully read https://prometheus.io/docs/prometheus/latest/storage/ to learn more about supported filesystems.", "fs_type", fsType)
				default:
					logger.Info("filesystem information", "fs_type", fsType)
				}

				logger.Info("TSDB started")
				logger.Debug("TSDB options",
					"MinBlockDuration", cfg.tsdb.MinBlockDuration,
					"MaxBlockDuration", cfg.tsdb.MaxBlockDuration,
					"MaxBytes", cfg.tsdb.MaxBytes,
					"NoLockfile", cfg.tsdb.NoLockfile,
					"RetentionDuration", cfg.tsdb.RetentionDuration,
					"WALSegmentSize", cfg.tsdb.WALSegmentSize,
					"WALCompressionType", cfg.tsdb.WALCompressionType,
					"BlockReloadInterval", cfg.tsdb.BlockReloadInterval,
				)

				startTimeMargin := int64(2 * time.Duration(cfg.tsdb.MinBlockDuration).Seconds() * 1000)
				localStorage.Set(db, startTimeMargin)
				db.SetWriteNotified(remoteStorage)
				close(dbOpen)
				<-cancel
				return nil
			},
			func(error) {
				if err := fanoutStorage.Close(); err != nil {
					logger.Error("Error stopping storage", "err", err)
				}
				close(cancel)
			},
		)
	}
	if agentMode {
		// WAL storage.
		opts := cfg.agent.ToAgentOptions(cfg.tsdb.OutOfOrderTimeWindow)
		cancel := make(chan struct{})
		g.Add(
			func() error {
				logger.Info("Starting WAL storage ...")
				if cfg.agent.WALSegmentSize != 0 {
					if cfg.agent.WALSegmentSize < 10*1024*1024 || cfg.agent.WALSegmentSize > 256*1024*1024 {
						return errors.New("flag 'storage.agent.wal-segment-size' must be set between 10MB and 256MB")
					}
				}
				db, err := agent.Open(
					logger,
					prometheus.DefaultRegisterer,
					remoteStorage,
					localStoragePath,
					&opts,
				)
				if err != nil {
					return fmt.Errorf("opening storage failed: %w", err)
				}

				switch fsType := prom_runtime.Statfs(localStoragePath); fsType {
				case "NFS_SUPER_MAGIC":
					logger.Warn(fsType, "msg", "This filesystem is not supported and may lead to data corruption and data loss. Please carefully read https://prometheus.io/docs/prometheus/latest/storage/ to learn more about supported filesystems.")
				default:
					logger.Info(fsType)
				}

				logger.Info("Agent WAL storage started")
				logger.Debug("Agent WAL storage options",
					"WALSegmentSize", cfg.agent.WALSegmentSize,
					"WALCompressionType", cfg.agent.WALCompressionType,
					"StripeSize", cfg.agent.StripeSize,
					"TruncateFrequency", cfg.agent.TruncateFrequency,
					"MinWALTime", cfg.agent.MinWALTime,
					"MaxWALTime", cfg.agent.MaxWALTime,
					"OutOfOrderTimeWindow", cfg.agent.OutOfOrderTimeWindow,
				)

				localStorage.Set(db, 0)
				db.SetWriteNotified(remoteStorage)
				close(dbOpen)
				<-cancel
				return nil
			},
			func(error) {
				if err := fanoutStorage.Close(); err != nil {
					logger.Error("Error stopping storage", "err", err)
				}
				close(cancel)
			},
		)
	}
	{
		// Web handler.
		g.Add(
			func() error {
				if err := webHandler.Run(ctxWeb, listeners, *webConfig); err != nil {
					return fmt.Errorf("error starting web server: %w", err)
				}
				return nil
			},
			func(error) {
				cancelWeb()
			},
		)
	}
	{
		// Notifier.

		// Calling notifier.Stop() before ruleManager.Stop() will cause a panic if the ruleManager isn't running,
		// so keep this interrupt after the ruleManager.Stop().
		g.Add(
			func() error {
				// When the notifier manager receives a new targets list
				// it needs to read a valid config for each job.
				// It depends on the config being in sync with the discovery manager
				// so we wait until the config is fully loaded.
				<-reloadReady.C

				notifierManager.Run(discoveryManagerNotify.SyncCh())
				logger.Info("Notifier manager stopped")
				return nil
			},
			func(error) {
				notifierManager.Stop()
			},
		)
	}
	func() { // This function exists so the top of the stack is named 'main.main.funcxxx' and not 'oklog'.
		if err := g.Run(); err != nil {
			logger.Error("Fatal error", "err", err)
			os.Exit(1)
		}
	}()
	logger.Info("See you next time!")
}

func openDBWithMetrics(dir string, logger *slog.Logger, reg prometheus.Registerer, opts *tsdb.Options, stats *tsdb.DBStats) (*tsdb.DB, error) {
	db, err := tsdb.Open(
		dir,
		logger.With("component", "tsdb"),
		reg,
		opts,
		stats,
	)
	if err != nil {
		return nil, err
	}

	reg.MustRegister(
		prometheus.NewGaugeFunc(prometheus.GaugeOpts{
			Name: "prometheus_tsdb_lowest_timestamp_seconds",
			Help: "Lowest timestamp value stored in the database.",
		}, func() float64 {
			bb := db.Blocks()
			if len(bb) == 0 {
				return float64(db.Head().MinTime() / 1000)
			}
			return float64(db.Blocks()[0].Meta().MinTime / 1000)
		}), prometheus.NewGaugeFunc(prometheus.GaugeOpts{
			Name: "prometheus_tsdb_head_min_time_seconds",
			Help: "Minimum time bound of the head block.",
		}, func() float64 { return float64(db.Head().MinTime() / 1000) }),
		prometheus.NewGaugeFunc(prometheus.GaugeOpts{
			Name: "prometheus_tsdb_head_max_time_seconds",
			Help: "Maximum timestamp of the head block.",
		}, func() float64 { return float64(db.Head().MaxTime() / 1000) }),
	)

	return db, nil
}

type safePromQLNoStepSubqueryInterval struct {
	value atomic.Int64
}

func durationToInt64Millis(d time.Duration) int64 {
	return int64(d / time.Millisecond)
}

func (i *safePromQLNoStepSubqueryInterval) Set(ev model.Duration) {
	i.value.Store(durationToInt64Millis(time.Duration(ev)))
}

func (i *safePromQLNoStepSubqueryInterval) Get(int64) int64 {
	return i.value.Load()
}

type reloader struct {
	name     string
	reloader func(*config.Config) error
}

func reloadConfig(filename string, enableExemplarStorage bool, logger *slog.Logger, noStepSuqueryInterval *safePromQLNoStepSubqueryInterval, callback func(bool), rls ...reloader) (err error) {
	start := time.Now()
	timingsLogger := logger
	logger.Info("Loading configuration file", "filename", filename)

	defer func() {
		if err == nil {
			configSuccess.Set(1)
			configSuccessTime.SetToCurrentTime()
			callback(true)
		} else {
			configSuccess.Set(0)
			callback(false)
		}
	}()

	conf, err := config.LoadFile(filename, agentMode, logger)
	if err != nil {
		return fmt.Errorf("couldn't load configuration (--config.file=%q): %w", filename, err)
	}

	if enableExemplarStorage {
		if conf.StorageConfig.ExemplarsConfig == nil {
			conf.StorageConfig.ExemplarsConfig = &config.DefaultExemplarsConfig
		}
	}

	failed := false
	for _, rl := range rls {
		rstart := time.Now()
		if err := rl.reloader(conf); err != nil {
			logger.Error("Failed to apply configuration", "err", err)
			failed = true
		}
		timingsLogger = timingsLogger.With((rl.name), time.Since(rstart))
	}
	if failed {
		return fmt.Errorf("one or more errors occurred while applying the new configuration (--config.file=%q)", filename)
	}

	updateGoGC(conf, logger)

	noStepSuqueryInterval.Set(conf.GlobalConfig.EvaluationInterval)
	timingsLogger.Info("Completed loading of configuration file", "filename", filename, "totalDuration", time.Since(start))
	return nil
}

func updateGoGC(conf *config.Config, logger *slog.Logger) {
	oldGoGC := debug.SetGCPercent(conf.Runtime.GoGC)
	if oldGoGC != conf.Runtime.GoGC {
		logger.Info("updated GOGC", "old", oldGoGC, "new", conf.Runtime.GoGC)
	}
	// Write the new setting out to the ENV var for runtime API output.
	if conf.Runtime.GoGC >= 0 {
		os.Setenv("GOGC", strconv.Itoa(conf.Runtime.GoGC))
	} else {
		os.Setenv("GOGC", "off")
	}
}

func startsOrEndsWithQuote(s string) bool {
	return strings.HasPrefix(s, "\"") || strings.HasPrefix(s, "'") ||
		strings.HasSuffix(s, "\"") || strings.HasSuffix(s, "'")
}

// compileCORSRegexString compiles given string and adds anchors.
func compileCORSRegexString(s string) (*regexp.Regexp, error) {
	r, err := relabel.NewRegexp(s)
	if err != nil {
		return nil, err
	}
	return r.Regexp, nil
}

// computeExternalURL computes a sanitized external URL from a raw input. It infers unset
// URL parts from the OS and the given listen address.
func computeExternalURL(u, listenAddr string) (*url.URL, error) {
	if u == "" {
		hostname, err := os.Hostname()
		if err != nil {
			return nil, err
		}
		_, port, err := net.SplitHostPort(listenAddr)
		if err != nil {
			return nil, err
		}
		u = fmt.Sprintf("http://%s:%s/", hostname, port)
	}

	if startsOrEndsWithQuote(u) {
		return nil, errors.New("URL must not begin or end with quotes")
	}

	eu, err := url.Parse(u)
	if err != nil {
		return nil, err
	}

	ppref := strings.TrimRight(eu.Path, "/")
	if ppref != "" && !strings.HasPrefix(ppref, "/") {
		ppref = "/" + ppref
	}
	eu.Path = ppref

	return eu, nil
}

// readyStorage implements the Storage interface while allowing to set the actual
// storage at a later point in time.
type readyStorage struct {
	mtx             sync.RWMutex
	db              storage.Storage
	startTimeMargin int64
	stats           *tsdb.DBStats
}

func (s *readyStorage) ApplyConfig(conf *config.Config) error {
	db := s.get()
	if db, ok := db.(*tsdb.DB); ok {
		return db.ApplyConfig(conf)
	}
	return nil
}

// Set the storage.
func (s *readyStorage) Set(db storage.Storage, startTimeMargin int64) {
	s.mtx.Lock()
	defer s.mtx.Unlock()

	s.db = db
	s.startTimeMargin = startTimeMargin
}

func (s *readyStorage) get() storage.Storage {
	s.mtx.RLock()
	x := s.db
	s.mtx.RUnlock()
	return x
}

func (s *readyStorage) getStats() *tsdb.DBStats {
	s.mtx.RLock()
	x := s.stats
	s.mtx.RUnlock()
	return x
}

// StartTime implements the Storage interface.
func (s *readyStorage) StartTime() (int64, error) {
	if x := s.get(); x != nil {
		switch db := x.(type) {
		case *tsdb.DB:
			var startTime int64
			if len(db.Blocks()) > 0 {
				startTime = db.Blocks()[0].Meta().MinTime
			} else {
				startTime = time.Now().Unix() * 1000
			}
			// Add a safety margin as it may take a few minutes for everything to spin up.
			return startTime + s.startTimeMargin, nil
		case *agent.DB:
			return db.StartTime()
		default:
			panic(fmt.Sprintf("unknown storage type %T", db))
		}
	}

	return math.MaxInt64, tsdb.ErrNotReady
}

// Querier implements the Storage interface.
func (s *readyStorage) Querier(mint, maxt int64) (storage.Querier, error) {
	if x := s.get(); x != nil {
		return x.Querier(mint, maxt)
	}
	return nil, tsdb.ErrNotReady
}

// ChunkQuerier implements the Storage interface.
func (s *readyStorage) ChunkQuerier(mint, maxt int64) (storage.ChunkQuerier, error) {
	if x := s.get(); x != nil {
		return x.ChunkQuerier(mint, maxt)
	}
	return nil, tsdb.ErrNotReady
}

func (s *readyStorage) ExemplarQuerier(ctx context.Context) (storage.ExemplarQuerier, error) {
	if x := s.get(); x != nil {
		switch db := x.(type) {
		case *tsdb.DB:
			return db.ExemplarQuerier(ctx)
		case *agent.DB:
			return nil, agent.ErrUnsupported
		default:
			panic(fmt.Sprintf("unknown storage type %T", db))
		}
	}
	return nil, tsdb.ErrNotReady
}

// Appender implements the Storage interface.
func (s *readyStorage) Appender(ctx context.Context) storage.Appender {
	if x := s.get(); x != nil {
		return x.Appender(ctx)
	}
	return notReadyAppender{}
}

type notReadyAppender struct{}

// SetOptions does nothing in this appender implementation.
func (notReadyAppender) SetOptions(*storage.AppendOptions) {}

func (notReadyAppender) Append(storage.SeriesRef, labels.Labels, int64, float64) (storage.SeriesRef, error) {
	return 0, tsdb.ErrNotReady
}

func (notReadyAppender) AppendExemplar(storage.SeriesRef, labels.Labels, exemplar.Exemplar) (storage.SeriesRef, error) {
	return 0, tsdb.ErrNotReady
}

func (notReadyAppender) AppendHistogram(storage.SeriesRef, labels.Labels, int64, *histogram.Histogram, *histogram.FloatHistogram) (storage.SeriesRef, error) {
	return 0, tsdb.ErrNotReady
}

func (notReadyAppender) AppendHistogramSTZeroSample(storage.SeriesRef, labels.Labels, int64, int64, *histogram.Histogram, *histogram.FloatHistogram) (storage.SeriesRef, error) {
	return 0, tsdb.ErrNotReady
}

func (notReadyAppender) UpdateMetadata(storage.SeriesRef, labels.Labels, metadata.Metadata) (storage.SeriesRef, error) {
	return 0, tsdb.ErrNotReady
}

func (notReadyAppender) AppendSTZeroSample(storage.SeriesRef, labels.Labels, int64, int64) (storage.SeriesRef, error) {
	return 0, tsdb.ErrNotReady
}

func (notReadyAppender) Commit() error { return tsdb.ErrNotReady }

func (notReadyAppender) Rollback() error { return tsdb.ErrNotReady }

// Close implements the Storage interface.
func (s *readyStorage) Close() error {
	if x := s.get(); x != nil {
		return x.Close()
	}
	return nil
}

// CleanTombstones implements the api_v1.TSDBAdminStats and api_v2.TSDBAdmin interfaces.
func (s *readyStorage) CleanTombstones() error {
	if x := s.get(); x != nil {
		switch db := x.(type) {
		case *tsdb.DB:
			return db.CleanTombstones()
		case *agent.DB:
			return agent.ErrUnsupported
		default:
			panic(fmt.Sprintf("unknown storage type %T", db))
		}
	}
	return tsdb.ErrNotReady
}

// BlockMetas implements the api_v1.TSDBAdminStats and api_v2.TSDBAdmin interfaces.
func (s *readyStorage) BlockMetas() ([]tsdb.BlockMeta, error) {
	if x := s.get(); x != nil {
		switch db := x.(type) {
		case *tsdb.DB:
			return db.BlockMetas(), nil
		case *agent.DB:
			return nil, agent.ErrUnsupported
		default:
			panic(fmt.Sprintf("unknown storage type %T", db))
		}
	}
	return nil, tsdb.ErrNotReady
}

// Delete implements the api_v1.TSDBAdminStats and api_v2.TSDBAdmin interfaces.
func (s *readyStorage) Delete(ctx context.Context, mint, maxt int64, ms ...*labels.Matcher) error {
	if x := s.get(); x != nil {
		switch db := x.(type) {
		case *tsdb.DB:
			return db.Delete(ctx, mint, maxt, ms...)
		case *agent.DB:
			return agent.ErrUnsupported
		default:
			panic(fmt.Sprintf("unknown storage type %T", db))
		}
	}
	return tsdb.ErrNotReady
}

// Snapshot implements the api_v1.TSDBAdminStats and api_v2.TSDBAdmin interfaces.
func (s *readyStorage) Snapshot(dir string, withHead bool) error {
	if x := s.get(); x != nil {
		switch db := x.(type) {
		case *tsdb.DB:
			return db.Snapshot(dir, withHead)
		case *agent.DB:
			return agent.ErrUnsupported
		default:
			panic(fmt.Sprintf("unknown storage type %T", db))
		}
	}
	return tsdb.ErrNotReady
}

// Stats implements the api_v1.TSDBAdminStats interface.
func (s *readyStorage) Stats(statsByLabelName string, limit int) (*tsdb.Stats, error) {
	if x := s.get(); x != nil {
		switch db := x.(type) {
		case *tsdb.DB:
			return db.Head().Stats(statsByLabelName, limit), nil
		case *agent.DB:
			return nil, agent.ErrUnsupported
		default:
			panic(fmt.Sprintf("unknown storage type %T", db))
		}
	}
	return nil, tsdb.ErrNotReady
}

// WALReplayStatus implements the api_v1.TSDBStats interface.
func (s *readyStorage) WALReplayStatus() (tsdb.WALReplayStatus, error) {
	if x := s.getStats(); x != nil {
		return x.Head.WALReplayStatus.GetWALReplayStatus(), nil
	}
	return tsdb.WALReplayStatus{}, tsdb.ErrNotReady
}

// ErrNotReady is returned if the underlying scrape manager is not ready yet.
var ErrNotReady = errors.New("scrape manager not ready")

// ReadyScrapeManager allows a scrape manager to be retrieved. Even if it's set at a later point in time.
type readyScrapeManager struct {
	mtx sync.RWMutex
	m   *scrape.Manager
}

// Set the scrape manager.
func (rm *readyScrapeManager) Set(m *scrape.Manager) {
	rm.mtx.Lock()
	defer rm.mtx.Unlock()

	rm.m = m
}

// Get the scrape manager. If is not ready, return an error.
func (rm *readyScrapeManager) Get() (*scrape.Manager, error) {
	rm.mtx.RLock()
	defer rm.mtx.RUnlock()

	if rm.m != nil {
		return rm.m, nil
	}

	return nil, ErrNotReady
}

// tsdbOptions is tsdb.Option version with defined units.
// This is required as tsdb.Option fields are unit agnostic (time).
type tsdbOptions struct {
	WALSegmentSize                 units.Base2Bytes
	MaxBlockChunkSegmentSize       units.Base2Bytes
	RetentionDuration              model.Duration
	MaxBytes                       units.Base2Bytes
	NoLockfile                     bool
	WALCompressionType             compression.Type
	HeadChunksWriteQueueSize       int
	SamplesPerChunk                int
	StripeSize                     int
	MinBlockDuration               model.Duration
	MaxBlockDuration               model.Duration
	OutOfOrderTimeWindow           int64
	EnableExemplarStorage          bool
	MaxExemplars                   int64
	EnableMemorySnapshotOnShutdown bool
	EnableDelayedCompaction        bool
	CompactionDelayMaxPercent      int
	EnableOverlappingCompaction    bool
	UseUncachedIO                  bool
	BlockCompactionExcludeFunc     tsdb.BlockExcludeFilterFunc
	BlockReloadInterval            model.Duration
}

func (opts tsdbOptions) ToTSDBOptions() tsdb.Options {
	return tsdb.Options{
		WALSegmentSize:                 int(opts.WALSegmentSize),
		MaxBlockChunkSegmentSize:       int64(opts.MaxBlockChunkSegmentSize),
		RetentionDuration:              int64(time.Duration(opts.RetentionDuration) / time.Millisecond),
		MaxBytes:                       int64(opts.MaxBytes),
		NoLockfile:                     opts.NoLockfile,
		WALCompression:                 opts.WALCompressionType,
		HeadChunksWriteQueueSize:       opts.HeadChunksWriteQueueSize,
		SamplesPerChunk:                opts.SamplesPerChunk,
		StripeSize:                     opts.StripeSize,
		MinBlockDuration:               int64(time.Duration(opts.MinBlockDuration) / time.Millisecond),
		MaxBlockDuration:               int64(time.Duration(opts.MaxBlockDuration) / time.Millisecond),
		EnableExemplarStorage:          opts.EnableExemplarStorage,
		MaxExemplars:                   opts.MaxExemplars,
		EnableMemorySnapshotOnShutdown: opts.EnableMemorySnapshotOnShutdown,
		OutOfOrderTimeWindow:           opts.OutOfOrderTimeWindow,
		EnableDelayedCompaction:        opts.EnableDelayedCompaction,
		CompactionDelayMaxPercent:      opts.CompactionDelayMaxPercent,
		EnableOverlappingCompaction:    opts.EnableOverlappingCompaction,
		UseUncachedIO:                  opts.UseUncachedIO,
		BlockCompactionExcludeFunc:     opts.BlockCompactionExcludeFunc,
<<<<<<< HEAD
		BlockReloadInterval:            time.Duration(opts.BlockReloadInterval),
=======
		FeatureRegistry:                features.DefaultRegistry,
>>>>>>> 19b79457
	}
}

// agentOptions is a version of agent.Options with defined units. This is required
// as agent.Option fields are unit agnostic (time).
type agentOptions struct {
	WALSegmentSize         units.Base2Bytes
	WALCompressionType     compression.Type
	StripeSize             int
	TruncateFrequency      model.Duration
	MinWALTime, MaxWALTime model.Duration
	NoLockfile             bool
	OutOfOrderTimeWindow   int64
}

func (opts agentOptions) ToAgentOptions(outOfOrderTimeWindow int64) agent.Options {
	if outOfOrderTimeWindow < 0 {
		outOfOrderTimeWindow = 0
	}
	return agent.Options{
		WALSegmentSize:       int(opts.WALSegmentSize),
		WALCompression:       opts.WALCompressionType,
		StripeSize:           opts.StripeSize,
		TruncateFrequency:    time.Duration(opts.TruncateFrequency),
		MinWALTime:           durationToInt64Millis(time.Duration(opts.MinWALTime)),
		MaxWALTime:           durationToInt64Millis(time.Duration(opts.MaxWALTime)),
		NoLockfile:           opts.NoLockfile,
		OutOfOrderTimeWindow: outOfOrderTimeWindow,
	}
}

// rwProtoMsgFlagParser is a custom parser for remoteapi.WriteMessageType enum.
type rwProtoMsgFlagParser struct {
	msgs *remoteapi.MessageTypes
}

func rwProtoMsgFlagValue(msgs *remoteapi.MessageTypes) kingpin.Value {
	return &rwProtoMsgFlagParser{msgs: msgs}
}

// IsCumulative is used by kingpin to tell if it's an array or not.
func (*rwProtoMsgFlagParser) IsCumulative() bool {
	return true
}

func (p *rwProtoMsgFlagParser) String() string {
	ss := make([]string, 0, len(*p.msgs))
	for _, t := range *p.msgs {
		ss = append(ss, string(t))
	}
	return strings.Join(ss, ",")
}

func (p *rwProtoMsgFlagParser) Set(opt string) error {
	t := remoteapi.WriteMessageType(opt)
	if err := t.Validate(); err != nil {
		return err
	}
	if slices.Contains(*p.msgs, t) {
		return fmt.Errorf("duplicated %v flag value, got %v already", t, *p.msgs)
	}
	*p.msgs = append(*p.msgs, t)
	return nil
}

type UploadMeta struct {
	Uploaded []string `json:"uploaded"`
}

// Cache the last read UploadMeta.
var (
	tsdbDelayCompactLastMeta     *UploadMeta // The content of uploadMetaPath from the last time we've opened it.
	tsdbDelayCompactLastMetaTime time.Time   // The timestamp at which we stored tsdbDelayCompactLastMeta last time.
)

func exludeBlocksPendingUpload(logger *slog.Logger, uploadMetaPath string) tsdb.BlockExcludeFilterFunc {
	return func(meta *tsdb.BlockMeta) bool {
		if meta.Compaction.Level > 1 {
			// Blocks with level > 1 are assumed to be not uploaded, thus no need to delay those.
			// See `storage.tsdb.delay-compact-file.path` flag for detail.
			return false
		}

		// If we have cached uploadMetaPath content that was stored in the last minute the use it.
		if tsdbDelayCompactLastMeta != nil &&
			tsdbDelayCompactLastMetaTime.After(time.Now().UTC().Add(time.Minute*-1)) {
			return !slices.Contains(tsdbDelayCompactLastMeta.Uploaded, meta.ULID.String())
		}

		// We don't have anything cached or it's older than a minute. Try to open and parse the uploadMetaPath path.
		data, err := os.ReadFile(uploadMetaPath)
		if err != nil {
			logger.Warn("cannot open TSDB upload meta file", slog.String("path", uploadMetaPath), slog.Any("err", err))
			return false
		}

		var uploadMeta UploadMeta
		if err = json.Unmarshal(data, &uploadMeta); err != nil {
			logger.Warn("cannot parse TSDB upload meta file", slog.String("path", uploadMetaPath), slog.Any("err", err))
			return false
		}

		// We have parsed the uploadMetaPath file, cache it.
		tsdbDelayCompactLastMeta = &uploadMeta
		tsdbDelayCompactLastMetaTime = time.Now().UTC()

		return !slices.Contains(uploadMeta.Uploaded, meta.ULID.String())
	}
}<|MERGE_RESOLUTION|>--- conflicted
+++ resolved
@@ -1943,11 +1943,8 @@
 		EnableOverlappingCompaction:    opts.EnableOverlappingCompaction,
 		UseUncachedIO:                  opts.UseUncachedIO,
 		BlockCompactionExcludeFunc:     opts.BlockCompactionExcludeFunc,
-<<<<<<< HEAD
 		BlockReloadInterval:            time.Duration(opts.BlockReloadInterval),
-=======
 		FeatureRegistry:                features.DefaultRegistry,
->>>>>>> 19b79457
 	}
 }
 
