// Copyright 2015 The Prometheus Authors
// Licensed under the Apache License, Version 2.0 (the "License");
// you may not use this file except in compliance with the License.
// You may obtain a copy of the License at
//
// http://www.apache.org/licenses/LICENSE-2.0
//
// Unless required by applicable law or agreed to in writing, software
// distributed under the License is distributed on an "AS IS" BASIS,
// WITHOUT WARRANTIES OR CONDITIONS OF ANY KIND, either express or implied.
// See the License for the specific language governing permissions and
// limitations under the License.

// The main package for the Prometheus server executable.
package main

import (
	"context"
	"errors"
	"fmt"
	"math"
	"math/bits"
	"net"
	"net/http"
	_ "net/http/pprof" // Comment this line to disable pprof endpoint.
	"net/url"
	"os"
	"os/signal"
	"path/filepath"
	"runtime"
	"strings"
	"sync"
	"syscall"
	"time"

	"github.com/KimMachineGun/automemlimit/memlimit"
	"github.com/alecthomas/kingpin/v2"
	"github.com/alecthomas/units"
	"github.com/go-kit/log"
	"github.com/go-kit/log/level"
	"github.com/grafana/regexp"
	"github.com/mwitkow/go-conntrack"
	"github.com/oklog/run"
	"github.com/prometheus/client_golang/prometheus"
	"github.com/prometheus/common/model"
	"github.com/prometheus/common/promlog"
	promlogflag "github.com/prometheus/common/promlog/flag"
	"github.com/prometheus/common/version"
	toolkit_web "github.com/prometheus/exporter-toolkit/web"
	"go.uber.org/atomic"
	"go.uber.org/automaxprocs/maxprocs"
	"k8s.io/klog"
	klogv2 "k8s.io/klog/v2"

	"github.com/prometheus/prometheus/config"
	"github.com/prometheus/prometheus/discovery"
	"github.com/prometheus/prometheus/discovery/legacymanager"
	"github.com/prometheus/prometheus/discovery/targetgroup"
	"github.com/prometheus/prometheus/model/exemplar"
	"github.com/prometheus/prometheus/model/histogram"
	"github.com/prometheus/prometheus/model/labels"
	"github.com/prometheus/prometheus/model/metadata"
	"github.com/prometheus/prometheus/model/relabel"
	"github.com/prometheus/prometheus/notifier"
	_ "github.com/prometheus/prometheus/plugins" // Register plugins.
	"github.com/prometheus/prometheus/promql"
	"github.com/prometheus/prometheus/promql/parser"
	"github.com/prometheus/prometheus/rules"
	"github.com/prometheus/prometheus/scrape"
	"github.com/prometheus/prometheus/storage"
	"github.com/prometheus/prometheus/storage/remote"
	"github.com/prometheus/prometheus/tracing"
	"github.com/prometheus/prometheus/tsdb"
	"github.com/prometheus/prometheus/tsdb/agent"
	"github.com/prometheus/prometheus/tsdb/wlog"
	"github.com/prometheus/prometheus/util/documentcli"
	"github.com/prometheus/prometheus/util/logging"
	prom_runtime "github.com/prometheus/prometheus/util/runtime"
	"github.com/prometheus/prometheus/web"
)

var (
	appName = "prometheus"

	configSuccess = prometheus.NewGauge(prometheus.GaugeOpts{
		Name: "prometheus_config_last_reload_successful",
		Help: "Whether the last configuration reload attempt was successful.",
	})
	configSuccessTime = prometheus.NewGauge(prometheus.GaugeOpts{
		Name: "prometheus_config_last_reload_success_timestamp_seconds",
		Help: "Timestamp of the last successful configuration reload.",
	})

	defaultRetentionString   = "15d"
	defaultRetentionDuration model.Duration

	agentMode                       bool
	agentOnlyFlags, serverOnlyFlags []string
)

func init() {
	prometheus.MustRegister(version.NewCollector(strings.ReplaceAll(appName, "-", "_")))

	var err error
	defaultRetentionDuration, err = model.ParseDuration(defaultRetentionString)
	if err != nil {
		panic(err)
	}
}

// serverOnlyFlag creates server-only kingpin flag.
func serverOnlyFlag(app *kingpin.Application, name, help string) *kingpin.FlagClause {
	return app.Flag(name, fmt.Sprintf("%s Use with server mode only.", help)).
		PreAction(func(parseContext *kingpin.ParseContext) error {
			// This will be invoked only if flag is actually provided by user.
			serverOnlyFlags = append(serverOnlyFlags, "--"+name)
			return nil
		})
}

// agentOnlyFlag creates agent-only kingpin flag.
func agentOnlyFlag(app *kingpin.Application, name, help string) *kingpin.FlagClause {
	return app.Flag(name, fmt.Sprintf("%s Use with agent mode only.", help)).
		PreAction(func(parseContext *kingpin.ParseContext) error {
			// This will be invoked only if flag is actually provided by user.
			agentOnlyFlags = append(agentOnlyFlags, "--"+name)
			return nil
		})
}

type flagConfig struct {
	configFile string

	agentStoragePath    string
	serverStoragePath   string
	notifier            notifier.Options
	forGracePeriod      model.Duration
	outageTolerance     model.Duration
	resendDelay         model.Duration
	maxConcurrentEvals  int64
	web                 web.Options
	scrape              scrape.Options
	tsdb                tsdbOptions
	agent               agentOptions
	lookbackDelta       model.Duration
	webTimeout          model.Duration
	queryTimeout        model.Duration
	queryConcurrency    int
	queryMaxSamples     int
	RemoteFlushDeadline model.Duration

	featureList   []string
	memlimitRatio float64
	// These options are extracted from featureList
	// for ease of use.
	enableExpandExternalLabels bool
	enableNewSDManager         bool
	enablePerStepStats         bool
	enableAutoGOMAXPROCS       bool
<<<<<<< HEAD
	// todo: how to use the enable feature flag properly + use the remote format enum type
	rwFormat int
=======
	enableAutoGOMEMLIMIT       bool
	enableConcurrentRuleEval   bool
>>>>>>> c006c57e

	prometheusURL   string
	corsRegexString string

	promlogConfig promlog.Config
}

// setFeatureListOptions sets the corresponding options from the featureList.
func (c *flagConfig) setFeatureListOptions(logger log.Logger) error {
	for _, f := range c.featureList {
		opts := strings.Split(f, ",")
		for _, o := range opts {
			switch o {
			case "remote-write-receiver":
				c.web.EnableRemoteWriteReceiver = true
				level.Warn(logger).Log("msg", "Remote write receiver enabled via feature flag remote-write-receiver. This is DEPRECATED. Use --web.enable-remote-write-receiver.")
			case "otlp-write-receiver":
				c.web.EnableOTLPWriteReceiver = true
				level.Info(logger).Log("msg", "Experimental OTLP write receiver enabled")
			case "expand-external-labels":
				c.enableExpandExternalLabels = true
				level.Info(logger).Log("msg", "Experimental expand-external-labels enabled")
			case "exemplar-storage":
				c.tsdb.EnableExemplarStorage = true
				level.Info(logger).Log("msg", "Experimental in-memory exemplar storage enabled")
			case "memory-snapshot-on-shutdown":
				c.tsdb.EnableMemorySnapshotOnShutdown = true
				level.Info(logger).Log("msg", "Experimental memory snapshot on shutdown enabled")
			case "extra-scrape-metrics":
				c.scrape.ExtraMetrics = true
				level.Info(logger).Log("msg", "Experimental additional scrape metrics enabled")
			case "metadata-wal-records":
				c.scrape.EnableMetadataStorage = true
				level.Info(logger).Log("msg", "Experimental metadata records in WAL enabled, required for remote write 2.0")
			case "new-service-discovery-manager":
				c.enableNewSDManager = true
				level.Info(logger).Log("msg", "Experimental service discovery manager")
			case "agent":
				agentMode = true
				level.Info(logger).Log("msg", "Experimental agent mode enabled.")
			case "promql-per-step-stats":
				c.enablePerStepStats = true
				level.Info(logger).Log("msg", "Experimental per-step statistics reporting")
			case "auto-gomaxprocs":
				c.enableAutoGOMAXPROCS = true
				level.Info(logger).Log("msg", "Automatically set GOMAXPROCS to match Linux container CPU quota")
			case "auto-gomemlimit":
				c.enableAutoGOMEMLIMIT = true
				level.Info(logger).Log("msg", "Automatically set GOMEMLIMIT to match Linux container or system memory limit")
			case "concurrent-rule-eval":
				c.enableConcurrentRuleEval = true
				level.Info(logger).Log("msg", "Experimental concurrent rule evaluation enabled.")
			case "no-default-scrape-port":
				c.scrape.NoDefaultPort = true
				level.Info(logger).Log("msg", "No default port will be appended to scrape targets' addresses.")
			case "promql-experimental-functions":
				parser.EnableExperimentalFunctions = true
				level.Info(logger).Log("msg", "Experimental PromQL functions enabled.")
			case "native-histograms":
				c.tsdb.EnableNativeHistograms = true
				// Change relevant global variables. Hacky, but it's hard to pass a new option or default to unmarshallers.
				config.DefaultConfig.GlobalConfig.ScrapeProtocols = config.DefaultProtoFirstScrapeProtocols
				config.DefaultGlobalConfig.ScrapeProtocols = config.DefaultProtoFirstScrapeProtocols
				level.Info(logger).Log("msg", "Experimental native histogram support enabled. Changed default scrape_protocols to prefer PrometheusProto format.", "global.scrape_protocols", fmt.Sprintf("%v", config.DefaultGlobalConfig.ScrapeProtocols))
			case "created-timestamp-zero-ingestion":
				c.scrape.EnableCreatedTimestampZeroIngestion = true
				// Change relevant global variables. Hacky, but it's hard to pass a new option or default to unmarshallers.
				config.DefaultConfig.GlobalConfig.ScrapeProtocols = config.DefaultProtoFirstScrapeProtocols
				config.DefaultGlobalConfig.ScrapeProtocols = config.DefaultProtoFirstScrapeProtocols
				level.Info(logger).Log("msg", "Experimental created timestamp zero ingestion enabled. Changed default scrape_protocols to prefer PrometheusProto format.", "global.scrape_protocols", fmt.Sprintf("%v", config.DefaultGlobalConfig.ScrapeProtocols))
			case "":
				continue
			case "promql-at-modifier", "promql-negative-offset":
				level.Warn(logger).Log("msg", "This option for --enable-feature is now permanently enabled and therefore a no-op.", "option", o)
			default:
				level.Warn(logger).Log("msg", "Unknown option for --enable-feature", "option", o)
			}
		}
	}

	return nil
}

func main() {
	if os.Getenv("DEBUG") != "" {
		runtime.SetBlockProfileRate(20)
		runtime.SetMutexProfileFraction(20)
	}

	var (
		oldFlagRetentionDuration model.Duration
		newFlagRetentionDuration model.Duration
	)

	cfg := flagConfig{
		notifier: notifier.Options{
			Registerer: prometheus.DefaultRegisterer,
		},
		web: web.Options{
			Registerer: prometheus.DefaultRegisterer,
			Gatherer:   prometheus.DefaultGatherer,
		},
		promlogConfig: promlog.Config{},
	}

	a := kingpin.New(filepath.Base(os.Args[0]), "The Prometheus monitoring server").UsageWriter(os.Stdout)

	a.Version(version.Print(appName))

	a.HelpFlag.Short('h')

	a.Flag("config.file", "Prometheus configuration file path.").
		Default("prometheus.yml").StringVar(&cfg.configFile)

	a.Flag("web.listen-address", "Address to listen on for UI, API, and telemetry.").
		Default("0.0.0.0:9090").StringVar(&cfg.web.ListenAddress)

	a.Flag("auto-gomemlimit.ratio", "The ratio of reserved GOMEMLIMIT memory to the detected maximum container or system memory").
		Default("0.9").FloatVar(&cfg.memlimitRatio)

	webConfig := a.Flag(
		"web.config.file",
		"[EXPERIMENTAL] Path to configuration file that can enable TLS or authentication.",
	).Default("").String()

	a.Flag("web.read-timeout",
		"Maximum duration before timing out read of the request, and closing idle connections.").
		Default("5m").SetValue(&cfg.webTimeout)

	a.Flag("web.max-connections", "Maximum number of simultaneous connections.").
		Default("512").IntVar(&cfg.web.MaxConnections)

	a.Flag("web.external-url",
		"The URL under which Prometheus is externally reachable (for example, if Prometheus is served via a reverse proxy). Used for generating relative and absolute links back to Prometheus itself. If the URL has a path portion, it will be used to prefix all HTTP endpoints served by Prometheus. If omitted, relevant URL components will be derived automatically.").
		PlaceHolder("<URL>").StringVar(&cfg.prometheusURL)

	a.Flag("web.route-prefix",
		"Prefix for the internal routes of web endpoints. Defaults to path of --web.external-url.").
		PlaceHolder("<path>").StringVar(&cfg.web.RoutePrefix)

	a.Flag("web.user-assets", "Path to static asset directory, available at /user.").
		PlaceHolder("<path>").StringVar(&cfg.web.UserAssetsPath)

	a.Flag("web.enable-lifecycle", "Enable shutdown and reload via HTTP request.").
		Default("false").BoolVar(&cfg.web.EnableLifecycle)

	a.Flag("web.enable-admin-api", "Enable API endpoints for admin control actions.").
		Default("false").BoolVar(&cfg.web.EnableAdminAPI)

	a.Flag("web.enable-remote-write-receiver", "Enable API endpoint accepting remote write requests.").
		Default("false").BoolVar(&cfg.web.EnableRemoteWriteReceiver)

	a.Flag("web.console.templates", "Path to the console template directory, available at /consoles.").
		Default("consoles").StringVar(&cfg.web.ConsoleTemplatesPath)

	a.Flag("web.console.libraries", "Path to the console library directory.").
		Default("console_libraries").StringVar(&cfg.web.ConsoleLibrariesPath)

	a.Flag("web.page-title", "Document title of Prometheus instance.").
		Default("Prometheus Time Series Collection and Processing Server").StringVar(&cfg.web.PageTitle)

	a.Flag("web.cors.origin", `Regex for CORS origin. It is fully anchored. Example: 'https?://(domain1|domain2)\.com'`).
		Default(".*").StringVar(&cfg.corsRegexString)

	serverOnlyFlag(a, "storage.tsdb.path", "Base path for metrics storage.").
		Default("data/").StringVar(&cfg.serverStoragePath)

	serverOnlyFlag(a, "storage.tsdb.min-block-duration", "Minimum duration of a data block before being persisted. For use in testing.").
		Hidden().Default("2h").SetValue(&cfg.tsdb.MinBlockDuration)

	serverOnlyFlag(a, "storage.tsdb.max-block-duration",
		"Maximum duration compacted blocks may span. For use in testing. (Defaults to 10% of the retention period.)").
		Hidden().PlaceHolder("<duration>").SetValue(&cfg.tsdb.MaxBlockDuration)

	serverOnlyFlag(a, "storage.tsdb.max-block-chunk-segment-size",
		"The maximum size for a single chunk segment in a block. Example: 512MB").
		Hidden().PlaceHolder("<bytes>").BytesVar(&cfg.tsdb.MaxBlockChunkSegmentSize)

	serverOnlyFlag(a, "storage.tsdb.wal-segment-size",
		"Size at which to split the tsdb WAL segment files. Example: 100MB").
		Hidden().PlaceHolder("<bytes>").BytesVar(&cfg.tsdb.WALSegmentSize)

	serverOnlyFlag(a, "storage.tsdb.retention", "[DEPRECATED] How long to retain samples in storage. This flag has been deprecated, use \"storage.tsdb.retention.time\" instead.").
		SetValue(&oldFlagRetentionDuration)

	serverOnlyFlag(a, "storage.tsdb.retention.time", "How long to retain samples in storage. When this flag is set it overrides \"storage.tsdb.retention\". If neither this flag nor \"storage.tsdb.retention\" nor \"storage.tsdb.retention.size\" is set, the retention time defaults to "+defaultRetentionString+". Units Supported: y, w, d, h, m, s, ms.").
		SetValue(&newFlagRetentionDuration)

	serverOnlyFlag(a, "storage.tsdb.retention.size", "Maximum number of bytes that can be stored for blocks. A unit is required, supported units: B, KB, MB, GB, TB, PB, EB. Ex: \"512MB\". Based on powers-of-2, so 1KB is 1024B.").
		BytesVar(&cfg.tsdb.MaxBytes)

	serverOnlyFlag(a, "storage.tsdb.no-lockfile", "Do not create lockfile in data directory.").
		Default("false").BoolVar(&cfg.tsdb.NoLockfile)

	// TODO: Remove in Prometheus 3.0.
	var b bool
	serverOnlyFlag(a, "storage.tsdb.allow-overlapping-blocks", "[DEPRECATED] This flag has no effect. Overlapping blocks are enabled by default now.").
		Default("true").Hidden().BoolVar(&b)

	serverOnlyFlag(a, "storage.tsdb.wal-compression", "Compress the tsdb WAL.").
		Hidden().Default("true").BoolVar(&cfg.tsdb.WALCompression)

	serverOnlyFlag(a, "storage.tsdb.wal-compression-type", "Compression algorithm for the tsdb WAL.").
		Hidden().Default(string(wlog.CompressionSnappy)).EnumVar(&cfg.tsdb.WALCompressionType, string(wlog.CompressionSnappy), string(wlog.CompressionZstd))

	serverOnlyFlag(a, "storage.tsdb.head-chunks-write-queue-size", "Size of the queue through which head chunks are written to the disk to be m-mapped, 0 disables the queue completely. Experimental.").
		Default("0").IntVar(&cfg.tsdb.HeadChunksWriteQueueSize)

	serverOnlyFlag(a, "storage.tsdb.samples-per-chunk", "Target number of samples per chunk.").
		Default("120").Hidden().IntVar(&cfg.tsdb.SamplesPerChunk)

	agentOnlyFlag(a, "storage.agent.path", "Base path for metrics storage.").
		Default("data-agent/").StringVar(&cfg.agentStoragePath)

	agentOnlyFlag(a, "storage.agent.wal-segment-size",
		"Size at which to split WAL segment files. Example: 100MB").
		Hidden().PlaceHolder("<bytes>").BytesVar(&cfg.agent.WALSegmentSize)

	agentOnlyFlag(a, "storage.agent.wal-compression", "Compress the agent WAL.").
		Default("true").BoolVar(&cfg.agent.WALCompression)

	agentOnlyFlag(a, "storage.agent.wal-compression-type", "Compression algorithm for the agent WAL.").
		Hidden().Default(string(wlog.CompressionSnappy)).EnumVar(&cfg.agent.WALCompressionType, string(wlog.CompressionSnappy), string(wlog.CompressionZstd))

	agentOnlyFlag(a, "storage.agent.wal-truncate-frequency",
		"The frequency at which to truncate the WAL and remove old data.").
		Hidden().PlaceHolder("<duration>").SetValue(&cfg.agent.TruncateFrequency)

	agentOnlyFlag(a, "storage.agent.retention.min-time",
		"Minimum age samples may be before being considered for deletion when the WAL is truncated").
		SetValue(&cfg.agent.MinWALTime)

	agentOnlyFlag(a, "storage.agent.retention.max-time",
		"Maximum age samples may be before being forcibly deleted when the WAL is truncated").
		SetValue(&cfg.agent.MaxWALTime)

	agentOnlyFlag(a, "storage.agent.no-lockfile", "Do not create lockfile in data directory.").
		Default("false").BoolVar(&cfg.agent.NoLockfile)

	a.Flag("storage.remote.flush-deadline", "How long to wait flushing sample on shutdown or config reload.").
		Default("1m").PlaceHolder("<duration>").SetValue(&cfg.RemoteFlushDeadline)

	serverOnlyFlag(a, "storage.remote.read-sample-limit", "Maximum overall number of samples to return via the remote read interface, in a single query. 0 means no limit. This limit is ignored for streamed response types.").
		Default("5e7").IntVar(&cfg.web.RemoteReadSampleLimit)

	serverOnlyFlag(a, "storage.remote.read-concurrent-limit", "Maximum number of concurrent remote read calls. 0 means no limit.").
		Default("10").IntVar(&cfg.web.RemoteReadConcurrencyLimit)

	serverOnlyFlag(a, "storage.remote.read-max-bytes-in-frame", "Maximum number of bytes in a single frame for streaming remote read response types before marshalling. Note that client might have limit on frame size as well. 1MB as recommended by protobuf by default.").
		Default("1048576").IntVar(&cfg.web.RemoteReadBytesInFrame)

	serverOnlyFlag(a, "rules.alert.for-outage-tolerance", "Max time to tolerate prometheus outage for restoring \"for\" state of alert.").
		Default("1h").SetValue(&cfg.outageTolerance)

	serverOnlyFlag(a, "rules.alert.for-grace-period", "Minimum duration between alert and restored \"for\" state. This is maintained only for alerts with configured \"for\" time greater than grace period.").
		Default("10m").SetValue(&cfg.forGracePeriod)

	serverOnlyFlag(a, "rules.alert.resend-delay", "Minimum amount of time to wait before resending an alert to Alertmanager.").
		Default("1m").SetValue(&cfg.resendDelay)

	serverOnlyFlag(a, "rules.max-concurrent-evals", "Global concurrency limit for independent rules that can run concurrently.").
		Default("4").Int64Var(&cfg.maxConcurrentEvals)

	a.Flag("scrape.adjust-timestamps", "Adjust scrape timestamps by up to `scrape.timestamp-tolerance` to align them to the intended schedule. See https://github.com/prometheus/prometheus/issues/7846 for more context. Experimental. This flag will be removed in a future release.").
		Hidden().Default("true").BoolVar(&scrape.AlignScrapeTimestamps)

	a.Flag("scrape.timestamp-tolerance", "Timestamp tolerance. See https://github.com/prometheus/prometheus/issues/7846 for more context. Experimental. This flag will be removed in a future release.").
		Hidden().Default("2ms").DurationVar(&scrape.ScrapeTimestampTolerance)

	serverOnlyFlag(a, "alertmanager.notification-queue-capacity", "The capacity of the queue for pending Alertmanager notifications.").
		Default("10000").IntVar(&cfg.notifier.QueueCapacity)

	// TODO: Remove in Prometheus 3.0.
	alertmanagerTimeout := a.Flag("alertmanager.timeout", "[DEPRECATED] This flag has no effect.").Hidden().String()

	serverOnlyFlag(a, "query.lookback-delta", "The maximum lookback duration for retrieving metrics during expression evaluations and federation.").
		Default("5m").SetValue(&cfg.lookbackDelta)

	serverOnlyFlag(a, "query.timeout", "Maximum time a query may take before being aborted.").
		Default("2m").SetValue(&cfg.queryTimeout)

	serverOnlyFlag(a, "query.max-concurrency", "Maximum number of queries executed concurrently.").
		Default("20").IntVar(&cfg.queryConcurrency)

	serverOnlyFlag(a, "query.max-samples", "Maximum number of samples a single query can load into memory. Note that queries will fail if they try to load more samples than this into memory, so this also limits the number of samples a query can return.").
		Default("50000000").IntVar(&cfg.queryMaxSamples)

	a.Flag("scrape.discovery-reload-interval", "Interval used by scrape manager to throttle target groups updates.").
		Hidden().Default("5s").SetValue(&cfg.scrape.DiscoveryReloadInterval)

<<<<<<< HEAD
	a.Flag("enable-feature", "Comma separated feature names to enable. Valid options: agent, exemplar-storage, expand-external-labels, memory-snapshot-on-shutdown, promql-at-modifier, promql-negative-offset, promql-per-step-stats, promql-experimental-functions, remote-write-receiver (DEPRECATED), extra-scrape-metrics, new-service-discovery-manager, auto-gomaxprocs, no-default-scrape-port, native-histograms, otlp-write-receiver, metadata-wal-records. See https://prometheus.io/docs/prometheus/latest/feature_flags/ for more details.").
=======
	a.Flag("enable-feature", "Comma separated feature names to enable. Valid options: agent, auto-gomemlimit, exemplar-storage, expand-external-labels, memory-snapshot-on-shutdown, promql-at-modifier, promql-negative-offset, promql-per-step-stats, promql-experimental-functions, remote-write-receiver (DEPRECATED), extra-scrape-metrics, new-service-discovery-manager, auto-gomaxprocs, no-default-scrape-port, native-histograms, otlp-write-receiver. See https://prometheus.io/docs/prometheus/latest/feature_flags/ for more details.").
>>>>>>> c006c57e
		Default("").StringsVar(&cfg.featureList)

	a.Flag("remote-write-format", "remote write proto format to use, valid options: 0 (1.0), 1 (reduced format), 3 (min64 format)").
		Default("0").IntVar(&cfg.rwFormat)

	promlogflag.AddFlags(a, &cfg.promlogConfig)

	a.Flag("write-documentation", "Generate command line documentation. Internal use.").Hidden().Action(func(ctx *kingpin.ParseContext) error {
		if err := documentcli.GenerateMarkdown(a.Model(), os.Stdout); err != nil {
			os.Exit(1)
			return err
		}
		os.Exit(0)
		return nil
	}).Bool()

	_, err := a.Parse(os.Args[1:])
	if err != nil {
		fmt.Fprintln(os.Stderr, fmt.Errorf("Error parsing command line arguments: %w", err))
		a.Usage(os.Args[1:])
		os.Exit(2)
	}

	logger := promlog.New(&cfg.promlogConfig)

	if err := cfg.setFeatureListOptions(logger); err != nil {
		fmt.Fprintln(os.Stderr, fmt.Errorf("Error parsing feature list: %w", err))
		os.Exit(1)
	}

	if agentMode && len(serverOnlyFlags) > 0 {
		fmt.Fprintf(os.Stderr, "The following flag(s) can not be used in agent mode: %q", serverOnlyFlags)
		os.Exit(3)
	}

	if !agentMode && len(agentOnlyFlags) > 0 {
		fmt.Fprintf(os.Stderr, "The following flag(s) can only be used in agent mode: %q", agentOnlyFlags)
		os.Exit(3)
	}

	if cfg.memlimitRatio <= 0.0 || cfg.memlimitRatio > 1.0 {
		fmt.Fprintf(os.Stderr, "--auto-gomemlimit.ratio must be greater than 0 and less than or equal to 1.")
		os.Exit(1)
	}

	localStoragePath := cfg.serverStoragePath
	if agentMode {
		localStoragePath = cfg.agentStoragePath
	}

	cfg.web.ExternalURL, err = computeExternalURL(cfg.prometheusURL, cfg.web.ListenAddress)
	if err != nil {
		fmt.Fprintln(os.Stderr, fmt.Errorf("parse external URL %q: %w", cfg.prometheusURL, err))
		os.Exit(2)
	}

	cfg.web.CORSOrigin, err = compileCORSRegexString(cfg.corsRegexString)
	if err != nil {
		fmt.Fprintln(os.Stderr, fmt.Errorf("could not compile CORS regex string %q: %w", cfg.corsRegexString, err))
		os.Exit(2)
	}

	if *alertmanagerTimeout != "" {
		level.Warn(logger).Log("msg", "The flag --alertmanager.timeout has no effect and will be removed in the future.")
	}

	// Throw error for invalid config before starting other components.
	var cfgFile *config.Config
	if cfgFile, err = config.LoadFile(cfg.configFile, agentMode, false, log.NewNopLogger()); err != nil {
		absPath, pathErr := filepath.Abs(cfg.configFile)
		if pathErr != nil {
			absPath = cfg.configFile
		}
		level.Error(logger).Log("msg", fmt.Sprintf("Error loading config (--config.file=%s)", cfg.configFile), "file", absPath, "err", err)
		os.Exit(2)
	}
	if _, err := cfgFile.GetScrapeConfigs(); err != nil {
		absPath, pathErr := filepath.Abs(cfg.configFile)
		if pathErr != nil {
			absPath = cfg.configFile
		}
		level.Error(logger).Log("msg", fmt.Sprintf("Error loading scrape config files from config (--config.file=%q)", cfg.configFile), "file", absPath, "err", err)
		os.Exit(2)
	}
	if cfg.tsdb.EnableExemplarStorage {
		if cfgFile.StorageConfig.ExemplarsConfig == nil {
			cfgFile.StorageConfig.ExemplarsConfig = &config.DefaultExemplarsConfig
		}
		cfg.tsdb.MaxExemplars = cfgFile.StorageConfig.ExemplarsConfig.MaxExemplars
	}
	if cfgFile.StorageConfig.TSDBConfig != nil {
		cfg.tsdb.OutOfOrderTimeWindow = cfgFile.StorageConfig.TSDBConfig.OutOfOrderTimeWindow
	}

	// Now that the validity of the config is established, set the config
	// success metrics accordingly, although the config isn't really loaded
	// yet. This will happen later (including setting these metrics again),
	// but if we don't do it now, the metrics will stay at zero until the
	// startup procedure is complete, which might take long enough to
	// trigger alerts about an invalid config.
	configSuccess.Set(1)
	configSuccessTime.SetToCurrentTime()

	cfg.web.ReadTimeout = time.Duration(cfg.webTimeout)
	// Default -web.route-prefix to path of -web.external-url.
	if cfg.web.RoutePrefix == "" {
		cfg.web.RoutePrefix = cfg.web.ExternalURL.Path
	}
	// RoutePrefix must always be at least '/'.
	cfg.web.RoutePrefix = "/" + strings.Trim(cfg.web.RoutePrefix, "/")

	if !agentMode {
		// Time retention settings.
		if oldFlagRetentionDuration != 0 {
			level.Warn(logger).Log("deprecation_notice", "'storage.tsdb.retention' flag is deprecated use 'storage.tsdb.retention.time' instead.")
			cfg.tsdb.RetentionDuration = oldFlagRetentionDuration
		}

		// When the new flag is set it takes precedence.
		if newFlagRetentionDuration != 0 {
			cfg.tsdb.RetentionDuration = newFlagRetentionDuration
		}

		if cfg.tsdb.RetentionDuration == 0 && cfg.tsdb.MaxBytes == 0 {
			cfg.tsdb.RetentionDuration = defaultRetentionDuration
			level.Info(logger).Log("msg", "No time or size retention was set so using the default time retention", "duration", defaultRetentionDuration)
		}

		// Check for overflows. This limits our max retention to 100y.
		if cfg.tsdb.RetentionDuration < 0 {
			y, err := model.ParseDuration("100y")
			if err != nil {
				panic(err)
			}
			cfg.tsdb.RetentionDuration = y
			level.Warn(logger).Log("msg", "Time retention value is too high. Limiting to: "+y.String())
		}

		// Max block size settings.
		if cfg.tsdb.MaxBlockDuration == 0 {
			maxBlockDuration, err := model.ParseDuration("31d")
			if err != nil {
				panic(err)
			}
			// When the time retention is set and not too big use to define the max block duration.
			if cfg.tsdb.RetentionDuration != 0 && cfg.tsdb.RetentionDuration/10 < maxBlockDuration {
				maxBlockDuration = cfg.tsdb.RetentionDuration / 10
			}

			cfg.tsdb.MaxBlockDuration = maxBlockDuration
		}
	}

	noStepSubqueryInterval := &safePromQLNoStepSubqueryInterval{}
	noStepSubqueryInterval.Set(config.DefaultGlobalConfig.EvaluationInterval)

	// Above level 6, the k8s client would log bearer tokens in clear-text.
	klog.ClampLevel(6)
	klog.SetLogger(log.With(logger, "component", "k8s_client_runtime"))
	klogv2.ClampLevel(6)
	klogv2.SetLogger(log.With(logger, "component", "k8s_client_runtime"))

	modeAppName := "Prometheus Server"
	mode := "server"
	if agentMode {
		modeAppName = "Prometheus Agent"
		mode = "agent"
	}

	level.Info(logger).Log("msg", "Starting "+modeAppName, "mode", mode, "version", version.Info())
	if bits.UintSize < 64 {
		level.Warn(logger).Log("msg", "This Prometheus binary has not been compiled for a 64-bit architecture. Due to virtual memory constraints of 32-bit systems, it is highly recommended to switch to a 64-bit binary of Prometheus.", "GOARCH", runtime.GOARCH)
	}

	level.Info(logger).Log("build_context", version.BuildContext())
	level.Info(logger).Log("host_details", prom_runtime.Uname())
	level.Info(logger).Log("fd_limits", prom_runtime.FdLimits())
	level.Info(logger).Log("vm_limits", prom_runtime.VMLimits())

	var (
		localStorage  = &readyStorage{stats: tsdb.NewDBStats()}
		scraper       = &readyScrapeManager{}
		remoteStorage = remote.NewStorage(log.With(logger, "component", "remote"), prometheus.DefaultRegisterer, localStorage.StartTime, localStoragePath, time.Duration(cfg.RemoteFlushDeadline), scraper, remote.RemoteWriteFormat(cfg.rwFormat), cfg.scrape.EnableMetadataStorage)
		fanoutStorage = storage.NewFanout(logger, localStorage, remoteStorage)
	)

	var (
		ctxWeb, cancelWeb = context.WithCancel(context.Background())
		ctxRule           = context.Background()

		notifierManager = notifier.NewManager(&cfg.notifier, log.With(logger, "component", "notifier"))

		ctxScrape, cancelScrape = context.WithCancel(context.Background())
		ctxNotify, cancelNotify = context.WithCancel(context.Background())
		discoveryManagerScrape  discoveryManager
		discoveryManagerNotify  discoveryManager
	)

	// Kubernetes client metrics are used by Kubernetes SD.
	// They are registered here in the main function, because SD mechanisms
	// can only register metrics specific to a SD instance.
	// Kubernetes client metrics are the same for the whole process -
	// they are not specific to an SD instance.
	err = discovery.RegisterK8sClientMetricsWithPrometheus(prometheus.DefaultRegisterer)
	if err != nil {
		level.Error(logger).Log("msg", "failed to register Kubernetes client metrics", "err", err)
		os.Exit(1)
	}

	sdMetrics, err := discovery.CreateAndRegisterSDMetrics(prometheus.DefaultRegisterer)
	if err != nil {
		level.Error(logger).Log("msg", "failed to register service discovery metrics", "err", err)
		os.Exit(1)
	}

	if cfg.enableNewSDManager {
		{
			discMgr := discovery.NewManager(ctxScrape, log.With(logger, "component", "discovery manager scrape"), prometheus.DefaultRegisterer, sdMetrics, discovery.Name("scrape"))
			if discMgr == nil {
				level.Error(logger).Log("msg", "failed to create a discovery manager scrape")
				os.Exit(1)
			}
			discoveryManagerScrape = discMgr
		}

		{
			discMgr := discovery.NewManager(ctxNotify, log.With(logger, "component", "discovery manager notify"), prometheus.DefaultRegisterer, sdMetrics, discovery.Name("notify"))
			if discMgr == nil {
				level.Error(logger).Log("msg", "failed to create a discovery manager notify")
				os.Exit(1)
			}
			discoveryManagerNotify = discMgr
		}
	} else {
		{
			discMgr := legacymanager.NewManager(ctxScrape, log.With(logger, "component", "discovery manager scrape"), prometheus.DefaultRegisterer, sdMetrics, legacymanager.Name("scrape"))
			if discMgr == nil {
				level.Error(logger).Log("msg", "failed to create a discovery manager scrape")
				os.Exit(1)
			}
			discoveryManagerScrape = discMgr
		}

		{
			discMgr := legacymanager.NewManager(ctxNotify, log.With(logger, "component", "discovery manager notify"), prometheus.DefaultRegisterer, sdMetrics, legacymanager.Name("notify"))
			if discMgr == nil {
				level.Error(logger).Log("msg", "failed to create a discovery manager notify")
				os.Exit(1)
			}
			discoveryManagerNotify = discMgr
		}
	}

	scrapeManager, err := scrape.NewManager(
		&cfg.scrape,
		log.With(logger, "component", "scrape manager"),
		fanoutStorage,
		prometheus.DefaultRegisterer,
	)
	if err != nil {
		level.Error(logger).Log("msg", "failed to create a scrape manager", "err", err)
		os.Exit(1)
	}

	var (
		tracingManager = tracing.NewManager(logger)

		queryEngine *promql.Engine
		ruleManager *rules.Manager
	)

	if cfg.enableAutoGOMAXPROCS {
		l := func(format string, a ...interface{}) {
			level.Info(logger).Log("component", "automaxprocs", "msg", fmt.Sprintf(strings.TrimPrefix(format, "maxprocs: "), a...))
		}
		if _, err := maxprocs.Set(maxprocs.Logger(l)); err != nil {
			level.Warn(logger).Log("component", "automaxprocs", "msg", "Failed to set GOMAXPROCS automatically", "err", err)
		}
	}

	if cfg.enableAutoGOMEMLIMIT {
		if _, err := memlimit.SetGoMemLimitWithOpts(
			memlimit.WithRatio(cfg.memlimitRatio),
			memlimit.WithProvider(
				memlimit.ApplyFallback(
					memlimit.FromCgroup,
					memlimit.FromSystem,
				),
			),
		); err != nil {
			level.Warn(logger).Log("component", "automemlimit", "msg", "Failed to set GOMEMLIMIT automatically", "err", err)
		}
	}

	if !agentMode {
		opts := promql.EngineOpts{
			Logger:                   log.With(logger, "component", "query engine"),
			Reg:                      prometheus.DefaultRegisterer,
			MaxSamples:               cfg.queryMaxSamples,
			Timeout:                  time.Duration(cfg.queryTimeout),
			ActiveQueryTracker:       promql.NewActiveQueryTracker(localStoragePath, cfg.queryConcurrency, log.With(logger, "component", "activeQueryTracker")),
			LookbackDelta:            time.Duration(cfg.lookbackDelta),
			NoStepSubqueryIntervalFn: noStepSubqueryInterval.Get,
			// EnableAtModifier and EnableNegativeOffset have to be
			// always on for regular PromQL as of Prometheus v2.33.
			EnableAtModifier:     true,
			EnableNegativeOffset: true,
			EnablePerStepStats:   cfg.enablePerStepStats,
		}

		queryEngine = promql.NewEngine(opts)

		ruleManager = rules.NewManager(&rules.ManagerOptions{
			Appendable:             fanoutStorage,
			Queryable:              localStorage,
			QueryFunc:              rules.EngineQueryFunc(queryEngine, fanoutStorage),
			NotifyFunc:             rules.SendAlerts(notifierManager, cfg.web.ExternalURL.String()),
			Context:                ctxRule,
			ExternalURL:            cfg.web.ExternalURL,
			Registerer:             prometheus.DefaultRegisterer,
			Logger:                 log.With(logger, "component", "rule manager"),
			OutageTolerance:        time.Duration(cfg.outageTolerance),
			ForGracePeriod:         time.Duration(cfg.forGracePeriod),
			ResendDelay:            time.Duration(cfg.resendDelay),
			MaxConcurrentEvals:     cfg.maxConcurrentEvals,
			ConcurrentEvalsEnabled: cfg.enableConcurrentRuleEval,
		})
	}

	scraper.Set(scrapeManager)

	cfg.web.Context = ctxWeb
	cfg.web.TSDBRetentionDuration = cfg.tsdb.RetentionDuration
	cfg.web.TSDBMaxBytes = cfg.tsdb.MaxBytes
	cfg.web.TSDBDir = localStoragePath
	cfg.web.LocalStorage = localStorage
	cfg.web.Storage = fanoutStorage
	cfg.web.ExemplarStorage = localStorage
	cfg.web.QueryEngine = queryEngine
	cfg.web.ScrapeManager = scrapeManager
	cfg.web.RuleManager = ruleManager
	cfg.web.Notifier = notifierManager
	cfg.web.LookbackDelta = time.Duration(cfg.lookbackDelta)
	cfg.web.IsAgent = agentMode
	cfg.web.AppName = modeAppName

	cfg.web.Version = &web.PrometheusVersion{
		Version:   version.Version,
		Revision:  version.Revision,
		Branch:    version.Branch,
		BuildUser: version.BuildUser,
		BuildDate: version.BuildDate,
		GoVersion: version.GoVersion,
	}

	cfg.web.Flags = map[string]string{}

	// Exclude kingpin default flags to expose only Prometheus ones.
	boilerplateFlags := kingpin.New("", "").Version("")
	for _, f := range a.Model().Flags {
		if boilerplateFlags.GetFlag(f.Name) != nil {
			continue
		}

		cfg.web.Flags[f.Name] = f.Value.String()
	}

	cfg.web.RemoteWriteFormat = remote.RemoteWriteFormat(cfg.rwFormat)
	// Depends on cfg.web.ScrapeManager so needs to be after cfg.web.ScrapeManager = scrapeManager.
	webHandler := web.New(log.With(logger, "component", "web"), &cfg.web)

	// Monitor outgoing connections on default transport with conntrack.
	http.DefaultTransport.(*http.Transport).DialContext = conntrack.NewDialContextFunc(
		conntrack.DialWithTracing(),
	)

	// This is passed to ruleManager.Update().
	externalURL := cfg.web.ExternalURL.String()

	reloaders := []reloader{
		{
			name:     "db_storage",
			reloader: localStorage.ApplyConfig,
		}, {
			name:     "remote_storage",
			reloader: remoteStorage.ApplyConfig,
		}, {
			name:     "web_handler",
			reloader: webHandler.ApplyConfig,
		}, {
			name: "query_engine",
			reloader: func(cfg *config.Config) error {
				if agentMode {
					// No-op in Agent mode.
					return nil
				}

				if cfg.GlobalConfig.QueryLogFile == "" {
					queryEngine.SetQueryLogger(nil)
					return nil
				}

				l, err := logging.NewJSONFileLogger(cfg.GlobalConfig.QueryLogFile)
				if err != nil {
					return err
				}
				queryEngine.SetQueryLogger(l)
				return nil
			},
		}, {
			// The Scrape and notifier managers need to reload before the Discovery manager as
			// they need to read the most updated config when receiving the new targets list.
			name:     "scrape",
			reloader: scrapeManager.ApplyConfig,
		}, {
			name: "scrape_sd",
			reloader: func(cfg *config.Config) error {
				c := make(map[string]discovery.Configs)
				scfgs, err := cfg.GetScrapeConfigs()
				if err != nil {
					return err
				}
				for _, v := range scfgs {
					c[v.JobName] = v.ServiceDiscoveryConfigs
				}
				return discoveryManagerScrape.ApplyConfig(c)
			},
		}, {
			name:     "notify",
			reloader: notifierManager.ApplyConfig,
		}, {
			name: "notify_sd",
			reloader: func(cfg *config.Config) error {
				c := make(map[string]discovery.Configs)
				for k, v := range cfg.AlertingConfig.AlertmanagerConfigs.ToMap() {
					c[k] = v.ServiceDiscoveryConfigs
				}
				return discoveryManagerNotify.ApplyConfig(c)
			},
		}, {
			name: "rules",
			reloader: func(cfg *config.Config) error {
				if agentMode {
					// No-op in Agent mode
					return nil
				}

				// Get all rule files matching the configuration paths.
				var files []string
				for _, pat := range cfg.RuleFiles {
					fs, err := filepath.Glob(pat)
					if err != nil {
						// The only error can be a bad pattern.
						return fmt.Errorf("error retrieving rule files for %s: %w", pat, err)
					}
					files = append(files, fs...)
				}
				return ruleManager.Update(
					time.Duration(cfg.GlobalConfig.EvaluationInterval),
					files,
					cfg.GlobalConfig.ExternalLabels,
					externalURL,
					nil,
				)
			},
		}, {
			name:     "tracing",
			reloader: tracingManager.ApplyConfig,
		},
	}

	prometheus.MustRegister(configSuccess)
	prometheus.MustRegister(configSuccessTime)

	// Start all components while we wait for TSDB to open but only load
	// initial config and mark ourselves as ready after it completed.
	dbOpen := make(chan struct{})

	// sync.Once is used to make sure we can close the channel at different execution stages(SIGTERM or when the config is loaded).
	type closeOnce struct {
		C     chan struct{}
		once  sync.Once
		Close func()
	}
	// Wait until the server is ready to handle reloading.
	reloadReady := &closeOnce{
		C: make(chan struct{}),
	}
	reloadReady.Close = func() {
		reloadReady.once.Do(func() {
			close(reloadReady.C)
		})
	}

	listener, err := webHandler.Listener()
	if err != nil {
		level.Error(logger).Log("msg", "Unable to start web listener", "err", err)
		os.Exit(1)
	}

	err = toolkit_web.Validate(*webConfig)
	if err != nil {
		level.Error(logger).Log("msg", "Unable to validate web configuration file", "err", err)
		os.Exit(1)
	}

	var g run.Group
	{
		// Termination handler.
		term := make(chan os.Signal, 1)
		signal.Notify(term, os.Interrupt, syscall.SIGTERM)
		cancel := make(chan struct{})
		g.Add(
			func() error {
				// Don't forget to release the reloadReady channel so that waiting blocks can exit normally.
				select {
				case <-term:
					level.Warn(logger).Log("msg", "Received SIGTERM, exiting gracefully...")
					reloadReady.Close()
				case <-webHandler.Quit():
					level.Warn(logger).Log("msg", "Received termination request via web service, exiting gracefully...")
				case <-cancel:
					reloadReady.Close()
				}
				return nil
			},
			func(err error) {
				close(cancel)
				webHandler.SetReady(false)
			},
		)
	}
	{
		// Scrape discovery manager.
		g.Add(
			func() error {
				err := discoveryManagerScrape.Run()
				level.Info(logger).Log("msg", "Scrape discovery manager stopped")
				return err
			},
			func(err error) {
				level.Info(logger).Log("msg", "Stopping scrape discovery manager...")
				cancelScrape()
			},
		)
	}
	{
		// Notify discovery manager.
		g.Add(
			func() error {
				err := discoveryManagerNotify.Run()
				level.Info(logger).Log("msg", "Notify discovery manager stopped")
				return err
			},
			func(err error) {
				level.Info(logger).Log("msg", "Stopping notify discovery manager...")
				cancelNotify()
			},
		)
	}
	if !agentMode {
		// Rule manager.
		g.Add(
			func() error {
				<-reloadReady.C
				ruleManager.Run()
				return nil
			},
			func(err error) {
				ruleManager.Stop()
			},
		)
	}
	{
		// Scrape manager.
		g.Add(
			func() error {
				// When the scrape manager receives a new targets list
				// it needs to read a valid config for each job.
				// It depends on the config being in sync with the discovery manager so
				// we wait until the config is fully loaded.
				<-reloadReady.C

				err := scrapeManager.Run(discoveryManagerScrape.SyncCh())
				level.Info(logger).Log("msg", "Scrape manager stopped")
				return err
			},
			func(err error) {
				// Scrape manager needs to be stopped before closing the local TSDB
				// so that it doesn't try to write samples to a closed storage.
				// We should also wait for rule manager to be fully stopped to ensure
				// we don't trigger any false positive alerts for rules using absent().
				level.Info(logger).Log("msg", "Stopping scrape manager...")
				scrapeManager.Stop()
			},
		)
	}
	{
		// Tracing manager.
		g.Add(
			func() error {
				<-reloadReady.C
				tracingManager.Run()
				return nil
			},
			func(err error) {
				tracingManager.Stop()
			},
		)
	}
	{
		// Reload handler.

		// Make sure that sighup handler is registered with a redirect to the channel before the potentially
		// long and synchronous tsdb init.
		hup := make(chan os.Signal, 1)
		signal.Notify(hup, syscall.SIGHUP)
		cancel := make(chan struct{})
		g.Add(
			func() error {
				<-reloadReady.C

				for {
					select {
					case <-hup:
						if err := reloadConfig(cfg.configFile, cfg.enableExpandExternalLabels, cfg.tsdb.EnableExemplarStorage, logger, noStepSubqueryInterval, reloaders...); err != nil {
							level.Error(logger).Log("msg", "Error reloading config", "err", err)
						}
					case rc := <-webHandler.Reload():
						if err := reloadConfig(cfg.configFile, cfg.enableExpandExternalLabels, cfg.tsdb.EnableExemplarStorage, logger, noStepSubqueryInterval, reloaders...); err != nil {
							level.Error(logger).Log("msg", "Error reloading config", "err", err)
							rc <- err
						} else {
							rc <- nil
						}
					case <-cancel:
						return nil
					}
				}
			},
			func(err error) {
				// Wait for any in-progress reloads to complete to avoid
				// reloading things after they have been shutdown.
				cancel <- struct{}{}
			},
		)
	}
	{
		// Initial configuration loading.
		cancel := make(chan struct{})
		g.Add(
			func() error {
				select {
				case <-dbOpen:
				// In case a shutdown is initiated before the dbOpen is released
				case <-cancel:
					reloadReady.Close()
					return nil
				}

				if err := reloadConfig(cfg.configFile, cfg.enableExpandExternalLabels, cfg.tsdb.EnableExemplarStorage, logger, noStepSubqueryInterval, reloaders...); err != nil {
					return fmt.Errorf("error loading config from %q: %w", cfg.configFile, err)
				}

				reloadReady.Close()

				webHandler.SetReady(true)
				level.Info(logger).Log("msg", "Server is ready to receive web requests.")
				<-cancel
				return nil
			},
			func(err error) {
				close(cancel)
			},
		)
	}
	if !agentMode {
		// TSDB.
		opts := cfg.tsdb.ToTSDBOptions()
		cancel := make(chan struct{})
		g.Add(
			func() error {
				level.Info(logger).Log("msg", "Starting TSDB ...")
				if cfg.tsdb.WALSegmentSize != 0 {
					if cfg.tsdb.WALSegmentSize < 10*1024*1024 || cfg.tsdb.WALSegmentSize > 256*1024*1024 {
						return errors.New("flag 'storage.tsdb.wal-segment-size' must be set between 10MB and 256MB")
					}
				}
				if cfg.tsdb.MaxBlockChunkSegmentSize != 0 {
					if cfg.tsdb.MaxBlockChunkSegmentSize < 1024*1024 {
						return errors.New("flag 'storage.tsdb.max-block-chunk-segment-size' must be set over 1MB")
					}
				}

				db, err := openDBWithMetrics(localStoragePath, logger, prometheus.DefaultRegisterer, &opts, localStorage.getStats())
				if err != nil {
					return fmt.Errorf("opening storage failed: %w", err)
				}

				switch fsType := prom_runtime.Statfs(localStoragePath); fsType {
				case "NFS_SUPER_MAGIC":
					level.Warn(logger).Log("fs_type", fsType, "msg", "This filesystem is not supported and may lead to data corruption and data loss. Please carefully read https://prometheus.io/docs/prometheus/latest/storage/ to learn more about supported filesystems.")
				default:
					level.Info(logger).Log("fs_type", fsType)
				}

				level.Info(logger).Log("msg", "TSDB started")
				level.Debug(logger).Log("msg", "TSDB options",
					"MinBlockDuration", cfg.tsdb.MinBlockDuration,
					"MaxBlockDuration", cfg.tsdb.MaxBlockDuration,
					"MaxBytes", cfg.tsdb.MaxBytes,
					"NoLockfile", cfg.tsdb.NoLockfile,
					"RetentionDuration", cfg.tsdb.RetentionDuration,
					"WALSegmentSize", cfg.tsdb.WALSegmentSize,
					"WALCompression", cfg.tsdb.WALCompression,
				)

				startTimeMargin := int64(2 * time.Duration(cfg.tsdb.MinBlockDuration).Seconds() * 1000)
				localStorage.Set(db, startTimeMargin)
				db.SetWriteNotified(remoteStorage)
				close(dbOpen)
				<-cancel
				return nil
			},
			func(err error) {
				if err := fanoutStorage.Close(); err != nil {
					level.Error(logger).Log("msg", "Error stopping storage", "err", err)
				}
				close(cancel)
			},
		)
	}
	if agentMode {
		// WAL storage.
		opts := cfg.agent.ToAgentOptions()
		cancel := make(chan struct{})
		g.Add(
			func() error {
				level.Info(logger).Log("msg", "Starting WAL storage ...")
				if cfg.agent.WALSegmentSize != 0 {
					if cfg.agent.WALSegmentSize < 10*1024*1024 || cfg.agent.WALSegmentSize > 256*1024*1024 {
						return errors.New("flag 'storage.agent.wal-segment-size' must be set between 10MB and 256MB")
					}
				}
				db, err := agent.Open(
					logger,
					prometheus.DefaultRegisterer,
					remoteStorage,
					localStoragePath,
					&opts,
				)
				if err != nil {
					return fmt.Errorf("opening storage failed: %w", err)
				}

				switch fsType := prom_runtime.Statfs(localStoragePath); fsType {
				case "NFS_SUPER_MAGIC":
					level.Warn(logger).Log("fs_type", fsType, "msg", "This filesystem is not supported and may lead to data corruption and data loss. Please carefully read https://prometheus.io/docs/prometheus/latest/storage/ to learn more about supported filesystems.")
				default:
					level.Info(logger).Log("fs_type", fsType)
				}

				level.Info(logger).Log("msg", "Agent WAL storage started")
				level.Debug(logger).Log("msg", "Agent WAL storage options",
					"WALSegmentSize", cfg.agent.WALSegmentSize,
					"WALCompression", cfg.agent.WALCompression,
					"StripeSize", cfg.agent.StripeSize,
					"TruncateFrequency", cfg.agent.TruncateFrequency,
					"MinWALTime", cfg.agent.MinWALTime,
					"MaxWALTime", cfg.agent.MaxWALTime,
				)

				localStorage.Set(db, 0)
				db.SetWriteNotified(remoteStorage)
				close(dbOpen)
				<-cancel
				return nil
			},
			func(e error) {
				if err := fanoutStorage.Close(); err != nil {
					level.Error(logger).Log("msg", "Error stopping storage", "err", err)
				}
				close(cancel)
			},
		)
	}
	{
		// Web handler.
		g.Add(
			func() error {
				if err := webHandler.Run(ctxWeb, listener, *webConfig); err != nil {
					return fmt.Errorf("error starting web server: %w", err)
				}
				return nil
			},
			func(err error) {
				cancelWeb()
			},
		)
	}
	{
		// Notifier.

		// Calling notifier.Stop() before ruleManager.Stop() will cause a panic if the ruleManager isn't running,
		// so keep this interrupt after the ruleManager.Stop().
		g.Add(
			func() error {
				// When the notifier manager receives a new targets list
				// it needs to read a valid config for each job.
				// It depends on the config being in sync with the discovery manager
				// so we wait until the config is fully loaded.
				<-reloadReady.C

				notifierManager.Run(discoveryManagerNotify.SyncCh())
				level.Info(logger).Log("msg", "Notifier manager stopped")
				return nil
			},
			func(err error) {
				notifierManager.Stop()
			},
		)
	}
	if err := g.Run(); err != nil {
		level.Error(logger).Log("err", err)
		os.Exit(1)
	}
	level.Info(logger).Log("msg", "See you next time!")
}

func openDBWithMetrics(dir string, logger log.Logger, reg prometheus.Registerer, opts *tsdb.Options, stats *tsdb.DBStats) (*tsdb.DB, error) {
	db, err := tsdb.Open(
		dir,
		log.With(logger, "component", "tsdb"),
		reg,
		opts,
		stats,
	)
	if err != nil {
		return nil, err
	}

	reg.MustRegister(
		prometheus.NewGaugeFunc(prometheus.GaugeOpts{
			Name: "prometheus_tsdb_lowest_timestamp_seconds",
			Help: "Lowest timestamp value stored in the database.",
		}, func() float64 {
			bb := db.Blocks()
			if len(bb) == 0 {
				return float64(db.Head().MinTime() / 1000)
			}
			return float64(db.Blocks()[0].Meta().MinTime / 1000)
		}), prometheus.NewGaugeFunc(prometheus.GaugeOpts{
			Name: "prometheus_tsdb_head_min_time_seconds",
			Help: "Minimum time bound of the head block.",
		}, func() float64 { return float64(db.Head().MinTime() / 1000) }),
		prometheus.NewGaugeFunc(prometheus.GaugeOpts{
			Name: "prometheus_tsdb_head_max_time_seconds",
			Help: "Maximum timestamp of the head block.",
		}, func() float64 { return float64(db.Head().MaxTime() / 1000) }),
	)

	return db, nil
}

type safePromQLNoStepSubqueryInterval struct {
	value atomic.Int64
}

func durationToInt64Millis(d time.Duration) int64 {
	return int64(d / time.Millisecond)
}

func (i *safePromQLNoStepSubqueryInterval) Set(ev model.Duration) {
	i.value.Store(durationToInt64Millis(time.Duration(ev)))
}

func (i *safePromQLNoStepSubqueryInterval) Get(int64) int64 {
	return i.value.Load()
}

type reloader struct {
	name     string
	reloader func(*config.Config) error
}

func reloadConfig(filename string, expandExternalLabels, enableExemplarStorage bool, logger log.Logger, noStepSuqueryInterval *safePromQLNoStepSubqueryInterval, rls ...reloader) (err error) {
	start := time.Now()
	timings := []interface{}{}
	level.Info(logger).Log("msg", "Loading configuration file", "filename", filename)

	defer func() {
		if err == nil {
			configSuccess.Set(1)
			configSuccessTime.SetToCurrentTime()
		} else {
			configSuccess.Set(0)
		}
	}()

	conf, err := config.LoadFile(filename, agentMode, expandExternalLabels, logger)
	if err != nil {
		return fmt.Errorf("couldn't load configuration (--config.file=%q): %w", filename, err)
	}

	if enableExemplarStorage {
		if conf.StorageConfig.ExemplarsConfig == nil {
			conf.StorageConfig.ExemplarsConfig = &config.DefaultExemplarsConfig
		}
	}

	failed := false
	for _, rl := range rls {
		rstart := time.Now()
		if err := rl.reloader(conf); err != nil {
			level.Error(logger).Log("msg", "Failed to apply configuration", "err", err)
			failed = true
		}
		timings = append(timings, rl.name, time.Since(rstart))
	}
	if failed {
		return fmt.Errorf("one or more errors occurred while applying the new configuration (--config.file=%q)", filename)
	}

	noStepSuqueryInterval.Set(conf.GlobalConfig.EvaluationInterval)
	l := []interface{}{"msg", "Completed loading of configuration file", "filename", filename, "totalDuration", time.Since(start)}
	level.Info(logger).Log(append(l, timings...)...)
	return nil
}

func startsOrEndsWithQuote(s string) bool {
	return strings.HasPrefix(s, "\"") || strings.HasPrefix(s, "'") ||
		strings.HasSuffix(s, "\"") || strings.HasSuffix(s, "'")
}

// compileCORSRegexString compiles given string and adds anchors.
func compileCORSRegexString(s string) (*regexp.Regexp, error) {
	r, err := relabel.NewRegexp(s)
	if err != nil {
		return nil, err
	}
	return r.Regexp, nil
}

// computeExternalURL computes a sanitized external URL from a raw input. It infers unset
// URL parts from the OS and the given listen address.
func computeExternalURL(u, listenAddr string) (*url.URL, error) {
	if u == "" {
		hostname, err := os.Hostname()
		if err != nil {
			return nil, err
		}
		_, port, err := net.SplitHostPort(listenAddr)
		if err != nil {
			return nil, err
		}
		u = fmt.Sprintf("http://%s:%s/", hostname, port)
	}

	if startsOrEndsWithQuote(u) {
		return nil, errors.New("URL must not begin or end with quotes")
	}

	eu, err := url.Parse(u)
	if err != nil {
		return nil, err
	}

	ppref := strings.TrimRight(eu.Path, "/")
	if ppref != "" && !strings.HasPrefix(ppref, "/") {
		ppref = "/" + ppref
	}
	eu.Path = ppref

	return eu, nil
}

// readyStorage implements the Storage interface while allowing to set the actual
// storage at a later point in time.
type readyStorage struct {
	mtx             sync.RWMutex
	db              storage.Storage
	startTimeMargin int64
	stats           *tsdb.DBStats
}

func (s *readyStorage) ApplyConfig(conf *config.Config) error {
	db := s.get()
	if db, ok := db.(*tsdb.DB); ok {
		return db.ApplyConfig(conf)
	}
	return nil
}

// Set the storage.
func (s *readyStorage) Set(db storage.Storage, startTimeMargin int64) {
	s.mtx.Lock()
	defer s.mtx.Unlock()

	s.db = db
	s.startTimeMargin = startTimeMargin
}

func (s *readyStorage) get() storage.Storage {
	s.mtx.RLock()
	x := s.db
	s.mtx.RUnlock()
	return x
}

func (s *readyStorage) getStats() *tsdb.DBStats {
	s.mtx.RLock()
	x := s.stats
	s.mtx.RUnlock()
	return x
}

// StartTime implements the Storage interface.
func (s *readyStorage) StartTime() (int64, error) {
	if x := s.get(); x != nil {
		switch db := x.(type) {
		case *tsdb.DB:
			var startTime int64
			if len(db.Blocks()) > 0 {
				startTime = db.Blocks()[0].Meta().MinTime
			} else {
				startTime = time.Now().Unix() * 1000
			}
			// Add a safety margin as it may take a few minutes for everything to spin up.
			return startTime + s.startTimeMargin, nil
		case *agent.DB:
			return db.StartTime()
		default:
			panic(fmt.Sprintf("unknown storage type %T", db))
		}
	}

	return math.MaxInt64, tsdb.ErrNotReady
}

// Querier implements the Storage interface.
func (s *readyStorage) Querier(mint, maxt int64) (storage.Querier, error) {
	if x := s.get(); x != nil {
		return x.Querier(mint, maxt)
	}
	return nil, tsdb.ErrNotReady
}

// ChunkQuerier implements the Storage interface.
func (s *readyStorage) ChunkQuerier(mint, maxt int64) (storage.ChunkQuerier, error) {
	if x := s.get(); x != nil {
		return x.ChunkQuerier(mint, maxt)
	}
	return nil, tsdb.ErrNotReady
}

func (s *readyStorage) ExemplarQuerier(ctx context.Context) (storage.ExemplarQuerier, error) {
	if x := s.get(); x != nil {
		switch db := x.(type) {
		case *tsdb.DB:
			return db.ExemplarQuerier(ctx)
		case *agent.DB:
			return nil, agent.ErrUnsupported
		default:
			panic(fmt.Sprintf("unknown storage type %T", db))
		}
	}
	return nil, tsdb.ErrNotReady
}

// Appender implements the Storage interface.
func (s *readyStorage) Appender(ctx context.Context) storage.Appender {
	if x := s.get(); x != nil {
		return x.Appender(ctx)
	}
	return notReadyAppender{}
}

type notReadyAppender struct{}

func (n notReadyAppender) Append(ref storage.SeriesRef, l labels.Labels, t int64, v float64) (storage.SeriesRef, error) {
	return 0, tsdb.ErrNotReady
}

func (n notReadyAppender) AppendExemplar(ref storage.SeriesRef, l labels.Labels, e exemplar.Exemplar) (storage.SeriesRef, error) {
	return 0, tsdb.ErrNotReady
}

func (n notReadyAppender) AppendHistogram(ref storage.SeriesRef, l labels.Labels, t int64, h *histogram.Histogram, fh *histogram.FloatHistogram) (storage.SeriesRef, error) {
	return 0, tsdb.ErrNotReady
}

func (n notReadyAppender) UpdateMetadata(ref storage.SeriesRef, l labels.Labels, m metadata.Metadata) (storage.SeriesRef, error) {
	return 0, tsdb.ErrNotReady
}

func (n notReadyAppender) AppendCTZeroSample(ref storage.SeriesRef, l labels.Labels, t, ct int64) (storage.SeriesRef, error) {
	return 0, tsdb.ErrNotReady
}

func (n notReadyAppender) Commit() error { return tsdb.ErrNotReady }

func (n notReadyAppender) Rollback() error { return tsdb.ErrNotReady }

// Close implements the Storage interface.
func (s *readyStorage) Close() error {
	if x := s.get(); x != nil {
		return x.Close()
	}
	return nil
}

// CleanTombstones implements the api_v1.TSDBAdminStats and api_v2.TSDBAdmin interfaces.
func (s *readyStorage) CleanTombstones() error {
	if x := s.get(); x != nil {
		switch db := x.(type) {
		case *tsdb.DB:
			return db.CleanTombstones()
		case *agent.DB:
			return agent.ErrUnsupported
		default:
			panic(fmt.Sprintf("unknown storage type %T", db))
		}
	}
	return tsdb.ErrNotReady
}

// Delete implements the api_v1.TSDBAdminStats and api_v2.TSDBAdmin interfaces.
func (s *readyStorage) Delete(ctx context.Context, mint, maxt int64, ms ...*labels.Matcher) error {
	if x := s.get(); x != nil {
		switch db := x.(type) {
		case *tsdb.DB:
			return db.Delete(ctx, mint, maxt, ms...)
		case *agent.DB:
			return agent.ErrUnsupported
		default:
			panic(fmt.Sprintf("unknown storage type %T", db))
		}
	}
	return tsdb.ErrNotReady
}

// Snapshot implements the api_v1.TSDBAdminStats and api_v2.TSDBAdmin interfaces.
func (s *readyStorage) Snapshot(dir string, withHead bool) error {
	if x := s.get(); x != nil {
		switch db := x.(type) {
		case *tsdb.DB:
			return db.Snapshot(dir, withHead)
		case *agent.DB:
			return agent.ErrUnsupported
		default:
			panic(fmt.Sprintf("unknown storage type %T", db))
		}
	}
	return tsdb.ErrNotReady
}

// Stats implements the api_v1.TSDBAdminStats interface.
func (s *readyStorage) Stats(statsByLabelName string, limit int) (*tsdb.Stats, error) {
	if x := s.get(); x != nil {
		switch db := x.(type) {
		case *tsdb.DB:
			return db.Head().Stats(statsByLabelName, limit), nil
		case *agent.DB:
			return nil, agent.ErrUnsupported
		default:
			panic(fmt.Sprintf("unknown storage type %T", db))
		}
	}
	return nil, tsdb.ErrNotReady
}

// WALReplayStatus implements the api_v1.TSDBStats interface.
func (s *readyStorage) WALReplayStatus() (tsdb.WALReplayStatus, error) {
	if x := s.getStats(); x != nil {
		return x.Head.WALReplayStatus.GetWALReplayStatus(), nil
	}
	return tsdb.WALReplayStatus{}, tsdb.ErrNotReady
}

// ErrNotReady is returned if the underlying scrape manager is not ready yet.
var ErrNotReady = errors.New("Scrape manager not ready")

// ReadyScrapeManager allows a scrape manager to be retrieved. Even if it's set at a later point in time.
type readyScrapeManager struct {
	mtx sync.RWMutex
	m   *scrape.Manager
}

// Set the scrape manager.
func (rm *readyScrapeManager) Set(m *scrape.Manager) {
	rm.mtx.Lock()
	defer rm.mtx.Unlock()

	rm.m = m
}

// Get the scrape manager. If is not ready, return an error.
func (rm *readyScrapeManager) Get() (*scrape.Manager, error) {
	rm.mtx.RLock()
	defer rm.mtx.RUnlock()

	if rm.m != nil {
		return rm.m, nil
	}

	return nil, ErrNotReady
}

// tsdbOptions is tsdb.Option version with defined units.
// This is required as tsdb.Option fields are unit agnostic (time).
type tsdbOptions struct {
	WALSegmentSize                 units.Base2Bytes
	MaxBlockChunkSegmentSize       units.Base2Bytes
	RetentionDuration              model.Duration
	MaxBytes                       units.Base2Bytes
	NoLockfile                     bool
	WALCompression                 bool
	WALCompressionType             string
	HeadChunksWriteQueueSize       int
	SamplesPerChunk                int
	StripeSize                     int
	MinBlockDuration               model.Duration
	MaxBlockDuration               model.Duration
	OutOfOrderTimeWindow           int64
	EnableExemplarStorage          bool
	MaxExemplars                   int64
	EnableMemorySnapshotOnShutdown bool
	EnableNativeHistograms         bool
}

func (opts tsdbOptions) ToTSDBOptions() tsdb.Options {
	return tsdb.Options{
		WALSegmentSize:                 int(opts.WALSegmentSize),
		MaxBlockChunkSegmentSize:       int64(opts.MaxBlockChunkSegmentSize),
		RetentionDuration:              int64(time.Duration(opts.RetentionDuration) / time.Millisecond),
		MaxBytes:                       int64(opts.MaxBytes),
		NoLockfile:                     opts.NoLockfile,
		WALCompression:                 wlog.ParseCompressionType(opts.WALCompression, opts.WALCompressionType),
		HeadChunksWriteQueueSize:       opts.HeadChunksWriteQueueSize,
		SamplesPerChunk:                opts.SamplesPerChunk,
		StripeSize:                     opts.StripeSize,
		MinBlockDuration:               int64(time.Duration(opts.MinBlockDuration) / time.Millisecond),
		MaxBlockDuration:               int64(time.Duration(opts.MaxBlockDuration) / time.Millisecond),
		EnableExemplarStorage:          opts.EnableExemplarStorage,
		MaxExemplars:                   opts.MaxExemplars,
		EnableMemorySnapshotOnShutdown: opts.EnableMemorySnapshotOnShutdown,
		EnableNativeHistograms:         opts.EnableNativeHistograms,
		OutOfOrderTimeWindow:           opts.OutOfOrderTimeWindow,
		EnableOverlappingCompaction:    true,
	}
}

// agentOptions is a version of agent.Options with defined units. This is required
// as agent.Option fields are unit agnostic (time).
type agentOptions struct {
	WALSegmentSize         units.Base2Bytes
	WALCompression         bool
	WALCompressionType     string
	StripeSize             int
	TruncateFrequency      model.Duration
	MinWALTime, MaxWALTime model.Duration
	NoLockfile             bool
}

func (opts agentOptions) ToAgentOptions() agent.Options {
	return agent.Options{
		WALSegmentSize:    int(opts.WALSegmentSize),
		WALCompression:    wlog.ParseCompressionType(opts.WALCompression, opts.WALCompressionType),
		StripeSize:        opts.StripeSize,
		TruncateFrequency: time.Duration(opts.TruncateFrequency),
		MinWALTime:        durationToInt64Millis(time.Duration(opts.MinWALTime)),
		MaxWALTime:        durationToInt64Millis(time.Duration(opts.MaxWALTime)),
		NoLockfile:        opts.NoLockfile,
	}
}

// discoveryManager interfaces the discovery manager. This is used to keep using
// the manager that restarts SD's on reload for a few releases until we feel
// the new manager can be enabled for all users.
type discoveryManager interface {
	ApplyConfig(cfg map[string]discovery.Configs) error
	Run() error
	SyncCh() <-chan map[string][]*targetgroup.Group
}<|MERGE_RESOLUTION|>--- conflicted
+++ resolved
@@ -157,13 +157,10 @@
 	enableNewSDManager         bool
 	enablePerStepStats         bool
 	enableAutoGOMAXPROCS       bool
-<<<<<<< HEAD
 	// todo: how to use the enable feature flag properly + use the remote format enum type
-	rwFormat int
-=======
-	enableAutoGOMEMLIMIT       bool
-	enableConcurrentRuleEval   bool
->>>>>>> c006c57e
+	rwFormat                 int
+	enableAutoGOMEMLIMIT     bool
+	enableConcurrentRuleEval bool
 
 	prometheusURL   string
 	corsRegexString string
@@ -454,11 +451,7 @@
 	a.Flag("scrape.discovery-reload-interval", "Interval used by scrape manager to throttle target groups updates.").
 		Hidden().Default("5s").SetValue(&cfg.scrape.DiscoveryReloadInterval)
 
-<<<<<<< HEAD
-	a.Flag("enable-feature", "Comma separated feature names to enable. Valid options: agent, exemplar-storage, expand-external-labels, memory-snapshot-on-shutdown, promql-at-modifier, promql-negative-offset, promql-per-step-stats, promql-experimental-functions, remote-write-receiver (DEPRECATED), extra-scrape-metrics, new-service-discovery-manager, auto-gomaxprocs, no-default-scrape-port, native-histograms, otlp-write-receiver, metadata-wal-records. See https://prometheus.io/docs/prometheus/latest/feature_flags/ for more details.").
-=======
-	a.Flag("enable-feature", "Comma separated feature names to enable. Valid options: agent, auto-gomemlimit, exemplar-storage, expand-external-labels, memory-snapshot-on-shutdown, promql-at-modifier, promql-negative-offset, promql-per-step-stats, promql-experimental-functions, remote-write-receiver (DEPRECATED), extra-scrape-metrics, new-service-discovery-manager, auto-gomaxprocs, no-default-scrape-port, native-histograms, otlp-write-receiver. See https://prometheus.io/docs/prometheus/latest/feature_flags/ for more details.").
->>>>>>> c006c57e
+	a.Flag("enable-feature", "Comma separated feature names to enable. Valid options: agent, auto-gomemlimit, exemplar-storage, expand-external-labels, memory-snapshot-on-shutdown, promql-at-modifier, promql-negative-offset, promql-per-step-stats, promql-experimental-functions, remote-write-receiver (DEPRECATED), extra-scrape-metrics, new-service-discovery-manager, auto-gomaxprocs, no-default-scrape-port, native-histograms, otlp-write-receiver, metadata-wal-records. See https://prometheus.io/docs/prometheus/latest/feature_flags/ for more details.").
 		Default("").StringsVar(&cfg.featureList)
 
 	a.Flag("remote-write-format", "remote write proto format to use, valid options: 0 (1.0), 1 (reduced format), 3 (min64 format)").
