--- conflicted
+++ resolved
@@ -290,15 +290,12 @@
 				// See proposal: https://github.com/prometheus/proposals/pull/48
 				c.web.NativeOTLPDeltaIngestion = true
 				logger.Info("Enabling native ingestion of delta OTLP metrics, storing the raw sample values without conversion. WARNING: Delta support is in an early stage of development. The ingestion and querying process is likely to change over time.")
-<<<<<<< HEAD
+			case "type-and-unit-labels":
+				c.scrape.EnableTypeAndUnitLabels = true
+				logger.Info("Experimental type and unit labels enabled")
 			case "use-uncached-io":
 				c.tsdb.UseUncachedIO = true
 				logger.Info("Experimental Uncached IO is enabled.")
-=======
-			case "type-and-unit-labels":
-				c.scrape.EnableTypeAndUnitLabels = true
-				logger.Info("Experimental type and unit labels enabled")
->>>>>>> 8e6b0086
 			default:
 				logger.Warn("Unknown option for --enable-feature", "option", o)
 			}
