// Copyright 2015 The Prometheus Authors
// Licensed under the Apache License, Version 2.0 (the "License");
// you may not use this file except in compliance with the License.
// You may obtain a copy of the License at
//
// http://www.apache.org/licenses/LICENSE-2.0
//
// Unless required by applicable law or agreed to in writing, software
// distributed under the License is distributed on an "AS IS" BASIS,
// WITHOUT WARRANTIES OR CONDITIONS OF ANY KIND, either express or implied.
// See the License for the specific language governing permissions and
// limitations under the License.

// The main package for the Prometheus server executable.
package main

import (
	"context"
	"crypto/md5"
	"encoding/json"
	"fmt"
	"net"
	"net/http"
	_ "net/http/pprof" // Comment this line to disable pprof endpoint.
	"net/url"
	"os"
	"os/signal"
	"path/filepath"
	"runtime"
	"strings"
	"sync"
	"syscall"
	"time"

	"github.com/go-kit/kit/log"
	"github.com/go-kit/kit/log/level"
	"github.com/golang/glog"
	"github.com/oklog/oklog/pkg/group"
	"github.com/pkg/errors"
	"github.com/prometheus/client_golang/prometheus"
	"github.com/prometheus/common/model"
	"github.com/prometheus/common/version"
	prom_runtime "github.com/prometheus/prometheus/pkg/runtime"
	"gopkg.in/alecthomas/kingpin.v2"

	"github.com/mwitkow/go-conntrack"
	"github.com/prometheus/common/promlog"
	promlogflag "github.com/prometheus/common/promlog/flag"
	"github.com/prometheus/prometheus/config"
	"github.com/prometheus/prometheus/discovery"
	sd_config "github.com/prometheus/prometheus/discovery/config"
	"github.com/prometheus/prometheus/notifier"
	"github.com/prometheus/prometheus/promql"
	"github.com/prometheus/prometheus/rules"
	"github.com/prometheus/prometheus/scrape"
	"github.com/prometheus/prometheus/storage"
	"github.com/prometheus/prometheus/storage/remote"
	"github.com/prometheus/prometheus/storage/tsdb"
	"github.com/prometheus/prometheus/util/strutil"
	"github.com/prometheus/prometheus/web"
)

var (
	configSuccess = prometheus.NewGauge(prometheus.GaugeOpts{
		Name: "prometheus_config_last_reload_successful",
		Help: "Whether the last configuration reload attempt was successful.",
	})
	configSuccessTime = prometheus.NewGauge(prometheus.GaugeOpts{
		Name: "prometheus_config_last_reload_success_timestamp_seconds",
		Help: "Timestamp of the last successful configuration reload.",
	})
)

func init() {
	prometheus.MustRegister(version.NewCollector("prometheus"))
}

func main() {
	if os.Getenv("DEBUG") != "" {
		runtime.SetBlockProfileRate(20)
		runtime.SetMutexProfileFraction(20)
	}

	cfg := struct {
		configFile string

		localStoragePath    string
		notifier            notifier.Options
		notifierTimeout     model.Duration
		forGracePeriod      model.Duration
		outageTolerance     model.Duration
		resendDelay         model.Duration
		web                 web.Options
		tsdb                tsdb.Options
		lookbackDelta       model.Duration
		webTimeout          model.Duration
		queryTimeout        model.Duration
		queryConcurrency    int
		queryMaxSamples     int
		RemoteFlushDeadline model.Duration

		prometheusURL string

		promlogConfig promlog.Config
	}{
		notifier: notifier.Options{
			Registerer: prometheus.DefaultRegisterer,
		},
		promlogConfig: promlog.Config{},
	}

	a := kingpin.New(filepath.Base(os.Args[0]), "The Prometheus monitoring server")

	a.Version(version.Print("prometheus"))

	a.HelpFlag.Short('h')

	a.Flag("config.file", "Prometheus configuration file path.").
		Default("prometheus.yml").StringVar(&cfg.configFile)

	a.Flag("web.listen-address", "Address to listen on for UI, API, and telemetry.").
		Default("0.0.0.0:9090").StringVar(&cfg.web.ListenAddress)

	a.Flag("web.read-timeout",
		"Maximum duration before timing out read of the request, and closing idle connections.").
		Default("5m").SetValue(&cfg.webTimeout)

	a.Flag("web.max-connections", "Maximum number of simultaneous connections.").
		Default("512").IntVar(&cfg.web.MaxConnections)

	a.Flag("web.external-url",
		"The URL under which Prometheus is externally reachable (for example, if Prometheus is served via a reverse proxy). Used for generating relative and absolute links back to Prometheus itself. If the URL has a path portion, it will be used to prefix all HTTP endpoints served by Prometheus. If omitted, relevant URL components will be derived automatically.").
		PlaceHolder("<URL>").StringVar(&cfg.prometheusURL)

	a.Flag("web.route-prefix",
		"Prefix for the internal routes of web endpoints. Defaults to path of --web.external-url.").
		PlaceHolder("<path>").StringVar(&cfg.web.RoutePrefix)

	a.Flag("web.user-assets", "Path to static asset directory, available at /user.").
		PlaceHolder("<path>").StringVar(&cfg.web.UserAssetsPath)

	a.Flag("web.enable-lifecycle", "Enable shutdown and reload via HTTP request.").
		Default("false").BoolVar(&cfg.web.EnableLifecycle)

	a.Flag("web.enable-admin-api", "Enable API endpoints for admin control actions.").
		Default("false").BoolVar(&cfg.web.EnableAdminAPI)

	a.Flag("web.console.templates", "Path to the console template directory, available at /consoles.").
		Default("consoles").StringVar(&cfg.web.ConsoleTemplatesPath)

	a.Flag("web.console.libraries", "Path to the console library directory.").
		Default("console_libraries").StringVar(&cfg.web.ConsoleLibrariesPath)

	a.Flag("web.page-title", "Document title of Prometheus instance.").
		Default("Prometheus Time Series Collection and Processing Server").StringVar(&cfg.web.PageTitle)

	a.Flag("storage.tsdb.path", "Base path for metrics storage.").
		Default("data/").StringVar(&cfg.localStoragePath)

	a.Flag("storage.tsdb.min-block-duration", "Minimum duration of a data block before being persisted. For use in testing.").
		Hidden().Default("2h").SetValue(&cfg.tsdb.MinBlockDuration)

	a.Flag("storage.tsdb.max-block-duration",
		"Maximum duration compacted blocks may span. For use in testing. (Defaults to 10% of the retention period).").
		Hidden().PlaceHolder("<duration>").SetValue(&cfg.tsdb.MaxBlockDuration)

	a.Flag("storage.tsdb.retention", "How long to retain samples in storage.").
		Default("15d").SetValue(&cfg.tsdb.Retention)

	a.Flag("storage.tsdb.no-lockfile", "Do not create lockfile in data directory.").
		Default("false").BoolVar(&cfg.tsdb.NoLockfile)

	a.Flag("storage.remote.flush-deadline", "How long to wait flushing sample on shutdown or config reload.").
		Default("1m").PlaceHolder("<duration>").SetValue(&cfg.RemoteFlushDeadline)

	a.Flag("storage.remote.read-sample-limit", "Maximum overall number of samples to return via the remote read interface, in a single query. 0 means no limit.").
		Default("5e7").IntVar(&cfg.web.RemoteReadSampleLimit)

	a.Flag("storage.remote.read-concurrent-limit", "Maximum number of concurrent remote read calls. 0 means no limit.").
		Default("10").IntVar(&cfg.web.RemoteReadConcurrencyLimit)

	a.Flag("rules.alert.for-outage-tolerance", "Max time to tolerate prometheus outage for restoring 'for' state of alert.").
		Default("1h").SetValue(&cfg.outageTolerance)

	a.Flag("rules.alert.for-grace-period", "Minimum duration between alert and restored 'for' state. This is maintained only for alerts with configured 'for' time greater than grace period.").
		Default("10m").SetValue(&cfg.forGracePeriod)

	a.Flag("rules.alert.resend-delay", "Minimum amount of time to wait before resending an alert to Alertmanager.").
		Default("1m").SetValue(&cfg.resendDelay)

	a.Flag("alertmanager.notification-queue-capacity", "The capacity of the queue for pending Alertmanager notifications.").
		Default("10000").IntVar(&cfg.notifier.QueueCapacity)

	a.Flag("alertmanager.timeout", "Timeout for sending alerts to Alertmanager.").
		Default("10s").SetValue(&cfg.notifierTimeout)

	a.Flag("query.lookback-delta", "The delta difference allowed for retrieving metrics during expression evaluations.").
		Default("5m").SetValue(&cfg.lookbackDelta)

	a.Flag("query.timeout", "Maximum time a query may take before being aborted.").
		Default("2m").SetValue(&cfg.queryTimeout)

	a.Flag("query.max-concurrency", "Maximum number of queries executed concurrently.").
		Default("20").IntVar(&cfg.queryConcurrency)
	a.Flag("query.max-samples", "Maximum number of samples a single query can load into memory. Note that queries will fail if they would load more samples than this into memory, so this also limits the number of samples a query can return.").
		Default("50000000").IntVar(&cfg.queryMaxSamples)

	promlogflag.AddFlags(a, &cfg.promlogConfig)

	_, err := a.Parse(os.Args[1:])
	if err != nil {
		fmt.Fprintln(os.Stderr, errors.Wrapf(err, "Error parsing commandline arguments"))
		a.Usage(os.Args[1:])
		os.Exit(2)
	}

	cfg.web.ExternalURL, err = computeExternalURL(cfg.prometheusURL, cfg.web.ListenAddress)
	if err != nil {
		fmt.Fprintln(os.Stderr, errors.Wrapf(err, "parse external URL %q", cfg.prometheusURL))
		os.Exit(2)
	}

	cfg.web.ReadTimeout = time.Duration(cfg.webTimeout)
	// Default -web.route-prefix to path of -web.external-url.
	if cfg.web.RoutePrefix == "" {
		cfg.web.RoutePrefix = cfg.web.ExternalURL.Path
	}
	// RoutePrefix must always be at least '/'.
	cfg.web.RoutePrefix = "/" + strings.Trim(cfg.web.RoutePrefix, "/")

	if cfg.tsdb.MaxBlockDuration == 0 {
		cfg.tsdb.MaxBlockDuration = cfg.tsdb.Retention / 10
	}

	promql.LookbackDelta = time.Duration(cfg.lookbackDelta)
	promql.SetDefaultEvaluationInterval(time.Duration(config.DefaultGlobalConfig.EvaluationInterval))

	logger := promlog.New(&cfg.promlogConfig)

	// Above level 6, the k8s client would log bearer tokens in clear-text.
	glog.ClampLevel(6)
	glog.SetLogger(log.With(logger, "component", "k8s_client_runtime"))

	level.Info(logger).Log("msg", "Starting Prometheus", "version", version.Info())
	level.Info(logger).Log("build_context", version.BuildContext())
	level.Info(logger).Log("host_details", prom_runtime.Uname())
	level.Info(logger).Log("fd_limits", prom_runtime.FdLimits())
	level.Info(logger).Log("vm_limits", prom_runtime.VmLimits())

	var (
		localStorage  = &tsdb.ReadyStorage{}
		remoteStorage = remote.NewStorage(log.With(logger, "component", "remote"), localStorage.StartTime, time.Duration(cfg.RemoteFlushDeadline))
		fanoutStorage = storage.NewFanout(logger, localStorage, remoteStorage)
	)

	var (
		ctxWeb, cancelWeb = context.WithCancel(context.Background())
		ctxRule           = context.Background()

		notifierManager = notifier.NewManager(&cfg.notifier, log.With(logger, "component", "notifier"))

		ctxScrape, cancelScrape = context.WithCancel(context.Background())
		discoveryManagerScrape  = discovery.NewManager(ctxScrape, log.With(logger, "component", "discovery manager scrape"), discovery.Name("scrape"))

		ctxNotify, cancelNotify = context.WithCancel(context.Background())
		discoveryManagerNotify  = discovery.NewManager(ctxNotify, log.With(logger, "component", "discovery manager notify"), discovery.Name("notify"))

		scrapeManager = scrape.NewManager(log.With(logger, "component", "scrape manager"), fanoutStorage)

		opts = promql.EngineOpts{
			Logger:        log.With(logger, "component", "query engine"),
			Reg:           prometheus.DefaultRegisterer,
			MaxConcurrent: cfg.queryConcurrency,
			MaxSamples:    cfg.queryMaxSamples,
			Timeout:       time.Duration(cfg.queryTimeout),
		}
		queryEngine = promql.NewEngine(opts)

		ruleManager = rules.NewManager(&rules.ManagerOptions{
			Appendable:      fanoutStorage,
			TSDB:            localStorage,
			QueryFunc:       rules.EngineQueryFunc(queryEngine, fanoutStorage),
			NotifyFunc:      sendAlerts(notifierManager, cfg.web.ExternalURL.String()),
			Context:         ctxRule,
			ExternalURL:     cfg.web.ExternalURL,
			Registerer:      prometheus.DefaultRegisterer,
			Logger:          log.With(logger, "component", "rule manager"),
			OutageTolerance: time.Duration(cfg.outageTolerance),
			ForGracePeriod:  time.Duration(cfg.forGracePeriod),
			ResendDelay:     time.Duration(cfg.resendDelay),
		})
	)

	cfg.web.Context = ctxWeb
	cfg.web.TSDB = localStorage.Get
	cfg.web.Storage = fanoutStorage
	cfg.web.QueryEngine = queryEngine
	cfg.web.ScrapeManager = scrapeManager
	cfg.web.RuleManager = ruleManager
	cfg.web.Notifier = notifierManager

	cfg.web.Version = &web.PrometheusVersion{
		Version:   version.Version,
		Revision:  version.Revision,
		Branch:    version.Branch,
		BuildUser: version.BuildUser,
		BuildDate: version.BuildDate,
		GoVersion: version.GoVersion,
	}

	cfg.web.Flags = map[string]string{}

	// Exclude kingpin default flags to expose only Prometheus ones.
	boilerplateFlags := kingpin.New("", "").Version("")
	for _, f := range a.Model().Flags {
		if boilerplateFlags.GetFlag(f.Name) != nil {
			continue
		}

		cfg.web.Flags[f.Name] = f.Value.String()
	}

	// Depends on cfg.web.ScrapeManager so needs to be after cfg.web.ScrapeManager = scrapeManager
	webHandler := web.New(log.With(logger, "component", "web"), &cfg.web)

	// Monitor outgoing connections on default transport with conntrack.
	http.DefaultTransport.(*http.Transport).DialContext = conntrack.NewDialContextFunc(
		conntrack.DialWithTracing(),
	)

	reloaders := []func(cfg *config.Config) error{
		remoteStorage.ApplyConfig,
		webHandler.ApplyConfig,
		// The Scrape and notifier managers need to reload before the Discovery manager as
		// they need to read the most updated config when receiving the new targets list.
		notifierManager.ApplyConfig,
		scrapeManager.ApplyConfig,
		func(cfg *config.Config) error {
			c := make(map[string]sd_config.ServiceDiscoveryConfig)
			for _, v := range cfg.ScrapeConfigs {
				c[v.JobName] = v.ServiceDiscoveryConfig
			}
			return discoveryManagerScrape.ApplyConfig(c)
		},
		func(cfg *config.Config) error {
			c := make(map[string]sd_config.ServiceDiscoveryConfig)
			for _, v := range cfg.AlertingConfig.AlertmanagerConfigs {
				// AlertmanagerConfigs doesn't hold an unique identifier so we use the config hash as the identifier.
				b, err := json.Marshal(v)
				if err != nil {
					return err
				}
				c[fmt.Sprintf("%x", md5.Sum(b))] = v.ServiceDiscoveryConfig
			}
			return discoveryManagerNotify.ApplyConfig(c)
		},
		func(cfg *config.Config) error {
			// Get all rule files matching the configuration oaths.
			var files []string
			for _, pat := range cfg.RuleFiles {
				fs, err := filepath.Glob(pat)
				if err != nil {
					// The only error can be a bad pattern.
					return fmt.Errorf("error retrieving rule files for %s: %s", pat, err)
				}
				files = append(files, fs...)
			}
			return ruleManager.Update(time.Duration(cfg.GlobalConfig.EvaluationInterval), files)
		},
	}

	prometheus.MustRegister(configSuccess)
	prometheus.MustRegister(configSuccessTime)

	// Start all components while we wait for TSDB to open but only load
	// initial config and mark ourselves as ready after it completed.
	dbOpen := make(chan struct{})

	// sync.Once is used to make sure we can close the channel at different execution stages(SIGTERM or when the config is loaded).
	type closeOnce struct {
		C     chan struct{}
		once  sync.Once
		Close func()
	}
	// Wait until the server is ready to handle reloading.
	reloadReady := &closeOnce{
		C: make(chan struct{}),
	}
	reloadReady.Close = func() {
		reloadReady.once.Do(func() {
			close(reloadReady.C)
		})
	}

	var g group.Group
	{
		// Termination handler.
		term := make(chan os.Signal, 1)
		signal.Notify(term, os.Interrupt, syscall.SIGTERM)
		cancel := make(chan struct{})
		g.Add(
			func() error {
				// Don't forget to release the reloadReady channel so that waiting blocks can exit normally.
				select {
				case <-term:
					level.Warn(logger).Log("msg", "Received SIGTERM, exiting gracefully...")
					reloadReady.Close()

				case <-webHandler.Quit():
					level.Warn(logger).Log("msg", "Received termination request via web service, exiting gracefully...")
				case <-cancel:
					reloadReady.Close()
					break
				}
				return nil
			},
			func(err error) {
				close(cancel)
			},
		)
	}
	{
		// Scrape discovery manager.
		g.Add(
			func() error {
				err := discoveryManagerScrape.Run()
				level.Info(logger).Log("msg", "Scrape discovery manager stopped")
				return err
			},
			func(err error) {
				level.Info(logger).Log("msg", "Stopping scrape discovery manager...")
				cancelScrape()
			},
		)
	}
	{
		// Notify discovery manager.
		g.Add(
			func() error {
				err := discoveryManagerNotify.Run()
				level.Info(logger).Log("msg", "Notify discovery manager stopped")
				return err
			},
			func(err error) {
				level.Info(logger).Log("msg", "Stopping notify discovery manager...")
				cancelNotify()
			},
		)
	}
	{
		// Scrape manager.
		g.Add(
			func() error {
				// When the scrape manager receives a new targets list
				// it needs to read a valid config for each job.
				// It depends on the config being in sync with the discovery manager so
				// we wait until the config is fully loaded.
				<-reloadReady.C

				err := scrapeManager.Run(discoveryManagerScrape.SyncCh())
				level.Info(logger).Log("msg", "Scrape manager stopped")
				return err
			},
			func(err error) {
				// Scrape manager needs to be stopped before closing the local TSDB
				// so that it doesn't try to write samples to a closed storage.
				level.Info(logger).Log("msg", "Stopping scrape manager...")
				scrapeManager.Stop()
			},
		)
	}
	{
		// Reload handler.

		// Make sure that sighup handler is registered with a redirect to the channel before the potentially
		// long and synchronous tsdb init.
		hup := make(chan os.Signal, 1)
		signal.Notify(hup, syscall.SIGHUP)
		cancel := make(chan struct{})
		g.Add(
			func() error {
				<-reloadReady.C

				for {
					select {
					case <-hup:
						if err := reloadConfig(cfg.configFile, logger, reloaders...); err != nil {
							level.Error(logger).Log("msg", "Error reloading config", "err", err)
						}
					case rc := <-webHandler.Reload():
						if err := reloadConfig(cfg.configFile, logger, reloaders...); err != nil {
							level.Error(logger).Log("msg", "Error reloading config", "err", err)
							rc <- err
						} else {
							rc <- nil
						}
					case <-cancel:
						return nil
					}
				}

			},
			func(err error) {
				// Wait for any in-progress reloads to complete to avoid
				// reloading things after they have been shutdown.
				cancel <- struct{}{}
			},
		)
	}
	{
		// Initial configuration loading.
		cancel := make(chan struct{})
		g.Add(
			func() error {
				select {
				case <-dbOpen:
					break
				// In case a shutdown is initiated before the dbOpen is released
				case <-cancel:
					reloadReady.Close()
					return nil
				}

				if err := reloadConfig(cfg.configFile, logger, reloaders...); err != nil {
					return fmt.Errorf("error loading config from %q: %s", cfg.configFile, err)
				}

				reloadReady.Close()

				webHandler.Ready()
				level.Info(logger).Log("msg", "Server is ready to receive web requests.")
				<-cancel
				return nil
			},
			func(err error) {
				close(cancel)
			},
		)
	}
	{
		// Rule manager.
		// TODO(krasi) refactor ruleManager.Run() to be blocking to avoid using an extra blocking channel.
		cancel := make(chan struct{})
		g.Add(
			func() error {
				<-reloadReady.C
				ruleManager.Run()
				<-cancel
				return nil
			},
			func(err error) {
				ruleManager.Stop()
				close(cancel)
			},
		)
	}
	{
		// TSDB.
		cancel := make(chan struct{})
		g.Add(
			func() error {
				level.Info(logger).Log("msg", "Starting TSDB ...")
				db, err := tsdb.Open(
					cfg.localStoragePath,
					log.With(logger, "component", "tsdb"),
					prometheus.DefaultRegisterer,
					&cfg.tsdb,
				)
				if err != nil {
					return fmt.Errorf("opening storage failed: %s", err)
				}
				level.Info(logger).Log("msg", "TSDB started")

				startTimeMargin := int64(2 * time.Duration(cfg.tsdb.MinBlockDuration).Seconds() * 1000)
				localStorage.Set(db, startTimeMargin)
				close(dbOpen)
				<-cancel
				return nil
			},
			func(err error) {
				if err := fanoutStorage.Close(); err != nil {
					level.Error(logger).Log("msg", "Error stopping storage", "err", err)
				}
				close(cancel)
			},
		)
	}
	{
		// Web handler.
		g.Add(
			func() error {
				if err := webHandler.Run(ctxWeb); err != nil {
					return fmt.Errorf("error starting web server: %s", err)
				}
				return nil
			},
			func(err error) {
				cancelWeb()
			},
		)
	}
	{
		// Notifier.

		// Calling notifier.Stop() before ruleManager.Stop() will cause a panic if the ruleManager isn't running,
		// so keep this interrupt after the ruleManager.Stop().
		g.Add(
			func() error {
				// When the notifier manager receives a new targets list
				// it needs to read a valid config for each job.
				// It depends on the config being in sync with the discovery manager
				// so we wait until the config is fully loaded.
				<-reloadReady.C

				notifierManager.Run(discoveryManagerNotify.SyncCh())
				level.Info(logger).Log("msg", "Notifier manager stopped")
				return nil
			},
			func(err error) {
				notifierManager.Stop()
			},
		)
	}
	if err := g.Run(); err != nil {
		level.Error(logger).Log("err", err)
		os.Exit(1)
	}
	level.Info(logger).Log("msg", "See you next time!")
}

func reloadConfig(filename string, logger log.Logger, rls ...func(*config.Config) error) (err error) {
	level.Info(logger).Log("msg", "Loading configuration file", "filename", filename)

	defer func() {
		if err == nil {
			configSuccess.Set(1)
			configSuccessTime.SetToCurrentTime()
		} else {
			configSuccess.Set(0)
		}
	}()

	conf, err := config.LoadFile(filename)
	if err != nil {
		return fmt.Errorf("couldn't load configuration (--config.file=%q): %v", filename, err)
	}

	failed := false
	for _, rl := range rls {
		if err := rl(conf); err != nil {
			level.Error(logger).Log("msg", "Failed to apply configuration", "err", err)
			failed = true
		}
	}
	if failed {
		return fmt.Errorf("one or more errors occurred while applying the new configuration (--config.file=%q)", filename)
	}
<<<<<<< HEAD

	// Register conf as current config.
	config.CurrentConfig = conf

=======
	promql.SetDefaultEvaluationInterval(time.Duration(conf.GlobalConfig.EvaluationInterval))
>>>>>>> 6e08029b
	level.Info(logger).Log("msg", "Completed loading of configuration file", "filename", filename)
	return nil
}

func startsOrEndsWithQuote(s string) bool {
	return strings.HasPrefix(s, "\"") || strings.HasPrefix(s, "'") ||
		strings.HasSuffix(s, "\"") || strings.HasSuffix(s, "'")
}

// computeExternalURL computes a sanitized external URL from a raw input. It infers unset
// URL parts from the OS and the given listen address.
func computeExternalURL(u, listenAddr string) (*url.URL, error) {
	if u == "" {
		hostname, err := os.Hostname()
		if err != nil {
			return nil, err
		}
		_, port, err := net.SplitHostPort(listenAddr)
		if err != nil {
			return nil, err
		}
		u = fmt.Sprintf("http://%s:%s/", hostname, port)
	}

	if startsOrEndsWithQuote(u) {
		return nil, fmt.Errorf("URL must not begin or end with quotes")
	}

	eu, err := url.Parse(u)
	if err != nil {
		return nil, err
	}

	ppref := strings.TrimRight(eu.Path, "/")
	if ppref != "" && !strings.HasPrefix(ppref, "/") {
		ppref = "/" + ppref
	}
	eu.Path = ppref

	return eu, nil
}

type sender interface {
	Send(alerts ...*notifier.Alert)
}

// sendAlerts implements the rules.NotifyFunc for a Notifier.
func sendAlerts(s sender, externalURL string) rules.NotifyFunc {
	return func(ctx context.Context, expr string, alerts ...*rules.Alert) {
		var res []*notifier.Alert

		for _, alert := range alerts {
			a := &notifier.Alert{
				StartsAt:     alert.FiredAt,
				Labels:       alert.Labels,
				Annotations:  alert.Annotations,
				GeneratorURL: externalURL + strutil.TableLinkForExpression(expr),
			}
			if !alert.ResolvedAt.IsZero() {
				a.EndsAt = alert.ResolvedAt
			} else {
				a.EndsAt = alert.ValidUntil
			}
			res = append(res, a)
		}

		if len(alerts) > 0 {
			s.Send(res...)
		}
	}
}<|MERGE_RESOLUTION|>--- conflicted
+++ resolved
@@ -655,14 +655,11 @@
 	if failed {
 		return fmt.Errorf("one or more errors occurred while applying the new configuration (--config.file=%q)", filename)
 	}
-<<<<<<< HEAD
 
 	// Register conf as current config.
 	config.CurrentConfig = conf
 
-=======
 	promql.SetDefaultEvaluationInterval(time.Duration(conf.GlobalConfig.EvaluationInterval))
->>>>>>> 6e08029b
 	level.Info(logger).Log("msg", "Completed loading of configuration file", "filename", filename)
 	return nil
 }
