--- conflicted
+++ resolved
@@ -23,16 +23,11 @@
 	"github.com/go-kit/log/level"
 	"github.com/pkg/errors"
 	v1 "github.com/prometheus/client_golang/api/prometheus/v1"
+
 	"github.com/prometheus/common/model"
-<<<<<<< HEAD
-	"github.com/prometheus/prometheus/pkg/labels"
-	"github.com/prometheus/prometheus/pkg/timestamp"
-	p_value "github.com/prometheus/prometheus/pkg/value"
-=======
-
 	"github.com/prometheus/prometheus/model/labels"
 	"github.com/prometheus/prometheus/model/timestamp"
->>>>>>> 52159840
+	p_value "github.com/prometheus/prometheus/pkg/value"
 	"github.com/prometheus/prometheus/rules"
 	"github.com/prometheus/prometheus/storage"
 	"github.com/prometheus/prometheus/tsdb"
@@ -108,7 +103,7 @@
 // stalenessCache tracks staleness of series between blocks of data.
 type stalenessCache struct {
 	step time.Duration
-	// seriesCur store the labels of series that were seen previous block.
+	// seriesPrev stores the labels of series that were seen previous block.
 	seriesPrev map[uint64]*cacheEntry
 }
 
@@ -134,26 +129,20 @@
 	}
 	return previous.ts.Add(c.step).Before(currTs)
 }
+
 func (c *stalenessCache) remove(lset labels.Labels) {
 	delete(c.seriesPrev, lset.Hash())
 }
 
 // importRule queries a prometheus API to evaluate rules at times in the past.
-<<<<<<< HEAD
-func (importer *ruleImporter) importRule(ctx context.Context, ruleExpr, ruleName string, ruleLabels labels.Labels, ruleBackfillStart, ruleBackfillEnd time.Time, grp *rules.Group) (err error) {
-	blockDuration := tsdb.DefaultBlockDuration
+func (importer *ruleImporter) importRule(ctx context.Context, ruleExpr, ruleName string, ruleLabels labels.Labels, ruleBackfillStart, ruleBackfillEnd time.Time,
+	maxBlockDuration int64, grp *rules.Group) (err error) {
+	blockDuration := getCompatibleBlockDuration(maxBlockDuration)
 	ruleBackfillStartMs := ruleBackfillStart.Unix() * int64(time.Second/time.Millisecond)
 	ruleBackfillEndMs := ruleBackfillEnd.Unix() * int64(time.Second/time.Millisecond)
 
 	// use cache for track staleness of series between blocks
 	c := newStalenessCache(grp.Interval())
-=======
-func (importer *ruleImporter) importRule(ctx context.Context, ruleExpr, ruleName string, ruleLabels labels.Labels, start, end time.Time,
-	maxBlockDuration int64, grp *rules.Group) (err error) {
-	blockDuration := getCompatibleBlockDuration(maxBlockDuration)
-	startInMs := start.Unix() * int64(time.Second/time.Millisecond)
-	endInMs := end.Unix() * int64(time.Second/time.Millisecond)
->>>>>>> 52159840
 
 	var currTs, blockEndWithAlignment time.Time
 	var app *multipleAppender
@@ -161,34 +150,24 @@
 	var closed bool
 	var w *tsdb.BlockWriter
 	stale := math.Float64frombits(p_value.StaleNaN)
+
 	for startOfBlock := blockDuration * (ruleBackfillStartMs / blockDuration); startOfBlock <= ruleBackfillEndMs; startOfBlock = startOfBlock + blockDuration {
 		endOfBlock := startOfBlock + blockDuration - 1
 
-<<<<<<< HEAD
 		currStart := max(startOfBlock/int64(time.Second/time.Millisecond), ruleBackfillStart.Unix())
 		blockStartWithAlignment := grp.EvalTimestamp(time.Unix(currStart, 0).UTC().UnixNano())
+		for blockStartWithAlignment.Unix() < currStart {
+			blockStartWithAlignment = blockStartWithAlignment.Add(grp.Interval())
+		}
 		blockEndWithAlignment = time.Unix(min(endOfBlock/int64(time.Second/time.Millisecond), ruleBackfillEnd.Unix()), 0).UTC()
+		if blockEndWithAlignment.Before(blockStartWithAlignment) {
+			break
+		}
 		val, warnings, err := importer.apiClient.QueryRange(ctx,
 			ruleExpr,
 			v1.Range{
 				Start: blockStartWithAlignment,
 				End:   blockEndWithAlignment,
-=======
-		currStart := max(startOfBlock/int64(time.Second/time.Millisecond), start.Unix())
-		startWithAlignment := grp.EvalTimestamp(time.Unix(currStart, 0).UTC().UnixNano())
-		for startWithAlignment.Unix() < currStart {
-			startWithAlignment = startWithAlignment.Add(grp.Interval())
-		}
-		end := time.Unix(min(endOfBlock/int64(time.Second/time.Millisecond), end.Unix()), 0).UTC()
-		if end.Before(startWithAlignment) {
-			break
-		}
-		val, warnings, err := importer.apiClient.QueryRange(ctx,
-			ruleExpr,
-			v1.Range{
-				Start: startWithAlignment,
-				End:   end,
->>>>>>> 52159840
 				Step:  grp.Interval(),
 			},
 		)
@@ -205,11 +184,7 @@
 		// also need to append samples throughout the whole block range. To allow that, we
 		// pretend that the block is twice as large here, but only really add sample in the
 		// original interval later.
-<<<<<<< HEAD
-		w, err = tsdb.NewBlockWriter(log.NewNopLogger(), importer.config.outputDir, 2*tsdb.DefaultBlockDuration)
-=======
 		w, err := tsdb.NewBlockWriter(log.NewNopLogger(), importer.config.outputDir, 2*blockDuration)
->>>>>>> 52159840
 		if err != nil {
 			return errors.Wrap(err, "new block writer")
 		}
@@ -226,23 +201,20 @@
 			matrix = val.(model.Matrix)
 
 			for _, sample := range matrix {
-<<<<<<< HEAD
-				currentLabels = make(labels.Labels, 0, len(sample.Metric)+len(ruleLabels)+1)
-				currentLabels = append(currentLabels, labels.Label{
-					Name:  labels.MetricName,
-					Value: ruleName,
-				})
-
-				currentLabels = append(currentLabels, ruleLabels...)
-=======
 				lb := labels.NewBuilder(labels.Labels{})
->>>>>>> 52159840
 
 				for name, value := range sample.Metric {
 					lb.Set(string(name), string(value))
 				}
 
-<<<<<<< HEAD
+				// Setting the rule labels after the output of the query,
+				// so they can override query output.
+				for _, l := range ruleLabels {
+					lb.Set(l.Name, l.Value)
+				}
+
+				lb.Set(labels.MetricName, ruleName)
+
 				// track timestamps between samples in a block to check for staleness
 				var previousTs time.Time
 				for _, value := range sample.Values {
@@ -273,18 +245,6 @@
 					}
 
 					if err := app.add(ctx, currentLabels, timestamp.FromTime(currTs), v); err != nil {
-=======
-				// Setting the rule labels after the output of the query,
-				// so they can override query output.
-				for _, l := range ruleLabels {
-					lb.Set(l.Name, l.Value)
-				}
-
-				lb.Set(labels.MetricName, ruleName)
-
-				for _, value := range sample.Values {
-					if err := app.add(ctx, lb.Labels(), timestamp.FromTime(value.Timestamp.Time()), float64(value.Value)); err != nil {
->>>>>>> 52159840
 						return errors.Wrap(err, "add")
 					}
 
