--- conflicted
+++ resolved
@@ -46,15 +46,11 @@
 
 // RulesUnitTest does unit testing of rules based on the unit testing files provided.
 // More info about the file format can be found in the docs.
-<<<<<<< HEAD
-func RulesUnitTest(queryOpts promql.LazyLoaderOpts, debug bool, files ...string) int {
-=======
-func RulesUnitTest(queryOpts promqltest.LazyLoaderOpts, runStrings []string, diffFlag bool, files ...string) int {
-	return RulesUnitTestResult(io.Discard, queryOpts, runStrings, diffFlag, files...)
-}
-
-func RulesUnitTestResult(results io.Writer, queryOpts promqltest.LazyLoaderOpts, runStrings []string, diffFlag bool, files ...string) int {
->>>>>>> ad4857de
+func RulesUnitTest(queryOpts promqltest.LazyLoaderOpts, runStrings []string, diffFlag, debug bool, files ...string) int {
+	return RulesUnitTestResult(io.Discard, queryOpts, runStrings, diffFlag, debug, files...)
+}
+
+func RulesUnitTestResult(results io.Writer, queryOpts promqltest.LazyLoaderOpts, runStrings []string, diffFlag, debug bool, files ...string) int {
 	failed := false
 	junit := &junitxml.JUnitXML{}
 
@@ -64,11 +60,7 @@
 	}
 
 	for _, f := range files {
-<<<<<<< HEAD
-		if errs := ruleUnitTest(debug, f, queryOpts); errs != nil {
-=======
-		if errs := ruleUnitTest(f, queryOpts, run, diffFlag, junit.Suite(f)); errs != nil {
->>>>>>> ad4857de
+		if errs := ruleUnitTest(f, queryOpts, run, diffFlag, debug, junit.Suite(f)); errs != nil {
 			fmt.Fprintln(os.Stderr, "  FAILED:")
 			for _, e := range errs {
 				fmt.Fprintln(os.Stderr, e.Error())
@@ -90,13 +82,7 @@
 	return successExitCode
 }
 
-<<<<<<< HEAD
-func ruleUnitTest(debug bool, filename string, queryOpts promql.LazyLoaderOpts) []error {
-	fmt.Println("Unit Testing: ", filename)
-
-=======
-func ruleUnitTest(filename string, queryOpts promqltest.LazyLoaderOpts, run *regexp.Regexp, diffFlag bool, ts *junitxml.TestSuite) []error {
->>>>>>> ad4857de
+func ruleUnitTest(filename string, queryOpts promqltest.LazyLoaderOpts, run *regexp.Regexp, diffFlag, debug bool, ts *junitxml.TestSuite) []error {
 	b, err := os.ReadFile(filename)
 	if err != nil {
 		ts.Abort(err)
@@ -134,9 +120,6 @@
 	// Testing.
 	var errs []error
 	for i, t := range unitTestInp.Tests {
-<<<<<<< HEAD
-		ers := t.test(i, evalInterval, groupOrderMap, queryOpts, debug, unitTestInp.RuleFiles...)
-=======
 		if !matchesRun(t.TestGroupName, run) {
 			continue
 		}
@@ -148,8 +131,7 @@
 		if t.Interval == 0 {
 			t.Interval = unitTestInp.EvaluationInterval
 		}
-		ers := t.test(evalInterval, groupOrderMap, queryOpts, diffFlag, unitTestInp.RuleFiles...)
->>>>>>> ad4857de
+		ers := t.test(evalInterval, groupOrderMap, queryOpts, diffFlag, debug, unitTestInp.RuleFiles...)
 		if ers != nil {
 			for _, e := range ers {
 				tc.Fail(e.Error())
@@ -216,19 +198,14 @@
 }
 
 // test performs the unit tests.
-<<<<<<< HEAD
-func (tg *testGroup) test(testNumber int, evalInterval time.Duration, groupOrderMap map[string]int, queryOpts promql.LazyLoaderOpts, debug bool, ruleFiles ...string) []error {
+func (tg *testGroup) test(evalInterval time.Duration, groupOrderMap map[string]int, queryOpts promqltest.LazyLoaderOpts, diffFlag, debug bool, ruleFiles ...string) (outErr []error) {
 	if debug {
 		testStart := time.Now()
-		fmt.Printf("DEBUG: Starting test %d\n", testNumber)
+		fmt.Printf("DEBUG: Starting test %s\n", tg.TestGroupName)
 		defer func() {
-			fmt.Printf("DEBUG: Test %d finished, took %v\n", testNumber, time.Since(testStart))
+			fmt.Printf("DEBUG: Test %s finished, took %v\n", tg.TestGroupName, time.Since(testStart))
 		}()
 	}
-
-=======
-func (tg *testGroup) test(evalInterval time.Duration, groupOrderMap map[string]int, queryOpts promqltest.LazyLoaderOpts, diffFlag bool, ruleFiles ...string) (outErr []error) {
->>>>>>> ad4857de
 	// Setup testing suite.
 	suite, err := promqltest.NewLazyLoader(tg.seriesLoadingString(), queryOpts)
 	if err != nil {
