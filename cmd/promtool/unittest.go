--- conflicted
+++ resolved
@@ -435,11 +435,7 @@
 }
 
 func query(ctx context.Context, qs string, t time.Time, engine *promql.Engine, qu storage.Queryable) (promql.Vector, error) {
-<<<<<<< HEAD
-	q, err := engine.NewInstantQuery(qu, qs, t, 0)
-=======
 	q, err := engine.NewInstantQuery(qu, nil, qs, t)
->>>>>>> 83a2e52b
 	if err != nil {
 		return nil, err
 	}
