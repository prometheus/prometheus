--- conflicted
+++ resolved
@@ -217,11 +217,8 @@
 		"test-rule-file",
 		"The unit test file.",
 	).Required().ExistingFiles()
-<<<<<<< HEAD
-	testRulesDebug := testRulesCmd.Flag("debug", "Enable unit test debugging.").Bool()
-=======
+	testRulesDebug := testRulesCmd.Flag("debug", "Enable unit test debugging.").Default("false").Bool()
 	testRulesDiff := testRulesCmd.Flag("diff", "[Experimental] Print colored differential output between expected & received output.").Default("false").Bool()
->>>>>>> ad4857de
 
 	defaultDBPath := "data/"
 	tsdbCmd := app.Command("tsdb", "Run tsdb commands.")
@@ -394,12 +391,9 @@
 				EnableAtModifier:     true,
 				EnableNegativeOffset: true,
 			},
-<<<<<<< HEAD
-			*testRulesDebug,
-=======
 			*testRulesRun,
 			*testRulesDiff,
->>>>>>> ad4857de
+			*testRulesDebug,
 			*testRulesFiles...),
 		)
 
