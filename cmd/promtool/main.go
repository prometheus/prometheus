// Copyright 2015 The Prometheus Authors
// Licensed under the Apache License, Version 2.0 (the "License");
// you may not use this file except in compliance with the License.
// You may obtain a copy of the License at
//
// http://www.apache.org/licenses/LICENSE-2.0
//
// Unless required by applicable law or agreed to in writing, software
// distributed under the License is distributed on an "AS IS" BASIS,
// WITHOUT WARRANTIES OR CONDITIONS OF ANY KIND, either express or implied.
// See the License for the specific language governing permissions and
// limitations under the License.

package main

import (
	"bytes"
	"context"
	"encoding/json"
	"fmt"
	"math"
	"net/http"
	"net/url"
	"os"
	"path/filepath"
	"reflect"
	"strconv"
	"strings"
	"time"

	"github.com/google/pprof/profile"
	"github.com/pkg/errors"
	"github.com/prometheus/client_golang/api"
	v1 "github.com/prometheus/client_golang/api/prometheus/v1"
	"github.com/prometheus/client_golang/prometheus/promhttp"
	"github.com/prometheus/client_golang/prometheus/testutil/promlint"
	config_util "github.com/prometheus/common/config"
	"github.com/prometheus/common/model"
	"github.com/prometheus/common/version"
	"gopkg.in/alecthomas/kingpin.v2"

	"github.com/prometheus/prometheus/config"
	"github.com/prometheus/prometheus/discovery/file"
	"github.com/prometheus/prometheus/discovery/kubernetes"
	"github.com/prometheus/prometheus/pkg/rulefmt"

	_ "github.com/prometheus/prometheus/discovery/install" // Register service discovery implementations.
)

func main() {
	app := kingpin.New(filepath.Base(os.Args[0]), "Tooling for the Prometheus monitoring system.")
	app.Version(version.Print("promtool"))
	app.HelpFlag.Short('h')

	checkCmd := app.Command("check", "Check the resources for validity.")

	checkConfigCmd := checkCmd.Command("config", "Check if the config files are valid or not.")
	configFiles := checkConfigCmd.Arg(
		"config-files",
		"The config files to check.",
	).Required().ExistingFiles()

	checkRulesCmd := checkCmd.Command("rules", "Check if the rule files are valid or not.")
	ruleFiles := checkRulesCmd.Arg(
		"rule-files",
		"The rule files to check.",
	).Required().ExistingFiles()

	checkMetricsCmd := checkCmd.Command("metrics", checkMetricsUsage)

	queryCmd := app.Command("query", "Run query against a Prometheus server.")
	queryCmdFmt := queryCmd.Flag("format", "Output format of the query.").Short('o').Default("promql").Enum("promql", "json")

	queryInstantCmd := queryCmd.Command("instant", "Run instant query.")
	queryInstantServer := queryInstantCmd.Arg("server", "Prometheus server to query.").Required().String()
	queryInstantExpr := queryInstantCmd.Arg("expr", "PromQL query expression.").Required().String()
	queryInstantTime := queryInstantCmd.Flag("time", "Query evaluation time (RFC3339 or Unix timestamp).").String()

	queryRangeCmd := queryCmd.Command("range", "Run range query.")
	queryRangeServer := queryRangeCmd.Arg("server", "Prometheus server to query.").Required().String()
	queryRangeExpr := queryRangeCmd.Arg("expr", "PromQL query expression.").Required().String()
	queryRangeHeaders := queryRangeCmd.Flag("header", "Extra headers to send to server.").StringMap()
	queryRangeBegin := queryRangeCmd.Flag("start", "Query range start time (RFC3339 or Unix timestamp).").String()
	queryRangeEnd := queryRangeCmd.Flag("end", "Query range end time (RFC3339 or Unix timestamp).").String()
	queryRangeStep := queryRangeCmd.Flag("step", "Query step size (duration).").Duration()

	querySeriesCmd := queryCmd.Command("series", "Run series query.")
	querySeriesServer := querySeriesCmd.Arg("server", "Prometheus server to query.").Required().URL()
	querySeriesMatch := querySeriesCmd.Flag("match", "Series selector. Can be specified multiple times.").Required().Strings()
	querySeriesBegin := querySeriesCmd.Flag("start", "Start time (RFC3339 or Unix timestamp).").String()
	querySeriesEnd := querySeriesCmd.Flag("end", "End time (RFC3339 or Unix timestamp).").String()

	debugCmd := app.Command("debug", "Fetch debug information.")
	debugPprofCmd := debugCmd.Command("pprof", "Fetch profiling debug information.")
	debugPprofServer := debugPprofCmd.Arg("server", "Prometheus server to get pprof files from.").Required().String()
	debugMetricsCmd := debugCmd.Command("metrics", "Fetch metrics debug information.")
	debugMetricsServer := debugMetricsCmd.Arg("server", "Prometheus server to get metrics from.").Required().String()
	debugAllCmd := debugCmd.Command("all", "Fetch all debug information.")
	debugAllServer := debugAllCmd.Arg("server", "Prometheus server to get all debug information from.").Required().String()

	queryLabelsCmd := queryCmd.Command("labels", "Run labels query.")
	queryLabelsServer := queryLabelsCmd.Arg("server", "Prometheus server to query.").Required().URL()
	queryLabelsName := queryLabelsCmd.Arg("name", "Label name to provide label values for.").Required().String()
	queryLabelsBegin := queryLabelsCmd.Flag("start", "Start time (RFC3339 or Unix timestamp).").String()
	queryLabelsEnd := queryLabelsCmd.Flag("end", "End time (RFC3339 or Unix timestamp).").String()

	testCmd := app.Command("test", "Unit testing.")
	testRulesCmd := testCmd.Command("rules", "Unit tests for rules.")
	testRulesFiles := testRulesCmd.Arg(
		"test-rule-file",
		"The unit test file.",
	).Required().ExistingFiles()

	defaultDBPath := "data/"
	tsdbCmd := app.Command("tsdb", "Run tsdb commands.")

	tsdbBenchCmd := tsdbCmd.Command("bench", "Run benchmarks.")
	tsdbBenchWriteCmd := tsdbBenchCmd.Command("write", "Run a write performance benchmark.")
	benchWriteOutPath := tsdbBenchWriteCmd.Flag("out", "Set the output path.").Default("benchout").String()
	benchWriteNumMetrics := tsdbBenchWriteCmd.Flag("metrics", "Number of metrics to read.").Default("10000").Int()
	benchSamplesFile := tsdbBenchWriteCmd.Arg("file", "Input file with samples data, default is ("+filepath.Join("..", "..", "tsdb", "testdata", "20kseries.json")+").").Default(filepath.Join("..", "..", "tsdb", "testdata", "20kseries.json")).String()

	tsdbAnalyzeCmd := tsdbCmd.Command("analyze", "Analyze churn, label pair cardinality.")
	analyzePath := tsdbAnalyzeCmd.Arg("db path", "Database path (default is "+defaultDBPath+").").Default(defaultDBPath).String()
	analyzeBlockID := tsdbAnalyzeCmd.Arg("block id", "Block to analyze (default is the last block).").String()
	analyzeLimit := tsdbAnalyzeCmd.Flag("limit", "How many items to show in each list.").Default("20").Int()

	tsdbListCmd := tsdbCmd.Command("list", "List tsdb blocks.")
	listHumanReadable := tsdbListCmd.Flag("human-readable", "Print human readable values.").Short('r').Bool()
	listPath := tsdbListCmd.Arg("db path", "Database path (default is "+defaultDBPath+").").Default(defaultDBPath).String()

	tsdbDumpCmd := tsdbCmd.Command("dump", "Dump samples from a TSDB.")
	dumpPath := tsdbDumpCmd.Arg("db path", "Database path (default is "+defaultDBPath+").").Default(defaultDBPath).String()
	dumpMinTime := tsdbDumpCmd.Flag("min-time", "Minimum timestamp to dump.").Default(strconv.FormatInt(math.MinInt64, 10)).Int64()
	dumpMaxTime := tsdbDumpCmd.Flag("max-time", "Maximum timestamp to dump.").Default(strconv.FormatInt(math.MaxInt64, 10)).Int64()

	parsedCmd := kingpin.MustParse(app.Parse(os.Args[1:]))

	var p printer
	switch *queryCmdFmt {
	case "json":
		p = &jsonPrinter{}
	case "promql":
		p = &promqlPrinter{}
	}

	switch parsedCmd {
	case checkConfigCmd.FullCommand():
		os.Exit(CheckConfig(*configFiles...))

	case checkRulesCmd.FullCommand():
		os.Exit(CheckRules(*ruleFiles...))

	case checkMetricsCmd.FullCommand():
		os.Exit(CheckMetrics())

	case queryInstantCmd.FullCommand():
		os.Exit(QueryInstant(*queryInstantServer, *queryInstantExpr, *queryInstantTime, p))

	case queryRangeCmd.FullCommand():
		os.Exit(QueryRange(*queryRangeServer, *queryRangeHeaders, *queryRangeExpr, *queryRangeBegin, *queryRangeEnd, *queryRangeStep, p))

	case querySeriesCmd.FullCommand():
		os.Exit(QuerySeries(*querySeriesServer, *querySeriesMatch, *querySeriesBegin, *querySeriesEnd, p))

	case debugPprofCmd.FullCommand():
		os.Exit(debugPprof(*debugPprofServer))

	case debugMetricsCmd.FullCommand():
		os.Exit(debugMetrics(*debugMetricsServer))

	case debugAllCmd.FullCommand():
		os.Exit(debugAll(*debugAllServer))

	case queryLabelsCmd.FullCommand():
		os.Exit(QueryLabels(*queryLabelsServer, *queryLabelsName, *queryLabelsBegin, *queryLabelsEnd, p))

	case testRulesCmd.FullCommand():
		os.Exit(RulesUnitTest(*testRulesFiles...))

	case tsdbBenchWriteCmd.FullCommand():
		os.Exit(checkErr(benchmarkWrite(*benchWriteOutPath, *benchSamplesFile, *benchWriteNumMetrics)))

	case tsdbAnalyzeCmd.FullCommand():
		os.Exit(checkErr(analyzeBlock(*analyzePath, *analyzeBlockID, *analyzeLimit)))

	case tsdbListCmd.FullCommand():
		os.Exit(checkErr(listBlocks(*listPath, *listHumanReadable)))

	case tsdbDumpCmd.FullCommand():
		os.Exit(checkErr(dumpSamples(*dumpPath, *dumpMinTime, *dumpMaxTime)))
	}
}

// CheckConfig validates configuration files.
func CheckConfig(files ...string) int {
	failed := false

	for _, f := range files {
		ruleFiles, err := checkConfig(f)
		if err != nil {
			fmt.Fprintln(os.Stderr, "  FAILED:", err)
			failed = true
		} else {
			fmt.Printf("  SUCCESS: %d rule files found\n", len(ruleFiles))
		}
		fmt.Println()

		for _, rf := range ruleFiles {
			if n, errs := checkRules(rf); len(errs) > 0 {
				fmt.Fprintln(os.Stderr, "  FAILED:")
				for _, err := range errs {
					fmt.Fprintln(os.Stderr, "    ", err)
				}
				failed = true
			} else {
				fmt.Printf("  SUCCESS: %d rules found\n", n)
			}
			fmt.Println()
		}
	}
	if failed {
		return 1
	}
	return 0
}

func checkFileExists(fn string) error {
	// Nothing set, nothing to error on.
	if fn == "" {
		return nil
	}
	_, err := os.Stat(fn)
	return err
}

func addScheme(urlString string) (string, error) {
	// Add HTTP Scheme to urlString
	urlObject, err := url.Parse(urlString)
	if err != nil {
		return "", err
	}
	if urlObject.Scheme == "" {
		urlObject.Scheme = "http"
		return urlObject.String(), err
	}
	return urlString, nil
}

func checkConfig(filename string) ([]string, error) {
	fmt.Println("Checking", filename)

	cfg, err := config.LoadFile(filename)
	if err != nil {
		return nil, err
	}

	var ruleFiles []string
	for _, rf := range cfg.RuleFiles {
		rfs, err := filepath.Glob(rf)
		if err != nil {
			return nil, err
		}
		// If an explicit file was given, error if it is not accessible.
		if !strings.Contains(rf, "*") {
			if len(rfs) == 0 {
				return nil, errors.Errorf("%q does not point to an existing file", rf)
			}
			if err := checkFileExists(rfs[0]); err != nil {
				return nil, errors.Wrapf(err, "error checking rule file %q", rfs[0])
			}
		}
		ruleFiles = append(ruleFiles, rfs...)
	}

	for _, scfg := range cfg.ScrapeConfigs {
		if err := checkFileExists(scfg.HTTPClientConfig.BearerTokenFile); err != nil {
			return nil, errors.Wrapf(err, "error checking bearer token file %q", scfg.HTTPClientConfig.BearerTokenFile)
		}

		if err := checkTLSConfig(scfg.HTTPClientConfig.TLSConfig); err != nil {
			return nil, err
		}

		for _, c := range scfg.ServiceDiscoveryConfigs {
			switch c := c.(type) {
			case *kubernetes.SDConfig:
				if err := checkTLSConfig(c.HTTPClientConfig.TLSConfig); err != nil {
					return nil, err
				}
			case *file.SDConfig:
				for _, file := range c.Files {
					files, err := filepath.Glob(file)
					if err != nil {
						return nil, err
					}
					if len(files) != 0 {
						// There was at least one match for the glob and we can assume checkFileExists
						// for all matches would pass, we can continue the loop.
						continue
					}
					fmt.Printf("  WARNING: file %q for file_sd in scrape job %q does not exist\n", file, scfg.JobName)
				}
			}
		}
	}

	return ruleFiles, nil
}

func checkTLSConfig(tlsConfig config_util.TLSConfig) error {
	if err := checkFileExists(tlsConfig.CertFile); err != nil {
		return errors.Wrapf(err, "error checking client cert file %q", tlsConfig.CertFile)
	}
	if err := checkFileExists(tlsConfig.KeyFile); err != nil {
		return errors.Wrapf(err, "error checking client key file %q", tlsConfig.KeyFile)
	}

	if len(tlsConfig.CertFile) > 0 && len(tlsConfig.KeyFile) == 0 {
		return errors.Errorf("client cert file %q specified without client key file", tlsConfig.CertFile)
	}
	if len(tlsConfig.KeyFile) > 0 && len(tlsConfig.CertFile) == 0 {
		return errors.Errorf("client key file %q specified without client cert file", tlsConfig.KeyFile)
	}

	return nil
}

// CheckRules validates rule files.
func CheckRules(files ...string) int {
	failed := false

	for _, f := range files {
		if n, errs := checkRules(f); errs != nil {
			fmt.Fprintln(os.Stderr, "  FAILED:")
			for _, e := range errs {
				fmt.Fprintln(os.Stderr, e.Error())
			}
			failed = true
		} else {
			fmt.Printf("  SUCCESS: %d rules found\n", n)
		}
		fmt.Println()
	}
	if failed {
		return 1
	}
	return 0
}

func checkRules(filename string) (int, []error) {
	fmt.Println("Checking", filename)

	rgs, errs := rulefmt.ParseFile(filename)
	if errs != nil {
		return 0, errs
	}

	numRules := 0
	for _, rg := range rgs.Groups {
		numRules += len(rg.Rules)
	}

	dRules := checkDuplicates(rgs.Groups)
	if len(dRules) != 0 {
		fmt.Printf("%d duplicate rules(s) found.\n", len(dRules))
		for _, n := range dRules {
			fmt.Printf("Metric: %s\nLabel(s):\n", n.metric)
			for i, l := range n.label {
				fmt.Printf("\t%s: %s\n", i, l)
			}
		}
		fmt.Println("Might cause inconsistency while recording expressions.")
	}

	return numRules, nil
}

type compareRuleType struct {
	metric string
	label  map[string]string
}

func checkDuplicates(groups []rulefmt.RuleGroup) []compareRuleType {
	var duplicates []compareRuleType

	for _, group := range groups {
		for index, rule := range group.Rules {
			inst := compareRuleType{
				metric: ruleMetric(rule),
				label:  rule.Labels,
			}
			for i := 0; i < index; i++ {
				t := compareRuleType{
					metric: ruleMetric(group.Rules[i]),
					label:  group.Rules[i].Labels,
				}
				if reflect.DeepEqual(t, inst) {
					duplicates = append(duplicates, t)
				}
			}
		}
	}
	return duplicates
}

func ruleMetric(rule rulefmt.RuleNode) string {
	if rule.Alert.Value != "" {
		return rule.Alert.Value
	}
	return rule.Record.Value
}

var checkMetricsUsage = strings.TrimSpace(`
Pass Prometheus metrics over stdin to lint them for consistency and correctness.

examples:

$ cat metrics.prom | promtool check metrics

$ curl -s http://localhost:9090/metrics | promtool check metrics
`)

// CheckMetrics performs a linting pass on input metrics.
func CheckMetrics() int {
	l := promlint.New(os.Stdin)
	problems, err := l.Lint()
	if err != nil {
		fmt.Fprintln(os.Stderr, "error while linting:", err)
		return 1
	}

	for _, p := range problems {
		fmt.Fprintln(os.Stderr, p.Metric, p.Text)
	}

	if len(problems) > 0 {
		return 3
	}

	return 0
}

// QueryInstant performs an instant query against a Prometheus server.
<<<<<<< HEAD
func QueryInstant(url, query string, p printer) int {
	urlWithScheme, err := addScheme(url)
	if err != nil {
		fmt.Fprintln(os.Stderr, "error parsing url", err)
	}
=======
func QueryInstant(url, query, evalTime string, p printer) int {
>>>>>>> 7aa5fb01
	config := api.Config{
		Address: urlWithScheme,
	}

	// Create new client.
	c, err := api.NewClient(config)
	if err != nil {
		fmt.Fprintln(os.Stderr, "error creating API client:", err)
		return 1
	}

	eTime := time.Now()
	if evalTime != "" {
		eTime, err = parseTime(evalTime)
		if err != nil {
			fmt.Fprintln(os.Stderr, "error parsing evaluation time:", err)
			return 1
		}
	}

	// Run query against client.
	api := v1.NewAPI(c)

	ctx, cancel := context.WithTimeout(context.Background(), 2*time.Minute)
	val, _, err := api.Query(ctx, query, eTime) // Ignoring warnings for now.
	cancel()
	if err != nil {
		fmt.Fprintln(os.Stderr, "query error:", err)
		return 1
	}

	p.printValue(val)

	return 0
}

// QueryRange performs a range query against a Prometheus server.
func QueryRange(url string, headers map[string]string, query, start, end string, step time.Duration, p printer) int {
	urlWithScheme, err := addScheme(url)
	if err != nil {
		fmt.Fprintln(os.Stderr, "error parsing url", err)
	}
	config := api.Config{
		Address: urlWithScheme,
	}

	if len(headers) > 0 {
		config.RoundTripper = promhttp.RoundTripperFunc(func(req *http.Request) (*http.Response, error) {
			for key, value := range headers {
				req.Header.Add(key, value)
			}
			return http.DefaultTransport.RoundTrip(req)
		})
	}

	// Create new client.
	c, err := api.NewClient(config)
	if err != nil {
		fmt.Fprintln(os.Stderr, "error creating API client:", err)
		return 1
	}

	var stime, etime time.Time

	if end == "" {
		etime = time.Now()
	} else {
		etime, err = parseTime(end)
		if err != nil {
			fmt.Fprintln(os.Stderr, "error parsing end time:", err)
			return 1
		}
	}

	if start == "" {
		stime = etime.Add(-5 * time.Minute)
	} else {
		stime, err = parseTime(start)
		if err != nil {
			fmt.Fprintln(os.Stderr, "error parsing start time:", err)
			return 1
		}
	}

	if !stime.Before(etime) {
		fmt.Fprintln(os.Stderr, "start time is not before end time")
		return 1
	}

	if step == 0 {
		resolution := math.Max(math.Floor(etime.Sub(stime).Seconds()/250), 1)
		// Convert seconds to nanoseconds such that time.Duration parses correctly.
		step = time.Duration(resolution) * time.Second
	}

	// Run query against client.
	api := v1.NewAPI(c)
	r := v1.Range{Start: stime, End: etime, Step: step}
	ctx, cancel := context.WithTimeout(context.Background(), 2*time.Minute)
	val, _, err := api.QueryRange(ctx, query, r) // Ignoring warnings for now.
	cancel()

	if err != nil {
		fmt.Fprintln(os.Stderr, "query error:", err)
		return 1
	}

	p.printValue(val)
	return 0
}

// QuerySeries queries for a series against a Prometheus server.
func QuerySeries(url *url.URL, matchers []string, start, end string, p printer) int {
	urlWithScheme, err := addScheme(url.String())
	if err != nil {
		fmt.Fprintln(os.Stderr, "error parsing url", err)
	}
	config := api.Config{
		Address: urlWithScheme,
	}

	// Create new client.
	c, err := api.NewClient(config)
	if err != nil {
		fmt.Fprintln(os.Stderr, "error creating API client:", err)
		return 1
	}

	stime, etime, err := parseStartTimeAndEndTime(start, end)
	if err != nil {
		fmt.Fprintln(os.Stderr, err)
		return 1
	}

	// Run query against client.
	api := v1.NewAPI(c)
	ctx, cancel := context.WithTimeout(context.Background(), 2*time.Minute)
	val, _, err := api.Series(ctx, matchers, stime, etime) // Ignoring warnings for now.
	cancel()

	if err != nil {
		fmt.Fprintln(os.Stderr, "query error:", err)
		return 1
	}

	p.printSeries(val)
	return 0
}

// QueryLabels queries for label values against a Prometheus server.
<<<<<<< HEAD
func QueryLabels(url *url.URL, name string, p printer) int {
	urlWithScheme, err := addScheme(url.String())
	if err != nil {
		fmt.Fprintln(os.Stderr, "error parsing url", err)
	}
=======
func QueryLabels(url *url.URL, name string, start, end string, p printer) int {
>>>>>>> 7aa5fb01
	config := api.Config{
		Address: urlWithScheme,
	}

	// Create new client.
	c, err := api.NewClient(config)
	if err != nil {
		fmt.Fprintln(os.Stderr, "error creating API client:", err)
		return 1
	}

	stime, etime, err := parseStartTimeAndEndTime(start, end)
	if err != nil {
		fmt.Fprintln(os.Stderr, err)
		return 1
	}

	// Run query against client.
	api := v1.NewAPI(c)
	ctx, cancel := context.WithTimeout(context.Background(), 2*time.Minute)
	val, warn, err := api.LabelValues(ctx, name, stime, etime)
	cancel()

	for _, v := range warn {
		fmt.Fprintln(os.Stderr, "query warning:", v)
	}

	if err != nil {
		fmt.Fprintln(os.Stderr, "query error:", err)
		return 1
	}

	p.printLabelValues(val)
	return 0
}

func parseStartTimeAndEndTime(start, end string) (time.Time, time.Time, error) {
	var (
		minTime = time.Now().Add(-9999 * time.Hour)
		maxTime = time.Now().Add(9999 * time.Hour)
		err     error
	)

	stime := minTime
	etime := maxTime

	if start != "" {
		stime, err = parseTime(start)
		if err != nil {
			return stime, etime, errors.Wrap(err, "error parsing start time")
		}
	}

	if end != "" {
		etime, err = parseTime(end)
		if err != nil {
			return stime, etime, errors.Wrap(err, "error parsing end time")
		}
	}
	return stime, etime, nil
}

func parseTime(s string) (time.Time, error) {
	if t, err := strconv.ParseFloat(s, 64); err == nil {
		s, ns := math.Modf(t)
		return time.Unix(int64(s), int64(ns*float64(time.Second))).UTC(), nil
	}
	if t, err := time.Parse(time.RFC3339Nano, s); err == nil {
		return t, nil
	}
	return time.Time{}, errors.Errorf("cannot parse %q to a valid timestamp", s)
}

type endpointsGroup struct {
	urlToFilename map[string]string
	postProcess   func(b []byte) ([]byte, error)
}

var (
	pprofEndpoints = []endpointsGroup{
		{
			urlToFilename: map[string]string{
				"/debug/pprof/profile?seconds=30": "cpu.pb",
				"/debug/pprof/block":              "block.pb",
				"/debug/pprof/goroutine":          "goroutine.pb",
				"/debug/pprof/heap":               "heap.pb",
				"/debug/pprof/mutex":              "mutex.pb",
				"/debug/pprof/threadcreate":       "threadcreate.pb",
			},
			postProcess: func(b []byte) ([]byte, error) {
				p, err := profile.Parse(bytes.NewReader(b))
				if err != nil {
					return nil, err
				}
				var buf bytes.Buffer
				if err := p.WriteUncompressed(&buf); err != nil {
					return nil, errors.Wrap(err, "writing the profile to the buffer")
				}

				return buf.Bytes(), nil
			},
		},
		{
			urlToFilename: map[string]string{
				"/debug/pprof/trace?seconds=30": "trace.pb",
			},
		},
	}
	metricsEndpoints = []endpointsGroup{
		{
			urlToFilename: map[string]string{
				"/metrics": "metrics.txt",
			},
		},
	}
	allEndpoints = append(pprofEndpoints, metricsEndpoints...)
)

func debugPprof(url string) int {
	if err := debugWrite(debugWriterConfig{
		serverURL:      url,
		tarballName:    "debug.tar.gz",
		endPointGroups: pprofEndpoints,
	}); err != nil {
		fmt.Fprintln(os.Stderr, "error completing debug command:", err)
		return 1
	}
	return 0
}

func debugMetrics(url string) int {
	if err := debugWrite(debugWriterConfig{
		serverURL:      url,
		tarballName:    "debug.tar.gz",
		endPointGroups: metricsEndpoints,
	}); err != nil {
		fmt.Fprintln(os.Stderr, "error completing debug command:", err)
		return 1
	}
	return 0
}

func debugAll(url string) int {
	if err := debugWrite(debugWriterConfig{
		serverURL:      url,
		tarballName:    "debug.tar.gz",
		endPointGroups: allEndpoints,
	}); err != nil {
		fmt.Fprintln(os.Stderr, "error completing debug command:", err)
		return 1
	}
	return 0
}

type printer interface {
	printValue(v model.Value)
	printSeries(v []model.LabelSet)
	printLabelValues(v model.LabelValues)
}

type promqlPrinter struct{}

func (p *promqlPrinter) printValue(v model.Value) {
	fmt.Println(v)
}
func (p *promqlPrinter) printSeries(val []model.LabelSet) {
	for _, v := range val {
		fmt.Println(v)
	}
}
func (p *promqlPrinter) printLabelValues(val model.LabelValues) {
	for _, v := range val {
		fmt.Println(v)
	}
}

type jsonPrinter struct{}

func (j *jsonPrinter) printValue(v model.Value) {
	//nolint:errcheck
	json.NewEncoder(os.Stdout).Encode(v)
}
func (j *jsonPrinter) printSeries(v []model.LabelSet) {
	//nolint:errcheck
	json.NewEncoder(os.Stdout).Encode(v)
}
func (j *jsonPrinter) printLabelValues(v model.LabelValues) {
	//nolint:errcheck
	json.NewEncoder(os.Stdout).Encode(v)
}<|MERGE_RESOLUTION|>--- conflicted
+++ resolved
@@ -442,15 +442,7 @@
 }
 
 // QueryInstant performs an instant query against a Prometheus server.
-<<<<<<< HEAD
-func QueryInstant(url, query string, p printer) int {
-	urlWithScheme, err := addScheme(url)
-	if err != nil {
-		fmt.Fprintln(os.Stderr, "error parsing url", err)
-	}
-=======
 func QueryInstant(url, query, evalTime string, p printer) int {
->>>>>>> 7aa5fb01
 	config := api.Config{
 		Address: urlWithScheme,
 	}
@@ -601,15 +593,7 @@
 }
 
 // QueryLabels queries for label values against a Prometheus server.
-<<<<<<< HEAD
-func QueryLabels(url *url.URL, name string, p printer) int {
-	urlWithScheme, err := addScheme(url.String())
-	if err != nil {
-		fmt.Fprintln(os.Stderr, "error parsing url", err)
-	}
-=======
 func QueryLabels(url *url.URL, name string, start, end string, p printer) int {
->>>>>>> 7aa5fb01
 	config := api.Config{
 		Address: urlWithScheme,
 	}
