// Copyright 2015 The Prometheus Authors
// Licensed under the Apache License, Version 2.0 (the "License");
// you may not use this file except in compliance with the License.
// You may obtain a copy of the License at
//
// http://www.apache.org/licenses/LICENSE-2.0
//
// Unless required by applicable law or agreed to in writing, software
// distributed under the License is distributed on an "AS IS" BASIS,
// WITHOUT WARRANTIES OR CONDITIONS OF ANY KIND, either express or implied.
// See the License for the specific language governing permissions and
// limitations under the License.

package main

import (
	"fmt"
	"io/ioutil"
	"math"
	"net/url"
	"os"
	"path/filepath"
	"strconv"
	"strings"
	"time"

	"gopkg.in/alecthomas/kingpin.v2"
	"gopkg.in/yaml.v2"

	"github.com/prometheus/client_golang/api/prometheus/v1"
	config_util "github.com/prometheus/common/config"
	"github.com/prometheus/common/model"
	"github.com/prometheus/common/version"
	"github.com/prometheus/prometheus/config"
	"github.com/prometheus/prometheus/pkg/rulefmt"
	"github.com/prometheus/prometheus/promql"
	"github.com/prometheus/prometheus/util/promlint"
)

func main() {
	app := kingpin.New(filepath.Base(os.Args[0]), "Tooling for the Prometheus monitoring system.")
	app.Version(version.Print("promtool"))
	app.HelpFlag.Short('h')

	checkCmd := app.Command("check", "Check the resources for validity.")

	checkConfigCmd := checkCmd.Command("config", "Check if the config files are valid or not.")
	configFiles := checkConfigCmd.Arg(
		"config-files",
		"The config files to check.",
	).Required().ExistingFiles()

	checkRulesCmd := checkCmd.Command("rules", "Check if the rule files are valid or not.")
	ruleFiles := checkRulesCmd.Arg(
		"rule-files",
		"The rule files to check.",
	).Required().ExistingFiles()

	checkMetricsCmd := checkCmd.Command("metrics", checkMetricsUsage)

	updateCmd := app.Command("update", "Update the resources to newer formats.")
	updateRulesCmd := updateCmd.Command("rules", "Update rules from the 1.x to 2.x format.")
	ruleFilesUp := updateRulesCmd.Arg("rule-files", "The rule files to update.").Required().ExistingFiles()

	queryCmd := app.Command("query", "Run query against a Prometheus server.")
	queryInstantCmd := queryCmd.Command("instant", "Run instant query.")
	queryServer := queryInstantCmd.Arg("server", "Prometheus server to query.").Required().String()
	queryExpr := queryInstantCmd.Arg("expr", "PromQL query expression.").Required().String()

	queryRangeCmd := queryCmd.Command("range", "Run range query.")
	queryRangeServer := queryRangeCmd.Arg("server", "Prometheus server to query.").Required().String()
	queryRangeExpr := queryRangeCmd.Arg("expr", "PromQL query expression.").Required().String()
	queryRangeBegin := queryRangeCmd.Flag("start", "Query range start time (RFC3339 or Unix timestamp).").String()
	queryRangeEnd := queryRangeCmd.Flag("end", "Query range end time (RFC3339 or Unix timestamp).").String()
	queryRangeStep := queryRangeCmd.Flag("step", "Query step size (duration).").Duration()

	querySeriesCmd := queryCmd.Command("series", "Run series query.")
	querySeriesServer := querySeriesCmd.Arg("server", "Prometheus server to query.").Required().URL()
	querySeriesMatch := querySeriesCmd.Flag("match", "Series selector. Can be specified multiple times.").Required().Strings()
	querySeriesBegin := querySeriesCmd.Flag("start", "Start time (RFC3339 or Unix timestamp).").String()
	querySeriesEnd := querySeriesCmd.Flag("end", "End time (RFC3339 or Unix timestamp).").String()

	debugCmd := app.Command("debug", "Fetch debug information.")
	debugPprofCmd := debugCmd.Command("pprof", "Fetch profiling debug information.")
	debugPprofServer := debugPprofCmd.Arg("server", "Prometheus server to get pprof files from.").Required().String()
	debugMetricsCmd := debugCmd.Command("metrics", "Fetch metrics debug information.")
	debugMetricsServer := debugMetricsCmd.Arg("server", "Prometheus server to get metrics from.").Required().String()
	debugAllCmd := debugCmd.Command("all", "Fetch all debug information.")
	debugAllServer := debugAllCmd.Arg("server", "Prometheus server to get all debug information from.").Required().String()

	queryLabelsCmd := queryCmd.Command("labels", "Run labels query.")
	queryLabelsServer := queryLabelsCmd.Arg("server", "Prometheus server to query.").Required().URL()
	queryLabelsName := queryLabelsCmd.Arg("name", "Label name to provide label values for.").Required().String()

	switch kingpin.MustParse(app.Parse(os.Args[1:])) {
	case checkConfigCmd.FullCommand():
		os.Exit(CheckConfig(*configFiles...))

	case checkRulesCmd.FullCommand():
		os.Exit(CheckRules(*ruleFiles...))

	case checkMetricsCmd.FullCommand():
		os.Exit(CheckMetrics())

	case updateRulesCmd.FullCommand():
		os.Exit(UpdateRules(*ruleFilesUp...))

	case queryInstantCmd.FullCommand():
		os.Exit(QueryInstant(*queryServer, *queryExpr))

	case queryRangeCmd.FullCommand():
		os.Exit(QueryRange(*queryRangeServer, *queryRangeExpr, *queryRangeBegin, *queryRangeEnd, *queryRangeStep))

	case querySeriesCmd.FullCommand():
		os.Exit(QuerySeries(*querySeriesServer, *querySeriesMatch, *querySeriesBegin, *querySeriesEnd))

	case debugPprofCmd.FullCommand():
		os.Exit(debugPprof(*debugPprofServer))

	case debugMetricsCmd.FullCommand():
		os.Exit(debugMetrics(*debugMetricsServer))

	case debugAllCmd.FullCommand():
		os.Exit(debugAll(*debugAllServer))

	case queryLabelsCmd.FullCommand():
		os.Exit(QueryLabels(*queryLabelsServer, *queryLabelsName))
	}

}

// CheckConfig validates configuration files.
func CheckConfig(files ...string) int {
	failed := false

	for _, f := range files {
		ruleFiles, err := checkConfig(f)
		if err != nil {
			fmt.Fprintln(os.Stderr, "  FAILED:", err)
			failed = true
		} else {
			fmt.Printf("  SUCCESS: %d rule files found\n", len(ruleFiles))
		}
		fmt.Println()

		for _, rf := range ruleFiles {
			if n, err := checkRules(rf); err != nil {
				fmt.Fprintln(os.Stderr, "  FAILED:", err)
				failed = true
			} else {
				fmt.Printf("  SUCCESS: %d rules found\n", n)
			}
			fmt.Println()
		}
	}
	if failed {
		return 1
	}
	return 0
}

func checkFileExists(fn string) error {
	// Nothing set, nothing to error on.
	if fn == "" {
		return nil
	}
	_, err := os.Stat(fn)
	return err
}

func checkConfig(filename string) ([]string, error) {
	fmt.Println("Checking", filename)

	cfg, err := config.LoadFile(filename)
	if err != nil {
		return nil, err
	}

	var ruleFiles []string
	for _, rf := range cfg.RuleFiles {
		rfs, err := filepath.Glob(rf)
		if err != nil {
			return nil, err
		}
		// If an explicit file was given, error if it is not accessible.
		if !strings.Contains(rf, "*") {
			if len(rfs) == 0 {
				return nil, fmt.Errorf("%q does not point to an existing file", rf)
			}
			if err := checkFileExists(rfs[0]); err != nil {
				return nil, fmt.Errorf("error checking rule file %q: %s", rfs[0], err)
			}
		}
		ruleFiles = append(ruleFiles, rfs...)
	}

	for _, scfg := range cfg.ScrapeConfigs {
		if err := checkFileExists(scfg.HTTPClientConfig.BearerTokenFile); err != nil {
			return nil, fmt.Errorf("error checking bearer token file %q: %s", scfg.HTTPClientConfig.BearerTokenFile, err)
		}

		if err := checkTLSConfig(scfg.HTTPClientConfig.TLSConfig); err != nil {
			return nil, err
		}

		for _, kd := range scfg.ServiceDiscoveryConfig.KubernetesSDConfigs {
			if err := checkTLSConfig(kd.TLSConfig); err != nil {
				return nil, err
			}
		}

		for _, filesd := range scfg.ServiceDiscoveryConfig.FileSDConfigs {
			for _, file := range filesd.Files {
				files, err := filepath.Glob(file)
				if err != nil {
					return nil, err
				}
				if len(files) != 0 {
					// There was at least one match for the glob and we can assume checkFileExists
					// for all matches would pass, we can continue the loop.
					continue
				}
				fmt.Printf("  WARNING: file %q for file_sd in scrape job %q does not exist\n", file, scfg.JobName)
			}
		}
	}

	return ruleFiles, nil
}

func checkTLSConfig(tlsConfig config_util.TLSConfig) error {
	if err := checkFileExists(tlsConfig.CertFile); err != nil {
		return fmt.Errorf("error checking client cert file %q: %s", tlsConfig.CertFile, err)
	}
	if err := checkFileExists(tlsConfig.KeyFile); err != nil {
		return fmt.Errorf("error checking client key file %q: %s", tlsConfig.KeyFile, err)
	}

	if len(tlsConfig.CertFile) > 0 && len(tlsConfig.KeyFile) == 0 {
		return fmt.Errorf("client cert file %q specified without client key file", tlsConfig.CertFile)
	}
	if len(tlsConfig.KeyFile) > 0 && len(tlsConfig.CertFile) == 0 {
		return fmt.Errorf("client key file %q specified without client cert file", tlsConfig.KeyFile)
	}

	return nil
}

// CheckRules validates rule files.
func CheckRules(files ...string) int {
	failed := false

	for _, f := range files {
		if n, errs := checkRules(f); errs != nil {
			fmt.Fprintln(os.Stderr, "  FAILED:")
			for _, e := range errs {
				fmt.Fprintln(os.Stderr, e.Error())
			}
			failed = true
		} else {
			fmt.Printf("  SUCCESS: %d rules found\n", n)
		}
		fmt.Println()
	}
	if failed {
		return 1
	}
	return 0
}

func checkRules(filename string) (int, []error) {
	fmt.Println("Checking", filename)

	rgs, errs := rulefmt.ParseFile(filename)
	if errs != nil {
		return 0, errs
	}

	numRules := 0
	for _, rg := range rgs.Groups {
		numRules += len(rg.Rules)
	}

	return numRules, nil
}

// UpdateRules updates the rule files.
func UpdateRules(files ...string) int {
	failed := false

	for _, f := range files {
		if err := updateRules(f); err != nil {
			fmt.Fprintln(os.Stderr, "  FAILED:", err)
			failed = true
		}
	}

	if failed {
		return 1
	}
	return 0
}

func updateRules(filename string) error {
	fmt.Println("Updating", filename)

	content, err := ioutil.ReadFile(filename)
	if err != nil {
		return err
	}

	rules, err := promql.ParseStmts(string(content))
	if err != nil {
		return err
	}

	yamlRG := &rulefmt.RuleGroups{
		Groups: []rulefmt.RuleGroup{{
			Name: filename,
		}},
	}

	yamlRules := make([]rulefmt.Rule, 0, len(rules))

	for _, rule := range rules {
		switch r := rule.(type) {
		case *promql.AlertStmt:
			yamlRules = append(yamlRules, rulefmt.Rule{
				Alert:       r.Name,
				Expr:        r.Expr.String(),
				For:         model.Duration(r.Duration),
				Labels:      r.Labels.Map(),
				Annotations: r.Annotations.Map(),
			})
		case *promql.RecordStmt:
			yamlRules = append(yamlRules, rulefmt.Rule{
				Record: r.Name,
				Expr:   r.Expr.String(),
				Labels: r.Labels.Map(),
			})
		default:
			panic("unknown statement type")
		}
	}

	yamlRG.Groups[0].Rules = yamlRules
	y, err := yaml.Marshal(yamlRG)
	if err != nil {
		return err
	}

	return ioutil.WriteFile(filename+".yml", y, 0666)
}

var checkMetricsUsage = strings.TrimSpace(`
Pass Prometheus metrics over stdin to lint them for consistency and correctness.

examples:

$ cat metrics.prom | promtool check metrics

$ curl -s http://localhost:9090/metrics | promtool check metrics
`)

// CheckMetrics performs a linting pass on input metrics.
func CheckMetrics() int {
	l := promlint.New(os.Stdin)
	problems, err := l.Lint()
	if err != nil {
		fmt.Fprintln(os.Stderr, "error while linting:", err)
		return 1
	}

	for _, p := range problems {
		fmt.Fprintln(os.Stderr, p.Metric, p.Text)
	}

	if len(problems) > 0 {
		return 3
	}

	return 0
}

// QueryInstant performs an instant query against a Prometheus server.
func QueryInstant(url string, query string) int {
	querier, err := newPrometheusAPIQuerier(url)
	if err != nil {
		fmt.Fprintln(os.Stderr, "error creating API querier:", err)
		return 1
	}

	querier.setQueryFunc(querier.api.Query, query, time.Now())
	return querier.exec()
}

// QueryRange performs a range query against a Prometheus server.
<<<<<<< HEAD
func QueryRange(url string, query string, start string, end string) int {
	querier, err := newPrometheusAPIQuerier(url)
=======
func QueryRange(url, query, start, end string, step time.Duration) int {
	config := api.Config{
		Address: url,
	}

	// Create new client.
	c, err := api.NewClient(config)
>>>>>>> 2b8fc062
	if err != nil {
		fmt.Fprintln(os.Stderr, "error creating API querier:", err)
		return 1
	}

	var stime, etime time.Time

	if end == "" {
		etime = time.Now()
	} else {
		etime, err = parseTime(end)
		if err != nil {
			fmt.Fprintln(os.Stderr, "error parsing end time:", err)
			return 1
		}
	}

	if start == "" {
		stime = etime.Add(-5 * time.Minute)
	} else {
		stime, err = parseTime(start)
		if err != nil {
			fmt.Fprintln(os.Stderr, "error parsing start time:", err)
		}
	}

	if !stime.Before(etime) {
		fmt.Fprintln(os.Stderr, "start time is not before end time")
	}

<<<<<<< HEAD
	resolution := math.Max(math.Floor(etime.Sub(stime).Seconds()/250), 1)
	// Convert seconds to nanoseconds such that time.Duration parses correctly.
	step := time.Duration(resolution * 1e9)
=======
	if step == 0 {
		resolution := math.Max(math.Floor(etime.Sub(stime).Seconds()/250), 1)
		// Convert seconds to nanoseconds such that time.Duration parses correctly.
		step = time.Duration(resolution) * time.Second
	}

	// Run query against client.
	api := v1.NewAPI(c)
>>>>>>> 2b8fc062
	r := v1.Range{Start: stime, End: etime, Step: step}

	querier.setQueryFunc(querier.api.QueryRange, query, r)
	return querier.exec()
}

// QuerySeries queries for a series against a Prometheus server.
func QuerySeries(url *url.URL, matchers []string, start string, end string) int {
	querier, err := newPrometheusAPIQuerier(url.String())
	if err != nil {
		fmt.Fprintln(os.Stderr, "error creating API querier:", err)
		return 1
	}

	// TODO: clean up timestamps
	var (
		minTime = time.Now().Add(-9999 * time.Hour)
		maxTime = time.Now().Add(9999 * time.Hour)
	)

	var stime, etime time.Time

	if start == "" {
		stime = minTime
	} else {
		stime, err = parseTime(start)
		if err != nil {
			fmt.Fprintln(os.Stderr, "error parsing start time:", err)
		}
	}

	if end == "" {
		etime = maxTime
	} else {
		etime, err = parseTime(end)
		if err != nil {
			fmt.Fprintln(os.Stderr, "error parsing end time:", err)
		}
	}

	querier.setQueryFunc(querier.api.Series, matchers, stime, etime)
	return querier.exec()
}

// QueryLabels queries for label values against a Prometheus server.
func QueryLabels(url *url.URL, name string) int {
	querier, err := newPrometheusAPIQuerier(url.String())
	if err != nil {
		fmt.Fprintln(os.Stderr, "error creating API querier:", err)
		return 1
	}

	querier.setQueryFunc(querier.api.LabelValues, name)
	return querier.exec()
}

func parseTime(s string) (time.Time, error) {
	if t, err := strconv.ParseFloat(s, 64); err == nil {
		s, ns := math.Modf(t)
		return time.Unix(int64(s), int64(ns*float64(time.Second))), nil
	}
	if t, err := time.Parse(time.RFC3339Nano, s); err == nil {
		return t, nil
	}
	return time.Time{}, fmt.Errorf("cannot parse %q to a valid timestamp", s)
}

func debugPprof(url string) int {
	w, err := newDebugWriter(debugWriterConfig{
		serverURL:   url,
		tarballName: "debug.tar.gz",
		pathToFileName: map[string]string{
			"/debug/pprof/block":        "block.pb",
			"/debug/pprof/goroutine":    "goroutine.pb",
			"/debug/pprof/heap":         "heap.pb",
			"/debug/pprof/mutex":        "mutex.pb",
			"/debug/pprof/threadcreate": "threadcreate.pb",
		},
		postProcess: pprofPostProcess,
	})
	if err != nil {
		fmt.Fprintln(os.Stderr, "error creating debug writer:", err)
		return 1
	}
	return w.Write()
}

func debugMetrics(url string) int {
	w, err := newDebugWriter(debugWriterConfig{
		serverURL:   url,
		tarballName: "debug.tar.gz",
		pathToFileName: map[string]string{
			"/metrics": "metrics.txt",
		},
		postProcess: metricsPostProcess,
	})
	if err != nil {
		fmt.Fprintln(os.Stderr, "error creating debug writer:", err)
		return 1
	}
	return w.Write()
}

func debugAll(url string) int {
	w, err := newDebugWriter(debugWriterConfig{
		serverURL:   url,
		tarballName: "debug.tar.gz",
		pathToFileName: map[string]string{
			"/debug/pprof/block":        "block.pb",
			"/debug/pprof/goroutine":    "goroutine.pb",
			"/debug/pprof/heap":         "heap.pb",
			"/debug/pprof/mutex":        "mutex.pb",
			"/debug/pprof/threadcreate": "threadcreate.pb",
			"/metrics":                  "metrics.txt",
		},
		postProcess: allPostProcess,
	})
	if err != nil {
		fmt.Fprintln(os.Stderr, "error creating debug writer:", err)
		return 1
	}
	return w.Write()
}<|MERGE_RESOLUTION|>--- conflicted
+++ resolved
@@ -395,18 +395,8 @@
 }
 
 // QueryRange performs a range query against a Prometheus server.
-<<<<<<< HEAD
-func QueryRange(url string, query string, start string, end string) int {
+func QueryRange(url, query, start, end string, step time.Duration) int {
 	querier, err := newPrometheusAPIQuerier(url)
-=======
-func QueryRange(url, query, start, end string, step time.Duration) int {
-	config := api.Config{
-		Address: url,
-	}
-
-	// Create new client.
-	c, err := api.NewClient(config)
->>>>>>> 2b8fc062
 	if err != nil {
 		fmt.Fprintln(os.Stderr, "error creating API querier:", err)
 		return 1
@@ -437,20 +427,11 @@
 		fmt.Fprintln(os.Stderr, "start time is not before end time")
 	}
 
-<<<<<<< HEAD
-	resolution := math.Max(math.Floor(etime.Sub(stime).Seconds()/250), 1)
-	// Convert seconds to nanoseconds such that time.Duration parses correctly.
-	step := time.Duration(resolution * 1e9)
-=======
 	if step == 0 {
 		resolution := math.Max(math.Floor(etime.Sub(stime).Seconds()/250), 1)
 		// Convert seconds to nanoseconds such that time.Duration parses correctly.
 		step = time.Duration(resolution) * time.Second
 	}
-
-	// Run query against client.
-	api := v1.NewAPI(c)
->>>>>>> 2b8fc062
 	r := v1.Range{Start: stime, End: etime, Step: step}
 
 	querier.setQueryFunc(querier.api.QueryRange, query, r)
