--- conflicted
+++ resolved
@@ -653,7 +653,6 @@
 		return lintErrExitCode
 	}
 
-<<<<<<< HEAD
 	if checkMetricsExtended {
 		stats, total, err := checkMetricsCount(&buf)
 		if err != nil {
@@ -669,10 +668,7 @@
 		w.Flush()
 	}
 
-	return 0
-=======
 	return successExitCode
->>>>>>> dfa5cb74
 }
 
 type metricStat struct {
