--- conflicted
+++ resolved
@@ -924,10 +924,7 @@
 	start = minVal - minVal%step
 	end = maxVal - maxVal%step + step
 
-<<<<<<< HEAD
 	return start, end, step
-=======
-	return
 }
 
 func displayDiskUsageInBytesPerMetric(usagePerMetric map[string]uint64, totalUsage uint64) {
@@ -982,5 +979,4 @@
 		fmt.Printf("  total (top %8d): %12d bytes (%.2f%%)\n", topMetricsToShow, sum, topPercent)
 	}
 	fmt.Printf("  total (all %8d): %12d bytes\n", numberOfMetrics, totalUsage)
->>>>>>> c04fa26e
 }