// Copyright 2020 The Prometheus Authors
// Licensed under the Apache License, Version 2.0 (the "License");
// you may not use this file except in compliance with the License.
// You may obtain a copy of the License at
//
// http://www.apache.org/licenses/LICENSE-2.0
//
// Unless required by applicable law or agreed to in writing, software
// distributed under the License is distributed on an "AS IS" BASIS,
// WITHOUT WARRANTIES OR CONDITIONS OF ANY KIND, either express or implied.
// See the License for the specific language governing permissions and
// limitations under the License.

package main

import (
	"context"
	"io/ioutil"
	"math"
	"path/filepath"
	"testing"
	"time"

	"github.com/go-kit/log"
	v1 "github.com/prometheus/client_golang/api/prometheus/v1"
	"github.com/stretchr/testify/require"

	"github.com/prometheus/common/model"
	"github.com/prometheus/prometheus/model/labels"
	"github.com/prometheus/prometheus/model/value"
	"github.com/prometheus/prometheus/tsdb"
)

type mockQueryRangeAPI struct {
	samples model.Matrix
}

func (mockAPI mockQueryRangeAPI) QueryRange(ctx context.Context, query string, r v1.Range) (model.Value, v1.Warnings, error) {
	return mockAPI.samples, v1.Warnings{}, nil
}

func createMockMetricsSingleSeries(ts time.Time) []*model.SampleStream {
	return []*model.SampleStream{
		{
			Metric: model.Metric{"metric1": "metric1val1"},
			Values: []model.SamplePair{
				{
					Timestamp: model.TimeFromUnixNano(ts.UnixNano()),
					Value:     1,
				},
				{
					Timestamp: model.TimeFromUnixNano(ts.Add(1 * evalInterval).UnixNano()),
					Value:     2,
				},
			},
		},
	}
}

const (
	defaultBlockDuration = time.Duration(tsdb.DefaultBlockDuration) * time.Millisecond
	evalInterval         = 60 * time.Second
)

// TestBackfillRuleIntegration is an integration test that runs all the rule importer code to confirm the parts work together.
func TestBackfillRuleIntegration(t *testing.T) {
	var (
		start                     = time.Date(2009, time.November, 10, 6, 34, 0, 0, time.UTC)
		testTime                  = start.Add(-9 * time.Hour)
		testTime2                 = start.Add(-8 * time.Hour)
		twentyFourHourDuration, _ = time.ParseDuration("24h")
	)

	testCases := []struct {
		name                string
		runcount            int
		maxBlockDuration    time.Duration
		expectedBlockCount  int
		expectedSeriesCount int
		expectedSampleCount int
		samples             []*model.SampleStream
	}{
		{"no samples", 1, defaultBlockDuration, 0, 0, 0, []*model.SampleStream{}},
		{"run importer once", 1, defaultBlockDuration, 12, 4, 12, createMockMetricsSingleSeries(testTime)},
		{"run importer twice", 2, defaultBlockDuration, 12, 4, 12, createMockMetricsSingleSeries(testTime2)},
		{"run importer once with larger blocks", 1, twentyFourHourDuration, 8, 4, 12, createMockMetricsSingleSeries(testTime)},
	}
	for _, tt := range testCases {
		t.Run(tt.name, func(t *testing.T) {
			tmpDir := t.TempDir()
			ctx := context.Background()

			// Execute the test more than once to simulate running the rule importer twice with the same data.
			// We expect duplicate blocks with the same series are created when run more than once.
			for i := 0; i < tt.runcount; i++ {
				cfg := ruleImporterConfig{
					outputDir:        tmpDir,
					start:            start.Add(-10 * time.Hour),
					end:              start.Add(-7 * time.Hour),
					evalInterval:     evalInterval,
					maxBlockDuration: tt.maxBlockDuration,
				}
				ruleImporter := newRuleImporter(log.NewNopLogger(), cfg, mockQueryRangeAPI{
					samples: tt.samples,
				})
				path1 := filepath.Join(tmpDir, "test.file")
				require.NoError(t, createSingleRuleTestFiles(path1))
				path2 := filepath.Join(tmpDir, "test2.file")
				require.NoError(t, createMultiRuleTestFiles(path2))

				errs := ruleImporter.loadGroups(ctx, []string{path1, path2})
				for _, err := range errs {
					require.NoError(t, err)
				}

				// Backfill all recording rules then check the blocks to confirm the correct data was created.
				errs = ruleImporter.importAll(ctx)
				for _, err := range errs {
					require.NoError(t, err)
				}

				opts := tsdb.DefaultOptions()
				opts.AllowOverlappingBlocks = true
				db, err := tsdb.Open(tmpDir, nil, nil, opts, nil)
				require.NoError(t, err)

				blocks := db.Blocks()
				require.Equal(t, (i+1)*tt.expectedBlockCount, len(blocks))

				q, err := db.Querier(context.Background(), math.MinInt64, math.MaxInt64)
				require.NoError(t, err)

				selectedSeries := q.Select(false, nil, labels.MustNewMatcher(labels.MatchRegexp, "", ".*"))
				var seriesCount, samplesCount int
				for selectedSeries.Next() {
					seriesCount++
					series := selectedSeries.At()
					it := series.Iterator()
					for it.Next() {
						samplesCount++
					}
					require.NoError(t, it.Err())
				}
				require.NoError(t, selectedSeries.Err())
				require.Equal(t, tt.expectedSeriesCount, seriesCount)
				require.Equal(t, tt.expectedSampleCount, samplesCount)
				require.NoError(t, q.Close())
				require.NoError(t, db.Close())
			}
		})
	}
}
func TestBackfillParseRules(t *testing.T) {
	var (
		start1                    = time.Date(2009, time.November, 6, 1, 34, 0, 0, time.UTC)
		ttestTime                 = start1.Add(1 * time.Hour)
		ttestTime2                = start1.Add(2 * time.Hour)
		start                     = time.Date(2009, time.November, 10, 6, 34, 0, 0, time.UTC)
		testTime                  = model.Time(start.Add(-9 * time.Hour).Unix())
		twentyFourHourDuration, _ = time.ParseDuration("24h")
	)

	testCases := []struct {
		name                string
		runcount            int
		maxBlockDuration    time.Duration
		expectedBlockCount  int
		expectedSeriesCount int
		expectedSampleCount int
		samples             []*model.SampleStream
	}{
		{"no samples", 1, defaultBlockDuration, 0, 0, 0, []*model.SampleStream{}},
		{"run importer once", 1, defaultBlockDuration, 8, 4, 8, createMockMetricsSingleSeries(ttestTime)},
		{"run importer twice", 2, defaultBlockDuration, 8, 4, 8, createMockMetricsSingleSeries(ttestTime2)},
		{"run importer once with larger blocks", 1, twentyFourHourDuration, 4, 4, 4, []*model.SampleStream{{Metric: model.Metric{"name1": "val1"}, Values: []model.SamplePair{{Timestamp: testTime, Value: 2}}}}},
	}
	for _, tt := range testCases {
		t.Run(tt.name, func(t *testing.T) {
			tmpDir, err := ioutil.TempDir("", "backfilldata")
			require.NoError(t, err)
			defer func() {
				require.NoError(t, os.RemoveAll(tmpDir))
			}()
			ctx := context.Background()

			// Execute the test more than once to simulate running the rule importer twice with the same data.
			// We expect duplicate blocks with the same series are created when run more than once.
			for i := 0; i < tt.runcount; i++ {
				cfg := ruleImporterConfig{
					outputDir:        tmpDir,
					start:            start.Add(-10 * time.Hour),
					end:              start.Add(-7 * time.Hour),
					evalInterval:     evalInterval,
					maxBlockDuration: tt.maxBlockDuration,
				}
				ruleImporter := newRuleImporter(log.NewNopLogger(), cfg, mockQueryRangeAPI{
					samples: tt.samples,
				})
				path1 := filepath.Join(tmpDir, "test.file")
				require.NoError(t, createSingleRuleTestFiles(path1))
				path2 := filepath.Join(tmpDir, "test2.file")
				require.NoError(t, createMultiRuleTestFiles(path2))

				// Confirm that the rule files were loaded in correctly.
				errs := ruleImporter.loadGroups(ctx, []string{path1, path2})
				for _, err := range errs {
					require.NoError(t, err)
				}
				require.Equal(t, 3, len(ruleImporter.groups))
				group1 := ruleImporter.groups[path1+";group0"]
				require.NotNil(t, group1)
				const defaultInterval = 60
				require.Equal(t, defaultInterval*time.Second, group1.Interval())
				gRules := group1.Rules()
				require.Equal(t, 1, len(gRules))
				require.Equal(t, "grp0_rule1", gRules[0].Name())
				require.Equal(t, "ruleExpr", gRules[0].Query().String())
				require.Equal(t, 1, len(gRules[0].Labels()))

				group2 := ruleImporter.groups[path2+";group2"]
				require.NotNil(t, group2)
				require.Equal(t, defaultInterval*time.Second, group2.Interval())
				g2Rules := group2.Rules()
				require.Equal(t, 2, len(g2Rules))
				require.Equal(t, "grp2_rule1", g2Rules[0].Name())
				require.Equal(t, "grp2_rule1_expr", g2Rules[0].Query().String())
				require.Equal(t, 0, len(g2Rules[0].Labels()))
			}
		})
	}
}

func createSingleRuleTestFiles(path string) error {
	recordingRules := `groups:
- name: group0
  rules:
  - record: grp0_rule1
    expr:  ruleExpr
    labels:
        testlabel11: testlabelvalue11
`
	return ioutil.WriteFile(path, []byte(recordingRules), 0o777)
}

func createMultiRuleTestFiles(path string) error {
	recordingRules := `groups:
- name: group1
  rules:
  - record: grp1_rule1
    expr: grp1_rule1_expr
    labels:
        testlabel11: testlabelvalue12
- name: group2
  rules:
  - record: grp2_rule1
    expr: grp2_rule1_expr
  - record: grp2_rule2
    expr: grp2_rule2_expr
    labels:
        testlabel11: testlabelvalue13
`
	return ioutil.WriteFile(path, []byte(recordingRules), 0o777)
}

<<<<<<< HEAD
func createMockStaleMetricsSingleSeries(ts time.Time) []*model.SampleStream {
	return []*model.SampleStream{
=======
// TestBackfillLabels confirms that the labels in the rule file override the labels from the metrics
// received from Prometheus Query API, including the __name__ label.
func TestBackfillLabels(t *testing.T) {
	tmpDir := t.TempDir()
	ctx := context.Background()

	start := time.Date(2009, time.November, 10, 6, 34, 0, 0, time.UTC)
	mockAPISamples := []*model.SampleStream{
>>>>>>> ddaddc2a
		{
			Metric: model.Metric{"metric1": "metric1val1"},
			Values: []model.SamplePair{
				{
					Timestamp: model.TimeFromUnixNano(ts.UnixNano()),
					Value:     1,
				},
				{
					Timestamp: model.TimeFromUnixNano(ts.Add(1 * evalInterval).UnixNano()),
					Value:     2,
				},
				// stale marker should be inserted between these 2 because the next sample is more than 1 step after
				{
					Timestamp: model.TimeFromUnixNano(ts.Add(5 * evalInterval).UnixNano()),
					Value:     3,
				},
				{
					Timestamp: model.TimeFromUnixNano(ts.Add(6 * evalInterval).UnixNano()),
					Value:     4,
				},
				{
					Timestamp: model.TimeFromUnixNano(ts.Add(7 * evalInterval).UnixNano()),
					Value:     5,
				},
				{
					// There should be a stale marker inserted before and after this sample because its in a new block more than 1 step away
					// and because it is the last sample and it occurs before the backfilling end time.
					Timestamp: model.TimeFromUnixNano(ts.Add(time.Duration(tsdb.DefaultBlockDuration)*time.Millisecond + 8*evalInterval).UnixNano()),
					Value:     6,
				},
			},
		},
	}
}

func TestBackfillRuleImporterStale(t *testing.T) {
	var (
		start    = time.Date(2009, time.November, 6, 1, 34, 0, 0, time.UTC)
		testTime = start.Add(1 * time.Hour)
	)

	var testCases = []struct {
		name            string
		wantBlockCount  int
		wantSeriesCount int
		wantSampleCount int
		wantStaleCount  int
		wantStaleOrder  []int
		samples         []*model.SampleStream
	}{
		{
			name:            "stale within 1 series",
			wantBlockCount:  2,
			wantSeriesCount: 1,
			wantSampleCount: 9,
			wantStaleCount:  3,
			wantStaleOrder:  []int{0, 0, 1, 0, 0, 0, 1, 0, 1},
			samples:         createMockStaleMetricsSingleSeries(testTime),
		},
	}

	for _, tt := range testCases {
		t.Run(tt.name, func(t *testing.T) {
			// setup test
			tmpDir, err := ioutil.TempDir("", "backfilldata")
			require.NoError(t, err)
			defer func() {
				require.NoError(t, os.RemoveAll(tmpDir))
			}()
			ctx := context.Background()

			cfg := ruleImporterConfig{
				outputDir:        tmpDir,
				start:            start,
				end:              start.Add(4 * time.Hour),
				evalInterval:     evalInterval,
				maxBlockDuration: defaultBlockDuration,
			}
			ruleImporter := newRuleImporter(log.NewNopLogger(), cfg, mockQueryRangeAPI{
				samples: tt.samples,
			})
			require.NoError(t, err)
			path1 := filepath.Join(tmpDir, "test.file")
			require.NoError(t, createSingleRuleTestFiles(path1))

			errs := ruleImporter.loadGroups(ctx, []string{path1})
			for _, err := range errs {
				require.NoError(t, err)
			}

			// Backfill recording rules then check the blocks to confirm the correct stale markers were created.
			errs = ruleImporter.importAll(ctx)
			for _, err := range errs {
				require.NoError(t, err)
			}

			opts := tsdb.DefaultOptions()
			opts.AllowOverlappingBlocks = true
			db, err := tsdb.Open(tmpDir, nil, nil, opts, nil)
			require.NoError(t, err)

			blocks := db.Blocks()
			require.GreaterOrEqual(t, len(blocks), tt.wantBlockCount)

			q, err := db.Querier(context.Background(), math.MinInt64, math.MaxInt64)
			require.NoError(t, err)

			// Check that the correct staleNaNs are present
			selectedSeries := q.Select(false, nil, labels.MustNewMatcher(labels.MatchRegexp, "", ".*"))
			var seriesCount, samplesCount, staleCount int
			for selectedSeries.Next() {
				seriesCount++
				series := selectedSeries.At()

				it := series.Iterator()
				actualStaleOrder := []int{}
				for it.Next() {
					samplesCount++
					_, v := it.At()
					if value.IsStaleNaN(v) {
						staleCount++
						actualStaleOrder = append(actualStaleOrder, 1)
					} else {
						actualStaleOrder = append(actualStaleOrder, 0)
					}
				}
				require.NoError(t, it.Err())
				require.NoError(t, selectedSeries.Err())
				require.Equal(t, tt.wantSeriesCount, seriesCount)
				require.Equal(t, tt.wantSampleCount, samplesCount)
				require.Equal(t, tt.wantStaleCount, staleCount)
				if len(tt.wantStaleOrder) != len(actualStaleOrder) {
					t.Fatalf("expected %d, actual %d", len(tt.wantStaleOrder), len(actualStaleOrder))
				}
				for i, expected := range tt.wantStaleOrder {
					if actualStaleOrder[i] != expected {
						t.Fatalf("expected %d, actual %d at position %d", expected, actualStaleOrder[i], i)
					}
				}
				require.NoError(t, q.Close())
				require.NoError(t, db.Close())
			}
		})
	}
}

// TestBackfillBuildLabels confirms that the labels in the rule file override the labels from the metrics
// received from Prometheus Query API, including the __name__ label.
func TestBackfillBuildLabels(t *testing.T) {
	queryMetric := model.Metric{"label1": "override-me", "__name__": "override-me-too", "label2": "dont-override"}
	ruleLabels := labels.Labels{
		labels.Label{Name: "__name__", Value: "rule-name"},
		labels.Label{Name: "label1", Value: "rule-label-override"},
		labels.Label{Name: "foo", Value: "bar"},
	}
	ruleName := "test"

	wantLabels := labels.Labels{
		labels.Label{Name: "__name__", Value: ruleName},
		labels.Label{Name: "foo", Value: "bar"},
		labels.Label{Name: "label1", Value: "rule-label-override"},
		labels.Label{Name: "label2", Value: "dont-override"},
	}
	gotLabels := buildLabels(queryMetric, ruleLabels, ruleName)

	if len(wantLabels) != len(gotLabels) {
		t.Fatalf("wanted %d, got %d", len(wantLabels), len(gotLabels))
	}

	for i, got := range gotLabels {
		if got != wantLabels[i] {
			t.Fatalf("wanted %v, got %v", wantLabels[i], got)
		}
	}
}<|MERGE_RESOLUTION|>--- conflicted
+++ resolved
@@ -262,19 +262,8 @@
 	return ioutil.WriteFile(path, []byte(recordingRules), 0o777)
 }
 
-<<<<<<< HEAD
 func createMockStaleMetricsSingleSeries(ts time.Time) []*model.SampleStream {
 	return []*model.SampleStream{
-=======
-// TestBackfillLabels confirms that the labels in the rule file override the labels from the metrics
-// received from Prometheus Query API, including the __name__ label.
-func TestBackfillLabels(t *testing.T) {
-	tmpDir := t.TempDir()
-	ctx := context.Background()
-
-	start := time.Date(2009, time.November, 10, 6, 34, 0, 0, time.UTC)
-	mockAPISamples := []*model.SampleStream{
->>>>>>> ddaddc2a
 		{
 			Metric: model.Metric{"metric1": "metric1val1"},
 			Values: []model.SamplePair{
