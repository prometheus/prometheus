// Copyright 2014 The Prometheus Authors
// Licensed under the Apache License, Version 2.0 (the "License");
// you may not use this file except in compliance with the License.
// You may obtain a copy of the License at
//
// http://www.apache.org/licenses/LICENSE-2.0
//
// Unless required by applicable law or agreed to in writing, software
// distributed under the License is distributed on an "AS IS" BASIS,
// WITHOUT WARRANTIES OR CONDITIONS OF ANY KIND, either express or implied.
// See the License for the specific language governing permissions and
// limitations under the License.

package template

import (
	"context"
	"math"
	"net/url"
	"testing"
	"time"

	"github.com/prometheus/prometheus/pkg/labels"
	"github.com/prometheus/prometheus/promql"
	"github.com/prometheus/prometheus/util/testutil"
)

type testTemplatesScenario struct {
	text        string
	output      string
	input       interface{}
	queryResult promql.Vector
	shouldFail  bool
	html        bool
	errorMsg    string
}

func TestTemplateExpansion(t *testing.T) {
	scenarios := []testTemplatesScenario{
		{
			// No template.
			text:   "plain text",
			output: "plain text",
		},
		{
			// Simple value.
			text:   "{{ 1 }}",
			output: "1",
		},
		{
			// Non-ASCII space (not allowed in text/template, see https://github.com/golang/go/blob/master/src/text/template/parse/lex.go#L98)
			text:       "{{ }}",
			shouldFail: true,
			errorMsg:   "error parsing template test: template: test:1: unexpected unrecognized character in action: U+00A0 in command",
		},
		{
			// HTML escaping.
			text:   "{{ \"<b>\" }}",
			output: "&lt;b&gt;",
			html:   true,
		},
		{
			// Disabling HTML escaping.
			text:   "{{ \"<b>\" | safeHtml }}",
			output: "<b>",
			html:   true,
		},
		{
			// HTML escaping doesn't apply to non-html.
			text:   "{{ \"<b>\" }}",
			output: "<b>",
		},
		{
			// Pass multiple arguments to templates.
			text:   "{{define \"x\"}}{{.arg0}} {{.arg1}}{{end}}{{template \"x\" (args 1 \"2\")}}",
			output: "1 2",
		},
		{
			text:        "{{ query \"1.5\" | first | value }}",
			output:      "1.5",
			queryResult: promql.Vector{{Point: promql.Point{T: 0, V: 1.5}}},
		},
		{
			// Get value from query.
			text: "{{ query \"metric{instance='a'}\" | first | value }}",
			queryResult: promql.Vector{
				{
					Metric: labels.FromStrings(labels.MetricName, "metric", "instance", "a"),
					Point:  promql.Point{T: 0, V: 11},
				}},
			output: "11",
		},
		{
			// Get label from query.
			text: "{{ query \"metric{instance='a'}\" | first | label \"instance\" }}",

			queryResult: promql.Vector{
				{
					Metric: labels.FromStrings(labels.MetricName, "metric", "instance", "a"),
					Point:  promql.Point{T: 0, V: 11},
				}},
			output: "a",
		},
		{
			// Missing label is empty when using label function.
			text: "{{ query \"metric{instance='a'}\" | first | label \"foo\" }}",
			queryResult: promql.Vector{
				{
					Metric: labels.FromStrings(labels.MetricName, "metric", "instance", "a"),
					Point:  promql.Point{T: 0, V: 11},
				}},
			output: "",
		},
		{
			// Missing label is empty when not using label function.
			text: "{{ $x := query \"metric\" | first }}{{ $x.Labels.foo }}",
			queryResult: promql.Vector{
				{
					Metric: labels.FromStrings(labels.MetricName, "metric", "instance", "a"),
					Point:  promql.Point{T: 0, V: 11},
				}},
			output: "",
		},
		{
			text: "{{ $x := query \"metric\" | first }}{{ $x.Labels.foo }}",
			queryResult: promql.Vector{
				{
					Metric: labels.FromStrings(labels.MetricName, "metric", "instance", "a"),
					Point:  promql.Point{T: 0, V: 11},
				}},
			output: "",
			html:   true,
		},
		{
			// Range over query and sort by label.
			text: "{{ range query \"metric\" | sortByLabel \"instance\" }}{{.Labels.instance}}:{{.Value}}: {{end}}",
			queryResult: promql.Vector{
				{
					Metric: labels.FromStrings(labels.MetricName, "metric", "instance", "a"),
					Point:  promql.Point{T: 0, V: 11},
				}, {
					Metric: labels.FromStrings(labels.MetricName, "metric", "instance", "b"),
					Point:  promql.Point{T: 0, V: 21},
				}},
			output: "a:11: b:21: ",
		},
		{
			// Unparsable template.
			text:       "{{",
			shouldFail: true,
			errorMsg:   "error parsing template test: template: test:1: unexpected unclosed action in command",
		},
		{
			// Error in function.
			text:        "{{ query \"missing\" | first }}",
			queryResult: promql.Vector{},
			shouldFail:  true,
			errorMsg:    "error executing template test: template: test:1:21: executing \"test\" at <first>: error calling first: first() called on vector with no elements",
		},
		{
			// Panic.
			text:        "{{ (query \"missing\").banana }}",
			queryResult: promql.Vector{},
			shouldFail:  true,
			errorMsg:    "error executing template test: template: test:1:10: executing \"test\" at <\"missing\">: can't evaluate field banana in type template.queryResult",
		},
		{
			// Regex replacement.
			text:   "{{ reReplaceAll \"(a)b\" \"x$1\" \"ab\" }}",
			output: "xa",
		},
		{
			// Humanize.
			text:   "{{ range . }}{{ humanize . }}:{{ end }}",
			input:  []float64{0.0, 1.0, 1234567.0, .12},
			output: "0:1:1.235M:120m:",
		},
		{
			// Humanize1024.
			text:   "{{ range . }}{{ humanize1024 . }}:{{ end }}",
			input:  []float64{0.0, 1.0, 1048576.0, .12},
			output: "0:1:1Mi:0.12:",
		},
		{
			// HumanizeDuration - seconds.
			text:   "{{ range . }}{{ humanizeDuration . }}:{{ end }}",
			input:  []float64{0, 1, 60, 3600, 86400, 86400 + 3600, -(86400*2 + 3600*3 + 60*4 + 5), 899.99},
			output: "0s:1s:1m 0s:1h 0m 0s:1d 0h 0m 0s:1d 1h 0m 0s:-2d 3h 4m 5s:14m 59s:",
		},
		{
			// HumanizeDuration - subsecond and fractional seconds.
			text:   "{{ range . }}{{ humanizeDuration . }}:{{ end }}",
			input:  []float64{.1, .0001, .12345, 60.1, 60.5, 1.2345, 12.345},
			output: "100ms:100us:123.5ms:1m 0s:1m 0s:1.234s:12.35s:",
		},
		{
			// Humanize* Inf and NaN.
			text:   "{{ range . }}{{ humanize . }}:{{ humanize1024 . }}:{{ humanizeDuration . }}:{{humanizeTimestamp .}}:{{ end }}",
			input:  []float64{math.Inf(1), math.Inf(-1), math.NaN()},
			output: "+Inf:+Inf:+Inf:+Inf:-Inf:-Inf:-Inf:-Inf:NaN:NaN:NaN:NaN:",
		},
		{
			// HumanizeTimestamp - model.SampleValue input.
			text:   "{{ 1435065584.128 | humanizeTimestamp }}",
			output: "2015-06-23 13:19:44.128 +0000 UTC",
		},
		{
			// Title.
			text:   "{{ \"aa bb CC\" | title }}",
			output: "Aa Bb CC",
		},
		{
			// toUpper.
			text:   "{{ \"aa bb CC\" | toUpper }}",
			output: "AA BB CC",
		},
		{
			// toLower.
			text:   "{{ \"aA bB CC\" | toLower }}",
			output: "aa bb cc",
		},
		{
			// Match.
			text:   "{{ match \"a+\" \"aa\" }} {{ match \"a+\" \"b\" }}",
			output: "true false",
		},
		{
			// graphLink.
			text:   "{{ graphLink \"up\" }}",
			output: "/graph?g0.expr=up&g0.tab=0",
		},
		{
			// tableLink.
			text:   "{{ tableLink \"up\" }}",
			output: "/graph?g0.expr=up&g0.tab=1",
		},
		{
			// tmpl.
			text:   "{{ define \"a\" }}x{{ end }}{{ $name := \"a\"}}{{ tmpl $name . }}",
			output: "x",
			html:   true,
		},
		{
			// pathPrefix.
			text:   "{{ pathPrefix }}",
			output: "/path/prefix",
		},
		{
			// externalURL.
			text:   "{{ externalURL }}",
			output: "http://testhost:9090/path/prefix",
		},
	}

	extURL, err := url.Parse("http://testhost:9090/path/prefix")
	if err != nil {
		panic(err)
	}

	for _, s := range scenarios {
		queryFunc := func(_ context.Context, _ string, _ time.Time) (promql.Vector, error) {
			return s.queryResult, nil
		}
		var result string
		var err error
		expander := NewTemplateExpander(context.Background(), s.text, "test", s.input, 0, queryFunc, extURL)
		if s.html {
			result, err = expander.ExpandHTML(nil)
		} else {
			result, err = expander.Expand()
		}
		if s.shouldFail {
<<<<<<< HEAD
			testutil.NotOk(t, err, "%v", s.text)
=======
			if err == nil {
				t.Fatalf("%d. Error not returned from %v", i, s.text)
			}
			if err.Error() != s.errorMsg {
				t.Fatalf("%d. Error message returned is wrong:\n returned: %v\n expected: %v", i, err.Error(), s.errorMsg)
			}
>>>>>>> 4cb8f6c2
			continue
		}

		testutil.Ok(t, err)

		if err == nil {
			testutil.Equals(t, result, s.output)
		}
	}
}<|MERGE_RESOLUTION|>--- conflicted
+++ resolved
@@ -270,16 +270,7 @@
 			result, err = expander.Expand()
 		}
 		if s.shouldFail {
-<<<<<<< HEAD
 			testutil.NotOk(t, err, "%v", s.text)
-=======
-			if err == nil {
-				t.Fatalf("%d. Error not returned from %v", i, s.text)
-			}
-			if err.Error() != s.errorMsg {
-				t.Fatalf("%d. Error message returned is wrong:\n returned: %v\n expected: %v", i, err.Error(), s.errorMsg)
-			}
->>>>>>> 4cb8f6c2
 			continue
 		}
 
