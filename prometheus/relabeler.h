--- conflicted
+++ resolved
@@ -755,15 +755,9 @@
   }
 
   PROMPP_ALWAYS_INLINE void clear() noexcept {
-<<<<<<< HEAD
-      data_.clear();
-      size_ = 0;
-    }
-=======
     data_.clear();
     size_ = 0;
   }
->>>>>>> 82dc9c06
 };
 
 // RelabeledSerie - element after relabeling with new ls(for next step).
