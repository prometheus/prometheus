--- conflicted
+++ resolved
@@ -35,9 +35,5 @@
       - name: Lint
         uses: golangci/golangci-lint-action@a4f60bb28d35aeee14e6880718e0c85ff1882e64 # v6.0.1
         with:
-<<<<<<< HEAD
           args: --verbose
-          version: v1.56.2
-=======
-          version: v1.59.0
->>>>>>> 1971a584
+          version: v1.59.0