#include <cstdint>

#include "_helpers.hpp"
#include "wal_decoder.h"

#include "head/lss.h"
#include "primitives/go_slice.h"
#include "primitives/go_slice_protozero.h"
#include "wal/decoder.h"
#include "wal/output_decoder.h"

extern "C" void prompp_wal_decoder_ctor(void* args, void* res) {
  struct Arguments {
    uint8_t encoder_version;
  };
  using Result = struct {
    PromPP::WAL::Decoder* decoder;
  };

  auto* in = reinterpret_cast<Arguments*>(args);
  Result* out = new (res) Result();
  out->decoder = new PromPP::WAL::Decoder(static_cast<PromPP::WAL::BasicEncoderVersion>(in->encoder_version));
}

extern "C" void prompp_wal_decoder_dtor(void* args) {
  struct Arguments {
    PromPP::WAL::Decoder* decoder;
  };

  Arguments* in = reinterpret_cast<Arguments*>(args);
  delete in->decoder;
}

extern "C" void prompp_wal_decoder_decode(void* args, void* res) {
  struct Arguments {
    PromPP::WAL::Decoder* decoder;
    PromPP::Primitives::Go::SliceView<char> segment;
  };
  using Result = struct {
    int64_t created_at;
    int64_t encoded_at;
    uint32_t samples;
    uint32_t series;
    uint32_t segment_id;
    PromPP::Primitives::Timestamp earliest_block_sample;
    PromPP::Primitives::Timestamp latest_block_sample;
    PromPP::Primitives::Go::Slice<char> protobuf;
    PromPP::Primitives::Go::Slice<char> error;
  };

  Arguments* in = reinterpret_cast<Arguments*>(args);
  Result* out = new (res) Result();

  try {
    in->decoder->decode(in->segment, out->protobuf, *out);
  } catch (...) {
    auto err_stream = PromPP::Primitives::Go::BytesStream(&out->error);
    handle_current_exception(__func__, err_stream);
  }
}

extern "C" void prompp_wal_decoder_decode_to_hashdex(void* args, void* res) {
  struct Arguments {
    PromPP::WAL::Decoder* decoder;
    PromPP::Primitives::Go::SliceView<char> segment;
  };
  using Result = struct {
    int64_t created_at;
    int64_t encoded_at;
    uint32_t samples;
    uint32_t series;
    uint32_t segment_id;
    PromPP::Primitives::Timestamp earliest_block_sample;
    PromPP::Primitives::Timestamp latest_block_sample;
    HashdexVariant* hashdex_variant;
    PromPP::Primitives::Go::String cluster;
    PromPP::Primitives::Go::String replica;
    PromPP::Primitives::Go::Slice<char> error;
  };

  Arguments* in = reinterpret_cast<Arguments*>(args);
  Result* out = new (res) Result();

  try {
    out->hashdex_variant = new HashdexVariant{std::in_place_index<HashdexType::kDecoder>};
    auto& hashdex = std::get<PromPP::WAL::BasicDecoderHashdex>(*out->hashdex_variant);
    in->decoder->decode_to_hashdex(in->segment, hashdex, *out);
    auto cluster = hashdex.cluster();
    out->cluster.reset_to(cluster.data(), cluster.size());
    auto replica = hashdex.replica();
    out->replica.reset_to(replica.data(), replica.size());
  } catch (...) {
    auto err_stream = PromPP::Primitives::Go::BytesStream(&out->error);
    handle_current_exception(__func__, err_stream);
  }
}

extern "C" void prompp_wal_decoder_decode_to_hashdex_with_metric_injection(void* args, void* res) {
  struct MetaInjection {
    std::chrono::system_clock::time_point now;
    std::chrono::nanoseconds sent_at{0};
    PromPP::Primitives::Go::String agent_uuid;
    PromPP::Primitives::Go::String hostname;

    [[nodiscard]] explicit PROMPP_ALWAYS_INLINE operator PromPP::WAL::BasicDecoderHashdex::MetaInjection() const noexcept {
      return PromPP::WAL::BasicDecoderHashdex::MetaInjection{
          .now = now,
          .sent_at = sent_at,
          .agent_uuid = static_cast<std::string_view>(agent_uuid),
          .hostname = static_cast<std::string_view>(hostname),
      };
    }
  };

  struct Arguments {
    PromPP::WAL::Decoder* decoder;
    MetaInjection* meta;
    PromPP::Primitives::Go::SliceView<char> segment;
  };
  using Result = struct {
    int64_t created_at;
    int64_t encoded_at;
    uint32_t samples;
    uint32_t series;
    uint32_t segment_id;
    PromPP::Primitives::Timestamp earliest_block_sample;
    PromPP::Primitives::Timestamp latest_block_sample;
    HashdexVariant* hashdex_variant;
    PromPP::Primitives::Go::String cluster;
    PromPP::Primitives::Go::String replica;
    PromPP::Primitives::Go::Slice<char> error;
  };

  Arguments* in = reinterpret_cast<Arguments*>(args);
  Result* out = new (res) Result();

  try {
    out->hashdex_variant = new HashdexVariant{std::in_place_index<HashdexType::kDecoder>};
    auto& hashdex = std::get<PromPP::WAL::BasicDecoderHashdex>(*out->hashdex_variant);
    in->decoder->decode_to_hashdex(in->segment, hashdex, *out, static_cast<PromPP::WAL::BasicDecoderHashdex::MetaInjection>(*in->meta));
    auto cluster = hashdex.cluster();
    out->cluster.reset_to(cluster.data(), cluster.size());
    auto replica = hashdex.replica();
    out->replica.reset_to(replica.data(), replica.size());
  } catch (...) {
    auto err_stream = PromPP::Primitives::Go::BytesStream(&out->error);
    handle_current_exception(__func__, err_stream);
  }
}

extern "C" void prompp_wal_decoder_decode_dry(void* args, void* res) {
  struct Arguments {
    PromPP::WAL::Decoder* decoder;
    PromPP::Primitives::Go::SliceView<char> segment;
  };
  struct Result {
    uint32_t segment_id;
    PromPP::Primitives::Go::Slice<char> error;
  };

  Arguments* in = reinterpret_cast<Arguments*>(args);
  Result* out = new (res) Result();

  try {
    in->decoder->decode_dry(in->segment, out);
  } catch (...) {
    auto err_stream = PromPP::Primitives::Go::BytesStream(&out->error);
    handle_current_exception(__func__, err_stream);
  }
}

extern "C" void prompp_wal_decoder_restore_from_stream(void* args, void* res) {
  struct Arguments {
    PromPP::WAL::Decoder* decoder;
    PromPP::Primitives::Go::SliceView<char> stream;
    uint32_t segment_id;
  };
  struct Result {
    size_t offset = 0;
    uint32_t segment_id;
    PromPP::Primitives::Go::Slice<char> error;
  };

  Arguments* in = reinterpret_cast<Arguments*>(args);
  Result* out = new (res) Result();

  try {
    in->decoder->restore_from_stream(in->stream, in->segment_id, out);
  } catch (...) {
    auto err_stream = PromPP::Primitives::Go::BytesStream(&out->error);
    handle_current_exception(__func__, err_stream);
  }
}

//
// OutputDecoder
//

using entrypoint::head::LssVariantPtr;

extern "C" void prompp_wal_output_decoder_ctor(void* args, void* res) {
  struct Arguments {
    PromPP::Primitives::Go::SliceView<std::pair<PromPP::Primitives::Go::String, PromPP::Primitives::Go::String>> external_labels;
    PromPP::Prometheus::Relabel::StatelessRelabeler* stateless_relabeler;
    LssVariantPtr output_lss;
    uint8_t encoder_version;
  };
  using Result = struct {
    PromPP::WAL::OutputDecoder* decoder;
  };

  auto* in = reinterpret_cast<Arguments*>(args);
  Result* out = new (res) Result();
  auto& output_lss = std::get<PromPP::Primitives::SnugComposites::LabelSet::EncodingBimap>(*in->output_lss);
  out->decoder =
      new PromPP::WAL::OutputDecoder(*in->stateless_relabeler, output_lss, in->external_labels, static_cast<PromPP::WAL::BasicEncoderVersion>(in->encoder_version));
}

extern "C" void prompp_wal_output_decoder_dtor(void* args) {
  struct Arguments {
    PromPP::WAL::OutputDecoder* decoder;
  };

  Arguments* in = reinterpret_cast<Arguments*>(args);
  delete in->decoder;
}

extern "C" void prompp_wal_output_decoder_dump_to(void* args, void* res) {
  struct Arguments {
    PromPP::WAL::OutputDecoder* decoder;
  };

  using Result = struct {
    PromPP::Primitives::Go::Slice<char> dump;
    PromPP::Primitives::Go::Slice<char> error;
  };

  Arguments* in = reinterpret_cast<Arguments*>(args);
  Result* out = new (res) Result();

  try {
    PromPP::Primitives::Go::BytesStream bytes_stream{&out->dump};
    in->decoder->dump_to(bytes_stream);
  } catch (...) {
    auto err_stream = PromPP::Primitives::Go::BytesStream(&out->error);
    handle_current_exception(__func__, err_stream);
  }
}

extern "C" void prompp_wal_output_decoder_load_from(void* args, void* res) {
  struct Arguments {
    PromPP::Primitives::Go::SliceView<char> dump;
    PromPP::WAL::OutputDecoder* decoder;
  };

  using Result = struct {
    PromPP::Primitives::Go::Slice<char> error;
  };

  Arguments* in = reinterpret_cast<Arguments*>(args);
  Result* out = new (res) Result();

  try {
    std::ispanstream bytes_stream(static_cast<std::string_view>(in->dump));
    in->decoder->load_from(bytes_stream);
  } catch (...) {
    auto err_stream = PromPP::Primitives::Go::BytesStream(&out->error);
    handle_current_exception(__func__, err_stream);
  }
}

extern "C" void prompp_wal_output_decoder_decode(void* args, void* res) {
  struct Arguments {
    PromPP::Primitives::Go::SliceView<char> segment;
    PromPP::WAL::OutputDecoder* decoder;
  };

  using Result = struct {
    PromPP::Primitives::Go::Slice<PromPP::WAL::RefSample> ref_samples;
    PromPP::Primitives::Go::Slice<char> error;
  };

  Arguments* in = reinterpret_cast<Arguments*>(args);
  Result* out = new (res) Result();

  try {
    std::ispanstream{static_cast<std::string_view>(in->segment)} >> *in->decoder;
    in->decoder->process_segment([&](PromPP::Primitives::LabelSetID ls_id, PromPP::Primitives::Timestamp ts, PromPP::Primitives::Sample::value_type v)
<<<<<<< HEAD
                                     PROMPP_LAMBDA_INLINE { out->ref_samples.emplace_back(ls_id, ts, v); });
  } catch (...) {
    auto err_stream = PromPP::Primitives::Go::BytesStream(&out->error);
    handle_current_exception(__func__, err_stream);
  }
}

//
// ProtobufEncoder
//

extern "C" void prompp_wal_protobuf_encoder_ctor(void* args, void* res) {
  struct Arguments {
    PromPP::Primitives::Go::SliceView<LssVariantPtr> output_lsses;
  };
  using Result = struct {
    PromPP::WAL::ProtobufEncoder* encoder;
  };

  auto* in = reinterpret_cast<Arguments*>(args);
  Result* out = new (res) Result();

  out->encoder = new PromPP::WAL::ProtobufEncoder(in->output_lsses);
}

extern "C" void prompp_wal_protobuf_encoder_dtor(void* args) {
  struct Arguments {
    PromPP::WAL::ProtobufEncoder* encoder;
  };

  Arguments* in = reinterpret_cast<Arguments*>(args);
  delete in->encoder;
}

extern "C" void prompp_wal_protobuf_encoder_encode(void* args, void* res) {
  struct Arguments {
    PromPP::Primitives::Go::SliceView<PromPP::WAL::ShardRefSample*> batch;
    PromPP::Primitives::Go::Slice<PromPP::Primitives::Go::Slice<char>> out_slices;
    PromPP::WAL::ProtobufEncoder* encoder;
  };

  using Result = struct {
    PromPP::Primitives::Go::Slice<char> error;
  };

  Arguments* in = reinterpret_cast<Arguments*>(args);
  Result* out = new (res) Result();

  try {
    in->encoder->encode(in->batch, in->out_slices);
=======
                                     __attribute__((always_inline)) { out->ref_samples.emplace_back(ls_id, ts, v); });
>>>>>>> 322bac9e
  } catch (...) {
    auto err_stream = PromPP::Primitives::Go::BytesStream(&out->error);
    handle_current_exception(__func__, err_stream);
  }
}<|MERGE_RESOLUTION|>--- conflicted
+++ resolved
@@ -286,7 +286,6 @@
   try {
     std::ispanstream{static_cast<std::string_view>(in->segment)} >> *in->decoder;
     in->decoder->process_segment([&](PromPP::Primitives::LabelSetID ls_id, PromPP::Primitives::Timestamp ts, PromPP::Primitives::Sample::value_type v)
-<<<<<<< HEAD
                                      PROMPP_LAMBDA_INLINE { out->ref_samples.emplace_back(ls_id, ts, v); });
   } catch (...) {
     auto err_stream = PromPP::Primitives::Go::BytesStream(&out->error);
@@ -337,9 +336,6 @@
 
   try {
     in->encoder->encode(in->batch, in->out_slices);
-=======
-                                     __attribute__((always_inline)) { out->ref_samples.emplace_back(ls_id, ts, v); });
->>>>>>> 322bac9e
   } catch (...) {
     auto err_stream = PromPP::Primitives::Go::BytesStream(&out->error);
     handle_current_exception(__func__, err_stream);
