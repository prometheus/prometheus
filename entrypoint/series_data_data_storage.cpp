#include "series_data_data_storage.h"

#include "chunk_recoder.hpp"
#include "head/data_storage.h"
#include "primitives/go_slice.h"

<<<<<<< HEAD
#include "series_data/data_storage.h"
#include "series_data/querier/querier.h"
#include "series_data/serialization/serializer.h"


namespace {

using DataStoragePtr = std::unique_ptr<series_data::DataStorage>;

static_assert(sizeof(DataStoragePtr) == sizeof(void*));

}  // namespace
=======
using entrypoint::head::DataStoragePtr;
>>>>>>> fc4d29bc

extern "C" void prompp_series_data_data_storage_ctor(void* res) {
  using Result = struct {
    DataStoragePtr data_storage;
  };

  new (res) Result{.data_storage = std::make_unique<series_data::DataStorage>()};
}

extern "C" void prompp_series_data_data_storage_reset(void* args) {
  struct Arguments {
    DataStoragePtr data_storage;
  };

  reinterpret_cast<Arguments*>(args)->data_storage->reset();
}

extern "C" void prompp_series_data_data_storage_query(void* args, void* res) {
  using series_data::DataStorage;
  using PromPP::Primitives::Go::Slice;
  using PromPP::Primitives::LabelSetID;
  using Query = series_data::querier::Query<Slice<LabelSetID>>;
  using series_data::querier::Querier;
  using series_data::serialization::Serializer;
  using PromPP::Primitives::Go::BytesStream;

  struct Arguments {
    DataStorage* data_storage;
    Query query;
  };

  using Result = struct {
    Slice<char> serialized_chunks;
  };

  Arguments* in = reinterpret_cast<Arguments*>(args);
  Result* out = new (res) Result();

  Querier querier{*in->data_storage};
  auto queried_chunk_list = querier.query(in->query);
  Serializer serializer{*in->data_storage};
  BytesStream bytes_stream{&out->serialized_chunks};
  serializer.serialize(queried_chunk_list, bytes_stream);
}

extern "C" void prompp_series_data_data_storage_allocated_memory(void* args, void* res) {
  using series_data::DataStorage;

  struct Arguments {
    DataStorage* data_storage;
  };

  struct Result {
    uint64_t allocated_memory;
  };

  auto in = reinterpret_cast<Arguments*>(args);
  Result* out = new (res) Result();

  out->allocated_memory = in->data_storage->allocated_memory();
}


extern "C" void prompp_series_data_data_storage_dtor(void* args) {
  struct Arguments {
    DataStoragePtr data_storage;
  };

  reinterpret_cast<Arguments*>(args)->~Arguments();
}

extern "C" void prompp_series_data_chunk_recoder_ctor(void* args, void* res) {
  struct Arguments {
    DataStoragePtr data_storage;
  };
  struct Result {
    entrypoint::ChunkRecoderPtr chunk_recoder;
  };

  new (res) Result{.chunk_recoder = std::make_unique<entrypoint::ChunkRecoder>(static_cast<Arguments*>(args)->data_storage.get())};
}

extern "C" void prompp_series_data_chunk_recoder_recode_next_chunk(void* args, void* res) {
  struct Arguments {
    entrypoint::ChunkRecoderPtr chunk_recoder;
  };
  struct Result {
    PromPP::Primitives::Timestamp min_t;
    PromPP::Primitives::Timestamp max_t;
    uint32_t series_id;
    uint8_t samples_count;
    bool has_more_data;
    PromPP::Primitives::Go::SliceView<uint8_t> buffer;
  };

  const auto in = static_cast<const Arguments*>(args);
  const auto out = static_cast<Result*>(res);
  out->series_id = in->chunk_recoder->series_id();
  in->chunk_recoder->recode_next_chunk(*out);
  out->has_more_data = in->chunk_recoder->has_more_data();
  out->buffer.reset_to(in->chunk_recoder->bytes());
}

extern "C" void prompp_series_data_chunk_recoder_dtor(void* args) {
  struct Arguments {
    entrypoint::ChunkRecoderPtr chunk_recoder;
  };

  static_cast<Arguments*>(args)->~Arguments();
}<|MERGE_RESOLUTION|>--- conflicted
+++ resolved
@@ -4,22 +4,7 @@
 #include "head/data_storage.h"
 #include "primitives/go_slice.h"
 
-<<<<<<< HEAD
-#include "series_data/data_storage.h"
-#include "series_data/querier/querier.h"
-#include "series_data/serialization/serializer.h"
-
-
-namespace {
-
-using DataStoragePtr = std::unique_ptr<series_data::DataStorage>;
-
-static_assert(sizeof(DataStoragePtr) == sizeof(void*));
-
-}  // namespace
-=======
 using entrypoint::head::DataStoragePtr;
->>>>>>> fc4d29bc
 
 extern "C" void prompp_series_data_data_storage_ctor(void* res) {
   using Result = struct {
@@ -38,13 +23,13 @@
 }
 
 extern "C" void prompp_series_data_data_storage_query(void* args, void* res) {
+  using PromPP::Primitives::LabelSetID;
+  using PromPP::Primitives::Go::Slice;
   using series_data::DataStorage;
-  using PromPP::Primitives::Go::Slice;
-  using PromPP::Primitives::LabelSetID;
   using Query = series_data::querier::Query<Slice<LabelSetID>>;
+  using PromPP::Primitives::Go::BytesStream;
   using series_data::querier::Querier;
   using series_data::serialization::Serializer;
-  using PromPP::Primitives::Go::BytesStream;
 
   struct Arguments {
     DataStorage* data_storage;
@@ -81,7 +66,6 @@
 
   out->allocated_memory = in->data_storage->allocated_memory();
 }
-
 
 extern "C" void prompp_series_data_data_storage_dtor(void* args) {
   struct Arguments {
