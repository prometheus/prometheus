// Copyright 2015 The Prometheus Authors
// Licensed under the Apache License, Version 2.0 (the "License");
// you may not use this file except in compliance with the License.
// You may obtain a copy of the License at
//
// http://www.apache.org/licenses/LICENSE-2.0
//
// Unless required by applicable law or agreed to in writing, software
// distributed under the License is distributed on an "AS IS" BASIS,
// WITHOUT WARRANTIES OR CONDITIONS OF ANY KIND, either express or implied.
// See the License for the specific language governing permissions and
// limitations under the License.

package config

import (
	"errors"
	"fmt"
	"log/slog"
	"net/url"
	"os"
	"path/filepath"
	"sort"
	"strconv"
	"strings"
	"time"

	"github.com/alecthomas/units"
	"github.com/grafana/regexp"
	"github.com/prometheus/common/config"
	"github.com/prometheus/common/model"
	"github.com/prometheus/common/sigv4"
	"gopkg.in/yaml.v2"

	"github.com/prometheus/prometheus/discovery"
	"github.com/prometheus/prometheus/model/labels"
	"github.com/prometheus/prometheus/model/relabel"
	"github.com/prometheus/prometheus/storage/remote/azuread"
	"github.com/prometheus/prometheus/storage/remote/googleiam"
)

var (
	patRulePath     = regexp.MustCompile(`^[^*]*(\*[^/]*)?$`)
	reservedHeaders = map[string]struct{}{
		// NOTE: authorization is checked specially,
		// see RemoteWriteConfig.UnmarshalYAML.
		// "authorization":                  {},
		"host":                              {},
		"content-encoding":                  {},
		"content-length":                    {},
		"content-type":                      {},
		"user-agent":                        {},
		"connection":                        {},
		"keep-alive":                        {},
		"proxy-authenticate":                {},
		"proxy-authorization":               {},
		"www-authenticate":                  {},
		"accept-encoding":                   {},
		"x-prometheus-remote-write-version": {},
		"x-prometheus-remote-read-version":  {},

		// Added by SigV4.
		"x-amz-date":           {},
		"x-amz-security-token": {},
		"x-amz-content-sha256": {},
	}
)

const (
	LegacyValidationConfig = "legacy"
	UTF8ValidationConfig   = "utf8"
)

// Load parses the YAML input s into a Config.
<<<<<<< HEAD
func Load(s string, logger log.Logger) (*Config, error) {
=======
func Load(s string, expandExternalLabels bool, logger *slog.Logger) (*Config, error) {
>>>>>>> 90f78324
	cfg := &Config{}
	// If the entire config body is empty the UnmarshalYAML method is
	// never called. We thus have to set the DefaultConfig at the entry
	// point as well.
	*cfg = DefaultConfig

	err := yaml.UnmarshalStrict([]byte(s), cfg)
	if err != nil {
		return nil, err
	}

	b := labels.NewScratchBuilder(0)
	cfg.GlobalConfig.ExternalLabels.Range(func(v labels.Label) {
		newV := os.Expand(v.Value, func(s string) string {
			if s == "$" {
				return "$"
			}
			if v := os.Getenv(s); v != "" {
				return v
			}
			logger.Warn("Empty environment variable", "name", s)
			return ""
		})
		if newV != v.Value {
			logger.Debug("External label replaced", "label", v.Name, "input", v.Value, "output", newV)
		}
		// Note newV can be blank. https://github.com/prometheus/prometheus/issues/11024
		b.Add(v.Name, newV)
	})
	cfg.GlobalConfig.ExternalLabels = b.Labels()
	return cfg, nil
}

// LoadFile parses the given YAML file into a Config.
<<<<<<< HEAD
func LoadFile(filename string, agentMode bool, logger log.Logger) (*Config, error) {
=======
func LoadFile(filename string, agentMode, expandExternalLabels bool, logger *slog.Logger) (*Config, error) {
>>>>>>> 90f78324
	content, err := os.ReadFile(filename)
	if err != nil {
		return nil, err
	}
	cfg, err := Load(string(content), logger)
	if err != nil {
		return nil, fmt.Errorf("parsing YAML file %s: %w", filename, err)
	}

	if agentMode {
		if len(cfg.AlertingConfig.AlertmanagerConfigs) > 0 || len(cfg.AlertingConfig.AlertRelabelConfigs) > 0 {
			return nil, errors.New("field alerting is not allowed in agent mode")
		}

		if len(cfg.RuleFiles) > 0 {
			return nil, errors.New("field rule_files is not allowed in agent mode")
		}

		if len(cfg.RemoteReadConfigs) > 0 {
			return nil, errors.New("field remote_read is not allowed in agent mode")
		}
	}

	cfg.SetDirectory(filepath.Dir(filename))
	return cfg, nil
}

// The defaults applied before parsing the respective config sections.
var (
	// DefaultConfig is the default top-level configuration.
	DefaultConfig = Config{
		GlobalConfig: DefaultGlobalConfig,
	}

	// DefaultGlobalConfig is the default global configuration.
	DefaultGlobalConfig = GlobalConfig{
		ScrapeInterval:     model.Duration(1 * time.Minute),
		ScrapeTimeout:      model.Duration(10 * time.Second),
		EvaluationInterval: model.Duration(1 * time.Minute),
		RuleQueryOffset:    model.Duration(0 * time.Minute),
		// When native histogram feature flag is enabled, ScrapeProtocols default
		// changes to DefaultNativeHistogramScrapeProtocols.
		ScrapeProtocols: DefaultScrapeProtocols,
	}

	DefaultRuntimeConfig = RuntimeConfig{
		// Go runtime tuning.
		GoGC: 75,
	}

	// DefaultScrapeConfig is the default scrape configuration.
	DefaultScrapeConfig = ScrapeConfig{
		// ScrapeTimeout, ScrapeInterval and ScrapeProtocols default to the configured globals.
		ScrapeClassicHistograms: false,
		MetricsPath:             "/metrics",
		Scheme:                  "http",
		HonorLabels:             false,
		HonorTimestamps:         true,
		HTTPClientConfig:        config.DefaultHTTPClientConfig,
		EnableCompression:       true,
	}

	// DefaultAlertmanagerConfig is the default alertmanager configuration.
	DefaultAlertmanagerConfig = AlertmanagerConfig{
		Scheme:           "http",
		Timeout:          model.Duration(10 * time.Second),
		APIVersion:       AlertmanagerAPIVersionV2,
		HTTPClientConfig: config.DefaultHTTPClientConfig,
	}

	// DefaultRemoteWriteConfig is the default remote write configuration.
	DefaultRemoteWriteConfig = RemoteWriteConfig{
		RemoteTimeout:    model.Duration(30 * time.Second),
		ProtobufMessage:  RemoteWriteProtoMsgV1,
		QueueConfig:      DefaultQueueConfig,
		MetadataConfig:   DefaultMetadataConfig,
		HTTPClientConfig: config.DefaultHTTPClientConfig,
	}

	// DefaultQueueConfig is the default remote queue configuration.
	DefaultQueueConfig = QueueConfig{
		// With a maximum of 50 shards, assuming an average of 100ms remote write
		// time and 2000 samples per batch, we will be able to push 1M samples/s.
		MaxShards:         50,
		MinShards:         1,
		MaxSamplesPerSend: 2000,

		// Each shard will have a max of 10,000 samples pending in its channel, plus the pending
		// samples that have been enqueued. Theoretically we should only ever have about 12,000 samples
		// per shard pending. At 50 shards that's 600k.
		Capacity:          10000,
		BatchSendDeadline: model.Duration(5 * time.Second),

		// Backoff times for retrying a batch of samples on recoverable errors.
		MinBackoff: model.Duration(30 * time.Millisecond),
		MaxBackoff: model.Duration(5 * time.Second),
	}

	// DefaultMetadataConfig is the default metadata configuration for a remote write endpoint.
	DefaultMetadataConfig = MetadataConfig{
		Send:              true,
		SendInterval:      model.Duration(1 * time.Minute),
		MaxSamplesPerSend: 2000,
	}

	// DefaultRemoteReadConfig is the default remote read configuration.
	DefaultRemoteReadConfig = RemoteReadConfig{
		RemoteTimeout:        model.Duration(1 * time.Minute),
		ChunkedReadLimit:     DefaultChunkedReadLimit,
		HTTPClientConfig:     config.DefaultHTTPClientConfig,
		FilterExternalLabels: true,
	}

	// DefaultStorageConfig is the default TSDB/Exemplar storage configuration.
	DefaultStorageConfig = StorageConfig{
		ExemplarsConfig: &DefaultExemplarsConfig,
	}

	DefaultExemplarsConfig = ExemplarsConfig{
		MaxExemplars: 100000,
	}

	// DefaultOTLPConfig is the default OTLP configuration.
	DefaultOTLPConfig = OTLPConfig{}
)

// Config is the top-level configuration for Prometheus's config files.
type Config struct {
	GlobalConfig      GlobalConfig    `yaml:"global"`
	Runtime           RuntimeConfig   `yaml:"runtime,omitempty"`
	AlertingConfig    AlertingConfig  `yaml:"alerting,omitempty"`
	RuleFiles         []string        `yaml:"rule_files,omitempty"`
	ScrapeConfigFiles []string        `yaml:"scrape_config_files,omitempty"`
	ScrapeConfigs     []*ScrapeConfig `yaml:"scrape_configs,omitempty"`
	StorageConfig     StorageConfig   `yaml:"storage,omitempty"`
	TracingConfig     TracingConfig   `yaml:"tracing,omitempty"`

	RemoteWriteConfigs []*RemoteWriteConfig `yaml:"remote_write,omitempty"`
	RemoteReadConfigs  []*RemoteReadConfig  `yaml:"remote_read,omitempty"`
	OTLPConfig         OTLPConfig           `yaml:"otlp,omitempty"`
}

// SetDirectory joins any relative file paths with dir.
func (c *Config) SetDirectory(dir string) {
	c.GlobalConfig.SetDirectory(dir)
	c.AlertingConfig.SetDirectory(dir)
	c.TracingConfig.SetDirectory(dir)
	for i, file := range c.RuleFiles {
		c.RuleFiles[i] = config.JoinDir(dir, file)
	}
	for i, file := range c.ScrapeConfigFiles {
		c.ScrapeConfigFiles[i] = config.JoinDir(dir, file)
	}
	for _, c := range c.ScrapeConfigs {
		c.SetDirectory(dir)
	}
	for _, c := range c.RemoteWriteConfigs {
		c.SetDirectory(dir)
	}
	for _, c := range c.RemoteReadConfigs {
		c.SetDirectory(dir)
	}
}

func (c Config) String() string {
	b, err := yaml.Marshal(c)
	if err != nil {
		return fmt.Sprintf("<error creating config string: %s>", err)
	}
	return string(b)
}

// GetScrapeConfigs returns the scrape configurations.
func (c *Config) GetScrapeConfigs() ([]*ScrapeConfig, error) {
	scfgs := make([]*ScrapeConfig, len(c.ScrapeConfigs))

	jobNames := map[string]string{}
	for i, scfg := range c.ScrapeConfigs {
		// We do these checks for library users that would not call validate in
		// Unmarshal.
		if err := scfg.Validate(c.GlobalConfig); err != nil {
			return nil, err
		}

		if _, ok := jobNames[scfg.JobName]; ok {
			return nil, fmt.Errorf("found multiple scrape configs with job name %q", scfg.JobName)
		}
		jobNames[scfg.JobName] = "main config file"
		scfgs[i] = scfg
	}
	for _, pat := range c.ScrapeConfigFiles {
		fs, err := filepath.Glob(pat)
		if err != nil {
			// The only error can be a bad pattern.
			return nil, fmt.Errorf("error retrieving scrape config files for %q: %w", pat, err)
		}
		for _, filename := range fs {
			cfg := ScrapeConfigs{}
			content, err := os.ReadFile(filename)
			if err != nil {
				return nil, fileErr(filename, err)
			}
			err = yaml.UnmarshalStrict(content, &cfg)
			if err != nil {
				return nil, fileErr(filename, err)
			}
			for _, scfg := range cfg.ScrapeConfigs {
				if err := scfg.Validate(c.GlobalConfig); err != nil {
					return nil, fileErr(filename, err)
				}

				if f, ok := jobNames[scfg.JobName]; ok {
					return nil, fileErr(filename, fmt.Errorf("found multiple scrape configs with job name %q, first found in %s", scfg.JobName, f))
				}
				jobNames[scfg.JobName] = fmt.Sprintf("%q", filePath(filename))

				scfg.SetDirectory(filepath.Dir(filename))
				scfgs = append(scfgs, scfg)
			}
		}
	}
	return scfgs, nil
}

// UnmarshalYAML implements the yaml.Unmarshaler interface.
func (c *Config) UnmarshalYAML(unmarshal func(interface{}) error) error {
	*c = DefaultConfig
	// We want to set c to the defaults and then overwrite it with the input.
	// To make unmarshal fill the plain data struct rather than calling UnmarshalYAML
	// again, we have to hide it using a type indirection.
	type plain Config
	if err := unmarshal((*plain)(c)); err != nil {
		return err
	}

	// If a global block was open but empty the default global config is overwritten.
	// We have to restore it here.
	if c.GlobalConfig.isZero() {
		c.GlobalConfig = DefaultGlobalConfig
	}

	// If a runtime block was open but empty the default runtime config is overwritten.
	// We have to restore it here.
	if c.Runtime.isZero() {
		c.Runtime = DefaultRuntimeConfig
		// Use the GOGC env var value if the runtime section is empty.
		c.Runtime.GoGC = getGoGCEnv()
	}

	for _, rf := range c.RuleFiles {
		if !patRulePath.MatchString(rf) {
			return fmt.Errorf("invalid rule file path %q", rf)
		}
	}

	for _, sf := range c.ScrapeConfigFiles {
		if !patRulePath.MatchString(sf) {
			return fmt.Errorf("invalid scrape config file path %q", sf)
		}
	}

	// Do global overrides and validate unique names.
	jobNames := map[string]struct{}{}
	for _, scfg := range c.ScrapeConfigs {
		if err := scfg.Validate(c.GlobalConfig); err != nil {
			return err
		}

		if _, ok := jobNames[scfg.JobName]; ok {
			return fmt.Errorf("found multiple scrape configs with job name %q", scfg.JobName)
		}
		jobNames[scfg.JobName] = struct{}{}
	}
	rwNames := map[string]struct{}{}
	for _, rwcfg := range c.RemoteWriteConfigs {
		if rwcfg == nil {
			return errors.New("empty or null remote write config section")
		}
		// Skip empty names, we fill their name with their config hash in remote write code.
		if _, ok := rwNames[rwcfg.Name]; ok && rwcfg.Name != "" {
			return fmt.Errorf("found multiple remote write configs with job name %q", rwcfg.Name)
		}
		rwNames[rwcfg.Name] = struct{}{}
	}
	rrNames := map[string]struct{}{}
	for _, rrcfg := range c.RemoteReadConfigs {
		if rrcfg == nil {
			return errors.New("empty or null remote read config section")
		}
		// Skip empty names, we fill their name with their config hash in remote read code.
		if _, ok := rrNames[rrcfg.Name]; ok && rrcfg.Name != "" {
			return fmt.Errorf("found multiple remote read configs with job name %q", rrcfg.Name)
		}
		rrNames[rrcfg.Name] = struct{}{}
	}
	return nil
}

// GlobalConfig configures values that are used across other configuration
// objects.
type GlobalConfig struct {
	// How frequently to scrape targets by default.
	ScrapeInterval model.Duration `yaml:"scrape_interval,omitempty"`
	// The default timeout when scraping targets.
	ScrapeTimeout model.Duration `yaml:"scrape_timeout,omitempty"`
	// The protocols to negotiate during a scrape. It tells clients what
	// protocol are accepted by Prometheus and with what weight (most wanted is first).
	// Supported values (case sensitive): PrometheusProto, OpenMetricsText0.0.1,
	// OpenMetricsText1.0.0, PrometheusText0.0.4.
	ScrapeProtocols []ScrapeProtocol `yaml:"scrape_protocols,omitempty"`
	// How frequently to evaluate rules by default.
	EvaluationInterval model.Duration `yaml:"evaluation_interval,omitempty"`
	// Offset the rule evaluation timestamp of this particular group by the specified duration into the past to ensure the underlying metrics have been received.
	RuleQueryOffset model.Duration `yaml:"rule_query_offset,omitempty"`
	// File to which PromQL queries are logged.
	QueryLogFile string `yaml:"query_log_file,omitempty"`
	// File to which scrape failures are logged.
	ScrapeFailureLogFile string `yaml:"scrape_failure_log_file,omitempty"`
	// The labels to add to any timeseries that this Prometheus instance scrapes.
	ExternalLabels labels.Labels `yaml:"external_labels,omitempty"`
	// An uncompressed response body larger than this many bytes will cause the
	// scrape to fail. 0 means no limit.
	BodySizeLimit units.Base2Bytes `yaml:"body_size_limit,omitempty"`
	// More than this many samples post metric-relabeling will cause the scrape to
	// fail. 0 means no limit.
	SampleLimit uint `yaml:"sample_limit,omitempty"`
	// More than this many targets after the target relabeling will cause the
	// scrapes to fail. 0 means no limit.
	TargetLimit uint `yaml:"target_limit,omitempty"`
	// More than this many labels post metric-relabeling will cause the scrape to
	// fail. 0 means no limit.
	LabelLimit uint `yaml:"label_limit,omitempty"`
	// More than this label name length post metric-relabeling will cause the
	// scrape to fail. 0 means no limit.
	LabelNameLengthLimit uint `yaml:"label_name_length_limit,omitempty"`
	// More than this label value length post metric-relabeling will cause the
	// scrape to fail. 0 means no limit.
	LabelValueLengthLimit uint `yaml:"label_value_length_limit,omitempty"`
	// Keep no more than this many dropped targets per job.
	// 0 means no limit.
	KeepDroppedTargets uint `yaml:"keep_dropped_targets,omitempty"`
	// Allow UTF8 Metric and Label Names.
	MetricNameValidationScheme string `yaml:"metric_name_validation_scheme,omitempty"`
}

// ScrapeProtocol represents supported protocol for scraping metrics.
type ScrapeProtocol string

// Validate returns error if given scrape protocol is not supported.
func (s ScrapeProtocol) Validate() error {
	if _, ok := ScrapeProtocolsHeaders[s]; !ok {
		return fmt.Errorf("unknown scrape protocol %v, supported: %v",
			s, func() (ret []string) {
				for k := range ScrapeProtocolsHeaders {
					ret = append(ret, string(k))
				}
				sort.Strings(ret)
				return ret
			}())
	}
	return nil
}

var (
	PrometheusProto      ScrapeProtocol = "PrometheusProto"
	PrometheusText0_0_4  ScrapeProtocol = "PrometheusText0.0.4"
	OpenMetricsText0_0_1 ScrapeProtocol = "OpenMetricsText0.0.1"
	OpenMetricsText1_0_0 ScrapeProtocol = "OpenMetricsText1.0.0"
	UTF8NamesHeader      string         = model.EscapingKey + "=" + model.AllowUTF8

	ScrapeProtocolsHeaders = map[ScrapeProtocol]string{
		PrometheusProto:      "application/vnd.google.protobuf;proto=io.prometheus.client.MetricFamily;encoding=delimited",
		PrometheusText0_0_4:  "text/plain;version=0.0.4",
		OpenMetricsText0_0_1: "application/openmetrics-text;version=0.0.1",
		OpenMetricsText1_0_0: "application/openmetrics-text;version=1.0.0",
	}

	// DefaultScrapeProtocols is the set of scrape protocols that will be proposed
	// to scrape target, ordered by priority.
	DefaultScrapeProtocols = []ScrapeProtocol{
		OpenMetricsText1_0_0,
		OpenMetricsText0_0_1,
		PrometheusText0_0_4,
	}

	// DefaultProtoFirstScrapeProtocols is like DefaultScrapeProtocols, but it
	// favors protobuf Prometheus exposition format.
	// Used by default for certain feature-flags like
	// "native-histograms" and "created-timestamp-zero-ingestion".
	DefaultProtoFirstScrapeProtocols = []ScrapeProtocol{
		PrometheusProto,
		OpenMetricsText1_0_0,
		OpenMetricsText0_0_1,
		PrometheusText0_0_4,
	}
)

// validateAcceptScrapeProtocols return errors if we see problems with accept scrape protocols option.
func validateAcceptScrapeProtocols(sps []ScrapeProtocol) error {
	if len(sps) == 0 {
		return errors.New("scrape_protocols cannot be empty")
	}
	dups := map[string]struct{}{}
	for _, sp := range sps {
		if _, ok := dups[strings.ToLower(string(sp))]; ok {
			return fmt.Errorf("duplicated protocol in scrape_protocols, got %v", sps)
		}
		if err := sp.Validate(); err != nil {
			return fmt.Errorf("scrape_protocols: %w", err)
		}
		dups[strings.ToLower(string(sp))] = struct{}{}
	}
	return nil
}

// SetDirectory joins any relative file paths with dir.
func (c *GlobalConfig) SetDirectory(dir string) {
	c.QueryLogFile = config.JoinDir(dir, c.QueryLogFile)
	c.ScrapeFailureLogFile = config.JoinDir(dir, c.ScrapeFailureLogFile)
}

// UnmarshalYAML implements the yaml.Unmarshaler interface.
func (c *GlobalConfig) UnmarshalYAML(unmarshal func(interface{}) error) error {
	// Create a clean global config as the previous one was already populated
	// by the default due to the YAML parser behavior for empty blocks.
	gc := &GlobalConfig{}
	type plain GlobalConfig
	if err := unmarshal((*plain)(gc)); err != nil {
		return err
	}

	if err := gc.ExternalLabels.Validate(func(l labels.Label) error {
		if !model.LabelName(l.Name).IsValid() {
			return fmt.Errorf("%q is not a valid label name", l.Name)
		}
		if !model.LabelValue(l.Value).IsValid() {
			return fmt.Errorf("%q is not a valid label value", l.Value)
		}
		return nil
	}); err != nil {
		return err
	}

	// First set the correct scrape interval, then check that the timeout
	// (inferred or explicit) is not greater than that.
	if gc.ScrapeInterval == 0 {
		gc.ScrapeInterval = DefaultGlobalConfig.ScrapeInterval
	}
	if gc.ScrapeTimeout > gc.ScrapeInterval {
		return errors.New("global scrape timeout greater than scrape interval")
	}
	if gc.ScrapeTimeout == 0 {
		if DefaultGlobalConfig.ScrapeTimeout > gc.ScrapeInterval {
			gc.ScrapeTimeout = gc.ScrapeInterval
		} else {
			gc.ScrapeTimeout = DefaultGlobalConfig.ScrapeTimeout
		}
	}
	if gc.EvaluationInterval == 0 {
		gc.EvaluationInterval = DefaultGlobalConfig.EvaluationInterval
	}

	if gc.ScrapeProtocols == nil {
		gc.ScrapeProtocols = DefaultGlobalConfig.ScrapeProtocols
	}
	if err := validateAcceptScrapeProtocols(gc.ScrapeProtocols); err != nil {
		return fmt.Errorf("%w for global config", err)
	}

	*c = *gc
	return nil
}

// isZero returns true iff the global config is the zero value.
func (c *GlobalConfig) isZero() bool {
	return c.ExternalLabels.IsEmpty() &&
		c.ScrapeInterval == 0 &&
		c.ScrapeTimeout == 0 &&
		c.EvaluationInterval == 0 &&
		c.RuleQueryOffset == 0 &&
		c.QueryLogFile == "" &&
		c.ScrapeFailureLogFile == "" &&
		c.ScrapeProtocols == nil
}

// RuntimeConfig configures the values for the process behavior.
type RuntimeConfig struct {
	// The Go garbage collection target percentage.
	GoGC int `yaml:"gogc,omitempty"`
}

// isZero returns true iff the global config is the zero value.
func (c *RuntimeConfig) isZero() bool {
	return c.GoGC == 0
}

type ScrapeConfigs struct {
	ScrapeConfigs []*ScrapeConfig `yaml:"scrape_configs,omitempty"`
}

// ScrapeConfig configures a scraping unit for Prometheus.
type ScrapeConfig struct {
	// The job name to which the job label is set by default.
	JobName string `yaml:"job_name"`
	// Indicator whether the scraped metrics should remain unmodified.
	HonorLabels bool `yaml:"honor_labels,omitempty"`
	// Indicator whether the scraped timestamps should be respected.
	HonorTimestamps bool `yaml:"honor_timestamps"`
	// Indicator whether to track the staleness of the scraped timestamps.
	TrackTimestampsStaleness bool `yaml:"track_timestamps_staleness"`
	// A set of query parameters with which the target is scraped.
	Params url.Values `yaml:"params,omitempty"`
	// How frequently to scrape the targets of this scrape config.
	ScrapeInterval model.Duration `yaml:"scrape_interval,omitempty"`
	// The timeout for scraping targets of this config.
	ScrapeTimeout model.Duration `yaml:"scrape_timeout,omitempty"`
	// The protocols to negotiate during a scrape. It tells clients what
	// protocol are accepted by Prometheus and with what preference (most wanted is first).
	// Supported values (case sensitive): PrometheusProto, OpenMetricsText0.0.1,
	// OpenMetricsText1.0.0, PrometheusText0.0.4.
	ScrapeProtocols []ScrapeProtocol `yaml:"scrape_protocols,omitempty"`
	// Whether to scrape a classic histogram that is also exposed as a native histogram.
	ScrapeClassicHistograms bool `yaml:"scrape_classic_histograms,omitempty"`
	// File to which scrape failures are logged.
	ScrapeFailureLogFile string `yaml:"scrape_failure_log_file,omitempty"`
	// The HTTP resource path on which to fetch metrics from targets.
	MetricsPath string `yaml:"metrics_path,omitempty"`
	// The URL scheme with which to fetch metrics from targets.
	Scheme string `yaml:"scheme,omitempty"`
	// Indicator whether to request compressed response from the target.
	EnableCompression bool `yaml:"enable_compression"`
	// An uncompressed response body larger than this many bytes will cause the
	// scrape to fail. 0 means no limit.
	BodySizeLimit units.Base2Bytes `yaml:"body_size_limit,omitempty"`
	// More than this many samples post metric-relabeling will cause the scrape to
	// fail. 0 means no limit.
	SampleLimit uint `yaml:"sample_limit,omitempty"`
	// More than this many targets after the target relabeling will cause the
	// scrapes to fail. 0 means no limit.
	TargetLimit uint `yaml:"target_limit,omitempty"`
	// More than this many labels post metric-relabeling will cause the scrape to
	// fail. 0 means no limit.
	LabelLimit uint `yaml:"label_limit,omitempty"`
	// More than this label name length post metric-relabeling will cause the
	// scrape to fail. 0 means no limit.
	LabelNameLengthLimit uint `yaml:"label_name_length_limit,omitempty"`
	// More than this label value length post metric-relabeling will cause the
	// scrape to fail. 0 means no limit.
	LabelValueLengthLimit uint `yaml:"label_value_length_limit,omitempty"`
	// If there are more than this many buckets in a native histogram,
	// buckets will be merged to stay within the limit.
	NativeHistogramBucketLimit uint `yaml:"native_histogram_bucket_limit,omitempty"`
	// If the growth factor of one bucket to the next is smaller than this,
	// buckets will be merged to increase the factor sufficiently.
	NativeHistogramMinBucketFactor float64 `yaml:"native_histogram_min_bucket_factor,omitempty"`
	// Keep no more than this many dropped targets per job.
	// 0 means no limit.
	KeepDroppedTargets uint `yaml:"keep_dropped_targets,omitempty"`
	// Allow UTF8 Metric and Label Names.
	MetricNameValidationScheme string `yaml:"metric_name_validation_scheme,omitempty"`

	// We cannot do proper Go type embedding below as the parser will then parse
	// values arbitrarily into the overflow maps of further-down types.

	ServiceDiscoveryConfigs discovery.Configs       `yaml:"-"`
	HTTPClientConfig        config.HTTPClientConfig `yaml:",inline"`

	// List of target relabel configurations.
	RelabelConfigs []*relabel.Config `yaml:"relabel_configs,omitempty"`
	// List of metric relabel configurations.
	MetricRelabelConfigs []*relabel.Config `yaml:"metric_relabel_configs,omitempty"`
}

// SetDirectory joins any relative file paths with dir.
func (c *ScrapeConfig) SetDirectory(dir string) {
	c.ServiceDiscoveryConfigs.SetDirectory(dir)
	c.HTTPClientConfig.SetDirectory(dir)
	c.ScrapeFailureLogFile = config.JoinDir(dir, c.ScrapeFailureLogFile)
}

// UnmarshalYAML implements the yaml.Unmarshaler interface.
func (c *ScrapeConfig) UnmarshalYAML(unmarshal func(interface{}) error) error {
	*c = DefaultScrapeConfig
	if err := discovery.UnmarshalYAMLWithInlineConfigs(c, unmarshal); err != nil {
		return err
	}
	if len(c.JobName) == 0 {
		return errors.New("job_name is empty")
	}

	// The UnmarshalYAML method of HTTPClientConfig is not being called because it's not a pointer.
	// We cannot make it a pointer as the parser panics for inlined pointer structs.
	// Thus we just do its validation here.
	if err := c.HTTPClientConfig.Validate(); err != nil {
		return err
	}

	// Check for users putting URLs in target groups.
	if len(c.RelabelConfigs) == 0 {
		if err := checkStaticTargets(c.ServiceDiscoveryConfigs); err != nil {
			return err
		}
	}

	for _, rlcfg := range c.RelabelConfigs {
		if rlcfg == nil {
			return errors.New("empty or null target relabeling rule in scrape config")
		}
	}
	for _, rlcfg := range c.MetricRelabelConfigs {
		if rlcfg == nil {
			return errors.New("empty or null metric relabeling rule in scrape config")
		}
	}

	return nil
}

// Validate validates scrape config, but also fills relevant default values from global config if needed.
func (c *ScrapeConfig) Validate(globalConfig GlobalConfig) error {
	if c == nil {
		return errors.New("empty or null scrape config section")
	}
	// First set the correct scrape interval, then check that the timeout
	// (inferred or explicit) is not greater than that.
	if c.ScrapeInterval == 0 {
		c.ScrapeInterval = globalConfig.ScrapeInterval
	}
	if c.ScrapeTimeout > c.ScrapeInterval {
		return fmt.Errorf("scrape timeout greater than scrape interval for scrape config with job name %q", c.JobName)
	}
	if c.ScrapeTimeout == 0 {
		if globalConfig.ScrapeTimeout > c.ScrapeInterval {
			c.ScrapeTimeout = c.ScrapeInterval
		} else {
			c.ScrapeTimeout = globalConfig.ScrapeTimeout
		}
	}
	if c.BodySizeLimit == 0 {
		c.BodySizeLimit = globalConfig.BodySizeLimit
	}
	if c.SampleLimit == 0 {
		c.SampleLimit = globalConfig.SampleLimit
	}
	if c.TargetLimit == 0 {
		c.TargetLimit = globalConfig.TargetLimit
	}
	if c.LabelLimit == 0 {
		c.LabelLimit = globalConfig.LabelLimit
	}
	if c.LabelNameLengthLimit == 0 {
		c.LabelNameLengthLimit = globalConfig.LabelNameLengthLimit
	}
	if c.LabelValueLengthLimit == 0 {
		c.LabelValueLengthLimit = globalConfig.LabelValueLengthLimit
	}
	if c.KeepDroppedTargets == 0 {
		c.KeepDroppedTargets = globalConfig.KeepDroppedTargets
	}
	if c.ScrapeFailureLogFile == "" {
		c.ScrapeFailureLogFile = globalConfig.ScrapeFailureLogFile
	}

	if c.ScrapeProtocols == nil {
		c.ScrapeProtocols = globalConfig.ScrapeProtocols
	}
	if err := validateAcceptScrapeProtocols(c.ScrapeProtocols); err != nil {
		return fmt.Errorf("%w for scrape config with job name %q", err, c.JobName)
	}

	switch globalConfig.MetricNameValidationScheme {
	case LegacyValidationConfig:
	case "", UTF8ValidationConfig:
		if model.NameValidationScheme != model.UTF8Validation {
			panic("utf8 name validation requested but model.NameValidationScheme is not set to UTF8")
		}
	default:
		return fmt.Errorf("unknown name validation method specified, must be either 'legacy' or 'utf8', got %s", globalConfig.MetricNameValidationScheme)
	}
	if c.MetricNameValidationScheme == "" {
		c.MetricNameValidationScheme = globalConfig.MetricNameValidationScheme
	}

	return nil
}

// MarshalYAML implements the yaml.Marshaler interface.
func (c *ScrapeConfig) MarshalYAML() (interface{}, error) {
	return discovery.MarshalYAMLWithInlineConfigs(c)
}

// StorageConfig configures runtime reloadable configuration options.
type StorageConfig struct {
	TSDBConfig      *TSDBConfig      `yaml:"tsdb,omitempty"`
	ExemplarsConfig *ExemplarsConfig `yaml:"exemplars,omitempty"`
}

// TSDBConfig configures runtime reloadable configuration options.
type TSDBConfig struct {
	// OutOfOrderTimeWindow sets how long back in time an out-of-order sample can be inserted
	// into the TSDB. This flag is typically set while unmarshaling the configuration file and translating
	// OutOfOrderTimeWindowFlag's duration. The unit of this flag is expected to be the same as any
	// other timestamp in the TSDB.
	OutOfOrderTimeWindow int64

	// OutOfOrderTimeWindowFlag holds the parsed duration from the config file.
	// During unmarshall, this is converted into milliseconds and stored in OutOfOrderTimeWindow.
	// This should not be used directly and must be converted into OutOfOrderTimeWindow.
	OutOfOrderTimeWindowFlag model.Duration `yaml:"out_of_order_time_window,omitempty"`
}

// UnmarshalYAML implements the yaml.Unmarshaler interface.
func (t *TSDBConfig) UnmarshalYAML(unmarshal func(interface{}) error) error {
	*t = TSDBConfig{}
	type plain TSDBConfig
	if err := unmarshal((*plain)(t)); err != nil {
		return err
	}

	t.OutOfOrderTimeWindow = time.Duration(t.OutOfOrderTimeWindowFlag).Milliseconds()

	return nil
}

type TracingClientType string

const (
	TracingClientHTTP TracingClientType = "http"
	TracingClientGRPC TracingClientType = "grpc"

	GzipCompression = "gzip"
)

// UnmarshalYAML implements the yaml.Unmarshaler interface.
func (t *TracingClientType) UnmarshalYAML(unmarshal func(interface{}) error) error {
	*t = TracingClientType("")
	type plain TracingClientType
	if err := unmarshal((*plain)(t)); err != nil {
		return err
	}

	if *t != TracingClientHTTP && *t != TracingClientGRPC {
		return fmt.Errorf("expected tracing client type to be to be %s or %s, but got %s",
			TracingClientHTTP, TracingClientGRPC, *t,
		)
	}

	return nil
}

// TracingConfig configures the tracing options.
type TracingConfig struct {
	ClientType       TracingClientType `yaml:"client_type,omitempty"`
	Endpoint         string            `yaml:"endpoint,omitempty"`
	SamplingFraction float64           `yaml:"sampling_fraction,omitempty"`
	Insecure         bool              `yaml:"insecure,omitempty"`
	TLSConfig        config.TLSConfig  `yaml:"tls_config,omitempty"`
	Headers          map[string]string `yaml:"headers,omitempty"`
	Compression      string            `yaml:"compression,omitempty"`
	Timeout          model.Duration    `yaml:"timeout,omitempty"`
}

// SetDirectory joins any relative file paths with dir.
func (t *TracingConfig) SetDirectory(dir string) {
	t.TLSConfig.SetDirectory(dir)
}

// UnmarshalYAML implements the yaml.Unmarshaler interface.
func (t *TracingConfig) UnmarshalYAML(unmarshal func(interface{}) error) error {
	*t = TracingConfig{
		ClientType: TracingClientGRPC,
	}
	type plain TracingConfig
	if err := unmarshal((*plain)(t)); err != nil {
		return err
	}

	if err := validateHeadersForTracing(t.Headers); err != nil {
		return err
	}

	if t.Endpoint == "" {
		return errors.New("tracing endpoint must be set")
	}

	if t.Compression != "" && t.Compression != GzipCompression {
		return fmt.Errorf("invalid compression type %s provided, valid options: %s",
			t.Compression, GzipCompression)
	}

	return nil
}

// ExemplarsConfig configures runtime reloadable configuration options.
type ExemplarsConfig struct {
	// MaxExemplars sets the size, in # of exemplars stored, of the single circular buffer used to store exemplars in memory.
	// Use a value of 0 or less than 0 to disable the storage without having to restart Prometheus.
	MaxExemplars int64 `yaml:"max_exemplars,omitempty"`
}

// AlertingConfig configures alerting and alertmanager related configs.
type AlertingConfig struct {
	AlertRelabelConfigs []*relabel.Config   `yaml:"alert_relabel_configs,omitempty"`
	AlertmanagerConfigs AlertmanagerConfigs `yaml:"alertmanagers,omitempty"`
}

// SetDirectory joins any relative file paths with dir.
func (c *AlertingConfig) SetDirectory(dir string) {
	for _, c := range c.AlertmanagerConfigs {
		c.SetDirectory(dir)
	}
}

// UnmarshalYAML implements the yaml.Unmarshaler interface.
func (c *AlertingConfig) UnmarshalYAML(unmarshal func(interface{}) error) error {
	// Create a clean global config as the previous one was already populated
	// by the default due to the YAML parser behavior for empty blocks.
	*c = AlertingConfig{}
	type plain AlertingConfig
	if err := unmarshal((*plain)(c)); err != nil {
		return err
	}

	for _, rlcfg := range c.AlertRelabelConfigs {
		if rlcfg == nil {
			return errors.New("empty or null alert relabeling rule")
		}
	}
	return nil
}

// AlertmanagerConfigs is a slice of *AlertmanagerConfig.
type AlertmanagerConfigs []*AlertmanagerConfig

// ToMap converts a slice of *AlertmanagerConfig to a map.
func (a AlertmanagerConfigs) ToMap() map[string]*AlertmanagerConfig {
	ret := make(map[string]*AlertmanagerConfig)
	for i := range a {
		ret[fmt.Sprintf("config-%d", i)] = a[i]
	}
	return ret
}

// AlertmanagerAPIVersion represents a version of the
// github.com/prometheus/alertmanager/api, e.g. 'v1' or 'v2'.
type AlertmanagerAPIVersion string

// UnmarshalYAML implements the yaml.Unmarshaler interface.
func (v *AlertmanagerAPIVersion) UnmarshalYAML(unmarshal func(interface{}) error) error {
	*v = AlertmanagerAPIVersion("")
	type plain AlertmanagerAPIVersion
	if err := unmarshal((*plain)(v)); err != nil {
		return err
	}

	for _, supportedVersion := range SupportedAlertmanagerAPIVersions {
		if *v == supportedVersion {
			return nil
		}
	}

	return fmt.Errorf("expected Alertmanager api version to be one of %v but got %v", SupportedAlertmanagerAPIVersions, *v)
}

const (
	// AlertmanagerAPIVersionV1 represents
	// github.com/prometheus/alertmanager/api/v1.
	AlertmanagerAPIVersionV1 AlertmanagerAPIVersion = "v1"
	// AlertmanagerAPIVersionV2 represents
	// github.com/prometheus/alertmanager/api/v2.
	AlertmanagerAPIVersionV2 AlertmanagerAPIVersion = "v2"
)

var SupportedAlertmanagerAPIVersions = []AlertmanagerAPIVersion{
	AlertmanagerAPIVersionV1, AlertmanagerAPIVersionV2,
}

// AlertmanagerConfig configures how Alertmanagers can be discovered and communicated with.
type AlertmanagerConfig struct {
	// We cannot do proper Go type embedding below as the parser will then parse
	// values arbitrarily into the overflow maps of further-down types.

	ServiceDiscoveryConfigs discovery.Configs       `yaml:"-"`
	HTTPClientConfig        config.HTTPClientConfig `yaml:",inline"`
	SigV4Config             *sigv4.SigV4Config      `yaml:"sigv4,omitempty"`

	// The URL scheme to use when talking to Alertmanagers.
	Scheme string `yaml:"scheme,omitempty"`
	// Path prefix to add in front of the push endpoint path.
	PathPrefix string `yaml:"path_prefix,omitempty"`
	// The timeout used when sending alerts.
	Timeout model.Duration `yaml:"timeout,omitempty"`

	// The api version of Alertmanager.
	APIVersion AlertmanagerAPIVersion `yaml:"api_version"`

	// List of Alertmanager relabel configurations.
	RelabelConfigs []*relabel.Config `yaml:"relabel_configs,omitempty"`
	// Relabel alerts before sending to the specific alertmanager.
	AlertRelabelConfigs []*relabel.Config `yaml:"alert_relabel_configs,omitempty"`
}

// SetDirectory joins any relative file paths with dir.
func (c *AlertmanagerConfig) SetDirectory(dir string) {
	c.ServiceDiscoveryConfigs.SetDirectory(dir)
	c.HTTPClientConfig.SetDirectory(dir)
}

// UnmarshalYAML implements the yaml.Unmarshaler interface.
func (c *AlertmanagerConfig) UnmarshalYAML(unmarshal func(interface{}) error) error {
	*c = DefaultAlertmanagerConfig
	if err := discovery.UnmarshalYAMLWithInlineConfigs(c, unmarshal); err != nil {
		return err
	}

	// The UnmarshalYAML method of HTTPClientConfig is not being called because it's not a pointer.
	// We cannot make it a pointer as the parser panics for inlined pointer structs.
	// Thus we just do its validation here.
	if err := c.HTTPClientConfig.Validate(); err != nil {
		return err
	}

	httpClientConfigAuthEnabled := c.HTTPClientConfig.BasicAuth != nil ||
		c.HTTPClientConfig.Authorization != nil || c.HTTPClientConfig.OAuth2 != nil

	if httpClientConfigAuthEnabled && c.SigV4Config != nil {
		return fmt.Errorf("at most one of basic_auth, authorization, oauth2, & sigv4 must be configured")
	}

	// Check for users putting URLs in target groups.
	if len(c.RelabelConfigs) == 0 {
		if err := checkStaticTargets(c.ServiceDiscoveryConfigs); err != nil {
			return err
		}
	}

	for _, rlcfg := range c.RelabelConfigs {
		if rlcfg == nil {
			return errors.New("empty or null Alertmanager target relabeling rule")
		}
	}

	for _, rlcfg := range c.AlertRelabelConfigs {
		if rlcfg == nil {
			return errors.New("empty or null Alertmanager alert relabeling rule")
		}
	}

	return nil
}

// MarshalYAML implements the yaml.Marshaler interface.
func (c *AlertmanagerConfig) MarshalYAML() (interface{}, error) {
	return discovery.MarshalYAMLWithInlineConfigs(c)
}

func checkStaticTargets(configs discovery.Configs) error {
	for _, cfg := range configs {
		sc, ok := cfg.(discovery.StaticConfig)
		if !ok {
			continue
		}
		for _, tg := range sc {
			for _, t := range tg.Targets {
				if err := CheckTargetAddress(t[model.AddressLabel]); err != nil {
					return err
				}
			}
		}
	}
	return nil
}

// CheckTargetAddress checks if target address is valid.
func CheckTargetAddress(address model.LabelValue) error {
	// For now check for a URL, we may want to expand this later.
	if strings.Contains(string(address), "/") {
		return fmt.Errorf("%q is not a valid hostname", address)
	}
	return nil
}

// RemoteWriteProtoMsg represents the known protobuf message for the remote write
// 1.0 and 2.0 specs.
type RemoteWriteProtoMsg string

// Validate returns error if the given reference for the protobuf message is not supported.
func (s RemoteWriteProtoMsg) Validate() error {
	switch s {
	case RemoteWriteProtoMsgV1, RemoteWriteProtoMsgV2:
		return nil
	default:
		return fmt.Errorf("unknown remote write protobuf message %v, supported: %v", s, RemoteWriteProtoMsgs{RemoteWriteProtoMsgV1, RemoteWriteProtoMsgV2}.String())
	}
}

type RemoteWriteProtoMsgs []RemoteWriteProtoMsg

func (m RemoteWriteProtoMsgs) Strings() []string {
	ret := make([]string, 0, len(m))
	for _, typ := range m {
		ret = append(ret, string(typ))
	}
	return ret
}

func (m RemoteWriteProtoMsgs) String() string {
	return strings.Join(m.Strings(), ", ")
}

var (
	// RemoteWriteProtoMsgV1 represents the `prometheus.WriteRequest` protobuf
	// message introduced in the https://prometheus.io/docs/specs/remote_write_spec/,
	// which will eventually be deprecated.
	//
	// NOTE: This string is used for both HTTP header values and config value, so don't change
	// this reference.
	RemoteWriteProtoMsgV1 RemoteWriteProtoMsg = "prometheus.WriteRequest"
	// RemoteWriteProtoMsgV2 represents the `io.prometheus.write.v2.Request` protobuf
	// message introduced in https://prometheus.io/docs/specs/remote_write_spec_2_0/
	//
	// NOTE: This string is used for both HTTP header values and config value, so don't change
	// this reference.
	RemoteWriteProtoMsgV2 RemoteWriteProtoMsg = "io.prometheus.write.v2.Request"
)

// RemoteWriteConfig is the configuration for writing to remote storage.
type RemoteWriteConfig struct {
	URL                  *config.URL       `yaml:"url"`
	RemoteTimeout        model.Duration    `yaml:"remote_timeout,omitempty"`
	Headers              map[string]string `yaml:"headers,omitempty"`
	WriteRelabelConfigs  []*relabel.Config `yaml:"write_relabel_configs,omitempty"`
	Name                 string            `yaml:"name,omitempty"`
	SendExemplars        bool              `yaml:"send_exemplars,omitempty"`
	SendNativeHistograms bool              `yaml:"send_native_histograms,omitempty"`
	// ProtobufMessage specifies the protobuf message to use against the remote
	// receiver as specified in https://prometheus.io/docs/specs/remote_write_spec_2_0/
	ProtobufMessage RemoteWriteProtoMsg `yaml:"protobuf_message,omitempty"`

	// We cannot do proper Go type embedding below as the parser will then parse
	// values arbitrarily into the overflow maps of further-down types.
	HTTPClientConfig config.HTTPClientConfig `yaml:",inline"`
	QueueConfig      QueueConfig             `yaml:"queue_config,omitempty"`
	MetadataConfig   MetadataConfig          `yaml:"metadata_config,omitempty"`
	SigV4Config      *sigv4.SigV4Config      `yaml:"sigv4,omitempty"`
	AzureADConfig    *azuread.AzureADConfig  `yaml:"azuread,omitempty"`
	GoogleIAMConfig  *googleiam.Config       `yaml:"google_iam,omitempty"`
}

// SetDirectory joins any relative file paths with dir.
func (c *RemoteWriteConfig) SetDirectory(dir string) {
	c.HTTPClientConfig.SetDirectory(dir)
}

// UnmarshalYAML implements the yaml.Unmarshaler interface.
func (c *RemoteWriteConfig) UnmarshalYAML(unmarshal func(interface{}) error) error {
	*c = DefaultRemoteWriteConfig
	type plain RemoteWriteConfig
	if err := unmarshal((*plain)(c)); err != nil {
		return err
	}
	if c.URL == nil {
		return errors.New("url for remote_write is empty")
	}
	for _, rlcfg := range c.WriteRelabelConfigs {
		if rlcfg == nil {
			return errors.New("empty or null relabeling rule in remote write config")
		}
	}
	if err := validateHeaders(c.Headers); err != nil {
		return err
	}

	if err := c.ProtobufMessage.Validate(); err != nil {
		return fmt.Errorf("invalid protobuf_message value: %w", err)
	}

	// The UnmarshalYAML method of HTTPClientConfig is not being called because it's not a pointer.
	// We cannot make it a pointer as the parser panics for inlined pointer structs.
	// Thus we just do its validation here.
	if err := c.HTTPClientConfig.Validate(); err != nil {
		return err
	}

	return validateAuthConfigs(c)
}

// validateAuthConfigs validates that at most one of basic_auth, authorization, oauth2, sigv4, azuread or google_iam must be configured.
func validateAuthConfigs(c *RemoteWriteConfig) error {
	var authConfigured []string
	if c.HTTPClientConfig.BasicAuth != nil {
		authConfigured = append(authConfigured, "basic_auth")
	}
	if c.HTTPClientConfig.Authorization != nil {
		authConfigured = append(authConfigured, "authorization")
	}
	if c.HTTPClientConfig.OAuth2 != nil {
		authConfigured = append(authConfigured, "oauth2")
	}
	if c.SigV4Config != nil {
		authConfigured = append(authConfigured, "sigv4")
	}
	if c.AzureADConfig != nil {
		authConfigured = append(authConfigured, "azuread")
	}
	if c.GoogleIAMConfig != nil {
		authConfigured = append(authConfigured, "google_iam")
	}
	if len(authConfigured) > 1 {
		return fmt.Errorf("at most one of basic_auth, authorization, oauth2, sigv4, azuread or google_iam must be configured. Currently configured: %v", authConfigured)
	}
	return nil
}

func validateHeadersForTracing(headers map[string]string) error {
	for header := range headers {
		if strings.ToLower(header) == "authorization" {
			return errors.New("custom authorization header configuration is not yet supported")
		}
		if _, ok := reservedHeaders[strings.ToLower(header)]; ok {
			return fmt.Errorf("%s is a reserved header. It must not be changed", header)
		}
	}
	return nil
}

func validateHeaders(headers map[string]string) error {
	for header := range headers {
		if strings.ToLower(header) == "authorization" {
			return errors.New("authorization header must be changed via the basic_auth, authorization, oauth2, sigv4, azuread or google_iam parameter")
		}
		if _, ok := reservedHeaders[strings.ToLower(header)]; ok {
			return fmt.Errorf("%s is a reserved header. It must not be changed", header)
		}
	}
	return nil
}

// QueueConfig is the configuration for the queue used to write to remote
// storage.
type QueueConfig struct {
	// Number of samples to buffer per shard before we block. Defaults to
	// MaxSamplesPerSend.
	Capacity int `yaml:"capacity,omitempty"`

	// Max number of shards, i.e. amount of concurrency.
	MaxShards int `yaml:"max_shards,omitempty"`

	// Min number of shards, i.e. amount of concurrency.
	MinShards int `yaml:"min_shards,omitempty"`

	// Maximum number of samples per send.
	MaxSamplesPerSend int `yaml:"max_samples_per_send,omitempty"`

	// Maximum time sample will wait in buffer.
	BatchSendDeadline model.Duration `yaml:"batch_send_deadline,omitempty"`

	// On recoverable errors, backoff exponentially.
	MinBackoff       model.Duration `yaml:"min_backoff,omitempty"`
	MaxBackoff       model.Duration `yaml:"max_backoff,omitempty"`
	RetryOnRateLimit bool           `yaml:"retry_on_http_429,omitempty"`

	// Samples older than the limit will be dropped.
	SampleAgeLimit model.Duration `yaml:"sample_age_limit,omitempty"`
}

// MetadataConfig is the configuration for sending metadata to remote
// storage.
type MetadataConfig struct {
	// Send controls whether we send metric metadata to remote storage.
	Send bool `yaml:"send"`
	// SendInterval controls how frequently we send metric metadata.
	SendInterval model.Duration `yaml:"send_interval"`
	// Maximum number of samples per send.
	MaxSamplesPerSend int `yaml:"max_samples_per_send,omitempty"`
}

const (
	// DefaultChunkedReadLimit is the default value for the maximum size of the protobuf frame client allows.
	// 50MB is the default. This is equivalent to ~100k full XOR chunks and average labelset.
	DefaultChunkedReadLimit = 5e+7
)

// RemoteReadConfig is the configuration for reading from remote storage.
type RemoteReadConfig struct {
	URL              *config.URL       `yaml:"url"`
	RemoteTimeout    model.Duration    `yaml:"remote_timeout,omitempty"`
	ChunkedReadLimit uint64            `yaml:"chunked_read_limit,omitempty"`
	Headers          map[string]string `yaml:"headers,omitempty"`
	ReadRecent       bool              `yaml:"read_recent,omitempty"`
	Name             string            `yaml:"name,omitempty"`

	// We cannot do proper Go type embedding below as the parser will then parse
	// values arbitrarily into the overflow maps of further-down types.
	HTTPClientConfig config.HTTPClientConfig `yaml:",inline"`

	// RequiredMatchers is an optional list of equality matchers which have to
	// be present in a selector to query the remote read endpoint.
	RequiredMatchers model.LabelSet `yaml:"required_matchers,omitempty"`

	// Whether to use the external labels as selectors for the remote read endpoint.
	FilterExternalLabels bool `yaml:"filter_external_labels,omitempty"`
}

// SetDirectory joins any relative file paths with dir.
func (c *RemoteReadConfig) SetDirectory(dir string) {
	c.HTTPClientConfig.SetDirectory(dir)
}

// UnmarshalYAML implements the yaml.Unmarshaler interface.
func (c *RemoteReadConfig) UnmarshalYAML(unmarshal func(interface{}) error) error {
	*c = DefaultRemoteReadConfig
	type plain RemoteReadConfig
	if err := unmarshal((*plain)(c)); err != nil {
		return err
	}
	if c.URL == nil {
		return errors.New("url for remote_read is empty")
	}
	if err := validateHeaders(c.Headers); err != nil {
		return err
	}
	// The UnmarshalYAML method of HTTPClientConfig is not being called because it's not a pointer.
	// We cannot make it a pointer as the parser panics for inlined pointer structs.
	// Thus we just do its validation here.
	return c.HTTPClientConfig.Validate()
}

func filePath(filename string) string {
	absPath, err := filepath.Abs(filename)
	if err != nil {
		return filename
	}
	return absPath
}

func fileErr(filename string, err error) error {
	return fmt.Errorf("%q: %w", filePath(filename), err)
}

func getGoGCEnv() int {
	goGCEnv := os.Getenv("GOGC")
	// If the GOGC env var is set, use the same logic as upstream Go.
	if goGCEnv != "" {
		// Special case for GOGC=off.
		if strings.ToLower(goGCEnv) == "off" {
			return -1
		}
		i, err := strconv.Atoi(goGCEnv)
		if err == nil {
			return i
		}
	}
	return DefaultRuntimeConfig.GoGC
}

// OTLPConfig is the configuration for writing to the OTLP endpoint.
type OTLPConfig struct {
	PromoteResourceAttributes []string `yaml:"promote_resource_attributes,omitempty"`
}

// UnmarshalYAML implements the yaml.Unmarshaler interface.
func (c *OTLPConfig) UnmarshalYAML(unmarshal func(interface{}) error) error {
	*c = DefaultOTLPConfig
	type plain OTLPConfig
	if err := unmarshal((*plain)(c)); err != nil {
		return err
	}

	seen := map[string]struct{}{}
	var err error
	for i, attr := range c.PromoteResourceAttributes {
		attr = strings.TrimSpace(attr)
		if attr == "" {
			err = errors.Join(err, fmt.Errorf("empty promoted OTel resource attribute"))
			continue
		}
		if _, exists := seen[attr]; exists {
			err = errors.Join(err, fmt.Errorf("duplicated promoted OTel resource attribute %q", attr))
			continue
		}

		seen[attr] = struct{}{}
		c.PromoteResourceAttributes[i] = attr
	}
	return err
}<|MERGE_RESOLUTION|>--- conflicted
+++ resolved
@@ -72,11 +72,7 @@
 )
 
 // Load parses the YAML input s into a Config.
-<<<<<<< HEAD
-func Load(s string, logger log.Logger) (*Config, error) {
-=======
-func Load(s string, expandExternalLabels bool, logger *slog.Logger) (*Config, error) {
->>>>>>> 90f78324
+func Load(s string, logger *slog.Logger) (*Config, error) {
 	cfg := &Config{}
 	// If the entire config body is empty the UnmarshalYAML method is
 	// never called. We thus have to set the DefaultConfig at the entry
@@ -111,11 +107,7 @@
 }
 
 // LoadFile parses the given YAML file into a Config.
-<<<<<<< HEAD
-func LoadFile(filename string, agentMode bool, logger log.Logger) (*Config, error) {
-=======
-func LoadFile(filename string, agentMode, expandExternalLabels bool, logger *slog.Logger) (*Config, error) {
->>>>>>> 90f78324
+func LoadFile(filename string, agentMode bool, logger *slog.Logger) (*Config, error) {
 	content, err := os.ReadFile(filename)
 	if err != nil {
 		return nil, err
