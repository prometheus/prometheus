// Copyright 2015 The Prometheus Authors
// Licensed under the Apache License, Version 2.0 (the "License");
// you may not use this file except in compliance with the License.
// You may obtain a copy of the License at
//
// http://www.apache.org/licenses/LICENSE-2.0
//
// Unless required by applicable law or agreed to in writing, software
// distributed under the License is distributed on an "AS IS" BASIS,
// WITHOUT WARRANTIES OR CONDITIONS OF ANY KIND, either express or implied.
// See the License for the specific language governing permissions and
// limitations under the License.

package config

import (
	"errors"
	"fmt"
	"log/slog"
	"mime"
	"net/url"
	"os"
	"path/filepath"
	"slices"
	"sort"
	"strconv"
	"strings"
	"time"

	"github.com/alecthomas/units"
	"github.com/grafana/regexp"
	remoteapi "github.com/prometheus/client_golang/exp/api/remote"
	"github.com/prometheus/common/config"
	"github.com/prometheus/common/model"
	"github.com/prometheus/otlptranslator"
	"github.com/prometheus/sigv4"
	"go.yaml.in/yaml/v2"

	"github.com/prometheus/prometheus/discovery"
	"github.com/prometheus/prometheus/model/labels"
	"github.com/prometheus/prometheus/model/relabel"
	"github.com/prometheus/prometheus/storage/remote/azuread"
	"github.com/prometheus/prometheus/storage/remote/googleiam"
)

var (
	patRulePath     = regexp.MustCompile(`^[^*]*(\*[^/]*)?$`)
	reservedHeaders = map[string]struct{}{
		// NOTE: authorization is checked specially,
		// see RemoteWriteConfig.UnmarshalYAML.
		// "authorization":                  {},
		"host":                              {},
		"content-encoding":                  {},
		"content-length":                    {},
		"content-type":                      {},
		"user-agent":                        {},
		"connection":                        {},
		"keep-alive":                        {},
		"proxy-authenticate":                {},
		"proxy-authorization":               {},
		"www-authenticate":                  {},
		"accept-encoding":                   {},
		"x-prometheus-remote-write-version": {},
		"x-prometheus-remote-read-version":  {},

		// Added by SigV4.
		"x-amz-date":           {},
		"x-amz-security-token": {},
		"x-amz-content-sha256": {},
	}
)

// Load parses the YAML input s into a Config.
func Load(s string, logger *slog.Logger) (*Config, error) {
	cfg := &Config{}
	// If the entire config body is empty the UnmarshalYAML method is
	// never called. We thus have to set the DefaultConfig at the entry
	// point as well.
	*cfg = DefaultConfig

	err := yaml.UnmarshalStrict([]byte(s), cfg)
	if err != nil {
		return nil, err
	}

	b := labels.NewScratchBuilder(0)
	cfg.GlobalConfig.ExternalLabels.Range(func(v labels.Label) {
		newV := os.Expand(v.Value, func(s string) string {
			if s == "$" {
				return "$"
			}
			if v := os.Getenv(s); v != "" {
				return v
			}
			logger.Warn("Empty environment variable", "name", s)
			return ""
		})
		if newV != v.Value {
			logger.Debug("External label replaced", "label", v.Name, "input", v.Value, "output", newV)
		}
		// Note newV can be blank. https://github.com/prometheus/prometheus/issues/11024
		b.Add(v.Name, newV)
	})
	if !b.Labels().IsEmpty() {
		cfg.GlobalConfig.ExternalLabels = b.Labels()
	}

	switch cfg.OTLPConfig.TranslationStrategy {
	case otlptranslator.UnderscoreEscapingWithSuffixes, otlptranslator.UnderscoreEscapingWithoutSuffixes:
	case "":
	case otlptranslator.NoTranslation, otlptranslator.NoUTF8EscapingWithSuffixes:
		if cfg.GlobalConfig.MetricNameValidationScheme == model.LegacyValidation {
			return nil, fmt.Errorf("OTLP translation strategy %q is not allowed when UTF8 is disabled", cfg.OTLPConfig.TranslationStrategy)
		}
	default:
		return nil, fmt.Errorf("unsupported OTLP translation strategy %q", cfg.OTLPConfig.TranslationStrategy)
	}
	cfg.loaded = true
	return cfg, nil
}

// LoadFile parses and validates the given YAML file into a read-only Config.
// Callers should never write to or shallow copy the returned Config.
func LoadFile(filename string, agentMode bool, logger *slog.Logger) (*Config, error) {
	content, err := os.ReadFile(filename)
	if err != nil {
		return nil, err
	}
	cfg, err := Load(string(content), logger)
	if err != nil {
		return nil, fmt.Errorf("parsing YAML file %s: %w", filename, err)
	}

	if agentMode {
		if len(cfg.AlertingConfig.AlertmanagerConfigs) > 0 || len(cfg.AlertingConfig.AlertRelabelConfigs) > 0 {
			return nil, errors.New("field alerting is not allowed in agent mode")
		}

		if len(cfg.RuleFiles) > 0 {
			return nil, errors.New("field rule_files is not allowed in agent mode")
		}

		if len(cfg.RemoteReadConfigs) > 0 {
			return nil, errors.New("field remote_read is not allowed in agent mode")
		}
	}

	cfg.SetDirectory(filepath.Dir(filename))
	return cfg, nil
}

// The defaults applied before parsing the respective config sections.
var (
	// DefaultConfig is the default top-level configuration.
	DefaultConfig = Config{
		GlobalConfig: DefaultGlobalConfig,
		Runtime:      DefaultRuntimeConfig,
		OTLPConfig:   DefaultOTLPConfig,
	}

	f bool
	// DefaultGlobalConfig is the default global configuration.
	DefaultGlobalConfig = GlobalConfig{
		ScrapeInterval:     model.Duration(1 * time.Minute),
		ScrapeTimeout:      model.Duration(10 * time.Second),
		EvaluationInterval: model.Duration(1 * time.Minute),
		RuleQueryOffset:    model.Duration(0 * time.Minute),
		// This is nil to be able to distinguish between the case when
		// the normal default should be used and the case when a
		// new default is needed due to an enabled feature flag.
		// E.g. set to `DefaultProtoFirstScrapeProtocols` when
		// the feature flag `created-timestamp-zero-ingestion` is set.
		ScrapeProtocols: nil,
		// When the native histogram feature flag is enabled,
		// ScrapeNativeHistograms default changes to true.
		ScrapeNativeHistograms:         &f,
		ConvertClassicHistogramsToNHCB: false,
		AlwaysScrapeClassicHistograms:  false,
		MetricNameValidationScheme:     model.UTF8Validation,
		MetricNameEscapingScheme:       model.AllowUTF8,
	}

	DefaultRuntimeConfig = RuntimeConfig{
		// Go runtime tuning.
		GoGC: getGoGC(),
	}

	// DefaultScrapeConfig is the default scrape configuration. Users of this
	// default MUST call Validate() on the config after creation, even if it's
	// used unaltered, to check for parameter correctness and fill out default
	// values that can't be set inline in this declaration.
	DefaultScrapeConfig = ScrapeConfig{
		// ScrapeTimeout, ScrapeInterval, ScrapeProtocols, AlwaysScrapeClassicHistograms, and ConvertClassicHistogramsToNHCB default to the configured globals.
		MetricsPath:       "/metrics",
		Scheme:            "http",
		HonorLabels:       false,
		HonorTimestamps:   true,
		HTTPClientConfig:  config.DefaultHTTPClientConfig,
		EnableCompression: true,
	}

	// DefaultAlertmanagerConfig is the default alertmanager configuration.
	DefaultAlertmanagerConfig = AlertmanagerConfig{
		Scheme:           "http",
		Timeout:          model.Duration(10 * time.Second),
		APIVersion:       AlertmanagerAPIVersionV2,
		HTTPClientConfig: config.DefaultHTTPClientConfig,
	}

	DefaultRemoteWriteHTTPClientConfig = config.HTTPClientConfig{
		FollowRedirects: true,
		EnableHTTP2:     false,
	}

	// DefaultRemoteWriteConfig is the default remote write configuration.
	DefaultRemoteWriteConfig = RemoteWriteConfig{
		RemoteTimeout:    model.Duration(30 * time.Second),
		ProtobufMessage:  remoteapi.WriteV1MessageType,
		QueueConfig:      DefaultQueueConfig,
		MetadataConfig:   DefaultMetadataConfig,
		HTTPClientConfig: DefaultRemoteWriteHTTPClientConfig,
	}

	// DefaultQueueConfig is the default remote queue configuration.
	DefaultQueueConfig = QueueConfig{
		// With a maximum of 50 shards, assuming an average of 100ms remote write
		// time and 2000 samples per batch, we will be able to push 1M samples/s.
		MaxShards:         50,
		MinShards:         1,
		MaxSamplesPerSend: 2000,

		// Each shard will have a max of 10,000 samples pending in its channel, plus the pending
		// samples that have been enqueued. Theoretically we should only ever have about 12,000 samples
		// per shard pending. At 50 shards that's 600k.
		Capacity:          10000,
		BatchSendDeadline: model.Duration(5 * time.Second),

		// Backoff times for retrying a batch of samples on recoverable errors.
		MinBackoff: model.Duration(30 * time.Millisecond),
		MaxBackoff: model.Duration(5 * time.Second),
	}

	// DefaultMetadataConfig is the default metadata configuration for a remote write endpoint.
	DefaultMetadataConfig = MetadataConfig{
		Send:              true,
		SendInterval:      model.Duration(1 * time.Minute),
		MaxSamplesPerSend: 2000,
	}

	// DefaultRemoteReadConfig is the default remote read configuration.
	DefaultRemoteReadConfig = RemoteReadConfig{
		RemoteTimeout:        model.Duration(1 * time.Minute),
		ChunkedReadLimit:     DefaultChunkedReadLimit,
		HTTPClientConfig:     config.DefaultHTTPClientConfig,
		FilterExternalLabels: true,
	}

	// DefaultStorageConfig is the default TSDB/Exemplar storage configuration.
	DefaultStorageConfig = StorageConfig{
		ExemplarsConfig: &DefaultExemplarsConfig,
	}

	DefaultExemplarsConfig = ExemplarsConfig{
		MaxExemplars: 100000,
	}

	// DefaultOTLPConfig is the default OTLP configuration.
	DefaultOTLPConfig = OTLPConfig{
		TranslationStrategy: otlptranslator.UnderscoreEscapingWithSuffixes,
		// For backwards compatibility.
		LabelNameUnderscoreSanitization: true,
		// For backwards compatibility.
		LabelNamePreserveMultipleUnderscores: true,
	}
)

// Config is the top-level configuration for Prometheus's config files.
type Config struct {
	GlobalConfig      GlobalConfig    `yaml:"global"`
	Runtime           RuntimeConfig   `yaml:"runtime,omitempty"`
	AlertingConfig    AlertingConfig  `yaml:"alerting,omitempty"`
	RuleFiles         []string        `yaml:"rule_files,omitempty"`
	ScrapeConfigFiles []string        `yaml:"scrape_config_files,omitempty"`
	ScrapeConfigs     []*ScrapeConfig `yaml:"scrape_configs,omitempty"`
	StorageConfig     StorageConfig   `yaml:"storage,omitempty"`
	TracingConfig     TracingConfig   `yaml:"tracing,omitempty"`

	RemoteWriteConfigs []*RemoteWriteConfig `yaml:"remote_write,omitempty"`
	RemoteReadConfigs  []*RemoteReadConfig  `yaml:"remote_read,omitempty"`
	OTLPConfig         OTLPConfig           `yaml:"otlp,omitempty"`

	loaded bool // Certain methods require configuration to use Load validation.
}

// SetDirectory joins any relative file paths with dir.
// This method writes to config, and it's not concurrency safe.
func (c *Config) SetDirectory(dir string) {
	c.GlobalConfig.SetDirectory(dir)
	c.AlertingConfig.SetDirectory(dir)
	c.TracingConfig.SetDirectory(dir)
	for i, file := range c.RuleFiles {
		c.RuleFiles[i] = config.JoinDir(dir, file)
	}
	for i, file := range c.ScrapeConfigFiles {
		c.ScrapeConfigFiles[i] = config.JoinDir(dir, file)
	}
	for _, c := range c.ScrapeConfigs {
		c.SetDirectory(dir)
	}
	for _, c := range c.RemoteWriteConfigs {
		c.SetDirectory(dir)
	}
	for _, c := range c.RemoteReadConfigs {
		c.SetDirectory(dir)
	}
}

func (c Config) String() string {
	b, err := yaml.Marshal(c)
	if err != nil {
		return fmt.Sprintf("<error creating config string: %s>", err)
	}
	return string(b)
}

// GetScrapeConfigs returns the read-only, validated scrape configurations including
// the ones from the scrape_config_files.
// This method does not write to config, and it's concurrency safe (the pointer receiver is for efficiency).
// This method also assumes the Config was created by Load or LoadFile function, it returns error
// if it was not. We can't re-validate or apply globals here due to races,
// read more https://github.com/prometheus/prometheus/issues/15538.
func (c *Config) GetScrapeConfigs() ([]*ScrapeConfig, error) {
	if !c.loaded {
		// Programmatic error, we warn before more confusing errors would happen due to lack of the globalization.
		return nil, errors.New("scrape config cannot be fetched, main config was not validated and loaded correctly; should not happen")
	}

	scfgs := make([]*ScrapeConfig, len(c.ScrapeConfigs))
	jobNames := map[string]string{}
	for i, scfg := range c.ScrapeConfigs {
		jobNames[scfg.JobName] = "main config file"
		scfgs[i] = scfg
	}

	// Re-read and validate the dynamic scrape config rules.
	for _, pat := range c.ScrapeConfigFiles {
		fs, err := filepath.Glob(pat)
		if err != nil {
			// The only error can be a bad pattern.
			return nil, fmt.Errorf("error retrieving scrape config files for %q: %w", pat, err)
		}
		for _, filename := range fs {
			cfg := ScrapeConfigs{}
			content, err := os.ReadFile(filename)
			if err != nil {
				return nil, fileErr(filename, err)
			}
			err = yaml.UnmarshalStrict(content, &cfg)
			if err != nil {
				return nil, fileErr(filename, err)
			}
			for _, scfg := range cfg.ScrapeConfigs {
				if err := scfg.Validate(c.GlobalConfig); err != nil {
					return nil, fileErr(filename, err)
				}

				if f, ok := jobNames[scfg.JobName]; ok {
					return nil, fileErr(filename, fmt.Errorf("found multiple scrape configs with job name %q, first found in %s", scfg.JobName, f))
				}
				jobNames[scfg.JobName] = fmt.Sprintf("%q", filePath(filename))

				scfg.SetDirectory(filepath.Dir(filename))
				scfgs = append(scfgs, scfg)
			}
		}
	}
	return scfgs, nil
}

// UnmarshalYAML implements the yaml.Unmarshaler interface.
// NOTE: This method should not be used outside of this package. Use Load or LoadFile instead.
func (c *Config) UnmarshalYAML(unmarshal func(any) error) error {
	*c = DefaultConfig
	// We want to set c to the defaults and then overwrite it with the input.
	// To make unmarshal fill the plain data struct rather than calling UnmarshalYAML
	// again, we have to hide it using a type indirection.
	type plain Config
	if err := unmarshal((*plain)(c)); err != nil {
		return err
	}

	// If a global block was open but empty the default global config is overwritten.
	// We have to restore it here.
	if c.GlobalConfig.isZero() {
		c.GlobalConfig = DefaultGlobalConfig
	}

	// If a runtime block was open but empty the default runtime config is overwritten.
	// We have to restore it here.
	if c.Runtime.isZero() {
		c.Runtime = DefaultRuntimeConfig
	}

	for _, rf := range c.RuleFiles {
		if !patRulePath.MatchString(rf) {
			return fmt.Errorf("invalid rule file path %q", rf)
		}
	}

	for _, sf := range c.ScrapeConfigFiles {
		if !patRulePath.MatchString(sf) {
			return fmt.Errorf("invalid scrape config file path %q", sf)
		}
	}

	// Do global overrides and validation.
	jobNames := map[string]struct{}{}
	for _, scfg := range c.ScrapeConfigs {
		if err := scfg.Validate(c.GlobalConfig); err != nil {
			return err
		}
		if _, ok := jobNames[scfg.JobName]; ok {
			return fmt.Errorf("found multiple scrape configs with job name %q", scfg.JobName)
		}
		jobNames[scfg.JobName] = struct{}{}
	}

	if err := c.AlertingConfig.Validate(c.GlobalConfig.MetricNameValidationScheme); err != nil {
		return err
	}

	rwNames := map[string]struct{}{}
	for _, rwcfg := range c.RemoteWriteConfigs {
		if rwcfg == nil {
			return errors.New("empty or null remote write config section")
		}
		// Skip empty names, we fill their name with their config hash in remote write code.
		if _, ok := rwNames[rwcfg.Name]; ok && rwcfg.Name != "" {
			return fmt.Errorf("found multiple remote write configs with job name %q", rwcfg.Name)
		}
		if err := rwcfg.Validate(c.GlobalConfig.MetricNameValidationScheme); err != nil {
			return err
		}
		rwNames[rwcfg.Name] = struct{}{}
	}
	rrNames := map[string]struct{}{}
	for _, rrcfg := range c.RemoteReadConfigs {
		if rrcfg == nil {
			return errors.New("empty or null remote read config section")
		}
		// Skip empty names, we fill their name with their config hash in remote read code.
		if _, ok := rrNames[rrcfg.Name]; ok && rrcfg.Name != "" {
			return fmt.Errorf("found multiple remote read configs with job name %q", rrcfg.Name)
		}
		rrNames[rrcfg.Name] = struct{}{}
	}
	return nil
}

// GlobalConfig configures values that are used across other configuration
// objects.
type GlobalConfig struct {
	// How frequently to scrape targets by default.
	ScrapeInterval model.Duration `yaml:"scrape_interval,omitempty"`
	// The default timeout when scraping targets.
	ScrapeTimeout model.Duration `yaml:"scrape_timeout,omitempty"`
	// The protocols to negotiate during a scrape. It tells clients what
	// protocol are accepted by Prometheus and with what weight (most wanted is first).
	// Supported values (case sensitive): PrometheusProto, OpenMetricsText0.0.1,
	// OpenMetricsText1.0.0, PrometheusText1.0.0, PrometheusText0.0.4
	ScrapeProtocols []ScrapeProtocol `yaml:"scrape_protocols,omitempty"`
	// How frequently to evaluate rules by default.
	EvaluationInterval model.Duration `yaml:"evaluation_interval,omitempty"`
	// Offset the rule evaluation timestamp of this particular group by the specified duration into the past to ensure the underlying metrics have been received.
	RuleQueryOffset model.Duration `yaml:"rule_query_offset,omitempty"`
	// File to which PromQL queries are logged.
	QueryLogFile string `yaml:"query_log_file,omitempty"`
	// File to which scrape failures are logged.
	ScrapeFailureLogFile string `yaml:"scrape_failure_log_file,omitempty"`
	// The labels to add to any timeseries that this Prometheus instance scrapes.
	ExternalLabels labels.Labels `yaml:"external_labels,omitempty"`
	// An uncompressed response body larger than this many bytes will cause the
	// scrape to fail. 0 means no limit.
	BodySizeLimit units.Base2Bytes `yaml:"body_size_limit,omitempty"`
	// More than this many samples post metric-relabeling will cause the scrape to
	// fail. 0 means no limit.
	SampleLimit uint `yaml:"sample_limit,omitempty"`
	// More than this many targets after the target relabeling will cause the
	// scrapes to fail. 0 means no limit.
	TargetLimit uint `yaml:"target_limit,omitempty"`
	// More than this many labels post metric-relabeling will cause the scrape to
	// fail. 0 means no limit.
	LabelLimit uint `yaml:"label_limit,omitempty"`
	// More than this label name length post metric-relabeling will cause the
	// scrape to fail. 0 means no limit.
	LabelNameLengthLimit uint `yaml:"label_name_length_limit,omitempty"`
	// More than this label value length post metric-relabeling will cause the
	// scrape to fail. 0 means no limit.
	LabelValueLengthLimit uint `yaml:"label_value_length_limit,omitempty"`
	// Keep no more than this many dropped targets per job.
	// 0 means no limit.
	KeepDroppedTargets uint `yaml:"keep_dropped_targets,omitempty"`
	// Allow UTF8 Metric and Label Names. Can be blank in config files but must
	// have a value if a GlobalConfig is created programmatically.
	MetricNameValidationScheme model.ValidationScheme `yaml:"metric_name_validation_scheme,omitempty"`
	// Metric name escaping mode to request through content negotiation. Can be
	// blank in config files but must have a value if a ScrapeConfig is created
	// programmatically.
	MetricNameEscapingScheme string `yaml:"metric_name_escaping_scheme,omitempty"`
	// Whether to scrape native histograms.
	ScrapeNativeHistograms *bool `yaml:"scrape_native_histograms,omitempty"`
	// Whether to convert all scraped classic histograms into native histograms with custom buckets.
	ConvertClassicHistogramsToNHCB bool `yaml:"convert_classic_histograms_to_nhcb,omitempty"`
	// Whether to scrape a classic histogram, even if it is also exposed as a native histogram.
	AlwaysScrapeClassicHistograms bool `yaml:"always_scrape_classic_histograms,omitempty"`
}

// ScrapeProtocol represents supported protocol for scraping metrics.
type ScrapeProtocol string

// Validate returns error if given scrape protocol is not supported.
func (s ScrapeProtocol) Validate() error {
	if _, ok := ScrapeProtocolsHeaders[s]; !ok {
		return fmt.Errorf("unknown scrape protocol %v, supported: %v",
			s, func() (ret []string) {
				for k := range ScrapeProtocolsHeaders {
					ret = append(ret, string(k))
				}
				sort.Strings(ret)
				return ret
			}())
	}
	return nil
}

// HeaderMediaType returns the MIME mediaType for a particular ScrapeProtocol.
func (s ScrapeProtocol) HeaderMediaType() string {
	if _, ok := ScrapeProtocolsHeaders[s]; !ok {
		return ""
	}
	mediaType, _, err := mime.ParseMediaType(ScrapeProtocolsHeaders[s])
	if err != nil {
		return ""
	}
	return mediaType
}

var (
	PrometheusProto      ScrapeProtocol = "PrometheusProto"
	PrometheusText0_0_4  ScrapeProtocol = "PrometheusText0.0.4"
	PrometheusText1_0_0  ScrapeProtocol = "PrometheusText1.0.0"
	OpenMetricsText0_0_1 ScrapeProtocol = "OpenMetricsText0.0.1"
	OpenMetricsText1_0_0 ScrapeProtocol = "OpenMetricsText1.0.0"
	UTF8NamesHeader      string         = model.EscapingKey + "=" + model.AllowUTF8

	ScrapeProtocolsHeaders = map[ScrapeProtocol]string{
		PrometheusProto:      "application/vnd.google.protobuf;proto=io.prometheus.client.MetricFamily;encoding=delimited",
		PrometheusText0_0_4:  "text/plain;version=0.0.4",
		PrometheusText1_0_0:  "text/plain;version=1.0.0",
		OpenMetricsText0_0_1: "application/openmetrics-text;version=0.0.1",
		OpenMetricsText1_0_0: "application/openmetrics-text;version=1.0.0",
	}

	// DefaultScrapeProtocols is the set of scrape protocols that will be proposed
	// to scrape target, ordered by priority.
	DefaultScrapeProtocols = []ScrapeProtocol{
		OpenMetricsText1_0_0,
		OpenMetricsText0_0_1,
		PrometheusText1_0_0,
		PrometheusText0_0_4,
	}

	// DefaultProtoFirstScrapeProtocols is like DefaultScrapeProtocols, but it
	// favors protobuf Prometheus exposition format.
	// Used by default by the "scrape_native_histograms" option and for certain
	// feature-flags like "created-timestamp-zero-ingestion".
	DefaultProtoFirstScrapeProtocols = []ScrapeProtocol{
		PrometheusProto,
		OpenMetricsText1_0_0,
		OpenMetricsText0_0_1,
		PrometheusText1_0_0,
		PrometheusText0_0_4,
	}
)

// validateAcceptScrapeProtocols return errors if we see problems with accept scrape protocols option.
func validateAcceptScrapeProtocols(sps []ScrapeProtocol) error {
	if len(sps) == 0 {
		return errors.New("scrape_protocols cannot be empty")
	}
	dups := map[string]struct{}{}
	for _, sp := range sps {
		if _, ok := dups[strings.ToLower(string(sp))]; ok {
			return fmt.Errorf("duplicated protocol in scrape_protocols, got %v", sps)
		}
		if err := sp.Validate(); err != nil {
			return fmt.Errorf("scrape_protocols: %w", err)
		}
		dups[strings.ToLower(string(sp))] = struct{}{}
	}
	return nil
}

// SetDirectory joins any relative file paths with dir.
func (c *GlobalConfig) SetDirectory(dir string) {
	c.QueryLogFile = config.JoinDir(dir, c.QueryLogFile)
	c.ScrapeFailureLogFile = config.JoinDir(dir, c.ScrapeFailureLogFile)
}

// UnmarshalYAML implements the yaml.Unmarshaler interface.
func (c *GlobalConfig) UnmarshalYAML(unmarshal func(any) error) error {
	// Create a clean global config as the previous one was already populated
	// by the default due to the YAML parser behavior for empty blocks.
	gc := &GlobalConfig{}
	type plain GlobalConfig
	if err := unmarshal((*plain)(gc)); err != nil {
		return err
	}

	switch gc.MetricNameValidationScheme {
	case model.UTF8Validation, model.LegacyValidation:
	default:
		gc.MetricNameValidationScheme = DefaultGlobalConfig.MetricNameValidationScheme
	}

	if err := gc.ExternalLabels.Validate(func(l labels.Label) error {
		if !gc.MetricNameValidationScheme.IsValidLabelName(l.Name) {
			return fmt.Errorf("%q is not a valid label name", l.Name)
		}
		if !model.LabelValue(l.Value).IsValid() {
			return fmt.Errorf("%q is not a valid label value", l.Value)
		}
		return nil
	}); err != nil {
		return err
	}

	// First set the correct scrape interval, then check that the timeout
	// (inferred or explicit) is not greater than that.
	if gc.ScrapeInterval == 0 {
		gc.ScrapeInterval = DefaultGlobalConfig.ScrapeInterval
	}
	if gc.ScrapeTimeout > gc.ScrapeInterval {
		return errors.New("global scrape timeout greater than scrape interval")
	}
	if gc.ScrapeTimeout == 0 {
		gc.ScrapeTimeout = min(DefaultGlobalConfig.ScrapeTimeout, gc.ScrapeInterval)
	}
	if gc.EvaluationInterval == 0 {
		gc.EvaluationInterval = DefaultGlobalConfig.EvaluationInterval
	}
	if gc.ScrapeNativeHistograms == nil {
		gc.ScrapeNativeHistograms = DefaultGlobalConfig.ScrapeNativeHistograms
	}
	if gc.ScrapeProtocols == nil {
		if DefaultGlobalConfig.ScrapeProtocols != nil {
			// This is the case where the defaults are set due to a feature flag.
			// E.g. if the created-timestamp-zero-ingestion feature flag is
			// used.
			gc.ScrapeProtocols = DefaultGlobalConfig.ScrapeProtocols
		}
		// Otherwise, we leave ScrapeProtocols at nil for now. In the
		// per-job scrape config, we have to recognize the unset case to
		// correctly set the default depending on the local value of
		// ScrapeNativeHistograms.
	}
	if gc.ScrapeProtocols != nil {
		// Only validate if not-nil at this point.
		if err := validateAcceptScrapeProtocols(gc.ScrapeProtocols); err != nil {
			return fmt.Errorf("%w for global config", err)
		}
	}

	*c = *gc
	return nil
}

// isZero returns true iff the global config is the zero value.
func (c *GlobalConfig) isZero() bool {
	return c.ExternalLabels.IsEmpty() &&
		c.ScrapeInterval == 0 &&
		c.ScrapeTimeout == 0 &&
		c.EvaluationInterval == 0 &&
		c.RuleQueryOffset == 0 &&
		c.QueryLogFile == "" &&
		c.ScrapeFailureLogFile == "" &&
		c.ScrapeProtocols == nil &&
		c.ScrapeNativeHistograms == nil &&
		!c.ConvertClassicHistogramsToNHCB &&
		!c.AlwaysScrapeClassicHistograms
}

const DefaultGoGCPercentage = 75

// RuntimeConfig configures the values for the process behavior.
type RuntimeConfig struct {
	// The Go garbage collection target percentage.
	GoGC int `yaml:"gogc,omitempty"`

	// Below are guidelines for adding a new field:
	//
	// For config that shouldn't change after startup, you might want to use
	// flags https://prometheus.io/docs/prometheus/latest/command-line/prometheus/.
	//
	// Consider when the new field is first applied: at the very beginning of instance
	// startup, after the TSDB is loaded etc. See https://github.com/prometheus/prometheus/pull/16491
	// for an example.
	//
	// Provide a test covering various scenarios: empty config file, empty or incomplete runtime
	// config block, precedence over other inputs (e.g., env vars, if applicable) etc.
	// See TestRuntimeGOGCConfig (or https://github.com/prometheus/prometheus/pull/15238).
	// The test should also verify behavior on reloads, since this config should be
	// adjustable at runtime.
}

// isZero returns true iff the global config is the zero value.
func (c *RuntimeConfig) isZero() bool {
	return c.GoGC == 0
}

type ScrapeConfigs struct {
	ScrapeConfigs []*ScrapeConfig `yaml:"scrape_configs,omitempty"`
}

// ScrapeConfig configures a scraping unit for Prometheus.
type ScrapeConfig struct {
	// The job name to which the job label is set by default.
	JobName string `yaml:"job_name"`
	// Indicator whether the scraped metrics should remain unmodified.
	HonorLabels bool `yaml:"honor_labels,omitempty"`
	// Indicator whether the scraped timestamps should be respected.
	HonorTimestamps bool `yaml:"honor_timestamps"`
	// Indicator whether to track the staleness of the scraped timestamps.
	TrackTimestampsStaleness bool `yaml:"track_timestamps_staleness"`
	// A set of query parameters with which the target is scraped.
	Params url.Values `yaml:"params,omitempty"`
	// How frequently to scrape the targets of this scrape config.
	ScrapeInterval model.Duration `yaml:"scrape_interval,omitempty"`
	// The timeout for scraping targets of this config.
	ScrapeTimeout model.Duration `yaml:"scrape_timeout,omitempty"`
	// The protocols to negotiate during a scrape. It tells clients what
	// protocol are accepted by Prometheus and with what preference (most wanted is first).
	// Supported values (case sensitive): PrometheusProto, OpenMetricsText0.0.1,
	// OpenMetricsText1.0.0, PrometheusText1.0.0, PrometheusText0.0.4.
	ScrapeProtocols []ScrapeProtocol `yaml:"scrape_protocols,omitempty"`
	// The fallback protocol to use if the Content-Type provided by the target
	// is not provided, blank, or not one of the expected values.
	// Supported values (case sensitive): PrometheusProto, OpenMetricsText0.0.1,
	// OpenMetricsText1.0.0, PrometheusText1.0.0, PrometheusText0.0.4.
	ScrapeFallbackProtocol ScrapeProtocol `yaml:"fallback_scrape_protocol,omitempty"`
	// Whether to scrape native histograms.
	ScrapeNativeHistograms *bool `yaml:"scrape_native_histograms,omitempty"`
	// Whether to scrape a classic histogram, even if it is also exposed as a native histogram.
	AlwaysScrapeClassicHistograms *bool `yaml:"always_scrape_classic_histograms,omitempty"`
	// Whether to convert all scraped classic histograms into a native histogram with custom buckets.
	ConvertClassicHistogramsToNHCB *bool `yaml:"convert_classic_histograms_to_nhcb,omitempty"`
	// File to which scrape failures are logged.
	ScrapeFailureLogFile string `yaml:"scrape_failure_log_file,omitempty"`
	// The HTTP resource path on which to fetch metrics from targets.
	MetricsPath string `yaml:"metrics_path,omitempty"`
	// The URL scheme with which to fetch metrics from targets.
	Scheme string `yaml:"scheme,omitempty"`
	// Indicator whether to request compressed response from the target.
	EnableCompression bool `yaml:"enable_compression"`
	// An uncompressed response body larger than this many bytes will cause the
	// scrape to fail. 0 means no limit.
	BodySizeLimit units.Base2Bytes `yaml:"body_size_limit,omitempty"`
	// More than this many samples post metric-relabeling will cause the scrape to
	// fail. 0 means no limit.
	SampleLimit uint `yaml:"sample_limit,omitempty"`
	// More than this many targets after the target relabeling will cause the
	// scrapes to fail. 0 means no limit.
	TargetLimit uint `yaml:"target_limit,omitempty"`
	// More than this many labels post metric-relabeling will cause the scrape to
	// fail. 0 means no limit.
	LabelLimit uint `yaml:"label_limit,omitempty"`
	// More than this label name length post metric-relabeling will cause the
	// scrape to fail. 0 means no limit.
	LabelNameLengthLimit uint `yaml:"label_name_length_limit,omitempty"`
	// More than this label value length post metric-relabeling will cause the
	// scrape to fail. 0 means no limit.
	LabelValueLengthLimit uint `yaml:"label_value_length_limit,omitempty"`
	// If there are more than this many buckets in a native histogram,
	// buckets will be merged to stay within the limit.
	NativeHistogramBucketLimit uint `yaml:"native_histogram_bucket_limit,omitempty"`
	// If the growth factor of one bucket to the next is smaller than this,
	// buckets will be merged to increase the factor sufficiently.
	NativeHistogramMinBucketFactor float64 `yaml:"native_histogram_min_bucket_factor,omitempty"`
	// Keep no more than this many dropped targets per job.
	// 0 means no limit.
	KeepDroppedTargets uint `yaml:"keep_dropped_targets,omitempty"`
	// Allow UTF8 Metric and Label Names. Can be blank in config files but must
	// have a value if a ScrapeConfig is created programmatically.
	MetricNameValidationScheme model.ValidationScheme `yaml:"metric_name_validation_scheme,omitempty"`
	// Metric name escaping mode to request through content negotiation. Can be
	// blank in config files but must have a value if a ScrapeConfig is created
	// programmatically.
	MetricNameEscapingScheme string `yaml:"metric_name_escaping_scheme,omitempty"`

	// We cannot do proper Go type embedding below as the parser will then parse
	// values arbitrarily into the overflow maps of further-down types.

	ServiceDiscoveryConfigs discovery.Configs       `yaml:"-"`
	HTTPClientConfig        config.HTTPClientConfig `yaml:",inline"`

	// List of target relabel configurations.
	RelabelConfigs []*relabel.Config `yaml:"relabel_configs,omitempty"`
	// List of metric relabel configurations.
	MetricRelabelConfigs []*relabel.Config `yaml:"metric_relabel_configs,omitempty"`
}

// SetDirectory joins any relative file paths with dir.
func (c *ScrapeConfig) SetDirectory(dir string) {
	c.ServiceDiscoveryConfigs.SetDirectory(dir)
	c.HTTPClientConfig.SetDirectory(dir)
	c.ScrapeFailureLogFile = config.JoinDir(dir, c.ScrapeFailureLogFile)
}

// UnmarshalYAML implements the yaml.Unmarshaler interface.
func (c *ScrapeConfig) UnmarshalYAML(unmarshal func(any) error) error {
	*c = DefaultScrapeConfig
	if err := discovery.UnmarshalYAMLWithInlineConfigs(c, unmarshal); err != nil {
		return err
	}
	if len(c.JobName) == 0 {
		return errors.New("job_name is empty")
	}

	// The UnmarshalYAML method of HTTPClientConfig is not being called because it's not a pointer.
	// We cannot make it a pointer as the parser panics for inlined pointer structs.
	// Thus we just do its validation here.
	if err := c.HTTPClientConfig.Validate(); err != nil {
		return err
	}

	// Check for users putting URLs in target groups.
	if len(c.RelabelConfigs) == 0 {
		if err := checkStaticTargets(c.ServiceDiscoveryConfigs); err != nil {
			return err
		}
	}

	for _, rlcfg := range c.RelabelConfigs {
		if rlcfg == nil {
			return errors.New("empty or null target relabeling rule in scrape config")
		}
	}
	for _, rlcfg := range c.MetricRelabelConfigs {
		if rlcfg == nil {
			return errors.New("empty or null metric relabeling rule in scrape config")
		}
	}

	return nil
}

// Validate validates scrape config, but also fills relevant default values from global config if needed.
func (c *ScrapeConfig) Validate(globalConfig GlobalConfig) error {
	if c == nil {
		return errors.New("empty or null scrape config section")
	}
	// First set the correct scrape interval, then check that the timeout
	// (inferred or explicit) is not greater than that.
	if c.ScrapeInterval == 0 {
		c.ScrapeInterval = globalConfig.ScrapeInterval
	}
	if c.ScrapeTimeout > c.ScrapeInterval {
		return fmt.Errorf("scrape timeout greater than scrape interval for scrape config with job name %q", c.JobName)
	}
	if c.ScrapeTimeout == 0 {
		c.ScrapeTimeout = min(globalConfig.ScrapeTimeout, c.ScrapeInterval)
	}
	if c.BodySizeLimit == 0 {
		c.BodySizeLimit = globalConfig.BodySizeLimit
	}
	if c.SampleLimit == 0 {
		c.SampleLimit = globalConfig.SampleLimit
	}
	if c.TargetLimit == 0 {
		c.TargetLimit = globalConfig.TargetLimit
	}
	if c.LabelLimit == 0 {
		c.LabelLimit = globalConfig.LabelLimit
	}
	if c.LabelNameLengthLimit == 0 {
		c.LabelNameLengthLimit = globalConfig.LabelNameLengthLimit
	}
	if c.LabelValueLengthLimit == 0 {
		c.LabelValueLengthLimit = globalConfig.LabelValueLengthLimit
	}
	if c.KeepDroppedTargets == 0 {
		c.KeepDroppedTargets = globalConfig.KeepDroppedTargets
	}
	if c.ScrapeFailureLogFile == "" {
		c.ScrapeFailureLogFile = globalConfig.ScrapeFailureLogFile
	}
	if c.ScrapeNativeHistograms == nil {
		c.ScrapeNativeHistograms = globalConfig.ScrapeNativeHistograms
	}

	if c.ScrapeProtocols == nil {
		switch {
		case globalConfig.ScrapeProtocols != nil:
			// global ScrapeProtocols either set explicitly or via a
			// default triggered by a feature flag. This overrides
			// the selection based on locally active scraping of
			// native histograms.
			c.ScrapeProtocols = globalConfig.ScrapeProtocols
		case c.ScrapeNativeHistogramsEnabled():
			c.ScrapeProtocols = DefaultProtoFirstScrapeProtocols
		default:
			c.ScrapeProtocols = DefaultScrapeProtocols
		}
	}
	if err := validateAcceptScrapeProtocols(c.ScrapeProtocols); err != nil {
		return fmt.Errorf("%w for scrape config with job name %q", err, c.JobName)
	}

	if c.ScrapeFallbackProtocol != "" {
		if err := c.ScrapeFallbackProtocol.Validate(); err != nil {
			return fmt.Errorf("invalid fallback_scrape_protocol for scrape config with job name %q: %w", c.JobName, err)
		}
	}

	//nolint:staticcheck
	if model.NameValidationScheme != model.UTF8Validation {
		return errors.New("model.NameValidationScheme must be set to UTF8")
	}

	switch globalConfig.MetricNameValidationScheme {
	case model.LegacyValidation, model.UTF8Validation:
	default:
		return errors.New("global name validation method must be set")
	}
	// Scrapeconfig validation scheme matches global if left blank.
	localValidationUnset := false
	switch c.MetricNameValidationScheme {
	case model.UnsetValidation:
		localValidationUnset = true
		c.MetricNameValidationScheme = globalConfig.MetricNameValidationScheme
	case model.LegacyValidation, model.UTF8Validation:
	default:
		return fmt.Errorf("unknown scrape config name validation method specified, must be either '', 'legacy' or 'utf8', got %s", c.MetricNameValidationScheme)
	}

	// Escaping scheme is based on the validation scheme if left blank.
	switch globalConfig.MetricNameEscapingScheme {
	case "":
		if globalConfig.MetricNameValidationScheme == model.LegacyValidation {
			globalConfig.MetricNameEscapingScheme = model.EscapeUnderscores
		} else {
			globalConfig.MetricNameEscapingScheme = model.AllowUTF8
		}
	case model.AllowUTF8, model.EscapeUnderscores, model.EscapeDots, model.EscapeValues:
	default:
		return fmt.Errorf("unknown global name escaping method specified, must be one of '%s', '%s', '%s', or '%s', got %q", model.AllowUTF8, model.EscapeUnderscores, model.EscapeDots, model.EscapeValues, globalConfig.MetricNameEscapingScheme)
	}

	// Similarly, if ScrapeConfig escaping scheme is blank, infer it from the
	// ScrapeConfig validation scheme if that was set, or the Global validation
	// scheme if the ScrapeConfig validation scheme was also not set. This ensures
	// that local ScrapeConfigs that only specify Legacy validation do not inherit
	// the global AllowUTF8 escaping setting, which is an error.
	if c.MetricNameEscapingScheme == "" {
		//nolint:gocritic
		if localValidationUnset {
			c.MetricNameEscapingScheme = globalConfig.MetricNameEscapingScheme
		} else if c.MetricNameValidationScheme == model.LegacyValidation {
			c.MetricNameEscapingScheme = model.EscapeUnderscores
		} else {
			c.MetricNameEscapingScheme = model.AllowUTF8
		}
	}

	switch c.MetricNameEscapingScheme {
	case model.AllowUTF8:
		if c.MetricNameValidationScheme != model.UTF8Validation {
			return errors.New("utf8 metric names requested but validation scheme is not set to UTF8")
		}
	case model.EscapeUnderscores, model.EscapeDots, model.EscapeValues:
	default:
		return fmt.Errorf("unknown scrape config name escaping method specified, must be one of '%s', '%s', '%s', or '%s', got %q", model.AllowUTF8, model.EscapeUnderscores, model.EscapeDots, model.EscapeValues, c.MetricNameEscapingScheme)
	}

	if c.ConvertClassicHistogramsToNHCB == nil {
		global := globalConfig.ConvertClassicHistogramsToNHCB
		c.ConvertClassicHistogramsToNHCB = &global
	}

	if c.AlwaysScrapeClassicHistograms == nil {
		global := globalConfig.AlwaysScrapeClassicHistograms
		c.AlwaysScrapeClassicHistograms = &global
	}

	for _, rc := range c.RelabelConfigs {
		if err := rc.Validate(c.MetricNameValidationScheme); err != nil {
			return err
		}
	}
	for _, rc := range c.MetricRelabelConfigs {
		if err := rc.Validate(c.MetricNameValidationScheme); err != nil {
			return err
		}
	}

	return nil
}

// MarshalYAML implements the yaml.Marshaler interface.
func (c *ScrapeConfig) MarshalYAML() (any, error) {
	return discovery.MarshalYAMLWithInlineConfigs(c)
}

// ToEscapingScheme wraps the equivalent common library function with the
// desired default behavior based on the given validation scheme. This is a
// workaround for third party exporters that don't set the escaping scheme.
func ToEscapingScheme(s string, v model.ValidationScheme) (model.EscapingScheme, error) {
	if s == "" {
		switch v {
		case model.UTF8Validation:
			return model.NoEscaping, nil
		case model.LegacyValidation:
			return model.UnderscoreEscaping, nil
		case model.UnsetValidation:
			return model.NoEscaping, fmt.Errorf("v is unset: %s", v)
		default:
			panic(fmt.Errorf("unhandled validation scheme: %s", v))
		}
	}
	return model.ToEscapingScheme(s)
}

// ScrapeNativeHistogramsEnabled returns whether to scrape native histograms.
func (c *ScrapeConfig) ScrapeNativeHistogramsEnabled() bool {
	return c.ScrapeNativeHistograms != nil && *c.ScrapeNativeHistograms
}

// ConvertClassicHistogramsToNHCBEnabled returns whether to convert classic histograms to NHCB.
func (c *ScrapeConfig) ConvertClassicHistogramsToNHCBEnabled() bool {
	return c.ConvertClassicHistogramsToNHCB != nil && *c.ConvertClassicHistogramsToNHCB
}

// AlwaysScrapeClassicHistogramsEnabled returns whether to always scrape classic histograms.
func (c *ScrapeConfig) AlwaysScrapeClassicHistogramsEnabled() bool {
	return c.AlwaysScrapeClassicHistograms != nil && *c.AlwaysScrapeClassicHistograms
}

// StorageConfig configures runtime reloadable configuration options.
type StorageConfig struct {
	TSDBConfig      *TSDBConfig      `yaml:"tsdb,omitempty"`
	ExemplarsConfig *ExemplarsConfig `yaml:"exemplars,omitempty"`
}

// TSDBRetentionConfig holds the configuration retention of data in storage storage.
type TSDBRetentionConfig struct {
	// How long to retain samples in storage.
	Time model.Duration `yaml:"time,omitempty"`

	// Maximum number of bytes that can be stored for blocks.
	Size units.Base2Bytes `yaml:"size,omitempty"`
}

// TSDBConfig configures runtime reloadable configuration options.
type TSDBConfig struct {
	// OutOfOrderTimeWindow sets how long back in time an out-of-order sample can be inserted
	// into the TSDB. This flag is typically set while unmarshaling the configuration file and translating
	// OutOfOrderTimeWindowFlag's duration. The unit of this flag is expected to be the same as any
	// other timestamp in the TSDB.
	OutOfOrderTimeWindow int64

	// OutOfOrderTimeWindowFlag holds the parsed duration from the config file.
	// During unmarshall, this is converted into milliseconds and stored in OutOfOrderTimeWindow.
	// This should not be used directly and must be converted into OutOfOrderTimeWindow.
	OutOfOrderTimeWindowFlag model.Duration `yaml:"out_of_order_time_window,omitempty"`

<<<<<<< HEAD
	// StaleSeriesCompactionThreshold is a number between 0.0-1.0 indicating the % of stale series in
	// the in-memory Head block. If the % of stale series crosses this threshold, stale series compaction is run immediately.
	StaleSeriesCompactionThreshold float64 `yaml:"stale_series_compaction_threshold,omitempty"`
=======
	Retention *TSDBRetentionConfig `yaml:"retention,omitempty"`
>>>>>>> e7999528
}

// UnmarshalYAML implements the yaml.Unmarshaler interface.
func (t *TSDBConfig) UnmarshalYAML(unmarshal func(any) error) error {
	*t = TSDBConfig{}
	type plain TSDBConfig
	if err := unmarshal((*plain)(t)); err != nil {
		return err
	}

	t.OutOfOrderTimeWindow = time.Duration(t.OutOfOrderTimeWindowFlag).Milliseconds()

	return nil
}

type TracingClientType string

const (
	TracingClientHTTP TracingClientType = "http"
	TracingClientGRPC TracingClientType = "grpc"

	GzipCompression = "gzip"
)

// UnmarshalYAML implements the yaml.Unmarshaler interface.
func (t *TracingClientType) UnmarshalYAML(unmarshal func(any) error) error {
	*t = TracingClientType("")
	type plain TracingClientType
	if err := unmarshal((*plain)(t)); err != nil {
		return err
	}

	if *t != TracingClientHTTP && *t != TracingClientGRPC {
		return fmt.Errorf("expected tracing client type to be to be %s or %s, but got %s",
			TracingClientHTTP, TracingClientGRPC, *t,
		)
	}

	return nil
}

// TracingConfig configures the tracing options.
type TracingConfig struct {
	ClientType       TracingClientType `yaml:"client_type,omitempty"`
	Endpoint         string            `yaml:"endpoint,omitempty"`
	SamplingFraction float64           `yaml:"sampling_fraction,omitempty"`
	Insecure         bool              `yaml:"insecure,omitempty"`
	TLSConfig        config.TLSConfig  `yaml:"tls_config,omitempty"`
	Headers          map[string]string `yaml:"headers,omitempty"`
	Compression      string            `yaml:"compression,omitempty"`
	Timeout          model.Duration    `yaml:"timeout,omitempty"`
}

// SetDirectory joins any relative file paths with dir.
func (t *TracingConfig) SetDirectory(dir string) {
	t.TLSConfig.SetDirectory(dir)
}

// UnmarshalYAML implements the yaml.Unmarshaler interface.
func (t *TracingConfig) UnmarshalYAML(unmarshal func(any) error) error {
	*t = TracingConfig{
		ClientType: TracingClientGRPC,
	}
	type plain TracingConfig
	if err := unmarshal((*plain)(t)); err != nil {
		return err
	}

	if err := validateHeadersForTracing(t.Headers); err != nil {
		return err
	}

	if t.Endpoint == "" {
		return errors.New("tracing endpoint must be set")
	}

	if t.Compression != "" && t.Compression != GzipCompression {
		return fmt.Errorf("invalid compression type %s provided, valid options: %s",
			t.Compression, GzipCompression)
	}

	return nil
}

// ExemplarsConfig configures runtime reloadable configuration options.
type ExemplarsConfig struct {
	// MaxExemplars sets the size, in # of exemplars stored, of the single circular buffer used to store exemplars in memory.
	// Use a value of 0 or less than 0 to disable the storage without having to restart Prometheus.
	MaxExemplars int64 `yaml:"max_exemplars,omitempty"`
}

// AlertingConfig configures alerting and alertmanager related configs.
type AlertingConfig struct {
	AlertRelabelConfigs []*relabel.Config   `yaml:"alert_relabel_configs,omitempty"`
	AlertmanagerConfigs AlertmanagerConfigs `yaml:"alertmanagers,omitempty"`
}

func (c *AlertingConfig) Validate(nameValidationScheme model.ValidationScheme) error {
	for _, rc := range c.AlertRelabelConfigs {
		if err := rc.Validate(nameValidationScheme); err != nil {
			return err
		}
	}
	for _, rc := range c.AlertmanagerConfigs {
		if err := rc.Validate(nameValidationScheme); err != nil {
			return err
		}
	}
	return nil
}

// SetDirectory joins any relative file paths with dir.
func (c *AlertingConfig) SetDirectory(dir string) {
	for _, c := range c.AlertmanagerConfigs {
		c.SetDirectory(dir)
	}
}

// UnmarshalYAML implements the yaml.Unmarshaler interface.
func (c *AlertingConfig) UnmarshalYAML(unmarshal func(any) error) error {
	// Create a clean global config as the previous one was already populated
	// by the default due to the YAML parser behavior for empty blocks.
	*c = AlertingConfig{}
	type plain AlertingConfig
	if err := unmarshal((*plain)(c)); err != nil {
		return err
	}

	for _, rlcfg := range c.AlertRelabelConfigs {
		if rlcfg == nil {
			return errors.New("empty or null alert relabeling rule")
		}
	}
	return nil
}

// AlertmanagerConfigs is a slice of *AlertmanagerConfig.
type AlertmanagerConfigs []*AlertmanagerConfig

// ToMap converts a slice of *AlertmanagerConfig to a map.
func (a AlertmanagerConfigs) ToMap() map[string]*AlertmanagerConfig {
	ret := make(map[string]*AlertmanagerConfig)
	for i := range a {
		ret[fmt.Sprintf("config-%d", i)] = a[i]
	}
	return ret
}

// AlertmanagerAPIVersion represents a version of the
// github.com/prometheus/alertmanager/api, e.g. 'v1' or 'v2'.
// 'v1' is no longer supported.
type AlertmanagerAPIVersion string

// UnmarshalYAML implements the yaml.Unmarshaler interface.
func (v *AlertmanagerAPIVersion) UnmarshalYAML(unmarshal func(any) error) error {
	*v = AlertmanagerAPIVersion("")
	type plain AlertmanagerAPIVersion
	if err := unmarshal((*plain)(v)); err != nil {
		return err
	}

	if !slices.Contains(SupportedAlertmanagerAPIVersions, *v) {
		return fmt.Errorf("expected Alertmanager api version to be one of %v but got %v", SupportedAlertmanagerAPIVersions, *v)
	}

	return nil
}

const (
	// AlertmanagerAPIVersionV1 represents
	// github.com/prometheus/alertmanager/api/v1.
	AlertmanagerAPIVersionV1 AlertmanagerAPIVersion = "v1"
	// AlertmanagerAPIVersionV2 represents
	// github.com/prometheus/alertmanager/api/v2.
	AlertmanagerAPIVersionV2 AlertmanagerAPIVersion = "v2"
)

var SupportedAlertmanagerAPIVersions = []AlertmanagerAPIVersion{
	AlertmanagerAPIVersionV2,
}

// AlertmanagerConfig configures how Alertmanagers can be discovered and communicated with.
type AlertmanagerConfig struct {
	// We cannot do proper Go type embedding below as the parser will then parse
	// values arbitrarily into the overflow maps of further-down types.

	ServiceDiscoveryConfigs discovery.Configs       `yaml:"-"`
	HTTPClientConfig        config.HTTPClientConfig `yaml:",inline"`
	SigV4Config             *sigv4.SigV4Config      `yaml:"sigv4,omitempty"`

	// The URL scheme to use when talking to Alertmanagers.
	Scheme string `yaml:"scheme,omitempty"`
	// Path prefix to add in front of the push endpoint path.
	PathPrefix string `yaml:"path_prefix,omitempty"`
	// The timeout used when sending alerts.
	Timeout model.Duration `yaml:"timeout,omitempty"`

	// The api version of Alertmanager.
	APIVersion AlertmanagerAPIVersion `yaml:"api_version"`

	// List of Alertmanager relabel configurations.
	RelabelConfigs []*relabel.Config `yaml:"relabel_configs,omitempty"`
	// Relabel alerts before sending to the specific alertmanager.
	AlertRelabelConfigs []*relabel.Config `yaml:"alert_relabel_configs,omitempty"`
}

// SetDirectory joins any relative file paths with dir.
func (c *AlertmanagerConfig) SetDirectory(dir string) {
	c.ServiceDiscoveryConfigs.SetDirectory(dir)
	c.HTTPClientConfig.SetDirectory(dir)
}

// UnmarshalYAML implements the yaml.Unmarshaler interface.
func (c *AlertmanagerConfig) UnmarshalYAML(unmarshal func(any) error) error {
	*c = DefaultAlertmanagerConfig
	if err := discovery.UnmarshalYAMLWithInlineConfigs(c, unmarshal); err != nil {
		return err
	}

	// The UnmarshalYAML method of HTTPClientConfig is not being called because it's not a pointer.
	// We cannot make it a pointer as the parser panics for inlined pointer structs.
	// Thus we just do its validation here.
	if err := c.HTTPClientConfig.Validate(); err != nil {
		return err
	}

	httpClientConfigAuthEnabled := c.HTTPClientConfig.BasicAuth != nil ||
		c.HTTPClientConfig.Authorization != nil || c.HTTPClientConfig.OAuth2 != nil

	if httpClientConfigAuthEnabled && c.SigV4Config != nil {
		return errors.New("at most one of basic_auth, authorization, oauth2, & sigv4 must be configured")
	}

	// Check for users putting URLs in target groups.
	if len(c.RelabelConfigs) == 0 {
		if err := checkStaticTargets(c.ServiceDiscoveryConfigs); err != nil {
			return err
		}
	}

	for _, rlcfg := range c.RelabelConfigs {
		if rlcfg == nil {
			return errors.New("empty or null Alertmanager target relabeling rule")
		}
	}

	for _, rlcfg := range c.AlertRelabelConfigs {
		if rlcfg == nil {
			return errors.New("empty or null Alertmanager alert relabeling rule")
		}
	}

	return nil
}

func (c *AlertmanagerConfig) Validate(nameValidationScheme model.ValidationScheme) error {
	for _, rc := range c.AlertRelabelConfigs {
		if err := rc.Validate(nameValidationScheme); err != nil {
			return err
		}
	}
	for _, rc := range c.RelabelConfigs {
		if err := rc.Validate(nameValidationScheme); err != nil {
			return err
		}
	}
	return nil
}

// MarshalYAML implements the yaml.Marshaler interface.
func (c *AlertmanagerConfig) MarshalYAML() (any, error) {
	return discovery.MarshalYAMLWithInlineConfigs(c)
}

func checkStaticTargets(configs discovery.Configs) error {
	for _, cfg := range configs {
		sc, ok := cfg.(discovery.StaticConfig)
		if !ok {
			continue
		}
		for _, tg := range sc {
			for _, t := range tg.Targets {
				if err := CheckTargetAddress(t[model.AddressLabel]); err != nil {
					return err
				}
			}
		}
	}
	return nil
}

// CheckTargetAddress checks if target address is valid.
func CheckTargetAddress(address model.LabelValue) error {
	// For now check for a URL, we may want to expand this later.
	if strings.Contains(string(address), "/") {
		return fmt.Errorf("%q is not a valid hostname", address)
	}
	return nil
}

// RemoteWriteConfig is the configuration for writing to remote storage.
type RemoteWriteConfig struct {
	URL                  *config.URL       `yaml:"url"`
	RemoteTimeout        model.Duration    `yaml:"remote_timeout,omitempty"`
	Headers              map[string]string `yaml:"headers,omitempty"`
	WriteRelabelConfigs  []*relabel.Config `yaml:"write_relabel_configs,omitempty"`
	Name                 string            `yaml:"name,omitempty"`
	SendExemplars        bool              `yaml:"send_exemplars,omitempty"`
	SendNativeHistograms bool              `yaml:"send_native_histograms,omitempty"`
	RoundRobinDNS        bool              `yaml:"round_robin_dns,omitempty"`
	// ProtobufMessage specifies the protobuf message to use against the remote
	// receiver as specified in https://prometheus.io/docs/specs/remote_write_spec_2_0/
	ProtobufMessage remoteapi.WriteMessageType `yaml:"protobuf_message,omitempty"`

	// We cannot do proper Go type embedding below as the parser will then parse
	// values arbitrarily into the overflow maps of further-down types.
	HTTPClientConfig config.HTTPClientConfig `yaml:",inline"`
	QueueConfig      QueueConfig             `yaml:"queue_config,omitempty"`
	MetadataConfig   MetadataConfig          `yaml:"metadata_config,omitempty"`
	SigV4Config      *sigv4.SigV4Config      `yaml:"sigv4,omitempty"`
	AzureADConfig    *azuread.AzureADConfig  `yaml:"azuread,omitempty"`
	GoogleIAMConfig  *googleiam.Config       `yaml:"google_iam,omitempty"`
}

// SetDirectory joins any relative file paths with dir.
func (c *RemoteWriteConfig) SetDirectory(dir string) {
	c.HTTPClientConfig.SetDirectory(dir)
}

// UnmarshalYAML implements the yaml.Unmarshaler interface.
func (c *RemoteWriteConfig) UnmarshalYAML(unmarshal func(any) error) error {
	*c = DefaultRemoteWriteConfig
	type plain RemoteWriteConfig
	if err := unmarshal((*plain)(c)); err != nil {
		return err
	}
	if c.URL == nil {
		return errors.New("url for remote_write is empty")
	}
	for _, rlcfg := range c.WriteRelabelConfigs {
		if rlcfg == nil {
			return errors.New("empty or null relabeling rule in remote write config")
		}
	}
	if err := validateHeaders(c.Headers); err != nil {
		return err
	}

	if err := c.ProtobufMessage.Validate(); err != nil {
		return fmt.Errorf("invalid protobuf_message value: %w", err)
	}

	// The UnmarshalYAML method of HTTPClientConfig is not being called because it's not a pointer.
	// We cannot make it a pointer as the parser panics for inlined pointer structs.
	// Thus we just do its validation here.
	if err := c.HTTPClientConfig.Validate(); err != nil {
		return err
	}

	return validateAuthConfigs(c)
}

func (c *RemoteWriteConfig) Validate(nameValidationScheme model.ValidationScheme) error {
	for _, rc := range c.WriteRelabelConfigs {
		if err := rc.Validate(nameValidationScheme); err != nil {
			return err
		}
	}

	return nil
}

// validateAuthConfigs validates that at most one of basic_auth, authorization, oauth2, sigv4, azuread or google_iam must be configured.
func validateAuthConfigs(c *RemoteWriteConfig) error {
	var authConfigured []string
	if c.HTTPClientConfig.BasicAuth != nil {
		authConfigured = append(authConfigured, "basic_auth")
	}
	if c.HTTPClientConfig.Authorization != nil {
		authConfigured = append(authConfigured, "authorization")
	}
	if c.HTTPClientConfig.OAuth2 != nil {
		authConfigured = append(authConfigured, "oauth2")
	}
	if c.SigV4Config != nil {
		authConfigured = append(authConfigured, "sigv4")
	}
	if c.AzureADConfig != nil {
		authConfigured = append(authConfigured, "azuread")
	}
	if c.GoogleIAMConfig != nil {
		authConfigured = append(authConfigured, "google_iam")
	}
	if len(authConfigured) > 1 {
		return fmt.Errorf("at most one of basic_auth, authorization, oauth2, sigv4, azuread or google_iam must be configured. Currently configured: %v", authConfigured)
	}
	return nil
}

func validateHeadersForTracing(headers map[string]string) error {
	for header := range headers {
		if strings.ToLower(header) == "authorization" {
			return errors.New("custom authorization header configuration is not yet supported")
		}
		if _, ok := reservedHeaders[strings.ToLower(header)]; ok {
			return fmt.Errorf("%s is a reserved header. It must not be changed", header)
		}
	}
	return nil
}

func validateHeaders(headers map[string]string) error {
	for header := range headers {
		if strings.ToLower(header) == "authorization" {
			return errors.New("authorization header must be changed via the basic_auth, authorization, oauth2, sigv4, azuread or google_iam parameter")
		}
		if _, ok := reservedHeaders[strings.ToLower(header)]; ok {
			return fmt.Errorf("%s is a reserved header. It must not be changed", header)
		}
	}
	return nil
}

// QueueConfig is the configuration for the queue used to write to remote
// storage.
type QueueConfig struct {
	// Number of samples to buffer per shard before we block. Defaults to
	// MaxSamplesPerSend.
	Capacity int `yaml:"capacity,omitempty"`

	// Max number of shards, i.e. amount of concurrency.
	MaxShards int `yaml:"max_shards,omitempty"`

	// Min number of shards, i.e. amount of concurrency.
	MinShards int `yaml:"min_shards,omitempty"`

	// Maximum number of samples per send.
	MaxSamplesPerSend int `yaml:"max_samples_per_send,omitempty"`

	// Maximum time sample will wait in buffer.
	BatchSendDeadline model.Duration `yaml:"batch_send_deadline,omitempty"`

	// On recoverable errors, backoff exponentially.
	MinBackoff       model.Duration `yaml:"min_backoff,omitempty"`
	MaxBackoff       model.Duration `yaml:"max_backoff,omitempty"`
	RetryOnRateLimit bool           `yaml:"retry_on_http_429,omitempty"`

	// Samples older than the limit will be dropped.
	SampleAgeLimit model.Duration `yaml:"sample_age_limit,omitempty"`
}

// MetadataConfig is the configuration for sending metadata to remote
// storage.
type MetadataConfig struct {
	// Send controls whether we send metric metadata to remote storage.
	Send bool `yaml:"send"`
	// SendInterval controls how frequently we send metric metadata.
	SendInterval model.Duration `yaml:"send_interval"`
	// Maximum number of samples per send.
	MaxSamplesPerSend int `yaml:"max_samples_per_send,omitempty"`
}

const (
	// DefaultChunkedReadLimit is the default value for the maximum size of the protobuf frame client allows.
	// 50MB is the default. This is equivalent to ~100k full XOR chunks and average labelset.
	DefaultChunkedReadLimit = 5e+7
)

// RemoteReadConfig is the configuration for reading from remote storage.
type RemoteReadConfig struct {
	URL              *config.URL       `yaml:"url"`
	RemoteTimeout    model.Duration    `yaml:"remote_timeout,omitempty"`
	ChunkedReadLimit uint64            `yaml:"chunked_read_limit,omitempty"`
	Headers          map[string]string `yaml:"headers,omitempty"`
	ReadRecent       bool              `yaml:"read_recent,omitempty"`
	Name             string            `yaml:"name,omitempty"`

	// We cannot do proper Go type embedding below as the parser will then parse
	// values arbitrarily into the overflow maps of further-down types.
	HTTPClientConfig config.HTTPClientConfig `yaml:",inline"`

	// RequiredMatchers is an optional list of equality matchers which have to
	// be present in a selector to query the remote read endpoint.
	RequiredMatchers model.LabelSet `yaml:"required_matchers,omitempty"`

	// Whether to use the external labels as selectors for the remote read endpoint.
	FilterExternalLabels bool `yaml:"filter_external_labels,omitempty"`
}

// SetDirectory joins any relative file paths with dir.
func (c *RemoteReadConfig) SetDirectory(dir string) {
	c.HTTPClientConfig.SetDirectory(dir)
}

// UnmarshalYAML implements the yaml.Unmarshaler interface.
func (c *RemoteReadConfig) UnmarshalYAML(unmarshal func(any) error) error {
	*c = DefaultRemoteReadConfig
	type plain RemoteReadConfig
	if err := unmarshal((*plain)(c)); err != nil {
		return err
	}
	if c.URL == nil {
		return errors.New("url for remote_read is empty")
	}
	if err := validateHeaders(c.Headers); err != nil {
		return err
	}
	// The UnmarshalYAML method of HTTPClientConfig is not being called because it's not a pointer.
	// We cannot make it a pointer as the parser panics for inlined pointer structs.
	// Thus we just do its validation here.
	return c.HTTPClientConfig.Validate()
}

func filePath(filename string) string {
	absPath, err := filepath.Abs(filename)
	if err != nil {
		return filename
	}
	return absPath
}

func fileErr(filename string, err error) error {
	return fmt.Errorf("%q: %w", filePath(filename), err)
}

func getGoGC() int {
	goGCEnv := os.Getenv("GOGC")
	// If the GOGC env var is set, use the same logic as upstream Go.
	if goGCEnv != "" {
		// Special case for GOGC=off.
		if strings.ToLower(goGCEnv) == "off" {
			return -1
		}
		i, err := strconv.Atoi(goGCEnv)
		if err == nil {
			return i
		}
	}
	return DefaultGoGCPercentage
}

// OTLPConfig is the configuration for writing to the OTLP endpoint.
type OTLPConfig struct {
	PromoteAllResourceAttributes      bool                                     `yaml:"promote_all_resource_attributes,omitempty"`
	PromoteResourceAttributes         []string                                 `yaml:"promote_resource_attributes,omitempty"`
	IgnoreResourceAttributes          []string                                 `yaml:"ignore_resource_attributes,omitempty"`
	TranslationStrategy               otlptranslator.TranslationStrategyOption `yaml:"translation_strategy,omitempty"`
	KeepIdentifyingResourceAttributes bool                                     `yaml:"keep_identifying_resource_attributes,omitempty"`
	ConvertHistogramsToNHCB           bool                                     `yaml:"convert_histograms_to_nhcb,omitempty"`
	// PromoteScopeMetadata controls whether to promote OTel scope metadata (i.e. name, version, schema URL, and attributes) to metric labels.
	// As per OTel spec, the aforementioned scope metadata should be identifying, i.e. made into metric labels.
	PromoteScopeMetadata bool `yaml:"promote_scope_metadata,omitempty"`
	// LabelNameUnderscoreSanitization controls whether to enable prepending of 'key_' to labels
	// starting with '_'. Reserved labels starting with `__` are not modified.
	// This is only relevant when AllowUTF8 is false (i.e., when using underscore escaping).
	LabelNameUnderscoreSanitization bool `yaml:"label_name_underscore_sanitization,omitempty"`
	// LabelNamePreserveMultipleUnderscores enables preserving of multiple consecutive underscores
	// in label names when AllowUTF8 is false. When false, multiple consecutive underscores are
	// collapsed to a single underscore during label name sanitization.
	LabelNamePreserveMultipleUnderscores bool `yaml:"label_name_preserve_multiple_underscores,omitempty"`
}

// UnmarshalYAML implements the yaml.Unmarshaler interface.
func (c *OTLPConfig) UnmarshalYAML(unmarshal func(any) error) error {
	*c = DefaultOTLPConfig
	type plain OTLPConfig
	if err := unmarshal((*plain)(c)); err != nil {
		return err
	}

	if c.PromoteAllResourceAttributes {
		if len(c.PromoteResourceAttributes) > 0 {
			return errors.New("'promote_all_resource_attributes' and 'promote_resource_attributes' cannot be configured simultaneously")
		}
		if err := sanitizeAttributes(c.IgnoreResourceAttributes, "ignored"); err != nil {
			return fmt.Errorf("invalid 'ignore_resource_attributes': %w", err)
		}
	} else {
		if len(c.IgnoreResourceAttributes) > 0 {
			return errors.New("'ignore_resource_attributes' cannot be configured unless 'promote_all_resource_attributes' is true")
		}
		if err := sanitizeAttributes(c.PromoteResourceAttributes, "promoted"); err != nil {
			return fmt.Errorf("invalid 'promote_resource_attributes': %w", err)
		}
	}

	return nil
}

func sanitizeAttributes(attributes []string, adjective string) error {
	seen := map[string]struct{}{}
	var err error
	for i, attr := range attributes {
		attr = strings.TrimSpace(attr)
		if attr == "" {
			err = errors.Join(err, fmt.Errorf("empty %s OTel resource attribute", adjective))
			continue
		}
		if _, exists := seen[attr]; exists {
			err = errors.Join(err, fmt.Errorf("duplicated %s OTel resource attribute %q", adjective, attr))
			continue
		}

		seen[attr] = struct{}{}
		attributes[i] = attr
	}
	return err
}<|MERGE_RESOLUTION|>--- conflicted
+++ resolved
@@ -1073,13 +1073,11 @@
 	// This should not be used directly and must be converted into OutOfOrderTimeWindow.
 	OutOfOrderTimeWindowFlag model.Duration `yaml:"out_of_order_time_window,omitempty"`
 
-<<<<<<< HEAD
 	// StaleSeriesCompactionThreshold is a number between 0.0-1.0 indicating the % of stale series in
 	// the in-memory Head block. If the % of stale series crosses this threshold, stale series compaction is run immediately.
 	StaleSeriesCompactionThreshold float64 `yaml:"stale_series_compaction_threshold,omitempty"`
-=======
+
 	Retention *TSDBRetentionConfig `yaml:"retention,omitempty"`
->>>>>>> e7999528
 }
 
 // UnmarshalYAML implements the yaml.Unmarshaler interface.
