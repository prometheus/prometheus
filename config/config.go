--- conflicted
+++ resolved
@@ -899,11 +899,7 @@
 	SecretKey       string         `yaml:"secret_key,omitempty"`
 	RefreshInterval model.Duration `yaml:"refresh_interval,omitempty"`
 	Port            int            `yaml:"port"`
-<<<<<<< HEAD
 	Proxy           string         `yaml:"proxy"`
-=======
-
->>>>>>> d93f7387
 	// Catches all undefined fields and must be empty after parsing.
 	XXX map[string]interface{} `yaml:",inline"`
 }
