// Copyright 2015 The Prometheus Authors
// Licensed under the Apache License, Version 2.0 (the "License");
// you may not use this file except in compliance with the License.
// You may obtain a copy of the License at
//
// http://www.apache.org/licenses/LICENSE-2.0
//
// Unless required by applicable law or agreed to in writing, software
// distributed under the License is distributed on an "AS IS" BASIS,
// WITHOUT WARRANTIES OR CONDITIONS OF ANY KIND, either express or implied.
// See the License for the specific language governing permissions and
// limitations under the License.

package config

import (
	"fmt"
	"io/ioutil"
	"net/url"
	"path/filepath"
	"regexp"
	"strings"
	"time"

	"github.com/pkg/errors"
	config_util "github.com/prometheus/common/config"
	"github.com/prometheus/common/model"
	yaml "gopkg.in/yaml.v2"

	sd_config "github.com/prometheus/prometheus/discovery/config"
	"github.com/prometheus/prometheus/pkg/labels"
	"github.com/prometheus/prometheus/pkg/relabel"
)

var (
	patRulePath = regexp.MustCompile(`^[^*]*(\*[^/]*)?$`)
)

// Load parses the YAML input s into a Config.
func Load(s string) (*Config, error) {
	cfg := &Config{}
	// If the entire config body is empty the UnmarshalYAML method is
	// never called. We thus have to set the DefaultConfig at the entry
	// point as well.
	*cfg = DefaultConfig

	err := yaml.UnmarshalStrict([]byte(s), cfg)
	if err != nil {
		return nil, err
	}
	cfg.original = s
	return cfg, nil
}

// LoadFile parses the given YAML file into a Config.
func LoadFile(filename string) (*Config, error) {
	content, err := ioutil.ReadFile(filename)
	if err != nil {
		return nil, err
	}
	cfg, err := Load(string(content))
	if err != nil {
		return nil, errors.Wrapf(err, "parsing YAML file %s", filename)
	}
	resolveFilepaths(filepath.Dir(filename), cfg)
	return cfg, nil
}

// The defaults applied before parsing the respective config sections.
var (
	// DefaultConfig is the default top-level configuration.
	DefaultConfig = Config{
		GlobalConfig: DefaultGlobalConfig,
	}

	// DefaultGlobalConfig is the default global configuration.
	DefaultGlobalConfig = GlobalConfig{
		ScrapeInterval:     model.Duration(1 * time.Minute),
		ScrapeTimeout:      model.Duration(10 * time.Second),
		EvaluationInterval: model.Duration(1 * time.Minute),
	}

	// DefaultScrapeConfig is the default scrape configuration.
	DefaultScrapeConfig = ScrapeConfig{
		// ScrapeTimeout and ScrapeInterval default to the
		// configured globals.
		MetricsPath:     "/metrics",
		Scheme:          "http",
		HonorLabels:     false,
		HonorTimestamps: true,
	}

	// DefaultAlertmanagerConfig is the default alertmanager configuration.
	DefaultAlertmanagerConfig = AlertmanagerConfig{
		Scheme:     "http",
		Timeout:    model.Duration(10 * time.Second),
		APIVersion: AlertmanagerAPIVersionV1,
	}

	// DefaultRemoteWriteConfig is the default remote write configuration.
	DefaultRemoteWriteConfig = RemoteWriteConfig{
		RemoteTimeout: model.Duration(30 * time.Second),
		QueueConfig:   DefaultQueueConfig,
	}

	// DefaultQueueConfig is the default remote queue configuration.
	DefaultQueueConfig = QueueConfig{
		// With a maximum of 1000 shards, assuming an average of 100ms remote write
		// time and 100 samples per batch, we will be able to push 1M samples/s.
		MaxShards:         1000,
		MinShards:         1,
		MaxSamplesPerSend: 100,

		// Each shard will have a max of 500 samples pending in it's channel, plus the pending
		// samples that have been enqueued. Theoretically we should only ever have about 600 samples
		// per shard pending. At 1000 shards that's 600k.
		Capacity:          500,
		BatchSendDeadline: model.Duration(5 * time.Second),

		// Backoff times for retrying a batch of samples on recoverable errors.
		MinBackoff: model.Duration(30 * time.Millisecond),
		MaxBackoff: model.Duration(100 * time.Millisecond),
	}

	// DefaultRemoteReadConfig is the default remote read configuration.
	DefaultRemoteReadConfig = RemoteReadConfig{
		RemoteTimeout: model.Duration(1 * time.Minute),
	}

	// DefaultEurekaSDConfig is the default Eureka SD configuration.
	DefaultEurekaSDConfig = EurekaSDConfig{
		Timeout:         model.Duration(30 * time.Second),
		RefreshInterval: model.Duration(30 * time.Second),
		MetricsPath:     "/prometheus",
		EnabledOnly:     false,
	}
)

// Config is the top-level configuration for Prometheus's config files.
type Config struct {
	GlobalConfig   GlobalConfig    `yaml:"global"`
	AlertingConfig AlertingConfig  `yaml:"alerting,omitempty"`
	RuleFiles      []string        `yaml:"rule_files,omitempty"`
	ScrapeConfigs  []*ScrapeConfig `yaml:"scrape_configs,omitempty"`

	RemoteWriteConfigs []*RemoteWriteConfig `yaml:"remote_write,omitempty"`
	RemoteReadConfigs  []*RemoteReadConfig  `yaml:"remote_read,omitempty"`

	// original is the input from which the config was parsed.
	original string
}

// resolveFilepaths joins all relative paths in a configuration
// with a given base directory.
func resolveFilepaths(baseDir string, cfg *Config) {
	join := func(fp string) string {
		if len(fp) > 0 && !filepath.IsAbs(fp) {
			fp = filepath.Join(baseDir, fp)
		}
		return fp
	}

	for i, rf := range cfg.RuleFiles {
		cfg.RuleFiles[i] = join(rf)
	}

	tlsPaths := func(cfg *config_util.TLSConfig) {
		cfg.CAFile = join(cfg.CAFile)
		cfg.CertFile = join(cfg.CertFile)
		cfg.KeyFile = join(cfg.KeyFile)
	}
	clientPaths := func(scfg *config_util.HTTPClientConfig) {
		if scfg.BasicAuth != nil {
			scfg.BasicAuth.PasswordFile = join(scfg.BasicAuth.PasswordFile)
		}
		scfg.BearerTokenFile = join(scfg.BearerTokenFile)
		tlsPaths(&scfg.TLSConfig)
	}
	sdPaths := func(cfg *sd_config.ServiceDiscoveryConfig) {
		for _, kcfg := range cfg.KubernetesSDConfigs {
			clientPaths(&kcfg.HTTPClientConfig)
		}
		for _, mcfg := range cfg.MarathonSDConfigs {
			mcfg.AuthTokenFile = join(mcfg.AuthTokenFile)
			clientPaths(&mcfg.HTTPClientConfig)
		}
		for _, consulcfg := range cfg.ConsulSDConfigs {
			tlsPaths(&consulcfg.TLSConfig)
		}
		for _, digitaloceancfg := range cfg.DigitalOceanSDConfigs {
			clientPaths(&digitaloceancfg.HTTPClientConfig)
		}
		for _, dockerswarmcfg := range cfg.DockerSwarmSDConfigs {
			clientPaths(&dockerswarmcfg.HTTPClientConfig)
		}
		for _, cfg := range cfg.OpenstackSDConfigs {
			tlsPaths(&cfg.TLSConfig)
		}
		for _, cfg := range cfg.TritonSDConfigs {
			tlsPaths(&cfg.TLSConfig)
		}
		for _, filecfg := range cfg.FileSDConfigs {
			for i, fn := range filecfg.Files {
				filecfg.Files[i] = join(fn)
			}
		}
	}

	for _, cfg := range cfg.ScrapeConfigs {
		clientPaths(&cfg.HTTPClientConfig)
		sdPaths(&cfg.ServiceDiscoveryConfig)
	}
	for _, cfg := range cfg.AlertingConfig.AlertmanagerConfigs {
		clientPaths(&cfg.HTTPClientConfig)
		sdPaths(&cfg.ServiceDiscoveryConfig)
	}
	for _, cfg := range cfg.RemoteReadConfigs {
		clientPaths(&cfg.HTTPClientConfig)
	}
	for _, cfg := range cfg.RemoteWriteConfigs {
		clientPaths(&cfg.HTTPClientConfig)
	}
}

func (c Config) String() string {
	b, err := yaml.Marshal(c)
	if err != nil {
		return fmt.Sprintf("<error creating config string: %s>", err)
	}
	return string(b)
}

// UnmarshalYAML implements the yaml.Unmarshaler interface.
func (c *Config) UnmarshalYAML(unmarshal func(interface{}) error) error {
	*c = DefaultConfig
	// We want to set c to the defaults and then overwrite it with the input.
	// To make unmarshal fill the plain data struct rather than calling UnmarshalYAML
	// again, we have to hide it using a type indirection.
	type plain Config
	if err := unmarshal((*plain)(c)); err != nil {
		return err
	}

	// If a global block was open but empty the default global config is overwritten.
	// We have to restore it here.
	if c.GlobalConfig.isZero() {
		c.GlobalConfig = DefaultGlobalConfig
	}

	for _, rf := range c.RuleFiles {
		if !patRulePath.MatchString(rf) {
			return errors.Errorf("invalid rule file path %q", rf)
		}
	}
	// Do global overrides and validate unique names.
	jobNames := map[string]struct{}{}
	for _, scfg := range c.ScrapeConfigs {
		if scfg == nil {
			return errors.New("empty or null scrape config section")
		}
		// First set the correct scrape interval, then check that the timeout
		// (inferred or explicit) is not greater than that.
		if scfg.ScrapeInterval == 0 {
			scfg.ScrapeInterval = c.GlobalConfig.ScrapeInterval
		}
		if scfg.ScrapeTimeout > scfg.ScrapeInterval {
			return errors.Errorf("scrape timeout greater than scrape interval for scrape config with job name %q", scfg.JobName)
		}
		if scfg.ScrapeTimeout == 0 {
			if c.GlobalConfig.ScrapeTimeout > scfg.ScrapeInterval {
				scfg.ScrapeTimeout = scfg.ScrapeInterval
			} else {
				scfg.ScrapeTimeout = c.GlobalConfig.ScrapeTimeout
			}
		}

		if _, ok := jobNames[scfg.JobName]; ok {
			return errors.Errorf("found multiple scrape configs with job name %q", scfg.JobName)
		}
		jobNames[scfg.JobName] = struct{}{}
	}
	rwNames := map[string]struct{}{}
	for _, rwcfg := range c.RemoteWriteConfigs {
		if rwcfg == nil {
			return errors.New("empty or null remote write config section")
		}
		// Skip empty names, we fill their name with their config hash in remote write code.
		if _, ok := rwNames[rwcfg.Name]; ok && rwcfg.Name != "" {
			return errors.Errorf("found multiple remote write configs with job name %q", rwcfg.Name)
		}
		rwNames[rwcfg.Name] = struct{}{}
	}
	rrNames := map[string]struct{}{}
	for _, rrcfg := range c.RemoteReadConfigs {
		if rrcfg == nil {
			return errors.New("empty or null remote read config section")
		}
		// Skip empty names, we fill their name with their config hash in remote read code.
		if _, ok := rrNames[rrcfg.Name]; ok && rrcfg.Name != "" {
			return errors.Errorf("found multiple remote read configs with job name %q", rrcfg.Name)
		}
		rrNames[rrcfg.Name] = struct{}{}
	}
	return nil
}

// GlobalConfig configures values that are used across other configuration
// objects.
type GlobalConfig struct {
	// How frequently to scrape targets by default.
	ScrapeInterval model.Duration `yaml:"scrape_interval,omitempty"`
	// The default timeout when scraping targets.
	ScrapeTimeout model.Duration `yaml:"scrape_timeout,omitempty"`
	// How frequently to evaluate rules by default.
	EvaluationInterval model.Duration `yaml:"evaluation_interval,omitempty"`
	// File to which PromQL queries are logged.
	QueryLogFile string `yaml:"query_log_file,omitempty"`
	// The labels to add to any timeseries that this Prometheus instance scrapes.
	ExternalLabels labels.Labels `yaml:"external_labels,omitempty"`
}

// UnmarshalYAML implements the yaml.Unmarshaler interface.
func (c *GlobalConfig) UnmarshalYAML(unmarshal func(interface{}) error) error {
	// Create a clean global config as the previous one was already populated
	// by the default due to the YAML parser behavior for empty blocks.
	gc := &GlobalConfig{}
	type plain GlobalConfig
	if err := unmarshal((*plain)(gc)); err != nil {
		return err
	}

	for _, l := range gc.ExternalLabels {
		if !model.LabelName(l.Name).IsValid() {
			return errors.Errorf("%q is not a valid label name", l.Name)
		}
		if !model.LabelValue(l.Value).IsValid() {
			return errors.Errorf("%q is not a valid label value", l.Value)
		}
	}

	// First set the correct scrape interval, then check that the timeout
	// (inferred or explicit) is not greater than that.
	if gc.ScrapeInterval == 0 {
		gc.ScrapeInterval = DefaultGlobalConfig.ScrapeInterval
	}
	if gc.ScrapeTimeout > gc.ScrapeInterval {
		return errors.New("global scrape timeout greater than scrape interval")
	}
	if gc.ScrapeTimeout == 0 {
		if DefaultGlobalConfig.ScrapeTimeout > gc.ScrapeInterval {
			gc.ScrapeTimeout = gc.ScrapeInterval
		} else {
			gc.ScrapeTimeout = DefaultGlobalConfig.ScrapeTimeout
		}
	}
	if gc.EvaluationInterval == 0 {
		gc.EvaluationInterval = DefaultGlobalConfig.EvaluationInterval
	}
	*c = *gc
	return nil
}

// isZero returns true iff the global config is the zero value.
func (c *GlobalConfig) isZero() bool {
	return c.ExternalLabels == nil &&
		c.ScrapeInterval == 0 &&
		c.ScrapeTimeout == 0 &&
<<<<<<< HEAD
		c.EvaluationInterval == 0
}

// TLSConfig configures the options for TLS connections.
type TLSConfig struct {
	// The CA cert to use for the targets.
	CAFile string `yaml:"ca_file,omitempty"`
	// The client cert file for the targets.
	CertFile string `yaml:"cert_file,omitempty"`
	// The client key file for the targets.
	KeyFile string `yaml:"key_file,omitempty"`
	// Used to verify the hostname for the targets.
	ServerName string `yaml:"server_name,omitempty"`
	// Disable target certificate validation.
	InsecureSkipVerify bool `yaml:"insecure_skip_verify"`

	// Catches all undefined fields and must be empty after parsing.
	XXX map[string]interface{} `yaml:",inline"`
}

// UnmarshalYAML implements the yaml.Unmarshaler interface.
func (c *TLSConfig) UnmarshalYAML(unmarshal func(interface{}) error) error {
	type plain TLSConfig
	if err := unmarshal((*plain)(c)); err != nil {
		return err
	}
	return checkOverflow(c.XXX, "TLS config")
}

// ServiceDiscoveryConfig configures lists of different service discovery mechanisms.
type ServiceDiscoveryConfig struct {
	// List of labeled target groups for this job.
	StaticConfigs []*TargetGroup `yaml:"static_configs,omitempty"`
	// List of DNS service discovery configurations.
	DNSSDConfigs []*DNSSDConfig `yaml:"dns_sd_configs,omitempty"`
	// List of file service discovery configurations.
	FileSDConfigs []*FileSDConfig `yaml:"file_sd_configs,omitempty"`
	// List of Consul service discovery configurations.
	ConsulSDConfigs []*ConsulSDConfig `yaml:"consul_sd_configs,omitempty"`
	// List of Serverset service discovery configurations.
	ServersetSDConfigs []*ServersetSDConfig `yaml:"serverset_sd_configs,omitempty"`
	// NerveSDConfigs is a list of Nerve service discovery configurations.
	NerveSDConfigs []*NerveSDConfig `yaml:"nerve_sd_configs,omitempty"`
	// MarathonSDConfigs is a list of Marathon service discovery configurations.
	MarathonSDConfigs []*MarathonSDConfig `yaml:"marathon_sd_configs,omitempty"`
	// List of Kubernetes service discovery configurations.
	KubernetesSDConfigs []*KubernetesSDConfig `yaml:"kubernetes_sd_configs,omitempty"`
	// List of GCE service discovery configurations.
	GCESDConfigs []*GCESDConfig `yaml:"gce_sd_configs,omitempty"`
	// List of EC2 service discovery configurations.
	EC2SDConfigs []*EC2SDConfig `yaml:"ec2_sd_configs,omitempty"`
	// List of OpenStack service discovery configurations.
	OpenstackSDConfigs []*OpenstackSDConfig `yaml:"openstack_sd_configs,omitempty"`
	// List of Azure service discovery configurations.
	AzureSDConfigs []*AzureSDConfig `yaml:"azure_sd_configs,omitempty"`
	// List of Triton service discovery configurations.
	TritonSDConfigs []*TritonSDConfig `yaml:"triton_sd_configs,omitempty"`
	// EurekaSDConfigs is a list of Eureka service discovery configurations.
	EurekaSDConfigs []*EurekaSDConfig `yaml:"eureka_sd_configs,omitempty"`

	// Catches all undefined fields and must be empty after parsing.
	XXX map[string]interface{} `yaml:",inline"`
}

// UnmarshalYAML implements the yaml.Unmarshaler interface.
func (c *ServiceDiscoveryConfig) UnmarshalYAML(unmarshal func(interface{}) error) error {
	type plain ServiceDiscoveryConfig
	if err := unmarshal((*plain)(c)); err != nil {
		return err
	}
	return checkOverflow(c.XXX, "service discovery config")
}

// HTTPClientConfig configures an HTTP client.
type HTTPClientConfig struct {
	// The HTTP basic authentication credentials for the targets.
	BasicAuth *BasicAuth `yaml:"basic_auth,omitempty"`
	// The bearer token for the targets.
	BearerToken Secret `yaml:"bearer_token,omitempty"`
	// The bearer token file for the targets.
	BearerTokenFile string `yaml:"bearer_token_file,omitempty"`
	// HTTP proxy server to use to connect to the targets.
	ProxyURL URL `yaml:"proxy_url,omitempty"`
	// TLSConfig to use to connect to the targets.
	TLSConfig TLSConfig `yaml:"tls_config,omitempty"`

	// Catches all undefined fields and must be empty after parsing.
	XXX map[string]interface{} `yaml:",inline"`
}

func (c *HTTPClientConfig) validate() error {
	if len(c.BearerToken) > 0 && len(c.BearerTokenFile) > 0 {
		return fmt.Errorf("at most one of bearer_token & bearer_token_file must be configured")
	}
	if c.BasicAuth != nil && (len(c.BearerToken) > 0 || len(c.BearerTokenFile) > 0) {
		return fmt.Errorf("at most one of basic_auth, bearer_token & bearer_token_file must be configured")
	}
	return nil
=======
		c.EvaluationInterval == 0 &&
		c.QueryLogFile == ""
>>>>>>> 88bdb13c
}

// ScrapeConfig configures a scraping unit for Prometheus.
type ScrapeConfig struct {
	// The job name to which the job label is set by default.
	JobName string `yaml:"job_name"`
	// Indicator whether the scraped metrics should remain unmodified.
	HonorLabels bool `yaml:"honor_labels,omitempty"`
	// Indicator whether the scraped timestamps should be respected.
	HonorTimestamps bool `yaml:"honor_timestamps"`
	// A set of query parameters with which the target is scraped.
	Params url.Values `yaml:"params,omitempty"`
	// How frequently to scrape the targets of this scrape config.
	ScrapeInterval model.Duration `yaml:"scrape_interval,omitempty"`
	// The timeout for scraping targets of this config.
	ScrapeTimeout model.Duration `yaml:"scrape_timeout,omitempty"`
	// The HTTP resource path on which to fetch metrics from targets.
	MetricsPath string `yaml:"metrics_path,omitempty"`
	// The URL scheme with which to fetch metrics from targets.
	Scheme string `yaml:"scheme,omitempty"`
	// More than this many samples post metric-relabelling will cause the scrape to fail.
	SampleLimit uint `yaml:"sample_limit,omitempty"`

	// We cannot do proper Go type embedding below as the parser will then parse
	// values arbitrarily into the overflow maps of further-down types.

	ServiceDiscoveryConfig sd_config.ServiceDiscoveryConfig `yaml:",inline"`
	HTTPClientConfig       config_util.HTTPClientConfig     `yaml:",inline"`

	// List of target relabel configurations.
	RelabelConfigs []*relabel.Config `yaml:"relabel_configs,omitempty"`
	// List of metric relabel configurations.
	MetricRelabelConfigs []*relabel.Config `yaml:"metric_relabel_configs,omitempty"`
}

// UnmarshalYAML implements the yaml.Unmarshaler interface.
func (c *ScrapeConfig) UnmarshalYAML(unmarshal func(interface{}) error) error {
	*c = DefaultScrapeConfig
	type plain ScrapeConfig
	err := unmarshal((*plain)(c))
	if err != nil {
		return err
	}
	if len(c.JobName) == 0 {
		return errors.New("job_name is empty")
	}

	// The UnmarshalYAML method of HTTPClientConfig is not being called because it's not a pointer.
	// We cannot make it a pointer as the parser panics for inlined pointer structs.
	// Thus we just do its validation here.
	if err := c.HTTPClientConfig.Validate(); err != nil {
		return err
	}

	// The UnmarshalYAML method of ServiceDiscoveryConfig is not being called because it's not a pointer.
	// We cannot make it a pointer as the parser panics for inlined pointer structs.
	// Thus we just do its validation here.
	if err := c.ServiceDiscoveryConfig.Validate(); err != nil {
		return err
	}

	// Check for users putting URLs in target groups.
	if len(c.RelabelConfigs) == 0 {
		for _, tg := range c.ServiceDiscoveryConfig.StaticConfigs {
			for _, t := range tg.Targets {
				if err := CheckTargetAddress(t[model.AddressLabel]); err != nil {
					return err
				}
			}
		}
	}

	for _, rlcfg := range c.RelabelConfigs {
		if rlcfg == nil {
			return errors.New("empty or null target relabeling rule in scrape config")
		}
	}
	for _, rlcfg := range c.MetricRelabelConfigs {
		if rlcfg == nil {
			return errors.New("empty or null metric relabeling rule in scrape config")
		}
	}

	// Add index to the static config target groups for unique identification
	// within scrape pool.
	for i, tg := range c.ServiceDiscoveryConfig.StaticConfigs {
		tg.Source = fmt.Sprintf("%d", i)
	}

	return nil
}

// AlertingConfig configures alerting and alertmanager related configs.
type AlertingConfig struct {
	AlertRelabelConfigs []*relabel.Config   `yaml:"alert_relabel_configs,omitempty"`
	AlertmanagerConfigs AlertmanagerConfigs `yaml:"alertmanagers,omitempty"`
}

// UnmarshalYAML implements the yaml.Unmarshaler interface.
func (c *AlertingConfig) UnmarshalYAML(unmarshal func(interface{}) error) error {
	// Create a clean global config as the previous one was already populated
	// by the default due to the YAML parser behavior for empty blocks.
	*c = AlertingConfig{}
	type plain AlertingConfig
	if err := unmarshal((*plain)(c)); err != nil {
		return err
	}

	for _, rlcfg := range c.AlertRelabelConfigs {
		if rlcfg == nil {
			return errors.New("empty or null alert relabeling rule")
		}
	}
	return nil
}

// AlertmanagerConfigs is a slice of *AlertmanagerConfig.
type AlertmanagerConfigs []*AlertmanagerConfig

// ToMap converts a slice of *AlertmanagerConfig to a map.
func (a AlertmanagerConfigs) ToMap() map[string]*AlertmanagerConfig {
	ret := make(map[string]*AlertmanagerConfig)
	for i := range a {
		ret[fmt.Sprintf("config-%d", i)] = a[i]
	}
	return ret
}

// AlertmanagerAPIVersion represents a version of the
// github.com/prometheus/alertmanager/api, e.g. 'v1' or 'v2'.
type AlertmanagerAPIVersion string

// UnmarshalYAML implements the yaml.Unmarshaler interface.
func (v *AlertmanagerAPIVersion) UnmarshalYAML(unmarshal func(interface{}) error) error {
	*v = AlertmanagerAPIVersion("")
	type plain AlertmanagerAPIVersion
	if err := unmarshal((*plain)(v)); err != nil {
		return err
	}

	for _, supportedVersion := range SupportedAlertmanagerAPIVersions {
		if *v == supportedVersion {
			return nil
		}
	}

	return fmt.Errorf("expected Alertmanager api version to be one of %v but got %v", SupportedAlertmanagerAPIVersions, *v)
}

const (
	// AlertmanagerAPIVersionV1 represents
	// github.com/prometheus/alertmanager/api/v1.
	AlertmanagerAPIVersionV1 AlertmanagerAPIVersion = "v1"
	// AlertmanagerAPIVersionV2 represents
	// github.com/prometheus/alertmanager/api/v2.
	AlertmanagerAPIVersionV2 AlertmanagerAPIVersion = "v2"
)

var SupportedAlertmanagerAPIVersions = []AlertmanagerAPIVersion{
	AlertmanagerAPIVersionV1, AlertmanagerAPIVersionV2,
}

// AlertmanagerConfig configures how Alertmanagers can be discovered and communicated with.
type AlertmanagerConfig struct {
	// We cannot do proper Go type embedding below as the parser will then parse
	// values arbitrarily into the overflow maps of further-down types.

	ServiceDiscoveryConfig sd_config.ServiceDiscoveryConfig `yaml:",inline"`
	HTTPClientConfig       config_util.HTTPClientConfig     `yaml:",inline"`

	// The URL scheme to use when talking to Alertmanagers.
	Scheme string `yaml:"scheme,omitempty"`
	// Path prefix to add in front of the push endpoint path.
	PathPrefix string `yaml:"path_prefix,omitempty"`
	// The timeout used when sending alerts.
	Timeout model.Duration `yaml:"timeout,omitempty"`

	// The api version of Alertmanager.
	APIVersion AlertmanagerAPIVersion `yaml:"api_version"`

	// List of Alertmanager relabel configurations.
	RelabelConfigs []*relabel.Config `yaml:"relabel_configs,omitempty"`
}

// UnmarshalYAML implements the yaml.Unmarshaler interface.
func (c *AlertmanagerConfig) UnmarshalYAML(unmarshal func(interface{}) error) error {
	*c = DefaultAlertmanagerConfig
	type plain AlertmanagerConfig
	if err := unmarshal((*plain)(c)); err != nil {
		return err
	}

	// The UnmarshalYAML method of HTTPClientConfig is not being called because it's not a pointer.
	// We cannot make it a pointer as the parser panics for inlined pointer structs.
	// Thus we just do its validation here.
	if err := c.HTTPClientConfig.Validate(); err != nil {
		return err
	}

	// The UnmarshalYAML method of ServiceDiscoveryConfig is not being called because it's not a pointer.
	// We cannot make it a pointer as the parser panics for inlined pointer structs.
	// Thus we just do its validation here.
	if err := c.ServiceDiscoveryConfig.Validate(); err != nil {
		return err
	}

	// Check for users putting URLs in target groups.
	if len(c.RelabelConfigs) == 0 {
		for _, tg := range c.ServiceDiscoveryConfig.StaticConfigs {
			for _, t := range tg.Targets {
				if err := CheckTargetAddress(t[model.AddressLabel]); err != nil {
					return err
				}
			}
		}
	}

	for _, rlcfg := range c.RelabelConfigs {
		if rlcfg == nil {
			return errors.New("empty or null Alertmanager target relabeling rule")
		}
	}

	// Add index to the static config target groups for unique identification
	// within scrape pool.
	for i, tg := range c.ServiceDiscoveryConfig.StaticConfigs {
		tg.Source = fmt.Sprintf("%d", i)
	}

	return nil
}

// CheckTargetAddress checks if target address is valid.
func CheckTargetAddress(address model.LabelValue) error {
	// For now check for a URL, we may want to expand this later.
	if strings.Contains(string(address), "/") {
		return errors.Errorf("%q is not a valid hostname", address)
	}
	return nil
}

// ClientCert contains client cert credentials.
type ClientCert struct {
	Cert string             `yaml:"cert"`
	Key  config_util.Secret `yaml:"key"`
}

// FileSDConfig is the configuration for file based discovery.
type FileSDConfig struct {
	Files           []string       `yaml:"files"`
	RefreshInterval model.Duration `yaml:"refresh_interval,omitempty"`
}

// RemoteWriteConfig is the configuration for writing to remote storage.
type RemoteWriteConfig struct {
	URL                 *config_util.URL  `yaml:"url"`
	RemoteTimeout       model.Duration    `yaml:"remote_timeout,omitempty"`
	WriteRelabelConfigs []*relabel.Config `yaml:"write_relabel_configs,omitempty"`
	Name                string            `yaml:"name,omitempty"`

	// We cannot do proper Go type embedding below as the parser will then parse
	// values arbitrarily into the overflow maps of further-down types.
	HTTPClientConfig config_util.HTTPClientConfig `yaml:",inline"`
	QueueConfig      QueueConfig                  `yaml:"queue_config,omitempty"`
}

// UnmarshalYAML implements the yaml.Unmarshaler interface.
func (c *RemoteWriteConfig) UnmarshalYAML(unmarshal func(interface{}) error) error {
	*c = DefaultRemoteWriteConfig
	type plain RemoteWriteConfig
	if err := unmarshal((*plain)(c)); err != nil {
		return err
	}
	if c.URL == nil {
		return errors.New("url for remote_write is empty")
	}
	for _, rlcfg := range c.WriteRelabelConfigs {
		if rlcfg == nil {
			return errors.New("empty or null relabeling rule in remote write config")
		}
	}

	// The UnmarshalYAML method of HTTPClientConfig is not being called because it's not a pointer.
	// We cannot make it a pointer as the parser panics for inlined pointer structs.
	// Thus we just do its validation here.
	return c.HTTPClientConfig.Validate()
}

// QueueConfig is the configuration for the queue used to write to remote
// storage.
type QueueConfig struct {
	// Number of samples to buffer per shard before we block. Defaults to
	// MaxSamplesPerSend.
	Capacity int `yaml:"capacity,omitempty"`

	// Max number of shards, i.e. amount of concurrency.
	MaxShards int `yaml:"max_shards,omitempty"`

	// Min number of shards, i.e. amount of concurrency.
	MinShards int `yaml:"min_shards,omitempty"`

	// Maximum number of samples per send.
	MaxSamplesPerSend int `yaml:"max_samples_per_send,omitempty"`

	// Maximum time sample will wait in buffer.
	BatchSendDeadline model.Duration `yaml:"batch_send_deadline,omitempty"`

	// On recoverable errors, backoff exponentially.
	MinBackoff model.Duration `yaml:"min_backoff,omitempty"`
	MaxBackoff model.Duration `yaml:"max_backoff,omitempty"`
}

// RemoteReadConfig is the configuration for reading from remote storage.
type RemoteReadConfig struct {
	URL           *config_util.URL `yaml:"url"`
	RemoteTimeout model.Duration   `yaml:"remote_timeout,omitempty"`
	ReadRecent    bool             `yaml:"read_recent,omitempty"`
	Name          string           `yaml:"name,omitempty"`

	// We cannot do proper Go type embedding below as the parser will then parse
	// values arbitrarily into the overflow maps of further-down types.
	HTTPClientConfig config_util.HTTPClientConfig `yaml:",inline"`

	// RequiredMatchers is an optional list of equality matchers which have to
	// be present in a selector to query the remote read endpoint.
	RequiredMatchers model.LabelSet `yaml:"required_matchers,omitempty"`
}

// UnmarshalYAML implements the yaml.Unmarshaler interface.
func (c *RemoteReadConfig) UnmarshalYAML(unmarshal func(interface{}) error) error {
	*c = DefaultRemoteReadConfig
	type plain RemoteReadConfig
	if err := unmarshal((*plain)(c)); err != nil {
		return err
	}
	if c.URL == nil {
		return errors.New("url for remote_read is empty")
	}
	// The UnmarshalYAML method of HTTPClientConfig is not being called because it's not a pointer.
	// We cannot make it a pointer as the parser panics for inlined pointer structs.
	// Thus we just do its validation here.
<<<<<<< HEAD
	if err := c.HTTPClientConfig.validate(); err != nil {
		return err
	}

	return checkOverflow(c.XXX, "remote_read")
}

// EurekaSDConfig is the configuration for services running on Eureka.
type EurekaSDConfig struct {
	Servers         []string       `yaml:"servers"`
	Timeout         model.Duration `yaml:"timeout,omitempty"`
	RefreshInterval model.Duration `yaml:"refresh_interval,omitempty"`
	TLSConfig       TLSConfig      `yaml:"tls_config,omitempty"`
	MetricsPath     string         `yaml:"metrics_path,omitempty"`
	EnabledOnly     bool           `yaml:"enabledOnly,omitempty"`

	// Catches all undefined fields and must be empty after parsing.
	XXX map[string]interface{} `yaml:",inline"`
}

// UnmarshalYAML implements the yaml.Unmarshaler interface.
func (c *EurekaSDConfig) UnmarshalYAML(unmarshal func(interface{}) error) error {
	*c = DefaultEurekaSDConfig
	type plain EurekaSDConfig
	err := unmarshal((*plain)(c))
	if err != nil {
		return err
	}
	if err := checkOverflow(c.XXX, "eureka_sd_config"); err != nil {
		return err
	}
	if len(c.Servers) == 0 {
		return fmt.Errorf("Eureka SD config must contain at least one Eureka server")
	}

	return nil
=======
	return c.HTTPClientConfig.Validate()
>>>>>>> 88bdb13c
}<|MERGE_RESOLUTION|>--- conflicted
+++ resolved
@@ -125,14 +125,6 @@
 	// DefaultRemoteReadConfig is the default remote read configuration.
 	DefaultRemoteReadConfig = RemoteReadConfig{
 		RemoteTimeout: model.Duration(1 * time.Minute),
-	}
-
-	// DefaultEurekaSDConfig is the default Eureka SD configuration.
-	DefaultEurekaSDConfig = EurekaSDConfig{
-		Timeout:         model.Duration(30 * time.Second),
-		RefreshInterval: model.Duration(30 * time.Second),
-		MetricsPath:     "/prometheus",
-		EnabledOnly:     false,
 	}
 )
 
@@ -365,109 +357,8 @@
 	return c.ExternalLabels == nil &&
 		c.ScrapeInterval == 0 &&
 		c.ScrapeTimeout == 0 &&
-<<<<<<< HEAD
-		c.EvaluationInterval == 0
-}
-
-// TLSConfig configures the options for TLS connections.
-type TLSConfig struct {
-	// The CA cert to use for the targets.
-	CAFile string `yaml:"ca_file,omitempty"`
-	// The client cert file for the targets.
-	CertFile string `yaml:"cert_file,omitempty"`
-	// The client key file for the targets.
-	KeyFile string `yaml:"key_file,omitempty"`
-	// Used to verify the hostname for the targets.
-	ServerName string `yaml:"server_name,omitempty"`
-	// Disable target certificate validation.
-	InsecureSkipVerify bool `yaml:"insecure_skip_verify"`
-
-	// Catches all undefined fields and must be empty after parsing.
-	XXX map[string]interface{} `yaml:",inline"`
-}
-
-// UnmarshalYAML implements the yaml.Unmarshaler interface.
-func (c *TLSConfig) UnmarshalYAML(unmarshal func(interface{}) error) error {
-	type plain TLSConfig
-	if err := unmarshal((*plain)(c)); err != nil {
-		return err
-	}
-	return checkOverflow(c.XXX, "TLS config")
-}
-
-// ServiceDiscoveryConfig configures lists of different service discovery mechanisms.
-type ServiceDiscoveryConfig struct {
-	// List of labeled target groups for this job.
-	StaticConfigs []*TargetGroup `yaml:"static_configs,omitempty"`
-	// List of DNS service discovery configurations.
-	DNSSDConfigs []*DNSSDConfig `yaml:"dns_sd_configs,omitempty"`
-	// List of file service discovery configurations.
-	FileSDConfigs []*FileSDConfig `yaml:"file_sd_configs,omitempty"`
-	// List of Consul service discovery configurations.
-	ConsulSDConfigs []*ConsulSDConfig `yaml:"consul_sd_configs,omitempty"`
-	// List of Serverset service discovery configurations.
-	ServersetSDConfigs []*ServersetSDConfig `yaml:"serverset_sd_configs,omitempty"`
-	// NerveSDConfigs is a list of Nerve service discovery configurations.
-	NerveSDConfigs []*NerveSDConfig `yaml:"nerve_sd_configs,omitempty"`
-	// MarathonSDConfigs is a list of Marathon service discovery configurations.
-	MarathonSDConfigs []*MarathonSDConfig `yaml:"marathon_sd_configs,omitempty"`
-	// List of Kubernetes service discovery configurations.
-	KubernetesSDConfigs []*KubernetesSDConfig `yaml:"kubernetes_sd_configs,omitempty"`
-	// List of GCE service discovery configurations.
-	GCESDConfigs []*GCESDConfig `yaml:"gce_sd_configs,omitempty"`
-	// List of EC2 service discovery configurations.
-	EC2SDConfigs []*EC2SDConfig `yaml:"ec2_sd_configs,omitempty"`
-	// List of OpenStack service discovery configurations.
-	OpenstackSDConfigs []*OpenstackSDConfig `yaml:"openstack_sd_configs,omitempty"`
-	// List of Azure service discovery configurations.
-	AzureSDConfigs []*AzureSDConfig `yaml:"azure_sd_configs,omitempty"`
-	// List of Triton service discovery configurations.
-	TritonSDConfigs []*TritonSDConfig `yaml:"triton_sd_configs,omitempty"`
-	// EurekaSDConfigs is a list of Eureka service discovery configurations.
-	EurekaSDConfigs []*EurekaSDConfig `yaml:"eureka_sd_configs,omitempty"`
-
-	// Catches all undefined fields and must be empty after parsing.
-	XXX map[string]interface{} `yaml:",inline"`
-}
-
-// UnmarshalYAML implements the yaml.Unmarshaler interface.
-func (c *ServiceDiscoveryConfig) UnmarshalYAML(unmarshal func(interface{}) error) error {
-	type plain ServiceDiscoveryConfig
-	if err := unmarshal((*plain)(c)); err != nil {
-		return err
-	}
-	return checkOverflow(c.XXX, "service discovery config")
-}
-
-// HTTPClientConfig configures an HTTP client.
-type HTTPClientConfig struct {
-	// The HTTP basic authentication credentials for the targets.
-	BasicAuth *BasicAuth `yaml:"basic_auth,omitempty"`
-	// The bearer token for the targets.
-	BearerToken Secret `yaml:"bearer_token,omitempty"`
-	// The bearer token file for the targets.
-	BearerTokenFile string `yaml:"bearer_token_file,omitempty"`
-	// HTTP proxy server to use to connect to the targets.
-	ProxyURL URL `yaml:"proxy_url,omitempty"`
-	// TLSConfig to use to connect to the targets.
-	TLSConfig TLSConfig `yaml:"tls_config,omitempty"`
-
-	// Catches all undefined fields and must be empty after parsing.
-	XXX map[string]interface{} `yaml:",inline"`
-}
-
-func (c *HTTPClientConfig) validate() error {
-	if len(c.BearerToken) > 0 && len(c.BearerTokenFile) > 0 {
-		return fmt.Errorf("at most one of bearer_token & bearer_token_file must be configured")
-	}
-	if c.BasicAuth != nil && (len(c.BearerToken) > 0 || len(c.BearerTokenFile) > 0) {
-		return fmt.Errorf("at most one of basic_auth, bearer_token & bearer_token_file must be configured")
-	}
-	return nil
-=======
 		c.EvaluationInterval == 0 &&
 		c.QueryLogFile == ""
->>>>>>> 88bdb13c
 }
 
 // ScrapeConfig configures a scraping unit for Prometheus.
@@ -809,44 +700,5 @@
 	// The UnmarshalYAML method of HTTPClientConfig is not being called because it's not a pointer.
 	// We cannot make it a pointer as the parser panics for inlined pointer structs.
 	// Thus we just do its validation here.
-<<<<<<< HEAD
-	if err := c.HTTPClientConfig.validate(); err != nil {
-		return err
-	}
-
-	return checkOverflow(c.XXX, "remote_read")
-}
-
-// EurekaSDConfig is the configuration for services running on Eureka.
-type EurekaSDConfig struct {
-	Servers         []string       `yaml:"servers"`
-	Timeout         model.Duration `yaml:"timeout,omitempty"`
-	RefreshInterval model.Duration `yaml:"refresh_interval,omitempty"`
-	TLSConfig       TLSConfig      `yaml:"tls_config,omitempty"`
-	MetricsPath     string         `yaml:"metrics_path,omitempty"`
-	EnabledOnly     bool           `yaml:"enabledOnly,omitempty"`
-
-	// Catches all undefined fields and must be empty after parsing.
-	XXX map[string]interface{} `yaml:",inline"`
-}
-
-// UnmarshalYAML implements the yaml.Unmarshaler interface.
-func (c *EurekaSDConfig) UnmarshalYAML(unmarshal func(interface{}) error) error {
-	*c = DefaultEurekaSDConfig
-	type plain EurekaSDConfig
-	err := unmarshal((*plain)(c))
-	if err != nil {
-		return err
-	}
-	if err := checkOverflow(c.XXX, "eureka_sd_config"); err != nil {
-		return err
-	}
-	if len(c.Servers) == 0 {
-		return fmt.Errorf("Eureka SD config must contain at least one Eureka server")
-	}
-
-	return nil
-=======
 	return c.HTTPClientConfig.Validate()
->>>>>>> 88bdb13c
 }