// Copyright 2015 The Prometheus Authors
// Licensed under the Apache License, Version 2.0 (the "License");
// you may not use this file except in compliance with the License.
// You may obtain a copy of the License at
//
// http://www.apache.org/licenses/LICENSE-2.0
//
// Unless required by applicable law or agreed to in writing, software
// distributed under the License is distributed on an "AS IS" BASIS,
// WITHOUT WARRANTIES OR CONDITIONS OF ANY KIND, either express or implied.
// See the License for the specific language governing permissions and
// limitations under the License.

package config

import (
	"encoding/json"
	"fmt"
	"io/ioutil"
	"net/url"
	"path/filepath"
	"regexp"
	"strings"
	"time"

	"github.com/prometheus/common/model"
	"gopkg.in/yaml.v2"
)

var (
	patFileSDName = regexp.MustCompile(`^[^*]*(\*[^/]*)?\.(json|yml|yaml|JSON|YML|YAML)$`)
	patRulePath   = regexp.MustCompile(`^[^*]*(\*[^/]*)?$`)
	patAuthLine   = regexp.MustCompile(`((?:password|bearer_token|secret_key|client_secret):\s+)(".+"|'.+'|[^\s]+)`)
	relabelTarget = regexp.MustCompile(`^(?:(?:[a-zA-Z_]|\$(?:\{\w+\}|\w+))+\w*)+$`)
)

// Load parses the YAML input s into a Config.
func Load(s string) (*Config, error) {
	cfg := &Config{}
	// If the entire config body is empty the UnmarshalYAML method is
	// never called. We thus have to set the DefaultConfig at the entry
	// point as well.
	*cfg = DefaultConfig

	err := yaml.Unmarshal([]byte(s), cfg)
	if err != nil {
		return nil, err
	}
	cfg.original = s
	return cfg, nil
}

// LoadFile parses the given YAML file into a Config.
func LoadFile(filename string) (*Config, error) {
	content, err := ioutil.ReadFile(filename)
	if err != nil {
		return nil, err
	}
	cfg, err := Load(string(content))
	if err != nil {
		return nil, err
	}
	resolveFilepaths(filepath.Dir(filename), cfg)
	return cfg, nil
}

// The defaults applied before parsing the respective config sections.
var (
	// DefaultConfig is the default top-level configuration.
	DefaultConfig = Config{
		GlobalConfig: DefaultGlobalConfig,
	}

	// DefaultGlobalConfig is the default global configuration.
	DefaultGlobalConfig = GlobalConfig{
		ScrapeInterval:     model.Duration(1 * time.Minute),
		ScrapeTimeout:      model.Duration(10 * time.Second),
		EvaluationInterval: model.Duration(1 * time.Minute),
	}

	// DefaultScrapeConfig is the default scrape configuration.
	DefaultScrapeConfig = ScrapeConfig{
		// ScrapeTimeout and ScrapeInterval default to the
		// configured globals.
		MetricsPath: "/metrics",
		Scheme:      "http",
		HonorLabels: false,
	}

	// DefaultRelabelConfig is the default Relabel configuration.
	DefaultRelabelConfig = RelabelConfig{
		Action:      RelabelReplace,
		Separator:   ";",
		Regex:       MustNewRegexp("(.*)"),
		Replacement: "$1",
	}

	// DefaultDNSSDConfig is the default DNS SD configuration.
	DefaultDNSSDConfig = DNSSDConfig{
		RefreshInterval: model.Duration(30 * time.Second),
		Type:            "SRV",
	}

	// DefaultFileSDConfig is the default file SD configuration.
	DefaultFileSDConfig = FileSDConfig{
		RefreshInterval: model.Duration(5 * time.Minute),
	}

	// DefaultConsulSDConfig is the default Consul SD configuration.
	DefaultConsulSDConfig = ConsulSDConfig{
		TagSeparator: ",",
		Scheme:       "http",
	}

	// DefaultServersetSDConfig is the default Serverset SD configuration.
	DefaultServersetSDConfig = ServersetSDConfig{
		Timeout: model.Duration(10 * time.Second),
	}

	// DefaultNerveSDConfig is the default Nerve SD configuration.
	DefaultNerveSDConfig = NerveSDConfig{
		Timeout: model.Duration(10 * time.Second),
	}

	// DefaultMarathonSDConfig is the default Marathon SD configuration.
	DefaultMarathonSDConfig = MarathonSDConfig{
		Timeout:         model.Duration(30 * time.Second),
		RefreshInterval: model.Duration(30 * time.Second),
	}

	// DefaultKubernetesSDConfig is the default Kubernetes SD configuration
	DefaultKubernetesSDConfig = KubernetesSDConfig{}

	// DefaultGCESDConfig is the default EC2 SD configuration.
	DefaultGCESDConfig = GCESDConfig{
		Port:            80,
		TagSeparator:    ",",
		RefreshInterval: model.Duration(60 * time.Second),
	}

	// DefaultEC2SDConfig is the default EC2 SD configuration.
	DefaultEC2SDConfig = EC2SDConfig{
		Port:            80,
		RefreshInterval: model.Duration(60 * time.Second),
	}

	// DefaultAzureSDConfig is the default Azure SD configuration.
	DefaultAzureSDConfig = AzureSDConfig{
		Port:            80,
		RefreshInterval: model.Duration(5 * time.Minute),
	}

	// DefaultRemoteWriteConfig is the default remote write configuration.
	DefaultRemoteWriteConfig = RemoteWriteConfig{
		RemoteTimeout: model.Duration(30 * time.Second),
	}
)

// URL is a custom URL type that allows validation at configuration load time.
type URL struct {
	*url.URL
}

// UnmarshalYAML implements the yaml.Unmarshaler interface for URLs.
func (u *URL) UnmarshalYAML(unmarshal func(interface{}) error) error {
	var s string
	if err := unmarshal(&s); err != nil {
		return err
	}

	urlp, err := url.Parse(s)
	if err != nil {
		return err
	}
	u.URL = urlp
	return nil
}

// MarshalYAML implements the yaml.Marshaler interface for URLs.
func (u URL) MarshalYAML() (interface{}, error) {
	if u.URL != nil {
		return u.String(), nil
	}
	return nil, nil
}

// Config is the top-level configuration for Prometheus's config files.
type Config struct {
	GlobalConfig   GlobalConfig    `yaml:"global"`
	AlertingConfig AlertingConfig  `yaml:"alerting,omitempty"`
	RuleFiles      []string        `yaml:"rule_files,omitempty"`
	ScrapeConfigs  []*ScrapeConfig `yaml:"scrape_configs,omitempty"`

	RemoteWriteConfig RemoteWriteConfig `yaml:"remote_write,omitempty"`

	// Catches all undefined fields and must be empty after parsing.
	XXX map[string]interface{} `yaml:",inline"`

	// original is the input from which the config was parsed.
	original string
}

// resolveFilepaths joins all relative paths in a configuration
// with a given base directory.
func resolveFilepaths(baseDir string, cfg *Config) {
	join := func(fp string) string {
		if len(fp) > 0 && !filepath.IsAbs(fp) {
			fp = filepath.Join(baseDir, fp)
		}
		return fp
	}

	for i, rf := range cfg.RuleFiles {
		cfg.RuleFiles[i] = join(rf)
	}

	for _, scfg := range cfg.ScrapeConfigs {
		scfg.BearerTokenFile = join(scfg.BearerTokenFile)
		scfg.TLSConfig.CAFile = join(scfg.TLSConfig.CAFile)
		scfg.TLSConfig.CertFile = join(scfg.TLSConfig.CertFile)
		scfg.TLSConfig.KeyFile = join(scfg.TLSConfig.KeyFile)

		for _, kcfg := range scfg.KubernetesSDConfigs {
			kcfg.BearerTokenFile = join(kcfg.BearerTokenFile)
			kcfg.TLSConfig.CAFile = join(kcfg.TLSConfig.CAFile)
			kcfg.TLSConfig.CertFile = join(kcfg.TLSConfig.CertFile)
			kcfg.TLSConfig.KeyFile = join(kcfg.TLSConfig.KeyFile)
		}

		for _, mcfg := range scfg.MarathonSDConfigs {
			mcfg.TLSConfig.CAFile = join(mcfg.TLSConfig.CAFile)
			mcfg.TLSConfig.CertFile = join(mcfg.TLSConfig.CertFile)
			mcfg.TLSConfig.KeyFile = join(mcfg.TLSConfig.KeyFile)
		}

	}
}

func checkOverflow(m map[string]interface{}, ctx string) error {
	if len(m) > 0 {
		var keys []string
		for k := range m {
			keys = append(keys, k)
		}
		return fmt.Errorf("unknown fields in %s: %s", ctx, strings.Join(keys, ", "))
	}
	return nil
}

func (c Config) String() string {
	var s string
	if c.original != "" {
		s = c.original
	} else {
		b, err := yaml.Marshal(c)
		if err != nil {
			return fmt.Sprintf("<error creating config string: %s>", err)
		}
		s = string(b)
	}
	return patAuthLine.ReplaceAllString(s, "${1}<hidden>")
}

// UnmarshalYAML implements the yaml.Unmarshaler interface.
func (c *Config) UnmarshalYAML(unmarshal func(interface{}) error) error {
	*c = DefaultConfig
	// We want to set c to the defaults and then overwrite it with the input.
	// To make unmarshal fill the plain data struct rather than calling UnmarshalYAML
	// again, we have to hide it using a type indirection.
	type plain Config
	if err := unmarshal((*plain)(c)); err != nil {
		return err
	}
	if err := checkOverflow(c.XXX, "config"); err != nil {
		return err
	}
	// If a global block was open but empty the default global config is overwritten.
	// We have to restore it here.
	if c.GlobalConfig.isZero() {
		c.GlobalConfig = DefaultGlobalConfig
	}

	for _, rf := range c.RuleFiles {
		if !patRulePath.MatchString(rf) {
			return fmt.Errorf("invalid rule file path %q", rf)
		}
	}
	// Do global overrides and validate unique names.
	jobNames := map[string]struct{}{}
	for _, scfg := range c.ScrapeConfigs {
		// First set the correct scrape interval, then check that the timeout
		// (inferred or explicit) is not greater than that.
		if scfg.ScrapeInterval == 0 {
			scfg.ScrapeInterval = c.GlobalConfig.ScrapeInterval
		}
		if scfg.ScrapeTimeout > scfg.ScrapeInterval {
			return fmt.Errorf("scrape timeout greater than scrape interval for scrape config with job name %q", scfg.JobName)
		}
		if scfg.ScrapeTimeout == 0 {
			if c.GlobalConfig.ScrapeTimeout > scfg.ScrapeInterval {
				scfg.ScrapeTimeout = scfg.ScrapeInterval
			} else {
				scfg.ScrapeTimeout = c.GlobalConfig.ScrapeTimeout
			}
		}

		if _, ok := jobNames[scfg.JobName]; ok {
			return fmt.Errorf("found multiple scrape configs with job name %q", scfg.JobName)
		}
		jobNames[scfg.JobName] = struct{}{}
	}
	return nil
}

// AlertingConfig configures alerting and alertmanager related configs
type AlertingConfig struct {
	AlertRelabelConfigs []*RelabelConfig `yaml:"alert_relabel_configs,omitempty"`
}

// GlobalConfig configures values that are used across other configuration
// objects.
type GlobalConfig struct {
	// How frequently to scrape targets by default.
	ScrapeInterval model.Duration `yaml:"scrape_interval,omitempty"`
	// The default timeout when scraping targets.
	ScrapeTimeout model.Duration `yaml:"scrape_timeout,omitempty"`
	// How frequently to evaluate rules by default.
	EvaluationInterval model.Duration `yaml:"evaluation_interval,omitempty"`
	// The labels to add to any timeseries that this Prometheus instance scrapes.
	ExternalLabels model.LabelSet `yaml:"external_labels,omitempty"`

	// Catches all undefined fields and must be empty after parsing.
	XXX map[string]interface{} `yaml:",inline"`
}

// UnmarshalYAML implements the yaml.Unmarshaler interface.
func (c *GlobalConfig) UnmarshalYAML(unmarshal func(interface{}) error) error {
	// Create a clean global config as the previous one was already populated
	// by the default due to the YAML parser behavior for empty blocks.
	gc := &GlobalConfig{}
	type plain GlobalConfig
	if err := unmarshal((*plain)(gc)); err != nil {
		return err
	}
	if err := checkOverflow(c.XXX, "global config"); err != nil {
		return err
	}
	// First set the correct scrape interval, then check that the timeout
	// (inferred or explicit) is not greater than that.
	if gc.ScrapeInterval == 0 {
		gc.ScrapeInterval = DefaultGlobalConfig.ScrapeInterval
	}
	if gc.ScrapeTimeout > gc.ScrapeInterval {
		return fmt.Errorf("global scrape timeout greater than scrape interval")
	}
	if gc.ScrapeTimeout == 0 {
		if DefaultGlobalConfig.ScrapeTimeout > gc.ScrapeInterval {
			gc.ScrapeTimeout = gc.ScrapeInterval
		} else {
			gc.ScrapeTimeout = DefaultGlobalConfig.ScrapeTimeout
		}
	}
	if gc.EvaluationInterval == 0 {
		gc.EvaluationInterval = DefaultGlobalConfig.EvaluationInterval
	}
	*c = *gc
	return nil
}

// isZero returns true iff the global config is the zero value.
func (c *GlobalConfig) isZero() bool {
	return c.ExternalLabels == nil &&
		c.ScrapeInterval == 0 &&
		c.ScrapeTimeout == 0 &&
		c.EvaluationInterval == 0
}

// TLSConfig configures the options for TLS connections.
type TLSConfig struct {
	// The CA cert to use for the targets.
	CAFile string `yaml:"ca_file,omitempty"`
	// The client cert file for the targets.
	CertFile string `yaml:"cert_file,omitempty"`
	// The client key file for the targets.
	KeyFile string `yaml:"key_file,omitempty"`
	// Used to verify the hostname for the targets.
	ServerName string `yaml:"server_name,omitempty"`
	// Disable target certificate validation.
	InsecureSkipVerify bool `yaml:"insecure_skip_verify"`

	// Catches all undefined fields and must be empty after parsing.
	XXX map[string]interface{} `yaml:",inline"`
}

// UnmarshalYAML implements the yaml.Unmarshaler interface.
func (c *TLSConfig) UnmarshalYAML(unmarshal func(interface{}) error) error {
	type plain TLSConfig
	if err := unmarshal((*plain)(c)); err != nil {
		return err
	}
	if err := checkOverflow(c.XXX, "TLS config"); err != nil {
		return err
	}
	return nil
}

// ScrapeConfig configures a scraping unit for Prometheus.
type ScrapeConfig struct {
	// The job name to which the job label is set by default.
	JobName string `yaml:"job_name"`
	// Indicator whether the scraped metrics should remain unmodified.
	HonorLabels bool `yaml:"honor_labels,omitempty"`
	// A set of query parameters with which the target is scraped.
	Params url.Values `yaml:"params,omitempty"`
	// How frequently to scrape the targets of this scrape config.
	ScrapeInterval model.Duration `yaml:"scrape_interval,omitempty"`
	// The timeout for scraping targets of this config.
	ScrapeTimeout model.Duration `yaml:"scrape_timeout,omitempty"`
	// The HTTP resource path on which to fetch metrics from targets.
	MetricsPath string `yaml:"metrics_path,omitempty"`
	// The URL scheme with which to fetch metrics from targets.
	Scheme string `yaml:"scheme,omitempty"`
	// The HTTP basic authentication credentials for the targets.
	BasicAuth *BasicAuth `yaml:"basic_auth,omitempty"`
	// The bearer token for the targets.
	BearerToken string `yaml:"bearer_token,omitempty"`
	// The bearer token file for the targets.
	BearerTokenFile string `yaml:"bearer_token_file,omitempty"`
	// HTTP proxy server to use to connect to the targets.
	ProxyURL URL `yaml:"proxy_url,omitempty"`
	// TLSConfig to use to connect to the targets.
	TLSConfig TLSConfig `yaml:"tls_config,omitempty"`

	// List of labeled target groups for this job.
	StaticConfigs []*TargetGroup `yaml:"static_configs,omitempty"`
	// List of DNS service discovery configurations.
	DNSSDConfigs []*DNSSDConfig `yaml:"dns_sd_configs,omitempty"`
	// List of file service discovery configurations.
	FileSDConfigs []*FileSDConfig `yaml:"file_sd_configs,omitempty"`
	// List of Consul service discovery configurations.
	ConsulSDConfigs []*ConsulSDConfig `yaml:"consul_sd_configs,omitempty"`
	// List of Serverset service discovery configurations.
	ServersetSDConfigs []*ServersetSDConfig `yaml:"serverset_sd_configs,omitempty"`
	// NerveSDConfigs is a list of Nerve service discovery configurations.
	NerveSDConfigs []*NerveSDConfig `yaml:"nerve_sd_configs,omitempty"`
	// MarathonSDConfigs is a list of Marathon service discovery configurations.
	MarathonSDConfigs []*MarathonSDConfig `yaml:"marathon_sd_configs,omitempty"`
	// List of Kubernetes service discovery configurations.
	KubernetesSDConfigs []*KubernetesSDConfig `yaml:"kubernetes_sd_configs,omitempty"`
	// List of GCE service discovery configurations.
	GCESDConfigs []*GCESDConfig `yaml:"gce_sd_configs,omitempty"`
	// List of EC2 service discovery configurations.
	EC2SDConfigs []*EC2SDConfig `yaml:"ec2_sd_configs,omitempty"`
	// List of Azure service discovery configurations.
	AzureSDConfigs []*AzureSDConfig `yaml:"azure_sd_configs,omitempty"`

	// List of target relabel configurations.
	RelabelConfigs []*RelabelConfig `yaml:"relabel_configs,omitempty"`
	// List of metric relabel configurations.
	MetricRelabelConfigs []*RelabelConfig `yaml:"metric_relabel_configs,omitempty"`

	// Catches all undefined fields and must be empty after parsing.
	XXX map[string]interface{} `yaml:",inline"`
}

// UnmarshalYAML implements the yaml.Unmarshaler interface.
func (c *ScrapeConfig) UnmarshalYAML(unmarshal func(interface{}) error) error {
	*c = DefaultScrapeConfig
	type plain ScrapeConfig
	err := unmarshal((*plain)(c))
	if err != nil {
		return err
	}
	if err := checkOverflow(c.XXX, "scrape_config"); err != nil {
		return err
	}
	if len(c.JobName) == 0 {
		return fmt.Errorf("job_name is empty")
	}
	if len(c.BearerToken) > 0 && len(c.BearerTokenFile) > 0 {
		return fmt.Errorf("at most one of bearer_token & bearer_token_file must be configured")
	}
	if c.BasicAuth != nil && (len(c.BearerToken) > 0 || len(c.BearerTokenFile) > 0) {
		return fmt.Errorf("at most one of basic_auth, bearer_token & bearer_token_file must be configured")
	}
	// Check for users putting URLs in target groups.
	if len(c.RelabelConfigs) == 0 {
		for _, tg := range c.StaticConfigs {
			for _, t := range tg.Targets {
				if err = CheckTargetAddress(t[model.AddressLabel]); err != nil {
					return err
				}
			}
		}
	}
	return nil
}

// CheckTargetAddress checks if target address is valid.
func CheckTargetAddress(address model.LabelValue) error {
	// For now check for a URL, we may want to expand this later.
	if strings.Contains(string(address), "/") {
		return fmt.Errorf("%q is not a valid hostname", address)
	}
	return nil
}

// BasicAuth contains basic HTTP authentication credentials.
type BasicAuth struct {
	Username string `yaml:"username"`
	Password string `yaml:"password"`

	// Catches all undefined fields and must be empty after parsing.
	XXX map[string]interface{} `yaml:",inline"`
}

// ClientCert contains client cert credentials.
type ClientCert struct {
	Cert string `yaml:"cert"`
	Key  string `yaml:"key"`

	// Catches all undefined fields and must be empty after parsing.
	XXX map[string]interface{} `yaml:",inline"`
}

// UnmarshalYAML implements the yaml.Unmarshaler interface.
func (a *BasicAuth) UnmarshalYAML(unmarshal func(interface{}) error) error {
	type plain BasicAuth
	err := unmarshal((*plain)(a))
	if err != nil {
		return err
	}
	return checkOverflow(a.XXX, "basic_auth")
}

// TargetGroup is a set of targets with a common label set.
type TargetGroup struct {
	// Targets is a list of targets identified by a label set. Each target is
	// uniquely identifiable in the group by its address label.
	Targets []model.LabelSet
	// Labels is a set of labels that is common across all targets in the group.
	Labels model.LabelSet

	// Source is an identifier that describes a group of targets.
	Source string
}

func (tg TargetGroup) String() string {
	return tg.Source
}

// UnmarshalYAML implements the yaml.Unmarshaler interface.
func (tg *TargetGroup) UnmarshalYAML(unmarshal func(interface{}) error) error {
	g := struct {
		Targets []string               `yaml:"targets"`
		Labels  model.LabelSet         `yaml:"labels"`
		XXX     map[string]interface{} `yaml:",inline"`
	}{}
	if err := unmarshal(&g); err != nil {
		return err
	}
	tg.Targets = make([]model.LabelSet, 0, len(g.Targets))
	for _, t := range g.Targets {
		tg.Targets = append(tg.Targets, model.LabelSet{
			model.AddressLabel: model.LabelValue(t),
		})
	}
	tg.Labels = g.Labels
	return checkOverflow(g.XXX, "target_group")
}

// MarshalYAML implements the yaml.Marshaler interface.
func (tg TargetGroup) MarshalYAML() (interface{}, error) {
	g := &struct {
		Targets []string       `yaml:"targets"`
		Labels  model.LabelSet `yaml:"labels,omitempty"`
	}{
		Targets: make([]string, 0, len(tg.Targets)),
		Labels:  tg.Labels,
	}
	for _, t := range tg.Targets {
		g.Targets = append(g.Targets, string(t[model.AddressLabel]))
	}
	return g, nil
}

// UnmarshalJSON implements the json.Unmarshaler interface.
func (tg *TargetGroup) UnmarshalJSON(b []byte) error {
	g := struct {
		Targets []string       `json:"targets"`
		Labels  model.LabelSet `json:"labels"`
	}{}
	if err := json.Unmarshal(b, &g); err != nil {
		return err
	}
	tg.Targets = make([]model.LabelSet, 0, len(g.Targets))
	for _, t := range g.Targets {
		tg.Targets = append(tg.Targets, model.LabelSet{
			model.AddressLabel: model.LabelValue(t),
		})
	}
	tg.Labels = g.Labels
	return nil
}

// DNSSDConfig is the configuration for DNS based service discovery.
type DNSSDConfig struct {
	Names           []string       `yaml:"names"`
	RefreshInterval model.Duration `yaml:"refresh_interval,omitempty"`
	Type            string         `yaml:"type"`
	Port            int            `yaml:"port"` // Ignored for SRV records
	// Catches all undefined fields and must be empty after parsing.
	XXX map[string]interface{} `yaml:",inline"`
}

// UnmarshalYAML implements the yaml.Unmarshaler interface.
func (c *DNSSDConfig) UnmarshalYAML(unmarshal func(interface{}) error) error {
	*c = DefaultDNSSDConfig
	type plain DNSSDConfig
	err := unmarshal((*plain)(c))
	if err != nil {
		return err
	}
	if err := checkOverflow(c.XXX, "dns_sd_config"); err != nil {
		return err
	}
	if len(c.Names) == 0 {
		return fmt.Errorf("DNS-SD config must contain at least one SRV record name")
	}
	switch strings.ToUpper(c.Type) {
	case "SRV":
	case "A", "AAAA":
		if c.Port == 0 {
			return fmt.Errorf("a port is required in DNS-SD configs for all record types except SRV")
		}
	default:
		return fmt.Errorf("invalid DNS-SD records type %s", c.Type)
	}
	return nil
}

// FileSDConfig is the configuration for file based discovery.
type FileSDConfig struct {
	Files           []string       `yaml:"files"`
	RefreshInterval model.Duration `yaml:"refresh_interval,omitempty"`

	// Catches all undefined fields and must be empty after parsing.
	XXX map[string]interface{} `yaml:",inline"`
}

// UnmarshalYAML implements the yaml.Unmarshaler interface.
func (c *FileSDConfig) UnmarshalYAML(unmarshal func(interface{}) error) error {
	*c = DefaultFileSDConfig
	type plain FileSDConfig
	err := unmarshal((*plain)(c))
	if err != nil {
		return err
	}
	if err := checkOverflow(c.XXX, "file_sd_config"); err != nil {
		return err
	}
	if len(c.Files) == 0 {
		return fmt.Errorf("file service discovery config must contain at least one path name")
	}
	for _, name := range c.Files {
		if !patFileSDName.MatchString(name) {
			return fmt.Errorf("path name %q is not valid for file discovery", name)
		}
	}
	return nil
}

// ConsulSDConfig is the configuration for Consul service discovery.
type ConsulSDConfig struct {
	Server       string `yaml:"server"`
	Token        string `yaml:"token,omitempty"`
	Datacenter   string `yaml:"datacenter,omitempty"`
	TagSeparator string `yaml:"tag_separator,omitempty"`
	Scheme       string `yaml:"scheme,omitempty"`
	Username     string `yaml:"username,omitempty"`
	Password     string `yaml:"password,omitempty"`
	// The list of services for which targets are discovered.
	// Defaults to all services if empty.
	Services []string `yaml:"services"`

	// Catches all undefined fields and must be empty after parsing.
	XXX map[string]interface{} `yaml:",inline"`
}

// UnmarshalYAML implements the yaml.Unmarshaler interface.
func (c *ConsulSDConfig) UnmarshalYAML(unmarshal func(interface{}) error) error {
	*c = DefaultConsulSDConfig
	type plain ConsulSDConfig
	err := unmarshal((*plain)(c))
	if err != nil {
		return err
	}
	if err := checkOverflow(c.XXX, "consul_sd_config"); err != nil {
		return err
	}
	if strings.TrimSpace(c.Server) == "" {
		return fmt.Errorf("Consul SD configuration requires a server address")
	}
	return nil
}

// ServersetSDConfig is the configuration for Twitter serversets in Zookeeper based discovery.
type ServersetSDConfig struct {
	Servers []string       `yaml:"servers"`
	Paths   []string       `yaml:"paths"`
	Timeout model.Duration `yaml:"timeout,omitempty"`

	// Catches all undefined fields and must be empty after parsing.
	XXX map[string]interface{} `yaml:",inline"`
}

// UnmarshalYAML implements the yaml.Unmarshaler interface.
func (c *ServersetSDConfig) UnmarshalYAML(unmarshal func(interface{}) error) error {
	*c = DefaultServersetSDConfig
	type plain ServersetSDConfig
	err := unmarshal((*plain)(c))
	if err != nil {
		return err
	}
	if err := checkOverflow(c.XXX, "serverset_sd_config"); err != nil {
		return err
	}
	if len(c.Servers) == 0 {
		return fmt.Errorf("serverset SD config must contain at least one Zookeeper server")
	}
	if len(c.Paths) == 0 {
		return fmt.Errorf("serverset SD config must contain at least one path")
	}
	for _, path := range c.Paths {
		if !strings.HasPrefix(path, "/") {
			return fmt.Errorf("serverset SD config paths must begin with '/': %s", path)
		}
	}
	return nil
}

// NerveSDConfig is the configuration for AirBnB's Nerve in Zookeeper based discovery.
type NerveSDConfig struct {
	Servers []string       `yaml:"servers"`
	Paths   []string       `yaml:"paths"`
	Timeout model.Duration `yaml:"timeout,omitempty"`

	// Catches all undefined fields and must be empty after parsing.
	XXX map[string]interface{} `yaml:",inline"`
}

// UnmarshalYAML implements the yaml.Unmarshaler interface.
func (c *NerveSDConfig) UnmarshalYAML(unmarshal func(interface{}) error) error {
	*c = DefaultNerveSDConfig
	type plain NerveSDConfig
	err := unmarshal((*plain)(c))
	if err != nil {
		return err
	}
	if err := checkOverflow(c.XXX, "nerve_sd_config"); err != nil {
		return err
	}
	if len(c.Servers) == 0 {
		return fmt.Errorf("nerve SD config must contain at least one Zookeeper server")
	}
	if len(c.Paths) == 0 {
		return fmt.Errorf("nerve SD config must contain at least one path")
	}
	for _, path := range c.Paths {
		if !strings.HasPrefix(path, "/") {
			return fmt.Errorf("nerve SD config paths must begin with '/': %s", path)
		}
	}
	return nil
}

// MarathonSDConfig is the configuration for services running on Marathon.
type MarathonSDConfig struct {
	Servers         []string       `yaml:"servers,omitempty"`
	Timeout         model.Duration `yaml:"timeout,omitempty"`
	RefreshInterval model.Duration `yaml:"refresh_interval,omitempty"`
	TLSConfig       TLSConfig      `yaml:"tls_config,omitempty"`

	// Catches all undefined fields and must be empty after parsing.
	XXX map[string]interface{} `yaml:",inline"`
}

// UnmarshalYAML implements the yaml.Unmarshaler interface.
func (c *MarathonSDConfig) UnmarshalYAML(unmarshal func(interface{}) error) error {
	*c = DefaultMarathonSDConfig
	type plain MarathonSDConfig
	err := unmarshal((*plain)(c))
	if err != nil {
		return err
	}
	if err := checkOverflow(c.XXX, "marathon_sd_config"); err != nil {
		return err
	}
	if len(c.Servers) == 0 {
		return fmt.Errorf("Marathon SD config must contain at least one Marathon server")
	}

	return nil
}

type KubernetesRole string

const (
	KubernetesRoleNode     = "node"
	KubernetesRolePod      = "pod"
	KubernetesRoleService  = "service"
	KubernetesRoleEndpoint = "endpoints"
)

func (c *KubernetesRole) UnmarshalYAML(unmarshal func(interface{}) error) error {
	if err := unmarshal((*string)(c)); err != nil {
		return err
	}
	switch *c {
	case KubernetesRoleNode, KubernetesRolePod, KubernetesRoleService, KubernetesRoleEndpoint:
		return nil
	default:
		return fmt.Errorf("Unknown Kubernetes SD role %q", *c)
	}
}

// KubernetesSDConfig is the configuration for Kubernetes service discovery.
type KubernetesSDConfig struct {
	APIServer       URL            `yaml:"api_server"`
	Role            KubernetesRole `yaml:"role"`
	BasicAuth       *BasicAuth     `yaml:"basic_auth,omitempty"`
	BearerToken     string         `yaml:"bearer_token,omitempty"`
	BearerTokenFile string         `yaml:"bearer_token_file,omitempty"`
	TLSConfig       TLSConfig      `yaml:"tls_config,omitempty"`

	// Catches all undefined fields and must be empty after parsing.
	XXX map[string]interface{} `yaml:",inline"`
}

// UnmarshalYAML implements the yaml.Unmarshaler interface.
func (c *KubernetesSDConfig) UnmarshalYAML(unmarshal func(interface{}) error) error {
	*c = KubernetesSDConfig{}
	type plain KubernetesSDConfig
	err := unmarshal((*plain)(c))
	if err != nil {
		return err
	}
	if err := checkOverflow(c.XXX, "kubernetes_sd_config"); err != nil {
		return err
	}
	if c.Role == "" {
		return fmt.Errorf("role missing (one of: pod, service, endpoints, node)")
	}
	if len(c.BearerToken) > 0 && len(c.BearerTokenFile) > 0 {
		return fmt.Errorf("at most one of bearer_token & bearer_token_file must be configured")
	}
	if c.BasicAuth != nil && (len(c.BearerToken) > 0 || len(c.BearerTokenFile) > 0) {
		return fmt.Errorf("at most one of basic_auth, bearer_token & bearer_token_file must be configured")
	}
	return nil
}

// GCESDConfig is the configuration for GCE based service discovery.
type GCESDConfig struct {
	// Project: The Google Cloud Project ID
	Project string `yaml:"project"`

	// Zone: The zone of the scrape targets.
	// If you need to configure multiple zones use multiple gce_sd_configs
	Zone string `yaml:"zone"`

	// Filter: Can be used optionally to filter the instance list by other criteria.
	// Syntax of this filter string is described here in the filter query parameter section:
	// https://cloud.google.com/compute/docs/reference/latest/instances/list
	Filter string `yaml:"filter,omitempty"`

	RefreshInterval model.Duration `yaml:"refresh_interval,omitempty"`
	Port            int            `yaml:"port"`
	TagSeparator    string         `yaml:"tag_separator,omitempty"`

	// Catches all undefined fields and must be empty after parsing.
	XXX map[string]interface{} `yaml:",inline"`
}

// UnmarshalYAML implements the yaml.Unmarshaler interface.
func (c *GCESDConfig) UnmarshalYAML(unmarshal func(interface{}) error) error {
	*c = DefaultGCESDConfig
	type plain GCESDConfig
	err := unmarshal((*plain)(c))
	if err != nil {
		return err
	}
	if err := checkOverflow(c.XXX, "gce_sd_config"); err != nil {
		return err
	}
	if c.Project == "" {
		return fmt.Errorf("GCE SD configuration requires a project")
	}
	if c.Zone == "" {
		return fmt.Errorf("GCE SD configuration requires a zone")
	}
	return nil
}

// EC2SDConfig is the configuration for EC2 based service discovery.
type EC2SDConfig struct {
	Region          string         `yaml:"region"`
	AccessKey       string         `yaml:"access_key,omitempty"`
	SecretKey       string         `yaml:"secret_key,omitempty"`
	RefreshInterval model.Duration `yaml:"refresh_interval,omitempty"`
	Port            int            `yaml:"port"`
<<<<<<< HEAD

=======
	TagFilters      []string       `yaml:"tag_filters,omitempty"`
>>>>>>> 6bbf6f66
	// Catches all undefined fields and must be empty after parsing.
	XXX map[string]interface{} `yaml:",inline"`
}

// UnmarshalYAML implements the yaml.Unmarshaler interface.
func (c *EC2SDConfig) UnmarshalYAML(unmarshal func(interface{}) error) error {
	*c = DefaultEC2SDConfig
	type plain EC2SDConfig
	err := unmarshal((*plain)(c))
	if err != nil {
		return err
	}
	if err := checkOverflow(c.XXX, "ec2_sd_config"); err != nil {
		return err
	}
	if c.Region == "" {
		return fmt.Errorf("EC2 SD configuration requires a region")
	}
	return nil
}

// AzureSDConfig is the configuration for Azure based service discovery.
type AzureSDConfig struct {
	Port            int            `yaml:"port"`
	SubscriptionID  string         `yaml:"subscription_id"`
	TenantID        string         `yaml:"tenant_id,omitempty"`
	ClientID        string         `yaml:"client_id,omitempty"`
	ClientSecret    string         `yaml:"client_secret,omitempty"`
	RefreshInterval model.Duration `yaml:"refresh_interval,omitempty"`

	// Catches all undefined fields and must be empty after parsing.
	XXX map[string]interface{} `yaml:",inline"`
}

// UnmarshalYAML implements the yaml.Unmarshaler interface.
func (c *AzureSDConfig) UnmarshalYAML(unmarshal func(interface{}) error) error {
	*c = DefaultAzureSDConfig
	type plain AzureSDConfig
	err := unmarshal((*plain)(c))
	if err != nil {
		return err
	}

	return checkOverflow(c.XXX, "azure_sd_config")
}

// RelabelAction is the action to be performed on relabeling.
type RelabelAction string

const (
	// RelabelReplace performs a regex replacement.
	RelabelReplace RelabelAction = "replace"
	// RelabelKeep drops targets for which the input does not match the regex.
	RelabelKeep RelabelAction = "keep"
	// RelabelDrop drops targets for which the input does match the regex.
	RelabelDrop RelabelAction = "drop"
	// RelabelHashMod sets a label to the modulus of a hash of labels.
	RelabelHashMod RelabelAction = "hashmod"
	// RelabelLabelMap copies labels to other labelnames based on a regex.
	RelabelLabelMap RelabelAction = "labelmap"
)

// UnmarshalYAML implements the yaml.Unmarshaler interface.
func (a *RelabelAction) UnmarshalYAML(unmarshal func(interface{}) error) error {
	var s string
	if err := unmarshal(&s); err != nil {
		return err
	}
	switch act := RelabelAction(strings.ToLower(s)); act {
	case RelabelReplace, RelabelKeep, RelabelDrop, RelabelHashMod, RelabelLabelMap:
		*a = act
		return nil
	}
	return fmt.Errorf("unknown relabel action %q", s)
}

// RelabelConfig is the configuration for relabeling of target label sets.
type RelabelConfig struct {
	// A list of labels from which values are taken and concatenated
	// with the configured separator in order.
	SourceLabels model.LabelNames `yaml:"source_labels,flow"`
	// Separator is the string between concatenated values from the source labels.
	Separator string `yaml:"separator,omitempty"`
	// Regex against which the concatenation is matched.
	Regex Regexp `yaml:"regex,omitempty"`
	// Modulus to take of the hash of concatenated values from the source labels.
	Modulus uint64 `yaml:"modulus,omitempty"`
	// TargetLabel is the label to which the resulting string is written in a replacement.
	// Regexp interpolation is allowed for the replace action.
	TargetLabel string `yaml:"target_label,omitempty"`
	// Replacement is the regex replacement pattern to be used.
	Replacement string `yaml:"replacement,omitempty"`
	// Action is the action to be performed for the relabeling.
	Action RelabelAction `yaml:"action,omitempty"`

	// Catches all undefined fields and must be empty after parsing.
	XXX map[string]interface{} `yaml:",inline"`
}

// UnmarshalYAML implements the yaml.Unmarshaler interface.
func (c *RelabelConfig) UnmarshalYAML(unmarshal func(interface{}) error) error {
	*c = DefaultRelabelConfig
	type plain RelabelConfig
	if err := unmarshal((*plain)(c)); err != nil {
		return err
	}
	if err := checkOverflow(c.XXX, "relabel_config"); err != nil {
		return err
	}
	if c.Modulus == 0 && c.Action == RelabelHashMod {
		return fmt.Errorf("relabel configuration for hashmod requires non-zero modulus")
	}
	if (c.Action == RelabelReplace || c.Action == RelabelHashMod) && c.TargetLabel == "" {
		return fmt.Errorf("relabel configuration for %s action requires 'target_label' value", c.Action)
	}
	if c.Action == RelabelReplace && !relabelTarget.MatchString(c.TargetLabel) {
		return fmt.Errorf("%q is invalid 'target_label' for %s action", c.TargetLabel, c.Action)
	}
	if c.Action == RelabelHashMod && !model.LabelName(c.TargetLabel).IsValid() {
		return fmt.Errorf("%q is invalid 'target_label' for %s action", c.TargetLabel, c.Action)
	}
	return nil
}

// Regexp encapsulates a regexp.Regexp and makes it YAML marshallable.
type Regexp struct {
	*regexp.Regexp
	original string
}

// NewRegexp creates a new anchored Regexp and returns an error if the
// passed-in regular expression does not compile.
func NewRegexp(s string) (Regexp, error) {
	regex, err := regexp.Compile("^(?:" + s + ")$")
	return Regexp{
		Regexp:   regex,
		original: s,
	}, err
}

// MustNewRegexp works like NewRegexp, but panics if the regular expression does not compile.
func MustNewRegexp(s string) Regexp {
	re, err := NewRegexp(s)
	if err != nil {
		panic(err)
	}
	return re
}

// UnmarshalYAML implements the yaml.Unmarshaler interface.
func (re *Regexp) UnmarshalYAML(unmarshal func(interface{}) error) error {
	var s string
	if err := unmarshal(&s); err != nil {
		return err
	}
	r, err := NewRegexp(s)
	if err != nil {
		return err
	}
	*re = r
	return nil
}

// MarshalYAML implements the yaml.Marshaler interface.
func (re Regexp) MarshalYAML() (interface{}, error) {
	if re.original != "" {
		return re.original, nil
	}
	return nil, nil
}

// RemoteWriteConfig is the configuration for remote storage.
type RemoteWriteConfig struct {
	URL                 *URL             `yaml:"url,omitempty"`
	RemoteTimeout       model.Duration   `yaml:"remote_timeout,omitempty"`
	BasicAuth           *BasicAuth       `yaml:"basic_auth,omitempty"`
	TLSConfig           TLSConfig        `yaml:"tls_config,omitempty"`
	ProxyURL            URL              `yaml:"proxy_url,omitempty"`
	WriteRelabelConfigs []*RelabelConfig `yaml:"write_relabel_configs,omitempty"`

	// Catches all undefined fields and must be empty after parsing.
	XXX map[string]interface{} `yaml:",inline"`
}

// UnmarshalYAML implements the yaml.Unmarshaler interface.
func (c *RemoteWriteConfig) UnmarshalYAML(unmarshal func(interface{}) error) error {
	*c = DefaultRemoteWriteConfig
	type plain RemoteWriteConfig
	if err := unmarshal((*plain)(c)); err != nil {
		return err
	}
	if err := checkOverflow(c.XXX, "remote_write"); err != nil {
		return err
	}
	return nil
}<|MERGE_RESOLUTION|>--- conflicted
+++ resolved
@@ -909,11 +909,7 @@
 	SecretKey       string         `yaml:"secret_key,omitempty"`
 	RefreshInterval model.Duration `yaml:"refresh_interval,omitempty"`
 	Port            int            `yaml:"port"`
-<<<<<<< HEAD
-
-=======
 	TagFilters      []string       `yaml:"tag_filters,omitempty"`
->>>>>>> 6bbf6f66
 	// Catches all undefined fields and must be empty after parsing.
 	XXX map[string]interface{} `yaml:",inline"`
 }
