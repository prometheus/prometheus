// Copyright 2015 The Prometheus Authors
// Licensed under the Apache License, Version 2.0 (the "License");
// you may not use this file except in compliance with the License.
// You may obtain a copy of the License at
//
// http://www.apache.org/licenses/LICENSE-2.0
//
// Unless required by applicable law or agreed to in writing, software
// distributed under the License is distributed on an "AS IS" BASIS,
// WITHOUT WARRANTIES OR CONDITIONS OF ANY KIND, either express or implied.
// See the License for the specific language governing permissions and
// limitations under the License.

package config

import (
	"crypto/tls"
	"encoding/json"
	"fmt"
	"net/url"
	"os"
	"path/filepath"
	"testing"
	"time"

	"github.com/alecthomas/units"
	"github.com/grafana/regexp"
	"github.com/prometheus/common/config"
	"github.com/prometheus/common/model"
	"github.com/prometheus/common/promslog"
	"github.com/stretchr/testify/require"
	"gopkg.in/yaml.v2"

	"github.com/prometheus/prometheus/discovery"
	"github.com/prometheus/prometheus/discovery/aws"
	"github.com/prometheus/prometheus/discovery/azure"
	"github.com/prometheus/prometheus/discovery/consul"
	"github.com/prometheus/prometheus/discovery/digitalocean"
	"github.com/prometheus/prometheus/discovery/dns"
	"github.com/prometheus/prometheus/discovery/eureka"
	"github.com/prometheus/prometheus/discovery/file"
	"github.com/prometheus/prometheus/discovery/hetzner"
	"github.com/prometheus/prometheus/discovery/http"
	"github.com/prometheus/prometheus/discovery/ionos"
	"github.com/prometheus/prometheus/discovery/kubernetes"
	"github.com/prometheus/prometheus/discovery/linode"
	"github.com/prometheus/prometheus/discovery/marathon"
	"github.com/prometheus/prometheus/discovery/moby"
	"github.com/prometheus/prometheus/discovery/nomad"
	"github.com/prometheus/prometheus/discovery/openstack"
	"github.com/prometheus/prometheus/discovery/ovhcloud"
	"github.com/prometheus/prometheus/discovery/puppetdb"
	"github.com/prometheus/prometheus/discovery/scaleway"
	"github.com/prometheus/prometheus/discovery/targetgroup"
	"github.com/prometheus/prometheus/discovery/triton"
	"github.com/prometheus/prometheus/discovery/uyuni"
	"github.com/prometheus/prometheus/discovery/vultr"
	"github.com/prometheus/prometheus/discovery/xds"
	"github.com/prometheus/prometheus/discovery/zookeeper"
	"github.com/prometheus/prometheus/model/labels"
	"github.com/prometheus/prometheus/model/relabel"
	"github.com/prometheus/prometheus/util/testutil"
)

func init() {
	// This can be removed when the default validation scheme in common is updated.
	model.NameValidationScheme = model.UTF8Validation
}

func mustParseURL(u string) *config.URL {
	parsed, err := url.Parse(u)
	if err != nil {
		panic(err)
	}
	return &config.URL{URL: parsed}
}

const (
	globBodySizeLimit         = 15 * units.MiB
	globSampleLimit           = 1500
	globTargetLimit           = 30
	globLabelLimit            = 30
	globLabelNameLengthLimit  = 200
	globLabelValueLengthLimit = 200
	globalGoGC                = 42
	globScrapeFailureLogFile  = "testdata/fail.log"
)

var expectedConf = &Config{
	GlobalConfig: GlobalConfig{
		ScrapeInterval:       model.Duration(15 * time.Second),
		ScrapeTimeout:        DefaultGlobalConfig.ScrapeTimeout,
		EvaluationInterval:   model.Duration(30 * time.Second),
		QueryLogFile:         "testdata/query.log",
		ScrapeFailureLogFile: globScrapeFailureLogFile,

		ExternalLabels: labels.FromStrings("foo", "bar", "monitor", "codelab"),

		BodySizeLimit:         globBodySizeLimit,
		SampleLimit:           globSampleLimit,
		TargetLimit:           globTargetLimit,
		LabelLimit:            globLabelLimit,
		LabelNameLengthLimit:  globLabelNameLengthLimit,
		LabelValueLengthLimit: globLabelValueLengthLimit,
		ScrapeProtocols:       DefaultGlobalConfig.ScrapeProtocols,
	},

	Runtime: RuntimeConfig{
		GoGC: globalGoGC,
	},

	RuleFiles: []string{
		filepath.FromSlash("testdata/first.rules"),
		filepath.FromSlash("testdata/my/*.rules"),
	},

	RemoteWriteConfigs: []*RemoteWriteConfig{
		{
			URL:             mustParseURL("http://remote1/push"),
			ProtobufMessage: RemoteWriteProtoMsgV1,
			RemoteTimeout:   model.Duration(30 * time.Second),
			Name:            "drop_expensive",
			WriteRelabelConfigs: []*relabel.Config{
				{
					SourceLabels: model.LabelNames{"__name__"},
					Separator:    ";",
					Regex:        relabel.MustNewRegexp("expensive.*"),
					Replacement:  "$1",
					Action:       relabel.Drop,
				},
			},
			QueueConfig:    DefaultQueueConfig,
			MetadataConfig: DefaultMetadataConfig,
			HTTPClientConfig: config.HTTPClientConfig{
				OAuth2: &config.OAuth2{
					ClientID:     "123",
					ClientSecret: "456",
					TokenURL:     "http://remote1/auth",
					TLSConfig: config.TLSConfig{
						CertFile: filepath.FromSlash("testdata/valid_cert_file"),
						KeyFile:  filepath.FromSlash("testdata/valid_key_file"),
					},
				},
				FollowRedirects: true,
				EnableHTTP2:     true,
			},
		},
		{
			URL:             mustParseURL("http://remote2/push"),
			ProtobufMessage: RemoteWriteProtoMsgV2,
			RemoteTimeout:   model.Duration(30 * time.Second),
			QueueConfig:     DefaultQueueConfig,
			MetadataConfig:  DefaultMetadataConfig,
			Name:            "rw_tls",
			HTTPClientConfig: config.HTTPClientConfig{
				TLSConfig: config.TLSConfig{
					CertFile: filepath.FromSlash("testdata/valid_cert_file"),
					KeyFile:  filepath.FromSlash("testdata/valid_key_file"),
				},
				FollowRedirects: true,
				EnableHTTP2:     true,
			},
			Headers: map[string]string{"name": "value"},
		},
	},

	OTLPConfig: OTLPConfig{
		PromoteResourceAttributes: []string{
			"k8s.cluster.name", "k8s.job.name", "k8s.namespace.name",
		},
	},

	RemoteReadConfigs: []*RemoteReadConfig{
		{
			URL:              mustParseURL("http://remote1/read"),
			RemoteTimeout:    model.Duration(1 * time.Minute),
			ChunkedReadLimit: DefaultChunkedReadLimit,
			ReadRecent:       true,
			Name:             "default",
			HTTPClientConfig: config.HTTPClientConfig{
				FollowRedirects: true,
				EnableHTTP2:     false,
			},
			FilterExternalLabels: true,
		},
		{
			URL:              mustParseURL("http://remote3/read"),
			RemoteTimeout:    model.Duration(1 * time.Minute),
			ChunkedReadLimit: DefaultChunkedReadLimit,
			ReadRecent:       false,
			Name:             "read_special",
			RequiredMatchers: model.LabelSet{"job": "special"},
			HTTPClientConfig: config.HTTPClientConfig{
				TLSConfig: config.TLSConfig{
					CertFile: filepath.FromSlash("testdata/valid_cert_file"),
					KeyFile:  filepath.FromSlash("testdata/valid_key_file"),
				},
				FollowRedirects: true,
				EnableHTTP2:     true,
			},
			FilterExternalLabels: true,
		},
	},

	ScrapeConfigs: []*ScrapeConfig{
		{
			JobName: "prometheus",

			HonorLabels:           true,
			HonorTimestamps:       true,
			ScrapeInterval:        model.Duration(15 * time.Second),
			ScrapeTimeout:         DefaultGlobalConfig.ScrapeTimeout,
			EnableCompression:     true,
			BodySizeLimit:         globBodySizeLimit,
			SampleLimit:           globSampleLimit,
			TargetLimit:           globTargetLimit,
			LabelLimit:            globLabelLimit,
			LabelNameLengthLimit:  globLabelNameLengthLimit,
			LabelValueLengthLimit: globLabelValueLengthLimit,
			ScrapeProtocols:       DefaultGlobalConfig.ScrapeProtocols,
			ScrapeFailureLogFile:  "testdata/fail_prom.log",

			MetricsPath: DefaultScrapeConfig.MetricsPath,
			Scheme:      DefaultScrapeConfig.Scheme,

			HTTPClientConfig: config.HTTPClientConfig{
				Authorization: &config.Authorization{
					Type:            "Bearer",
					CredentialsFile: filepath.FromSlash("testdata/valid_token_file"),
				},
				FollowRedirects: true,
				EnableHTTP2:     true,
				TLSConfig: config.TLSConfig{
					MinVersion: config.TLSVersion(tls.VersionTLS10),
				},
				HTTPHeaders: &config.Headers{
					Headers: map[string]config.Header{
						"foo": {
							Values:  []string{"foobar"},
							Secrets: []config.Secret{"bar", "foo"},
							Files:   []string{filepath.FromSlash("testdata/valid_password_file")},
						},
					},
				},
			},

			ServiceDiscoveryConfigs: discovery.Configs{
				&file.SDConfig{
					Files:           []string{"testdata/foo/*.slow.json", "testdata/foo/*.slow.yml", "testdata/single/file.yml"},
					RefreshInterval: model.Duration(10 * time.Minute),
				},
				&file.SDConfig{
					Files:           []string{"testdata/bar/*.yaml"},
					RefreshInterval: model.Duration(5 * time.Minute),
				},
				discovery.StaticConfig{
					{
						Targets: []model.LabelSet{
							{model.AddressLabel: "localhost:9090"},
							{model.AddressLabel: "localhost:9191"},
						},
						Labels: model.LabelSet{
							"my":   "label",
							"your": "label",
						},
						Source: "0",
					},
				},
			},

			RelabelConfigs: []*relabel.Config{
				{
					SourceLabels: model.LabelNames{"job", "__meta_dns_name"},
					TargetLabel:  "job",
					Separator:    ";",
					Regex:        relabel.MustNewRegexp("(.*)some-[regex]"),
					Replacement:  "foo-${1}",
					Action:       relabel.Replace,
				},
				{
					SourceLabels: model.LabelNames{"abc"},
					TargetLabel:  "cde",
					Separator:    ";",
					Regex:        relabel.DefaultRelabelConfig.Regex,
					Replacement:  relabel.DefaultRelabelConfig.Replacement,
					Action:       relabel.Replace,
				},
				{
					TargetLabel: "abc",
					Separator:   ";",
					Regex:       relabel.DefaultRelabelConfig.Regex,
					Replacement: "static",
					Action:      relabel.Replace,
				},
				{
					TargetLabel: "abc",
					Separator:   ";",
					Regex:       relabel.MustNewRegexp(""),
					Replacement: "static",
					Action:      relabel.Replace,
				},
				{
					SourceLabels: model.LabelNames{"foo"},
					TargetLabel:  "abc",
					Action:       relabel.KeepEqual,
					Regex:        relabel.DefaultRelabelConfig.Regex,
					Replacement:  relabel.DefaultRelabelConfig.Replacement,
					Separator:    relabel.DefaultRelabelConfig.Separator,
				},
				{
					SourceLabels: model.LabelNames{"foo"},
					TargetLabel:  "abc",
					Action:       relabel.DropEqual,
					Regex:        relabel.DefaultRelabelConfig.Regex,
					Replacement:  relabel.DefaultRelabelConfig.Replacement,
					Separator:    relabel.DefaultRelabelConfig.Separator,
				},
			},
		},
		{
			JobName: "service-x",

			HonorTimestamps:       true,
			ScrapeInterval:        model.Duration(50 * time.Second),
			ScrapeTimeout:         model.Duration(5 * time.Second),
			EnableCompression:     true,
			BodySizeLimit:         10 * units.MiB,
			SampleLimit:           1000,
			TargetLimit:           35,
			LabelLimit:            35,
			LabelNameLengthLimit:  210,
			LabelValueLengthLimit: 210,
			ScrapeProtocols:       []ScrapeProtocol{PrometheusText0_0_4},
			ScrapeFailureLogFile:  globScrapeFailureLogFile,

			HTTPClientConfig: config.HTTPClientConfig{
				BasicAuth: &config.BasicAuth{
					Username: "admin_name",
					Password: "multiline\nmysecret\ntest",
				},
				FollowRedirects: true,
				EnableHTTP2:     true,
			},
			MetricsPath: "/my_path",
			Scheme:      "https",

			ServiceDiscoveryConfigs: discovery.Configs{
				&dns.SDConfig{
					Names: []string{
						"first.dns.address.domain.com",
						"second.dns.address.domain.com",
					},
					RefreshInterval: model.Duration(15 * time.Second),
					Type:            "SRV",
				},
				&dns.SDConfig{
					Names: []string{
						"first.dns.address.domain.com",
					},
					RefreshInterval: model.Duration(30 * time.Second),
					Type:            "SRV",
				},
			},

			RelabelConfigs: []*relabel.Config{
				{
					SourceLabels: model.LabelNames{"job"},
					Regex:        relabel.MustNewRegexp("(.*)some-[regex]"),
					Separator:    ";",
					Replacement:  relabel.DefaultRelabelConfig.Replacement,
					Action:       relabel.Drop,
				},
				{
					SourceLabels: model.LabelNames{"__address__"},
					TargetLabel:  "__tmp_hash",
					Regex:        relabel.DefaultRelabelConfig.Regex,
					Replacement:  relabel.DefaultRelabelConfig.Replacement,
					Modulus:      8,
					Separator:    ";",
					Action:       relabel.HashMod,
				},
				{
					SourceLabels: model.LabelNames{"__tmp_hash"},
					Regex:        relabel.MustNewRegexp("1"),
					Separator:    ";",
					Replacement:  relabel.DefaultRelabelConfig.Replacement,
					Action:       relabel.Keep,
				},
				{
					Regex:       relabel.MustNewRegexp("1"),
					Separator:   ";",
					Replacement: relabel.DefaultRelabelConfig.Replacement,
					Action:      relabel.LabelMap,
				},
				{
					Regex:       relabel.MustNewRegexp("d"),
					Separator:   ";",
					Replacement: relabel.DefaultRelabelConfig.Replacement,
					Action:      relabel.LabelDrop,
				},
				{
					Regex:       relabel.MustNewRegexp("k"),
					Separator:   ";",
					Replacement: relabel.DefaultRelabelConfig.Replacement,
					Action:      relabel.LabelKeep,
				},
			},
			MetricRelabelConfigs: []*relabel.Config{
				{
					SourceLabels: model.LabelNames{"__name__"},
					Regex:        relabel.MustNewRegexp("expensive_metric.*"),
					Separator:    ";",
					Replacement:  relabel.DefaultRelabelConfig.Replacement,
					Action:       relabel.Drop,
				},
			},
		},
		{
			JobName: "service-y",

			HonorTimestamps:       true,
			ScrapeInterval:        model.Duration(15 * time.Second),
			ScrapeTimeout:         DefaultGlobalConfig.ScrapeTimeout,
			EnableCompression:     true,
			BodySizeLimit:         globBodySizeLimit,
			SampleLimit:           globSampleLimit,
			TargetLimit:           globTargetLimit,
			LabelLimit:            globLabelLimit,
			LabelNameLengthLimit:  globLabelNameLengthLimit,
			LabelValueLengthLimit: globLabelValueLengthLimit,
			ScrapeProtocols:       DefaultGlobalConfig.ScrapeProtocols,
			ScrapeFailureLogFile:  globScrapeFailureLogFile,

			MetricsPath:      DefaultScrapeConfig.MetricsPath,
			Scheme:           DefaultScrapeConfig.Scheme,
			HTTPClientConfig: config.DefaultHTTPClientConfig,

			ServiceDiscoveryConfigs: discovery.Configs{
				&consul.SDConfig{
					Server:          "localhost:1234",
					PathPrefix:      "/consul",
					Token:           "mysecret",
					Services:        []string{"nginx", "cache", "mysql"},
					ServiceTags:     []string{"canary", "v1"},
					NodeMeta:        map[string]string{"rack": "123"},
					TagSeparator:    consul.DefaultSDConfig.TagSeparator,
					Scheme:          "https",
					RefreshInterval: consul.DefaultSDConfig.RefreshInterval,
					AllowStale:      true,
					HTTPClientConfig: config.HTTPClientConfig{
						TLSConfig: config.TLSConfig{
							CertFile:           filepath.FromSlash("testdata/valid_cert_file"),
							KeyFile:            filepath.FromSlash("testdata/valid_key_file"),
							CAFile:             filepath.FromSlash("testdata/valid_ca_file"),
							InsecureSkipVerify: false,
						},
						FollowRedirects: true,
						EnableHTTP2:     true,
					},
				},
			},

			RelabelConfigs: []*relabel.Config{
				{
					SourceLabels: model.LabelNames{"__meta_sd_consul_tags"},
					Regex:        relabel.MustNewRegexp("label:([^=]+)=([^,]+)"),
					Separator:    ",",
					TargetLabel:  "${1}",
					Replacement:  "${2}",
					Action:       relabel.Replace,
				},
			},
		},
		{
			JobName: "service-z",

			HonorTimestamps:       true,
			ScrapeInterval:        model.Duration(15 * time.Second),
			ScrapeTimeout:         model.Duration(10 * time.Second),
			EnableCompression:     true,
			BodySizeLimit:         globBodySizeLimit,
			SampleLimit:           globSampleLimit,
			TargetLimit:           globTargetLimit,
			LabelLimit:            globLabelLimit,
			LabelNameLengthLimit:  globLabelNameLengthLimit,
			LabelValueLengthLimit: globLabelValueLengthLimit,
			ScrapeProtocols:       DefaultGlobalConfig.ScrapeProtocols,
			ScrapeFailureLogFile:  globScrapeFailureLogFile,

			MetricsPath: "/metrics",
			Scheme:      "http",

			HTTPClientConfig: config.HTTPClientConfig{
				TLSConfig: config.TLSConfig{
					CertFile: filepath.FromSlash("testdata/valid_cert_file"),
					KeyFile:  filepath.FromSlash("testdata/valid_key_file"),
				},

				Authorization: &config.Authorization{
					Type:        "Bearer",
					Credentials: "mysecret",
				},

				FollowRedirects: true,
				EnableHTTP2:     true,
			},
		},
		{
			JobName: "service-kubernetes",

			HonorTimestamps:       true,
			ScrapeInterval:        model.Duration(15 * time.Second),
			ScrapeTimeout:         DefaultGlobalConfig.ScrapeTimeout,
			EnableCompression:     true,
			BodySizeLimit:         globBodySizeLimit,
			SampleLimit:           globSampleLimit,
			TargetLimit:           globTargetLimit,
			LabelLimit:            globLabelLimit,
			LabelNameLengthLimit:  globLabelNameLengthLimit,
			LabelValueLengthLimit: globLabelValueLengthLimit,
			ScrapeProtocols:       DefaultGlobalConfig.ScrapeProtocols,
			ScrapeFailureLogFile:  globScrapeFailureLogFile,

			MetricsPath:      DefaultScrapeConfig.MetricsPath,
			Scheme:           DefaultScrapeConfig.Scheme,
			HTTPClientConfig: config.DefaultHTTPClientConfig,

			ServiceDiscoveryConfigs: discovery.Configs{
				&kubernetes.SDConfig{
					APIServer: kubernetesSDHostURL(),
					Role:      kubernetes.RoleEndpoint,
					HTTPClientConfig: config.HTTPClientConfig{
						BasicAuth: &config.BasicAuth{
							Username: "myusername",
							Password: "mysecret",
						},
						TLSConfig: config.TLSConfig{
							CertFile: filepath.FromSlash("testdata/valid_cert_file"),
							KeyFile:  filepath.FromSlash("testdata/valid_key_file"),
						},
						FollowRedirects: true,
						EnableHTTP2:     true,
					},
					NamespaceDiscovery: kubernetes.NamespaceDiscovery{},
				},
			},
		},
		{
			JobName: "service-kubernetes-namespaces",

			HonorTimestamps:       true,
			ScrapeInterval:        model.Duration(15 * time.Second),
			ScrapeTimeout:         DefaultGlobalConfig.ScrapeTimeout,
			EnableCompression:     true,
			BodySizeLimit:         globBodySizeLimit,
			SampleLimit:           globSampleLimit,
			TargetLimit:           globTargetLimit,
			LabelLimit:            globLabelLimit,
			LabelNameLengthLimit:  globLabelNameLengthLimit,
			LabelValueLengthLimit: globLabelValueLengthLimit,
			ScrapeProtocols:       DefaultGlobalConfig.ScrapeProtocols,
			ScrapeFailureLogFile:  globScrapeFailureLogFile,

			MetricsPath: DefaultScrapeConfig.MetricsPath,
			Scheme:      DefaultScrapeConfig.Scheme,
			HTTPClientConfig: config.HTTPClientConfig{
				BasicAuth: &config.BasicAuth{
					Username:     "myusername",
					PasswordFile: filepath.FromSlash("testdata/valid_password_file"),
				},
				FollowRedirects: true,
				EnableHTTP2:     true,
			},

			ServiceDiscoveryConfigs: discovery.Configs{
				&kubernetes.SDConfig{
					APIServer: kubernetesSDHostURL(),
					Role:      kubernetes.RoleEndpoint,
					NamespaceDiscovery: kubernetes.NamespaceDiscovery{
						Names: []string{
							"default",
						},
					},
					HTTPClientConfig: config.DefaultHTTPClientConfig,
				},
			},
		},
		{
			JobName: "service-kuma",

			HonorTimestamps:       true,
			ScrapeInterval:        model.Duration(15 * time.Second),
			ScrapeTimeout:         DefaultGlobalConfig.ScrapeTimeout,
			EnableCompression:     true,
			BodySizeLimit:         globBodySizeLimit,
			SampleLimit:           globSampleLimit,
			TargetLimit:           globTargetLimit,
			LabelLimit:            globLabelLimit,
			LabelNameLengthLimit:  globLabelNameLengthLimit,
			LabelValueLengthLimit: globLabelValueLengthLimit,
			ScrapeProtocols:       DefaultGlobalConfig.ScrapeProtocols,
			ScrapeFailureLogFile:  globScrapeFailureLogFile,

			MetricsPath:      DefaultScrapeConfig.MetricsPath,
			Scheme:           DefaultScrapeConfig.Scheme,
			HTTPClientConfig: config.DefaultHTTPClientConfig,

			ServiceDiscoveryConfigs: discovery.Configs{
				&xds.KumaSDConfig{
					Server:           "http://kuma-control-plane.kuma-system.svc:5676",
					ClientID:         "main-prometheus",
					HTTPClientConfig: config.DefaultHTTPClientConfig,
					RefreshInterval:  model.Duration(15 * time.Second),
					FetchTimeout:     model.Duration(2 * time.Minute),
				},
			},
		},
		{
			JobName: "service-marathon",

			HonorTimestamps:       true,
			ScrapeInterval:        model.Duration(15 * time.Second),
			ScrapeTimeout:         DefaultGlobalConfig.ScrapeTimeout,
			EnableCompression:     true,
			BodySizeLimit:         globBodySizeLimit,
			SampleLimit:           globSampleLimit,
			TargetLimit:           globTargetLimit,
			LabelLimit:            globLabelLimit,
			LabelNameLengthLimit:  globLabelNameLengthLimit,
			LabelValueLengthLimit: globLabelValueLengthLimit,
			ScrapeProtocols:       DefaultGlobalConfig.ScrapeProtocols,
			ScrapeFailureLogFile:  globScrapeFailureLogFile,

			MetricsPath:      DefaultScrapeConfig.MetricsPath,
			Scheme:           DefaultScrapeConfig.Scheme,
			HTTPClientConfig: config.DefaultHTTPClientConfig,

			ServiceDiscoveryConfigs: discovery.Configs{
				&marathon.SDConfig{
					Servers: []string{
						"https://marathon.example.com:443",
					},
					RefreshInterval: model.Duration(30 * time.Second),
					AuthToken:       "mysecret",
					HTTPClientConfig: config.HTTPClientConfig{
						TLSConfig: config.TLSConfig{
							CertFile: filepath.FromSlash("testdata/valid_cert_file"),
							KeyFile:  filepath.FromSlash("testdata/valid_key_file"),
						},
						FollowRedirects: true,
						EnableHTTP2:     true,
					},
				},
			},
		},
		{
			JobName: "service-nomad",

			HonorTimestamps:       true,
			ScrapeInterval:        model.Duration(15 * time.Second),
			ScrapeTimeout:         DefaultGlobalConfig.ScrapeTimeout,
			EnableCompression:     true,
			BodySizeLimit:         globBodySizeLimit,
			SampleLimit:           globSampleLimit,
			TargetLimit:           globTargetLimit,
			LabelLimit:            globLabelLimit,
			LabelNameLengthLimit:  globLabelNameLengthLimit,
			LabelValueLengthLimit: globLabelValueLengthLimit,
			ScrapeProtocols:       DefaultGlobalConfig.ScrapeProtocols,
			ScrapeFailureLogFile:  globScrapeFailureLogFile,

			MetricsPath:      DefaultScrapeConfig.MetricsPath,
			Scheme:           DefaultScrapeConfig.Scheme,
			HTTPClientConfig: config.DefaultHTTPClientConfig,

			ServiceDiscoveryConfigs: discovery.Configs{
				&nomad.SDConfig{
					AllowStale:      true,
					Namespace:       "default",
					RefreshInterval: model.Duration(60 * time.Second),
					Region:          "global",
					Server:          "http://localhost:4646",
					TagSeparator:    ",",
					HTTPClientConfig: config.HTTPClientConfig{
						FollowRedirects: true,
						EnableHTTP2:     true,
					},
				},
			},
		},
		{
			JobName: "service-ec2",

			HonorTimestamps:       true,
			ScrapeInterval:        model.Duration(15 * time.Second),
			ScrapeTimeout:         DefaultGlobalConfig.ScrapeTimeout,
			EnableCompression:     true,
			BodySizeLimit:         globBodySizeLimit,
			SampleLimit:           globSampleLimit,
			TargetLimit:           globTargetLimit,
			LabelLimit:            globLabelLimit,
			LabelNameLengthLimit:  globLabelNameLengthLimit,
			LabelValueLengthLimit: globLabelValueLengthLimit,
			ScrapeProtocols:       DefaultGlobalConfig.ScrapeProtocols,
			ScrapeFailureLogFile:  globScrapeFailureLogFile,

			MetricsPath:      DefaultScrapeConfig.MetricsPath,
			Scheme:           DefaultScrapeConfig.Scheme,
			HTTPClientConfig: config.DefaultHTTPClientConfig,

			ServiceDiscoveryConfigs: discovery.Configs{
				&aws.EC2SDConfig{
					Region:          "us-east-1",
					AccessKey:       "access",
					SecretKey:       "mysecret",
					Profile:         "profile",
					RefreshInterval: model.Duration(60 * time.Second),
					Port:            80,
					Filters: []*aws.EC2Filter{
						{
							Name:   "tag:environment",
							Values: []string{"prod"},
						},
						{
							Name:   "tag:service",
							Values: []string{"web", "db"},
						},
					},
					HTTPClientConfig: config.DefaultHTTPClientConfig,
				},
			},
		},
		{
			JobName: "service-lightsail",

			HonorTimestamps:       true,
			ScrapeInterval:        model.Duration(15 * time.Second),
			ScrapeTimeout:         DefaultGlobalConfig.ScrapeTimeout,
			EnableCompression:     true,
			BodySizeLimit:         globBodySizeLimit,
			SampleLimit:           globSampleLimit,
			TargetLimit:           globTargetLimit,
			LabelLimit:            globLabelLimit,
			LabelNameLengthLimit:  globLabelNameLengthLimit,
			LabelValueLengthLimit: globLabelValueLengthLimit,
			ScrapeProtocols:       DefaultGlobalConfig.ScrapeProtocols,
			ScrapeFailureLogFile:  globScrapeFailureLogFile,

			MetricsPath:      DefaultScrapeConfig.MetricsPath,
			Scheme:           DefaultScrapeConfig.Scheme,
			HTTPClientConfig: config.DefaultHTTPClientConfig,

			ServiceDiscoveryConfigs: discovery.Configs{
				&aws.LightsailSDConfig{
					Region:           "us-east-1",
					AccessKey:        "access",
					SecretKey:        "mysecret",
					Profile:          "profile",
					RefreshInterval:  model.Duration(60 * time.Second),
					Port:             80,
					HTTPClientConfig: config.DefaultHTTPClientConfig,
				},
			},
		},
		{
			JobName: "service-azure",

			HonorTimestamps:       true,
			ScrapeInterval:        model.Duration(15 * time.Second),
			ScrapeTimeout:         DefaultGlobalConfig.ScrapeTimeout,
			EnableCompression:     true,
			BodySizeLimit:         globBodySizeLimit,
			SampleLimit:           globSampleLimit,
			TargetLimit:           globTargetLimit,
			LabelLimit:            globLabelLimit,
			LabelNameLengthLimit:  globLabelNameLengthLimit,
			LabelValueLengthLimit: globLabelValueLengthLimit,
			ScrapeProtocols:       DefaultGlobalConfig.ScrapeProtocols,
			ScrapeFailureLogFile:  globScrapeFailureLogFile,

			MetricsPath:      DefaultScrapeConfig.MetricsPath,
			Scheme:           DefaultScrapeConfig.Scheme,
			HTTPClientConfig: config.DefaultHTTPClientConfig,

			ServiceDiscoveryConfigs: discovery.Configs{
				&azure.SDConfig{
					Environment:          "AzurePublicCloud",
					SubscriptionID:       "11AAAA11-A11A-111A-A111-1111A1111A11",
					ResourceGroup:        "my-resource-group",
					TenantID:             "BBBB222B-B2B2-2B22-B222-2BB2222BB2B2",
					ClientID:             "333333CC-3C33-3333-CCC3-33C3CCCCC33C",
					ClientSecret:         "mysecret",
					AuthenticationMethod: "OAuth",
					RefreshInterval:      model.Duration(5 * time.Minute),
					Port:                 9100,
					HTTPClientConfig:     config.DefaultHTTPClientConfig,
				},
			},
		},
		{
			JobName: "service-nerve",

			HonorTimestamps:       true,
			ScrapeInterval:        model.Duration(15 * time.Second),
			ScrapeTimeout:         DefaultGlobalConfig.ScrapeTimeout,
			EnableCompression:     true,
			BodySizeLimit:         globBodySizeLimit,
			SampleLimit:           globSampleLimit,
			TargetLimit:           globTargetLimit,
			LabelLimit:            globLabelLimit,
			LabelNameLengthLimit:  globLabelNameLengthLimit,
			LabelValueLengthLimit: globLabelValueLengthLimit,
			ScrapeProtocols:       DefaultGlobalConfig.ScrapeProtocols,
			ScrapeFailureLogFile:  globScrapeFailureLogFile,

			MetricsPath:      DefaultScrapeConfig.MetricsPath,
			Scheme:           DefaultScrapeConfig.Scheme,
			HTTPClientConfig: config.DefaultHTTPClientConfig,

			ServiceDiscoveryConfigs: discovery.Configs{
				&zookeeper.NerveSDConfig{
					Servers: []string{"localhost"},
					Paths:   []string{"/monitoring"},
					Timeout: model.Duration(10 * time.Second),
				},
			},
		},
		{
			JobName: "0123service-xxx",

			HonorTimestamps:       true,
			ScrapeInterval:        model.Duration(15 * time.Second),
			ScrapeTimeout:         DefaultGlobalConfig.ScrapeTimeout,
			EnableCompression:     true,
			BodySizeLimit:         globBodySizeLimit,
			SampleLimit:           globSampleLimit,
			TargetLimit:           globTargetLimit,
			LabelLimit:            globLabelLimit,
			LabelNameLengthLimit:  globLabelNameLengthLimit,
			LabelValueLengthLimit: globLabelValueLengthLimit,
			ScrapeProtocols:       DefaultGlobalConfig.ScrapeProtocols,
			ScrapeFailureLogFile:  globScrapeFailureLogFile,

			MetricsPath:      DefaultScrapeConfig.MetricsPath,
			Scheme:           DefaultScrapeConfig.Scheme,
			HTTPClientConfig: config.DefaultHTTPClientConfig,

			ServiceDiscoveryConfigs: discovery.Configs{
				discovery.StaticConfig{
					{
						Targets: []model.LabelSet{
							{model.AddressLabel: "localhost:9090"},
						},
						Source: "0",
					},
				},
			},
		},
		{
			JobName: "badfederation",

			HonorTimestamps:       false,
			ScrapeInterval:        model.Duration(15 * time.Second),
			ScrapeTimeout:         DefaultGlobalConfig.ScrapeTimeout,
			EnableCompression:     true,
			BodySizeLimit:         globBodySizeLimit,
			SampleLimit:           globSampleLimit,
			TargetLimit:           globTargetLimit,
			LabelLimit:            globLabelLimit,
			LabelNameLengthLimit:  globLabelNameLengthLimit,
			LabelValueLengthLimit: globLabelValueLengthLimit,
			ScrapeProtocols:       DefaultGlobalConfig.ScrapeProtocols,
			ScrapeFailureLogFile:  globScrapeFailureLogFile,

			MetricsPath:      "/federate",
			Scheme:           DefaultScrapeConfig.Scheme,
			HTTPClientConfig: config.DefaultHTTPClientConfig,

			ServiceDiscoveryConfigs: discovery.Configs{
				discovery.StaticConfig{
					{
						Targets: []model.LabelSet{
							{model.AddressLabel: "localhost:9090"},
						},
						Source: "0",
					},
				},
			},
		},
		{
			JobName: "測試",

			HonorTimestamps:       true,
			ScrapeInterval:        model.Duration(15 * time.Second),
			ScrapeTimeout:         DefaultGlobalConfig.ScrapeTimeout,
			EnableCompression:     true,
			BodySizeLimit:         globBodySizeLimit,
			SampleLimit:           globSampleLimit,
			TargetLimit:           globTargetLimit,
			LabelLimit:            globLabelLimit,
			LabelNameLengthLimit:  globLabelNameLengthLimit,
			LabelValueLengthLimit: globLabelValueLengthLimit,
			ScrapeProtocols:       DefaultGlobalConfig.ScrapeProtocols,
			ScrapeFailureLogFile:  globScrapeFailureLogFile,

			MetricsPath:      DefaultScrapeConfig.MetricsPath,
			Scheme:           DefaultScrapeConfig.Scheme,
			HTTPClientConfig: config.DefaultHTTPClientConfig,

			ServiceDiscoveryConfigs: discovery.Configs{
				discovery.StaticConfig{
					{
						Targets: []model.LabelSet{
							{model.AddressLabel: "localhost:9090"},
						},
						Source: "0",
					},
				},
			},
		},
		{
			JobName: "httpsd",

			HonorTimestamps:       true,
			ScrapeInterval:        model.Duration(15 * time.Second),
			ScrapeTimeout:         DefaultGlobalConfig.ScrapeTimeout,
			EnableCompression:     true,
			BodySizeLimit:         globBodySizeLimit,
			SampleLimit:           globSampleLimit,
			TargetLimit:           globTargetLimit,
			LabelLimit:            globLabelLimit,
			LabelNameLengthLimit:  globLabelNameLengthLimit,
			LabelValueLengthLimit: globLabelValueLengthLimit,
			ScrapeProtocols:       DefaultGlobalConfig.ScrapeProtocols,
			ScrapeFailureLogFile:  globScrapeFailureLogFile,

			MetricsPath:      DefaultScrapeConfig.MetricsPath,
			Scheme:           DefaultScrapeConfig.Scheme,
			HTTPClientConfig: config.DefaultHTTPClientConfig,

			ServiceDiscoveryConfigs: discovery.Configs{
				&http.SDConfig{
					HTTPClientConfig: config.DefaultHTTPClientConfig,
					URL:              "http://example.com/prometheus",
					RefreshInterval:  model.Duration(60 * time.Second),
				},
			},
		},
		{
			JobName: "service-triton",

			HonorTimestamps:       true,
			ScrapeInterval:        model.Duration(15 * time.Second),
			ScrapeTimeout:         DefaultGlobalConfig.ScrapeTimeout,
			EnableCompression:     true,
			BodySizeLimit:         globBodySizeLimit,
			SampleLimit:           globSampleLimit,
			TargetLimit:           globTargetLimit,
			LabelLimit:            globLabelLimit,
			LabelNameLengthLimit:  globLabelNameLengthLimit,
			LabelValueLengthLimit: globLabelValueLengthLimit,
			ScrapeProtocols:       DefaultGlobalConfig.ScrapeProtocols,
			ScrapeFailureLogFile:  globScrapeFailureLogFile,

			MetricsPath:      DefaultScrapeConfig.MetricsPath,
			Scheme:           DefaultScrapeConfig.Scheme,
			HTTPClientConfig: config.DefaultHTTPClientConfig,

			ServiceDiscoveryConfigs: discovery.Configs{
				&triton.SDConfig{
					Account:         "testAccount",
					Role:            "container",
					DNSSuffix:       "triton.example.com",
					Endpoint:        "triton.example.com",
					Port:            9163,
					RefreshInterval: model.Duration(60 * time.Second),
					Version:         1,
					TLSConfig: config.TLSConfig{
						CertFile: "testdata/valid_cert_file",
						KeyFile:  "testdata/valid_key_file",
					},
				},
			},
		},
		{
			JobName: "digitalocean-droplets",

			HonorTimestamps:       true,
			ScrapeInterval:        model.Duration(15 * time.Second),
			ScrapeTimeout:         DefaultGlobalConfig.ScrapeTimeout,
			EnableCompression:     true,
			BodySizeLimit:         globBodySizeLimit,
			SampleLimit:           globSampleLimit,
			TargetLimit:           globTargetLimit,
			LabelLimit:            globLabelLimit,
			LabelNameLengthLimit:  globLabelNameLengthLimit,
			LabelValueLengthLimit: globLabelValueLengthLimit,
			ScrapeProtocols:       DefaultGlobalConfig.ScrapeProtocols,
			ScrapeFailureLogFile:  globScrapeFailureLogFile,

			MetricsPath:      DefaultScrapeConfig.MetricsPath,
			Scheme:           DefaultScrapeConfig.Scheme,
			HTTPClientConfig: config.DefaultHTTPClientConfig,

			ServiceDiscoveryConfigs: discovery.Configs{
				&digitalocean.SDConfig{
					HTTPClientConfig: config.HTTPClientConfig{
						Authorization: &config.Authorization{
							Type:        "Bearer",
							Credentials: "abcdef",
						},
						FollowRedirects: true,
						EnableHTTP2:     true,
					},
					Port:            80,
					RefreshInterval: model.Duration(60 * time.Second),
				},
			},
		},
		{
			JobName: "docker",

			HonorTimestamps:       true,
			ScrapeInterval:        model.Duration(15 * time.Second),
			ScrapeTimeout:         DefaultGlobalConfig.ScrapeTimeout,
			EnableCompression:     true,
			BodySizeLimit:         globBodySizeLimit,
			SampleLimit:           globSampleLimit,
			TargetLimit:           globTargetLimit,
			LabelLimit:            globLabelLimit,
			LabelNameLengthLimit:  globLabelNameLengthLimit,
			LabelValueLengthLimit: globLabelValueLengthLimit,
			ScrapeProtocols:       DefaultGlobalConfig.ScrapeProtocols,
			ScrapeFailureLogFile:  globScrapeFailureLogFile,

			MetricsPath:      DefaultScrapeConfig.MetricsPath,
			Scheme:           DefaultScrapeConfig.Scheme,
			HTTPClientConfig: config.DefaultHTTPClientConfig,

			ServiceDiscoveryConfigs: discovery.Configs{
				&moby.DockerSDConfig{
					Filters:            []moby.Filter{},
					Host:               "unix:///var/run/docker.sock",
					Port:               80,
					HostNetworkingHost: "localhost",
					RefreshInterval:    model.Duration(60 * time.Second),
					HTTPClientConfig:   config.DefaultHTTPClientConfig,
					MatchFirstNetwork:  true,
				},
			},
		},
		{
			JobName: "dockerswarm",

			HonorTimestamps:       true,
			ScrapeInterval:        model.Duration(15 * time.Second),
			ScrapeTimeout:         DefaultGlobalConfig.ScrapeTimeout,
			EnableCompression:     true,
			BodySizeLimit:         globBodySizeLimit,
			SampleLimit:           globSampleLimit,
			TargetLimit:           globTargetLimit,
			LabelLimit:            globLabelLimit,
			LabelNameLengthLimit:  globLabelNameLengthLimit,
			LabelValueLengthLimit: globLabelValueLengthLimit,
			ScrapeProtocols:       DefaultGlobalConfig.ScrapeProtocols,
			ScrapeFailureLogFile:  globScrapeFailureLogFile,

			MetricsPath:      DefaultScrapeConfig.MetricsPath,
			Scheme:           DefaultScrapeConfig.Scheme,
			HTTPClientConfig: config.DefaultHTTPClientConfig,

			ServiceDiscoveryConfigs: discovery.Configs{
				&moby.DockerSwarmSDConfig{
					Filters:          []moby.Filter{},
					Host:             "http://127.0.0.1:2375",
					Role:             "nodes",
					Port:             80,
					RefreshInterval:  model.Duration(60 * time.Second),
					HTTPClientConfig: config.DefaultHTTPClientConfig,
				},
			},
		},
		{
			JobName: "service-openstack",

			HonorTimestamps:       true,
			ScrapeInterval:        model.Duration(15 * time.Second),
			ScrapeTimeout:         DefaultGlobalConfig.ScrapeTimeout,
			EnableCompression:     true,
			BodySizeLimit:         globBodySizeLimit,
			SampleLimit:           globSampleLimit,
			TargetLimit:           globTargetLimit,
			LabelLimit:            globLabelLimit,
			LabelNameLengthLimit:  globLabelNameLengthLimit,
			LabelValueLengthLimit: globLabelValueLengthLimit,
			ScrapeProtocols:       DefaultGlobalConfig.ScrapeProtocols,
			ScrapeFailureLogFile:  globScrapeFailureLogFile,

			MetricsPath:      DefaultScrapeConfig.MetricsPath,
			Scheme:           DefaultScrapeConfig.Scheme,
			HTTPClientConfig: config.DefaultHTTPClientConfig,

			ServiceDiscoveryConfigs: discovery.Configs{
				&openstack.SDConfig{
					Role:            "instance",
					Region:          "RegionOne",
					Port:            80,
					Availability:    "public",
					RefreshInterval: model.Duration(60 * time.Second),
					TLSConfig: config.TLSConfig{
						CAFile:   "testdata/valid_ca_file",
						CertFile: "testdata/valid_cert_file",
						KeyFile:  "testdata/valid_key_file",
					},
				},
			},
		},
		{
			JobName: "service-puppetdb",

			HonorTimestamps:       true,
			ScrapeInterval:        model.Duration(15 * time.Second),
			ScrapeTimeout:         DefaultGlobalConfig.ScrapeTimeout,
			EnableCompression:     true,
			BodySizeLimit:         globBodySizeLimit,
			SampleLimit:           globSampleLimit,
			TargetLimit:           globTargetLimit,
			LabelLimit:            globLabelLimit,
			LabelNameLengthLimit:  globLabelNameLengthLimit,
			LabelValueLengthLimit: globLabelValueLengthLimit,
			ScrapeProtocols:       DefaultGlobalConfig.ScrapeProtocols,
			ScrapeFailureLogFile:  globScrapeFailureLogFile,

			MetricsPath:      DefaultScrapeConfig.MetricsPath,
			Scheme:           DefaultScrapeConfig.Scheme,
			HTTPClientConfig: config.DefaultHTTPClientConfig,

			ServiceDiscoveryConfigs: discovery.Configs{
				&puppetdb.SDConfig{
					URL:               "https://puppetserver/",
					Query:             "resources { type = \"Package\" and title = \"httpd\" }",
					IncludeParameters: true,
					Port:              80,
					RefreshInterval:   model.Duration(60 * time.Second),
					HTTPClientConfig: config.HTTPClientConfig{
						FollowRedirects: true,
						EnableHTTP2:     true,
						TLSConfig: config.TLSConfig{
							CAFile:   "testdata/valid_ca_file",
							CertFile: "testdata/valid_cert_file",
							KeyFile:  "testdata/valid_key_file",
						},
					},
				},
			},
		},
		{
			JobName:               "hetzner",
			HonorTimestamps:       true,
			ScrapeInterval:        model.Duration(15 * time.Second),
			ScrapeTimeout:         DefaultGlobalConfig.ScrapeTimeout,
			EnableCompression:     true,
			BodySizeLimit:         globBodySizeLimit,
			SampleLimit:           globSampleLimit,
			TargetLimit:           globTargetLimit,
			LabelLimit:            globLabelLimit,
			LabelNameLengthLimit:  globLabelNameLengthLimit,
			LabelValueLengthLimit: globLabelValueLengthLimit,
			ScrapeProtocols:       DefaultGlobalConfig.ScrapeProtocols,
			ScrapeFailureLogFile:  globScrapeFailureLogFile,

			MetricsPath:      DefaultScrapeConfig.MetricsPath,
			Scheme:           DefaultScrapeConfig.Scheme,
			HTTPClientConfig: config.DefaultHTTPClientConfig,

			RelabelConfigs: []*relabel.Config{
				{
					Action:       relabel.Uppercase,
					Regex:        relabel.DefaultRelabelConfig.Regex,
					Replacement:  relabel.DefaultRelabelConfig.Replacement,
					Separator:    relabel.DefaultRelabelConfig.Separator,
					SourceLabels: model.LabelNames{"instance"},
					TargetLabel:  "instance",
				},
			},

			ServiceDiscoveryConfigs: discovery.Configs{
				&hetzner.SDConfig{
					HTTPClientConfig: config.HTTPClientConfig{
						Authorization: &config.Authorization{
							Type:        "Bearer",
							Credentials: "abcdef",
						},
						FollowRedirects: true,
						EnableHTTP2:     true,
					},
					Port:            80,
					RefreshInterval: model.Duration(60 * time.Second),
					Role:            "hcloud",
				},
				&hetzner.SDConfig{
					HTTPClientConfig: config.HTTPClientConfig{
						BasicAuth:       &config.BasicAuth{Username: "abcdef", Password: "abcdef"},
						FollowRedirects: true,
						EnableHTTP2:     true,
					},
					Port:            80,
					RefreshInterval: model.Duration(60 * time.Second),
					Role:            "robot",
				},
			},
		},
		{
			JobName: "service-eureka",

			HonorTimestamps:       true,
			ScrapeInterval:        model.Duration(15 * time.Second),
			ScrapeTimeout:         DefaultGlobalConfig.ScrapeTimeout,
			EnableCompression:     true,
			BodySizeLimit:         globBodySizeLimit,
			SampleLimit:           globSampleLimit,
			TargetLimit:           globTargetLimit,
			LabelLimit:            globLabelLimit,
			LabelNameLengthLimit:  globLabelNameLengthLimit,
			LabelValueLengthLimit: globLabelValueLengthLimit,
			ScrapeProtocols:       DefaultGlobalConfig.ScrapeProtocols,
			ScrapeFailureLogFile:  globScrapeFailureLogFile,

			MetricsPath:      DefaultScrapeConfig.MetricsPath,
			Scheme:           DefaultScrapeConfig.Scheme,
			HTTPClientConfig: config.DefaultHTTPClientConfig,

			ServiceDiscoveryConfigs: discovery.Configs{
				&eureka.SDConfig{
					Server:           "http://eureka.example.com:8761/eureka",
					RefreshInterval:  model.Duration(30 * time.Second),
					HTTPClientConfig: config.DefaultHTTPClientConfig,
				},
			},
		},
		{
			JobName: "ovhcloud",

			HonorTimestamps:       true,
			ScrapeInterval:        model.Duration(15 * time.Second),
			ScrapeTimeout:         DefaultGlobalConfig.ScrapeTimeout,
			EnableCompression:     true,
			BodySizeLimit:         globBodySizeLimit,
			SampleLimit:           globSampleLimit,
			TargetLimit:           globTargetLimit,
			LabelLimit:            globLabelLimit,
			LabelNameLengthLimit:  globLabelNameLengthLimit,
			LabelValueLengthLimit: globLabelValueLengthLimit,
			ScrapeProtocols:       DefaultGlobalConfig.ScrapeProtocols,
			ScrapeFailureLogFile:  globScrapeFailureLogFile,

			HTTPClientConfig: config.DefaultHTTPClientConfig,
			MetricsPath:      DefaultScrapeConfig.MetricsPath,
			Scheme:           DefaultScrapeConfig.Scheme,

			ServiceDiscoveryConfigs: discovery.Configs{
				&ovhcloud.SDConfig{
					Endpoint:          "ovh-eu",
					ApplicationKey:    "testAppKey",
					ApplicationSecret: "testAppSecret",
					ConsumerKey:       "testConsumerKey",
					RefreshInterval:   model.Duration(60 * time.Second),
					Service:           "vps",
				},
				&ovhcloud.SDConfig{
					Endpoint:          "ovh-eu",
					ApplicationKey:    "testAppKey",
					ApplicationSecret: "testAppSecret",
					ConsumerKey:       "testConsumerKey",
					RefreshInterval:   model.Duration(60 * time.Second),
					Service:           "dedicated_server",
				},
			},
		},
		{
			JobName: "scaleway",

			HonorTimestamps:       true,
			ScrapeInterval:        model.Duration(15 * time.Second),
			ScrapeTimeout:         DefaultGlobalConfig.ScrapeTimeout,
			EnableCompression:     true,
			BodySizeLimit:         globBodySizeLimit,
			SampleLimit:           globSampleLimit,
			TargetLimit:           globTargetLimit,
			LabelLimit:            globLabelLimit,
			LabelNameLengthLimit:  globLabelNameLengthLimit,
			LabelValueLengthLimit: globLabelValueLengthLimit,
			ScrapeProtocols:       DefaultGlobalConfig.ScrapeProtocols,
			ScrapeFailureLogFile:  globScrapeFailureLogFile,

			HTTPClientConfig: config.DefaultHTTPClientConfig,
			MetricsPath:      DefaultScrapeConfig.MetricsPath,
			Scheme:           DefaultScrapeConfig.Scheme,

			ServiceDiscoveryConfigs: discovery.Configs{
				&scaleway.SDConfig{
					APIURL:           "https://api.scaleway.com",
					AccessKey:        "SCWXXXXXXXXXXXXXXXXX",
					HTTPClientConfig: config.DefaultHTTPClientConfig,
					Port:             80,
					Project:          "11111111-1111-1111-1111-111111111112",
					RefreshInterval:  model.Duration(60 * time.Second),
					Role:             "instance",
					SecretKey:        "11111111-1111-1111-1111-111111111111",
					Zone:             "fr-par-1",
				},
				&scaleway.SDConfig{
					APIURL:           "https://api.scaleway.com",
					AccessKey:        "SCWXXXXXXXXXXXXXXXXX",
					HTTPClientConfig: config.DefaultHTTPClientConfig,
					Port:             80,
					Project:          "11111111-1111-1111-1111-111111111112",
					RefreshInterval:  model.Duration(60 * time.Second),
					Role:             "baremetal",
					SecretKey:        "11111111-1111-1111-1111-111111111111",
					Zone:             "fr-par-1",
				},
			},
		},
		{
			JobName: "linode-instances",

			HonorTimestamps:       true,
			ScrapeInterval:        model.Duration(15 * time.Second),
			ScrapeTimeout:         DefaultGlobalConfig.ScrapeTimeout,
			EnableCompression:     true,
			BodySizeLimit:         globBodySizeLimit,
			SampleLimit:           globSampleLimit,
			TargetLimit:           globTargetLimit,
			LabelLimit:            globLabelLimit,
			LabelNameLengthLimit:  globLabelNameLengthLimit,
			LabelValueLengthLimit: globLabelValueLengthLimit,
			ScrapeProtocols:       DefaultGlobalConfig.ScrapeProtocols,
			ScrapeFailureLogFile:  globScrapeFailureLogFile,

			MetricsPath:      DefaultScrapeConfig.MetricsPath,
			Scheme:           DefaultScrapeConfig.Scheme,
			HTTPClientConfig: config.DefaultHTTPClientConfig,

			ServiceDiscoveryConfigs: discovery.Configs{
				&linode.SDConfig{
					HTTPClientConfig: config.HTTPClientConfig{
						Authorization: &config.Authorization{
							Type:        "Bearer",
							Credentials: "abcdef",
						},
						FollowRedirects: true,
						EnableHTTP2:     true,
					},
					Port:            80,
					TagSeparator:    linode.DefaultSDConfig.TagSeparator,
					RefreshInterval: model.Duration(60 * time.Second),
				},
			},
		},
		{
			JobName: "uyuni",

			HonorTimestamps:       true,
			ScrapeInterval:        model.Duration(15 * time.Second),
			ScrapeTimeout:         DefaultGlobalConfig.ScrapeTimeout,
			EnableCompression:     true,
			BodySizeLimit:         globBodySizeLimit,
			SampleLimit:           globSampleLimit,
			TargetLimit:           globTargetLimit,
			LabelLimit:            globLabelLimit,
			LabelNameLengthLimit:  globLabelNameLengthLimit,
			LabelValueLengthLimit: globLabelValueLengthLimit,
			ScrapeProtocols:       DefaultGlobalConfig.ScrapeProtocols,
			ScrapeFailureLogFile:  globScrapeFailureLogFile,

			HTTPClientConfig: config.DefaultHTTPClientConfig,
			MetricsPath:      DefaultScrapeConfig.MetricsPath,
			Scheme:           DefaultScrapeConfig.Scheme,
			ServiceDiscoveryConfigs: discovery.Configs{
				&uyuni.SDConfig{
					Server:           "https://localhost:1234",
					Username:         "gopher",
					Password:         "hole",
					Entitlement:      "monitoring_entitled",
					Separator:        ",",
					RefreshInterval:  model.Duration(60 * time.Second),
					HTTPClientConfig: config.DefaultHTTPClientConfig,
				},
			},
		},
		{
			JobName:               "ionos",
			HonorTimestamps:       true,
			ScrapeInterval:        model.Duration(15 * time.Second),
			ScrapeTimeout:         DefaultGlobalConfig.ScrapeTimeout,
			EnableCompression:     true,
			BodySizeLimit:         globBodySizeLimit,
			SampleLimit:           globSampleLimit,
			TargetLimit:           globTargetLimit,
			LabelLimit:            globLabelLimit,
			LabelNameLengthLimit:  globLabelNameLengthLimit,
			LabelValueLengthLimit: globLabelValueLengthLimit,
			ScrapeProtocols:       DefaultGlobalConfig.ScrapeProtocols,
			ScrapeFailureLogFile:  globScrapeFailureLogFile,

			MetricsPath:      DefaultScrapeConfig.MetricsPath,
			Scheme:           DefaultScrapeConfig.Scheme,
			HTTPClientConfig: config.DefaultHTTPClientConfig,

			ServiceDiscoveryConfigs: discovery.Configs{
				&ionos.SDConfig{
					DatacenterID: "8feda53f-15f0-447f-badf-ebe32dad2fc0",
					HTTPClientConfig: config.HTTPClientConfig{
						Authorization:   &config.Authorization{Type: "Bearer", Credentials: "abcdef"},
						FollowRedirects: true,
						EnableHTTP2:     true,
					},
					Port:            80,
					RefreshInterval: model.Duration(60 * time.Second),
				},
			},
		},
		{
			JobName: "vultr",

			HonorTimestamps:       true,
			ScrapeInterval:        model.Duration(15 * time.Second),
			ScrapeTimeout:         DefaultGlobalConfig.ScrapeTimeout,
			EnableCompression:     true,
			BodySizeLimit:         globBodySizeLimit,
			SampleLimit:           globSampleLimit,
			TargetLimit:           globTargetLimit,
			LabelLimit:            globLabelLimit,
			LabelNameLengthLimit:  globLabelNameLengthLimit,
			LabelValueLengthLimit: globLabelValueLengthLimit,
			ScrapeProtocols:       DefaultGlobalConfig.ScrapeProtocols,
			ScrapeFailureLogFile:  globScrapeFailureLogFile,

			MetricsPath:      DefaultScrapeConfig.MetricsPath,
			Scheme:           DefaultScrapeConfig.Scheme,
			HTTPClientConfig: config.DefaultHTTPClientConfig,

			ServiceDiscoveryConfigs: discovery.Configs{
				&vultr.SDConfig{
					HTTPClientConfig: config.HTTPClientConfig{
						Authorization: &config.Authorization{
							Type:        "Bearer",
							Credentials: "abcdef",
						},
						FollowRedirects: true,
						EnableHTTP2:     true,
					},
					Port:            80,
					RefreshInterval: model.Duration(60 * time.Second),
				},
			},
		},
	},
	AlertingConfig: AlertingConfig{
		AlertmanagerConfigs: []*AlertmanagerConfig{
			{
				Scheme:           "https",
				Timeout:          model.Duration(10 * time.Second),
				APIVersion:       AlertmanagerAPIVersionV2,
				HTTPClientConfig: config.DefaultHTTPClientConfig,
				ServiceDiscoveryConfigs: discovery.Configs{
					discovery.StaticConfig{
						{
							Targets: []model.LabelSet{
								{model.AddressLabel: "1.2.3.4:9093"},
								{model.AddressLabel: "1.2.3.5:9093"},
								{model.AddressLabel: "1.2.3.6:9093"},
							},
							Source: "0",
						},
					},
				},
			},
		},
	},
	StorageConfig: StorageConfig{
		TSDBConfig: &TSDBConfig{
			OutOfOrderTimeWindow:     30 * time.Minute.Milliseconds(),
			OutOfOrderTimeWindowFlag: model.Duration(30 * time.Minute),
		},
	},
	TracingConfig: TracingConfig{
		Endpoint:    "localhost:4317",
		ClientType:  TracingClientGRPC,
		Insecure:    false,
		Compression: "gzip",
		Timeout:     model.Duration(5 * time.Second),
		Headers:     map[string]string{"foo": "bar"},
		TLSConfig: config.TLSConfig{
			CertFile:           "testdata/valid_cert_file",
			KeyFile:            "testdata/valid_key_file",
			InsecureSkipVerify: true,
		},
	},
}

func TestYAMLRoundtrip(t *testing.T) {
<<<<<<< HEAD
	want, err := LoadFile("testdata/roundtrip.good.yml", false, log.NewNopLogger())
=======
	want, err := LoadFile("testdata/roundtrip.good.yml", false, false, promslog.NewNopLogger())
>>>>>>> 90f78324
	require.NoError(t, err)

	out, err := yaml.Marshal(want)

	require.NoError(t, err)
	got := &Config{}
	require.NoError(t, yaml.UnmarshalStrict(out, got))

	require.Equal(t, want, got)
}

func TestRemoteWriteRetryOnRateLimit(t *testing.T) {
<<<<<<< HEAD
	want, err := LoadFile("testdata/remote_write_retry_on_rate_limit.good.yml", false, log.NewNopLogger())
=======
	want, err := LoadFile("testdata/remote_write_retry_on_rate_limit.good.yml", false, false, promslog.NewNopLogger())
>>>>>>> 90f78324
	require.NoError(t, err)

	out, err := yaml.Marshal(want)

	require.NoError(t, err)
	got := &Config{}
	require.NoError(t, yaml.UnmarshalStrict(out, got))

	require.True(t, got.RemoteWriteConfigs[0].QueueConfig.RetryOnRateLimit)
	require.False(t, got.RemoteWriteConfigs[1].QueueConfig.RetryOnRateLimit)
}

func TestOTLPSanitizeResourceAttributes(t *testing.T) {
	t.Run("good config", func(t *testing.T) {
<<<<<<< HEAD
		want, err := LoadFile(filepath.Join("testdata", "otlp_sanitize_resource_attributes.good.yml"), false, log.NewNopLogger())
=======
		want, err := LoadFile(filepath.Join("testdata", "otlp_sanitize_resource_attributes.good.yml"), false, false, promslog.NewNopLogger())
>>>>>>> 90f78324
		require.NoError(t, err)

		out, err := yaml.Marshal(want)
		require.NoError(t, err)
		var got Config
		require.NoError(t, yaml.UnmarshalStrict(out, &got))

		require.Equal(t, []string{"k8s.cluster.name", "k8s.job.name", "k8s.namespace.name"}, got.OTLPConfig.PromoteResourceAttributes)
	})

	t.Run("bad config", func(t *testing.T) {
<<<<<<< HEAD
		_, err := LoadFile(filepath.Join("testdata", "otlp_sanitize_resource_attributes.bad.yml"), false, log.NewNopLogger())
=======
		_, err := LoadFile(filepath.Join("testdata", "otlp_sanitize_resource_attributes.bad.yml"), false, false, promslog.NewNopLogger())
>>>>>>> 90f78324
		require.ErrorContains(t, err, `duplicated promoted OTel resource attribute "k8s.job.name"`)
		require.ErrorContains(t, err, `empty promoted OTel resource attribute`)
	})
}

func TestLoadConfig(t *testing.T) {
	// Parse a valid file that sets a global scrape timeout. This tests whether parsing
	// an overwritten default field in the global config permanently changes the default.
<<<<<<< HEAD
	_, err := LoadFile("testdata/global_timeout.good.yml", false, log.NewNopLogger())
	require.NoError(t, err)

	c, err := LoadFile("testdata/conf.good.yml", false, log.NewNopLogger())
=======
	_, err := LoadFile("testdata/global_timeout.good.yml", false, false, promslog.NewNopLogger())
	require.NoError(t, err)

	c, err := LoadFile("testdata/conf.good.yml", false, false, promslog.NewNopLogger())
>>>>>>> 90f78324
	require.NoError(t, err)
	require.Equal(t, expectedConf, c)
}

func TestScrapeIntervalLarger(t *testing.T) {
<<<<<<< HEAD
	c, err := LoadFile("testdata/scrape_interval_larger.good.yml", false, log.NewNopLogger())
=======
	c, err := LoadFile("testdata/scrape_interval_larger.good.yml", false, false, promslog.NewNopLogger())
>>>>>>> 90f78324
	require.NoError(t, err)
	require.Len(t, c.ScrapeConfigs, 1)
	for _, sc := range c.ScrapeConfigs {
		require.GreaterOrEqual(t, sc.ScrapeInterval, sc.ScrapeTimeout)
	}
}

// YAML marshaling must not reveal authentication credentials.
func TestElideSecrets(t *testing.T) {
<<<<<<< HEAD
	c, err := LoadFile("testdata/conf.good.yml", false, log.NewNopLogger())
=======
	c, err := LoadFile("testdata/conf.good.yml", false, false, promslog.NewNopLogger())
>>>>>>> 90f78324
	require.NoError(t, err)

	secretRe := regexp.MustCompile(`\\u003csecret\\u003e|<secret>`)

	config, err := yaml.Marshal(c)
	require.NoError(t, err)
	yamlConfig := string(config)

	matches := secretRe.FindAllStringIndex(yamlConfig, -1)
	require.Len(t, matches, 24, "wrong number of secret matches found")
	require.NotContains(t, yamlConfig, "mysecret",
		"yaml marshal reveals authentication credentials.")
}

func TestLoadConfigRuleFilesAbsolutePath(t *testing.T) {
	// Parse a valid file that sets a rule files with an absolute path
<<<<<<< HEAD
	c, err := LoadFile(ruleFilesConfigFile, false, log.NewNopLogger())
=======
	c, err := LoadFile(ruleFilesConfigFile, false, false, promslog.NewNopLogger())
>>>>>>> 90f78324
	require.NoError(t, err)
	require.Equal(t, ruleFilesExpectedConf, c)
}

func TestKubernetesEmptyAPIServer(t *testing.T) {
<<<<<<< HEAD
	_, err := LoadFile("testdata/kubernetes_empty_apiserver.good.yml", false, log.NewNopLogger())
=======
	_, err := LoadFile("testdata/kubernetes_empty_apiserver.good.yml", false, false, promslog.NewNopLogger())
>>>>>>> 90f78324
	require.NoError(t, err)
}

func TestKubernetesWithKubeConfig(t *testing.T) {
<<<<<<< HEAD
	_, err := LoadFile("testdata/kubernetes_kubeconfig_without_apiserver.good.yml", false, log.NewNopLogger())
=======
	_, err := LoadFile("testdata/kubernetes_kubeconfig_without_apiserver.good.yml", false, false, promslog.NewNopLogger())
>>>>>>> 90f78324
	require.NoError(t, err)
}

func TestKubernetesSelectors(t *testing.T) {
<<<<<<< HEAD
	_, err := LoadFile("testdata/kubernetes_selectors_endpoints.good.yml", false, log.NewNopLogger())
	require.NoError(t, err)
	_, err = LoadFile("testdata/kubernetes_selectors_node.good.yml", false, log.NewNopLogger())
	require.NoError(t, err)
	_, err = LoadFile("testdata/kubernetes_selectors_ingress.good.yml", false, log.NewNopLogger())
	require.NoError(t, err)
	_, err = LoadFile("testdata/kubernetes_selectors_pod.good.yml", false, log.NewNopLogger())
	require.NoError(t, err)
	_, err = LoadFile("testdata/kubernetes_selectors_service.good.yml", false, log.NewNopLogger())
=======
	_, err := LoadFile("testdata/kubernetes_selectors_endpoints.good.yml", false, false, promslog.NewNopLogger())
	require.NoError(t, err)
	_, err = LoadFile("testdata/kubernetes_selectors_node.good.yml", false, false, promslog.NewNopLogger())
	require.NoError(t, err)
	_, err = LoadFile("testdata/kubernetes_selectors_ingress.good.yml", false, false, promslog.NewNopLogger())
	require.NoError(t, err)
	_, err = LoadFile("testdata/kubernetes_selectors_pod.good.yml", false, false, promslog.NewNopLogger())
	require.NoError(t, err)
	_, err = LoadFile("testdata/kubernetes_selectors_service.good.yml", false, false, promslog.NewNopLogger())
>>>>>>> 90f78324
	require.NoError(t, err)
}

var expectedErrors = []struct {
	filename string
	errMsg   string
}{
	{
		filename: "jobname.bad.yml",
		errMsg:   `job_name is empty`,
	},
	{
		filename: "jobname_dup.bad.yml",
		errMsg:   `found multiple scrape configs with job name "prometheus"`,
	},
	{
		filename: "scrape_interval.bad.yml",
		errMsg:   `scrape timeout greater than scrape interval`,
	},
	{
		filename: "labelname.bad.yml",
		errMsg:   `"not$allowed" is not a valid label name`,
	},
	{
		filename: "labelname2.bad.yml",
		errMsg:   `"not:allowed" is not a valid label name`,
	},
	{
		filename: "labelvalue.bad.yml",
		errMsg:   `"\xff" is not a valid label value`,
	},
	{
		filename: "regex.bad.yml",
		errMsg:   "error parsing regexp",
	},
	{
		filename: "modulus_missing.bad.yml",
		errMsg:   "relabel configuration for hashmod requires non-zero modulus",
	},
	{
		filename: "labelkeep.bad.yml",
		errMsg:   "labelkeep action requires only 'regex', and no other fields",
	},
	{
		filename: "labelkeep2.bad.yml",
		errMsg:   "labelkeep action requires only 'regex', and no other fields",
	},
	{
		filename: "labelkeep3.bad.yml",
		errMsg:   "labelkeep action requires only 'regex', and no other fields",
	},
	{
		filename: "labelkeep4.bad.yml",
		errMsg:   "labelkeep action requires only 'regex', and no other fields",
	},
	{
		filename: "labelkeep5.bad.yml",
		errMsg:   "labelkeep action requires only 'regex', and no other fields",
	},
	{
		filename: "labeldrop.bad.yml",
		errMsg:   "labeldrop action requires only 'regex', and no other fields",
	},
	{
		filename: "labeldrop2.bad.yml",
		errMsg:   "labeldrop action requires only 'regex', and no other fields",
	},
	{
		filename: "labeldrop3.bad.yml",
		errMsg:   "labeldrop action requires only 'regex', and no other fields",
	},
	{
		filename: "labeldrop4.bad.yml",
		errMsg:   "labeldrop action requires only 'regex', and no other fields",
	},
	{
		filename: "labeldrop5.bad.yml",
		errMsg:   "labeldrop action requires only 'regex', and no other fields",
	},
	{
		filename: "dropequal.bad.yml",
		errMsg:   "relabel configuration for dropequal action requires 'target_label' value",
	},
	{
		filename: "dropequal1.bad.yml",
		errMsg:   "dropequal action requires only 'source_labels' and `target_label`, and no other fields",
	},
	{
		filename: "keepequal.bad.yml",
		errMsg:   "relabel configuration for keepequal action requires 'target_label' value",
	},
	{
		filename: "keepequal1.bad.yml",
		errMsg:   "keepequal action requires only 'source_labels' and `target_label`, and no other fields",
	},
	{
		filename: "labelmap.bad.yml",
		errMsg:   "\"l-$1\" is invalid 'replacement' for labelmap action",
	},
	{
		filename: "lowercase.bad.yml",
		errMsg:   "relabel configuration for lowercase action requires 'target_label' value",
	},
	{
		filename: "lowercase2.bad.yml",
		errMsg:   "\"42lab\" is invalid 'target_label' for lowercase action",
	},
	{
		filename: "lowercase3.bad.yml",
		errMsg:   "'replacement' can not be set for lowercase action",
	},
	{
		filename: "uppercase.bad.yml",
		errMsg:   "relabel configuration for uppercase action requires 'target_label' value",
	},
	{
		filename: "uppercase2.bad.yml",
		errMsg:   "\"42lab\" is invalid 'target_label' for uppercase action",
	},
	{
		filename: "uppercase3.bad.yml",
		errMsg:   "'replacement' can not be set for uppercase action",
	},
	{
		filename: "rules.bad.yml",
		errMsg:   "invalid rule file path",
	},
	{
		filename: "unknown_attr.bad.yml",
		errMsg:   "field consult_sd_configs not found in type",
	},
	{
		filename: "bearertoken.bad.yml",
		errMsg:   "at most one of bearer_token & bearer_token_file must be configured",
	},
	{
		filename: "bearertoken_basicauth.bad.yml",
		errMsg:   "at most one of basic_auth, oauth2, bearer_token & bearer_token_file must be configured",
	},
	{
		filename: "kubernetes_http_config_without_api_server.bad.yml",
		errMsg:   "to use custom HTTP client configuration please provide the 'api_server' URL explicitly",
	},
	{
		filename: "kubernetes_kubeconfig_with_own_namespace.bad.yml",
		errMsg:   "cannot use 'kubeconfig_file' and 'namespaces.own_namespace' simultaneously",
	},
	{
		filename: "kubernetes_api_server_with_own_namespace.bad.yml",
		errMsg:   "cannot use 'api_server' and 'namespaces.own_namespace' simultaneously",
	},
	{
		filename: "kubernetes_kubeconfig_with_apiserver.bad.yml",
		errMsg:   "cannot use 'kubeconfig_file' and 'api_server' simultaneously",
	},
	{
		filename: "kubernetes_kubeconfig_with_http_config.bad.yml",
		errMsg:   "cannot use a custom HTTP client configuration together with 'kubeconfig_file'",
	},
	{
		filename: "kubernetes_bearertoken.bad.yml",
		errMsg:   "at most one of bearer_token & bearer_token_file must be configured",
	},
	{
		filename: "kubernetes_role.bad.yml",
		errMsg:   "role",
	},
	{
		filename: "kubernetes_selectors_endpoints.bad.yml",
		errMsg:   "endpoints role supports only pod, service, endpoints selectors",
	},
	{
		filename: "kubernetes_selectors_ingress.bad.yml",
		errMsg:   "ingress role supports only ingress selectors",
	},
	{
		filename: "kubernetes_selectors_node.bad.yml",
		errMsg:   "node role supports only node selectors",
	},
	{
		filename: "kubernetes_selectors_pod.bad.yml",
		errMsg:   "pod role supports only pod selectors",
	},
	{
		filename: "kubernetes_selectors_service.bad.yml",
		errMsg:   "service role supports only service selectors",
	},
	{
		filename: "kubernetes_namespace_discovery.bad.yml",
		errMsg:   "field foo not found in type kubernetes.plain",
	},
	{
		filename: "kubernetes_selectors_duplicated_role.bad.yml",
		errMsg:   "duplicated selector role: pod",
	},
	{
		filename: "kubernetes_selectors_incorrect_selector.bad.yml",
		errMsg:   "invalid selector: 'metadata.status-Running'; can't understand 'metadata.status-Running'",
	},
	{
		filename: "kubernetes_bearertoken_basicauth.bad.yml",
		errMsg:   "at most one of basic_auth, oauth2, bearer_token & bearer_token_file must be configured",
	},
	{
		filename: "kubernetes_authorization_basicauth.bad.yml",
		errMsg:   "at most one of basic_auth, oauth2 & authorization must be configured",
	},
	{
		filename: "marathon_no_servers.bad.yml",
		errMsg:   "marathon_sd: must contain at least one Marathon server",
	},
	{
		filename: "marathon_authtoken_authtokenfile.bad.yml",
		errMsg:   "marathon_sd: at most one of auth_token & auth_token_file must be configured",
	},
	{
		filename: "marathon_authtoken_basicauth.bad.yml",
		errMsg:   "marathon_sd: at most one of basic_auth, auth_token & auth_token_file must be configured",
	},
	{
		filename: "marathon_authtoken_bearertoken.bad.yml",
		errMsg:   "marathon_sd: at most one of bearer_token, bearer_token_file, auth_token & auth_token_file must be configured",
	},
	{
		filename: "marathon_authtoken_authorization.bad.yml",
		errMsg:   "marathon_sd: at most one of auth_token, auth_token_file & authorization must be configured",
	},
	{
		filename: "openstack_role.bad.yml",
		errMsg:   "unknown OpenStack SD role",
	},
	{
		filename: "openstack_availability.bad.yml",
		errMsg:   "unknown availability invalid, must be one of admin, internal or public",
	},
	{
		filename: "url_in_targetgroup.bad.yml",
		errMsg:   "\"http://bad\" is not a valid hostname",
	},
	{
		filename: "target_label_missing.bad.yml",
		errMsg:   "relabel configuration for replace action requires 'target_label' value",
	},
	{
		filename: "target_label_hashmod_missing.bad.yml",
		errMsg:   "relabel configuration for hashmod action requires 'target_label' value",
	},
	{
		filename: "unknown_global_attr.bad.yml",
		errMsg:   "field nonexistent_field not found in type config.plain",
	},
	{
		filename: "remote_read_url_missing.bad.yml",
		errMsg:   `url for remote_read is empty`,
	},
	{
		filename: "remote_write_header.bad.yml",
		errMsg:   `x-prometheus-remote-write-version is a reserved header. It must not be changed`,
	},
	{
		filename: "remote_read_header.bad.yml",
		errMsg:   `x-prometheus-remote-write-version is a reserved header. It must not be changed`,
	},
	{
		filename: "remote_write_authorization_header.bad.yml",
		errMsg:   `authorization header must be changed via the basic_auth, authorization, oauth2, sigv4, azuread or google_iam parameter`,
	},
	{
		filename: "remote_write_wrong_msg.bad.yml",
		errMsg:   `invalid protobuf_message value: unknown remote write protobuf message io.prometheus.writet.v2.Request, supported: prometheus.WriteRequest, io.prometheus.write.v2.Request`,
	},
	{
		filename: "remote_write_url_missing.bad.yml",
		errMsg:   `url for remote_write is empty`,
	},
	{
		filename: "remote_write_dup.bad.yml",
		errMsg:   `found multiple remote write configs with job name "queue1"`,
	},
	{
		filename: "remote_read_dup.bad.yml",
		errMsg:   `found multiple remote read configs with job name "queue1"`,
	},
	{
		filename: "ec2_filters_empty_values.bad.yml",
		errMsg:   `EC2 SD configuration filter values cannot be empty`,
	},
	{
		filename: "ec2_token_file.bad.yml",
		errMsg:   `at most one of bearer_token & bearer_token_file must be configured`,
	},
	{
		filename: "lightsail_token_file.bad.yml",
		errMsg:   `at most one of bearer_token & bearer_token_file must be configured`,
	},
	{
		filename: "section_key_dup.bad.yml",
		errMsg:   "field scrape_configs already set in type config.plain",
	},
	{
		filename: "azure_client_id_missing.bad.yml",
		errMsg:   "azure SD configuration requires a client_id",
	},
	{
		filename: "azure_client_secret_missing.bad.yml",
		errMsg:   "azure SD configuration requires a client_secret",
	},
	{
		filename: "azure_subscription_id_missing.bad.yml",
		errMsg:   "azure SD configuration requires a subscription_id",
	},
	{
		filename: "azure_tenant_id_missing.bad.yml",
		errMsg:   "azure SD configuration requires a tenant_id",
	},
	{
		filename: "azure_authentication_method.bad.yml",
		errMsg:   "unknown authentication_type \"invalid\". Supported types are \"OAuth\", \"ManagedIdentity\" or \"SDK\"",
	},
	{
		filename: "azure_bearertoken_basicauth.bad.yml",
		errMsg:   "at most one of basic_auth, oauth2, bearer_token & bearer_token_file must be configured",
	},
	{
		filename: "empty_scrape_config.bad.yml",
		errMsg:   "empty or null scrape config section",
	},
	{
		filename: "empty_rw_config.bad.yml",
		errMsg:   "empty or null remote write config section",
	},
	{
		filename: "empty_rr_config.bad.yml",
		errMsg:   "empty or null remote read config section",
	},
	{
		filename: "empty_target_relabel_config.bad.yml",
		errMsg:   "empty or null target relabeling rule",
	},
	{
		filename: "empty_metric_relabel_config.bad.yml",
		errMsg:   "empty or null metric relabeling rule",
	},
	{
		filename: "empty_alert_relabel_config.bad.yml",
		errMsg:   "empty or null alert relabeling rule",
	},
	{
		filename: "empty_alertmanager_relabel_config.bad.yml",
		errMsg:   "empty or null Alertmanager target relabeling rule",
	},
	{
		filename: "empty_rw_relabel_config.bad.yml",
		errMsg:   "empty or null relabeling rule in remote write config",
	},
	{
		filename: "empty_static_config.bad.yml",
		errMsg:   "empty or null section in static_configs",
	},
	{
		filename: "puppetdb_no_query.bad.yml",
		errMsg:   "query missing",
	},
	{
		filename: "puppetdb_no_url.bad.yml",
		errMsg:   "URL is missing",
	},
	{
		filename: "puppetdb_bad_url.bad.yml",
		errMsg:   "host is missing in URL",
	},
	{
		filename: "puppetdb_no_scheme.bad.yml",
		errMsg:   "URL scheme must be 'http' or 'https'",
	},
	{
		filename: "puppetdb_token_file.bad.yml",
		errMsg:   "at most one of bearer_token & bearer_token_file must be configured",
	},
	{
		filename: "hetzner_role.bad.yml",
		errMsg:   "unknown role",
	},
	{
		filename: "eureka_no_server.bad.yml",
		errMsg:   "empty or null eureka server",
	},
	{
		filename: "eureka_invalid_server.bad.yml",
		errMsg:   "invalid eureka server URL",
	},
	{
		filename: "scaleway_role.bad.yml",
		errMsg:   `unknown role "invalid"`,
	},
	{
		filename: "scaleway_no_secret.bad.yml",
		errMsg:   "one of secret_key & secret_key_file must be configured",
	},
	{
		filename: "scaleway_two_secrets.bad.yml",
		errMsg:   "at most one of secret_key & secret_key_file must be configured",
	},
	{
		filename: "scrape_body_size_limit.bad.yml",
		errMsg:   "units: unknown unit  in 100",
	},
	{
		filename: "http_url_no_scheme.bad.yml",
		errMsg:   "URL scheme must be 'http' or 'https'",
	},
	{
		filename: "http_url_no_host.bad.yml",
		errMsg:   "host is missing in URL",
	},
	{
		filename: "http_token_file.bad.yml",
		errMsg:   "at most one of bearer_token & bearer_token_file must be configured",
	},
	{
		filename: "http_url_bad_scheme.bad.yml",
		errMsg:   "URL scheme must be 'http' or 'https'",
	},
	{
		filename: "empty_scrape_config_action.bad.yml",
		errMsg:   "relabel action cannot be empty",
	},
	{
		filename: "tracing_missing_endpoint.bad.yml",
		errMsg:   "tracing endpoint must be set",
	},
	{
		filename: "tracing_invalid_header.bad.yml",
		errMsg:   "x-prometheus-remote-write-version is a reserved header. It must not be changed",
	},
	{
		filename: "tracing_invalid_authorization_header.bad.yml",
		errMsg:   "authorization header configuration is not yet supported",
	},
	{
		filename: "tracing_invalid_compression.bad.yml",
		errMsg:   "invalid compression type foo provided, valid options: gzip",
	},
	{
		filename: "uyuni_no_server.bad.yml",
		errMsg:   "Uyuni SD configuration requires server host",
	},
	{
		filename: "uyuni_token_file.bad.yml",
		errMsg:   "at most one of bearer_token & bearer_token_file must be configured",
	},
	{
		filename: "ionos_datacenter.bad.yml",
		errMsg:   "datacenter id can't be empty",
	},
	{
		filename: "ovhcloud_no_secret.bad.yml",
		errMsg:   "application secret can not be empty",
	},
	{
		filename: "ovhcloud_bad_service.bad.yml",
		errMsg:   "unknown service: fakeservice",
	},
	{
		filename: "scrape_config_files_glob.bad.yml",
		errMsg:   `parsing YAML file testdata/scrape_config_files_glob.bad.yml: invalid scrape config file path "scrape_configs/*/*"`,
	},
	{
		filename: "scrape_config_files_scrape_protocols.bad.yml",
		errMsg:   `parsing YAML file testdata/scrape_config_files_scrape_protocols.bad.yml: scrape_protocols: unknown scrape protocol prometheusproto, supported: [OpenMetricsText0.0.1 OpenMetricsText1.0.0 PrometheusProto PrometheusText0.0.4] for scrape config with job name "node"`,
	},
	{
		filename: "scrape_config_files_scrape_protocols2.bad.yml",
		errMsg:   `parsing YAML file testdata/scrape_config_files_scrape_protocols2.bad.yml: duplicated protocol in scrape_protocols, got [OpenMetricsText1.0.0 PrometheusProto OpenMetricsText1.0.0] for scrape config with job name "node"`,
	},
}

func TestBadConfigs(t *testing.T) {
	model.NameValidationScheme = model.LegacyValidation
	defer func() {
		model.NameValidationScheme = model.UTF8Validation
	}()
	for _, ee := range expectedErrors {
<<<<<<< HEAD
		_, err := LoadFile("testdata/"+ee.filename, false, log.NewNopLogger())
		require.Error(t, err, "%s", ee.filename)
		require.Contains(t, err.Error(), ee.errMsg,
=======
		_, err := LoadFile("testdata/"+ee.filename, false, false, promslog.NewNopLogger())
		require.ErrorContains(t, err, ee.errMsg,
>>>>>>> 90f78324
			"Expected error for %s to contain %q but got: %s", ee.filename, ee.errMsg, err)
	}
}

func TestBadStaticConfigsJSON(t *testing.T) {
	model.NameValidationScheme = model.LegacyValidation
	defer func() {
		model.NameValidationScheme = model.UTF8Validation
	}()
	content, err := os.ReadFile("testdata/static_config.bad.json")
	require.NoError(t, err)
	var tg targetgroup.Group
	err = json.Unmarshal(content, &tg)
	require.Error(t, err)
}

func TestBadStaticConfigsYML(t *testing.T) {
	model.NameValidationScheme = model.LegacyValidation
	defer func() {
		model.NameValidationScheme = model.UTF8Validation
	}()
	content, err := os.ReadFile("testdata/static_config.bad.yml")
	require.NoError(t, err)
	var tg targetgroup.Group
	err = yaml.UnmarshalStrict(content, &tg)
	require.Error(t, err)
}

func TestEmptyConfig(t *testing.T) {
<<<<<<< HEAD
	c, err := Load("", log.NewNopLogger())
=======
	c, err := Load("", false, promslog.NewNopLogger())
>>>>>>> 90f78324
	require.NoError(t, err)
	exp := DefaultConfig
	require.Equal(t, exp, *c)
}

func TestExpandExternalLabels(t *testing.T) {
	// Cleanup ant TEST env variable that could exist on the system.
	os.Setenv("TEST", "")

<<<<<<< HEAD
	c, err := LoadFile("testdata/external_labels.good.yml", false, log.NewNopLogger())
=======
	c, err := LoadFile("testdata/external_labels.good.yml", false, false, promslog.NewNopLogger())
	require.NoError(t, err)
	testutil.RequireEqual(t, labels.FromStrings("bar", "foo", "baz", "foo${TEST}bar", "foo", "${TEST}", "qux", "foo$${TEST}", "xyz", "foo$$bar"), c.GlobalConfig.ExternalLabels)

	c, err = LoadFile("testdata/external_labels.good.yml", false, true, promslog.NewNopLogger())
>>>>>>> 90f78324
	require.NoError(t, err)
	testutil.RequireEqual(t, labels.FromStrings("bar", "foo", "baz", "foobar", "foo", "", "qux", "foo${TEST}", "xyz", "foo$bar"), c.GlobalConfig.ExternalLabels)

	os.Setenv("TEST", "TestValue")
<<<<<<< HEAD
	c, err = LoadFile("testdata/external_labels.good.yml", false, log.NewNopLogger())
=======
	c, err = LoadFile("testdata/external_labels.good.yml", false, true, promslog.NewNopLogger())
>>>>>>> 90f78324
	require.NoError(t, err)
	testutil.RequireEqual(t, labels.FromStrings("bar", "foo", "baz", "fooTestValuebar", "foo", "TestValue", "qux", "foo${TEST}", "xyz", "foo$bar"), c.GlobalConfig.ExternalLabels)
}

func TestAgentMode(t *testing.T) {
<<<<<<< HEAD
	_, err := LoadFile("testdata/agent_mode.with_alert_manager.yml", true, log.NewNopLogger())
	require.ErrorContains(t, err, "field alerting is not allowed in agent mode")

	_, err = LoadFile("testdata/agent_mode.with_alert_relabels.yml", true, log.NewNopLogger())
	require.ErrorContains(t, err, "field alerting is not allowed in agent mode")

	_, err = LoadFile("testdata/agent_mode.with_rule_files.yml", true, log.NewNopLogger())
	require.ErrorContains(t, err, "field rule_files is not allowed in agent mode")

	_, err = LoadFile("testdata/agent_mode.with_remote_reads.yml", true, log.NewNopLogger())
	require.ErrorContains(t, err, "field remote_read is not allowed in agent mode")

	c, err := LoadFile("testdata/agent_mode.without_remote_writes.yml", true, log.NewNopLogger())
	require.NoError(t, err)
	require.Empty(t, c.RemoteWriteConfigs)

	c, err = LoadFile("testdata/agent_mode.good.yml", true, log.NewNopLogger())
=======
	_, err := LoadFile("testdata/agent_mode.with_alert_manager.yml", true, false, promslog.NewNopLogger())
	require.ErrorContains(t, err, "field alerting is not allowed in agent mode")

	_, err = LoadFile("testdata/agent_mode.with_alert_relabels.yml", true, false, promslog.NewNopLogger())
	require.ErrorContains(t, err, "field alerting is not allowed in agent mode")

	_, err = LoadFile("testdata/agent_mode.with_rule_files.yml", true, false, promslog.NewNopLogger())
	require.ErrorContains(t, err, "field rule_files is not allowed in agent mode")

	_, err = LoadFile("testdata/agent_mode.with_remote_reads.yml", true, false, promslog.NewNopLogger())
	require.ErrorContains(t, err, "field remote_read is not allowed in agent mode")

	c, err := LoadFile("testdata/agent_mode.without_remote_writes.yml", true, false, promslog.NewNopLogger())
	require.NoError(t, err)
	require.Empty(t, c.RemoteWriteConfigs)

	c, err = LoadFile("testdata/agent_mode.good.yml", true, false, promslog.NewNopLogger())
>>>>>>> 90f78324
	require.NoError(t, err)
	require.Len(t, c.RemoteWriteConfigs, 1)
	require.Equal(
		t,
		"http://remote1/push",
		c.RemoteWriteConfigs[0].URL.String(),
	)
}

func TestEmptyGlobalBlock(t *testing.T) {
<<<<<<< HEAD
	c, err := Load("global:\n", log.NewNopLogger())
=======
	c, err := Load("global:\n", false, promslog.NewNopLogger())
>>>>>>> 90f78324
	require.NoError(t, err)
	exp := DefaultConfig
	exp.Runtime = DefaultRuntimeConfig
	require.Equal(t, exp, *c)
}

func TestGetScrapeConfigs(t *testing.T) {
	sc := func(jobName string, scrapeInterval, scrapeTimeout model.Duration) *ScrapeConfig {
		return &ScrapeConfig{
			JobName:         jobName,
			HonorTimestamps: true,
			ScrapeInterval:  scrapeInterval,
			ScrapeTimeout:   scrapeTimeout,
			ScrapeProtocols: DefaultGlobalConfig.ScrapeProtocols,

			MetricsPath:       "/metrics",
			Scheme:            "http",
			EnableCompression: true,
			HTTPClientConfig:  config.DefaultHTTPClientConfig,
			ServiceDiscoveryConfigs: discovery.Configs{
				discovery.StaticConfig{
					{
						Targets: []model.LabelSet{
							{
								model.AddressLabel: "localhost:8080",
							},
						},
						Source: "0",
					},
				},
			},
		}
	}

	testCases := []struct {
		name           string
		configFile     string
		expectedResult []*ScrapeConfig
		expectedError  string
	}{
		{
			name:           "An included config file should be a valid global config.",
			configFile:     "testdata/scrape_config_files.good.yml",
			expectedResult: []*ScrapeConfig{sc("prometheus", model.Duration(60*time.Second), model.Duration(10*time.Second))},
		},
		{
			name:           "An global config that only include a scrape config file.",
			configFile:     "testdata/scrape_config_files_only.good.yml",
			expectedResult: []*ScrapeConfig{sc("prometheus", model.Duration(60*time.Second), model.Duration(10*time.Second))},
		},
		{
			name:       "An global config that combine scrape config files and scrape configs.",
			configFile: "testdata/scrape_config_files_combined.good.yml",
			expectedResult: []*ScrapeConfig{
				sc("node", model.Duration(60*time.Second), model.Duration(10*time.Second)),
				sc("prometheus", model.Duration(60*time.Second), model.Duration(10*time.Second)),
				sc("alertmanager", model.Duration(60*time.Second), model.Duration(10*time.Second)),
			},
		},
		{
			name:       "An global config that includes a scrape config file with globs",
			configFile: "testdata/scrape_config_files_glob.good.yml",
			expectedResult: []*ScrapeConfig{
				{
					JobName: "prometheus",

					HonorTimestamps: true,
					ScrapeInterval:  model.Duration(60 * time.Second),
					ScrapeTimeout:   DefaultGlobalConfig.ScrapeTimeout,
					ScrapeProtocols: DefaultGlobalConfig.ScrapeProtocols,

					MetricsPath: DefaultScrapeConfig.MetricsPath,
					Scheme:      DefaultScrapeConfig.Scheme,

					EnableCompression: true,

					HTTPClientConfig: config.HTTPClientConfig{
						TLSConfig: config.TLSConfig{
							CertFile: filepath.FromSlash("testdata/scrape_configs/valid_cert_file"),
							KeyFile:  filepath.FromSlash("testdata/scrape_configs/valid_key_file"),
						},
						FollowRedirects: true,
						EnableHTTP2:     true,
					},

					ServiceDiscoveryConfigs: discovery.Configs{
						discovery.StaticConfig{
							{
								Targets: []model.LabelSet{
									{model.AddressLabel: "localhost:8080"},
								},
								Source: "0",
							},
						},
					},
				},
				{
					JobName: "node",

					HonorTimestamps: true,
					ScrapeInterval:  model.Duration(15 * time.Second),
					ScrapeTimeout:   DefaultGlobalConfig.ScrapeTimeout,
					ScrapeProtocols: DefaultGlobalConfig.ScrapeProtocols,

					HTTPClientConfig: config.HTTPClientConfig{
						TLSConfig: config.TLSConfig{
							CertFile: filepath.FromSlash("testdata/valid_cert_file"),
							KeyFile:  filepath.FromSlash("testdata/valid_key_file"),
						},
						FollowRedirects: true,
						EnableHTTP2:     true,
					},

					MetricsPath: DefaultScrapeConfig.MetricsPath,
					Scheme:      DefaultScrapeConfig.Scheme,

					EnableCompression: true,

					ServiceDiscoveryConfigs: discovery.Configs{
						&vultr.SDConfig{
							HTTPClientConfig: config.HTTPClientConfig{
								Authorization: &config.Authorization{
									Type:        "Bearer",
									Credentials: "abcdef",
								},
								FollowRedirects: true,
								EnableHTTP2:     true,
							},
							Port:            80,
							RefreshInterval: model.Duration(60 * time.Second),
						},
					},
				},
			},
		},
		{
			name:          "An global config that includes twice the same scrape configs.",
			configFile:    "testdata/scrape_config_files_double_import.bad.yml",
			expectedError: `found multiple scrape configs with job name "prometheus"`,
		},
		{
			name:          "An global config that includes a scrape config identical to a scrape config in the main file.",
			configFile:    "testdata/scrape_config_files_duplicate.bad.yml",
			expectedError: `found multiple scrape configs with job name "prometheus"`,
		},
		{
			name:          "An global config that includes a scrape config file with errors.",
			configFile:    "testdata/scrape_config_files_global.bad.yml",
			expectedError: `scrape timeout greater than scrape interval for scrape config with job name "prometheus"`,
		},
	}

	for _, tc := range testCases {
		t.Run(tc.name, func(t *testing.T) {
<<<<<<< HEAD
			c, err := LoadFile(tc.configFile, false, log.NewNopLogger())
=======
			c, err := LoadFile(tc.configFile, false, false, promslog.NewNopLogger())
>>>>>>> 90f78324
			require.NoError(t, err)

			scfgs, err := c.GetScrapeConfigs()
			if len(tc.expectedError) > 0 {
				require.ErrorContains(t, err, tc.expectedError)
			}
			require.Equal(t, tc.expectedResult, scfgs)
		})
	}
}

func kubernetesSDHostURL() config.URL {
	tURL, _ := url.Parse("https://localhost:1234")
	return config.URL{URL: tURL}
}

func TestScrapeConfigDisableCompression(t *testing.T) {
<<<<<<< HEAD
	want, err := LoadFile("testdata/scrape_config_disable_compression.good.yml", false, log.NewNopLogger())
=======
	want, err := LoadFile("testdata/scrape_config_disable_compression.good.yml", false, false, promslog.NewNopLogger())
>>>>>>> 90f78324
	require.NoError(t, err)

	out, err := yaml.Marshal(want)

	require.NoError(t, err)
	got := &Config{}
	require.NoError(t, yaml.UnmarshalStrict(out, got))

	require.False(t, got.ScrapeConfigs[0].EnableCompression)
}

func TestScrapeConfigNameValidationSettings(t *testing.T) {
	model.NameValidationScheme = model.UTF8Validation
	defer func() {
		model.NameValidationScheme = model.LegacyValidation
	}()

	tests := []struct {
		name         string
		inputFile    string
		expectScheme string
	}{
		{
			name:         "blank config implies default",
			inputFile:    "scrape_config_default_validation_mode",
			expectScheme: "",
		},
		{
			name:         "global setting implies local settings",
			inputFile:    "scrape_config_global_validation_mode",
			expectScheme: "legacy",
		},
		{
			name:         "local setting",
			inputFile:    "scrape_config_local_validation_mode",
			expectScheme: "legacy",
		},
		{
			name:         "local setting overrides global setting",
			inputFile:    "scrape_config_local_global_validation_mode",
			expectScheme: "utf8",
		},
	}

	for _, tc := range tests {
		t.Run(tc.name, func(t *testing.T) {
<<<<<<< HEAD
			want, err := LoadFile(fmt.Sprintf("testdata/%s.yml", tc.inputFile), false, log.NewNopLogger())
=======
			want, err := LoadFile(fmt.Sprintf("testdata/%s.yml", tc.inputFile), false, false, promslog.NewNopLogger())
>>>>>>> 90f78324
			require.NoError(t, err)

			out, err := yaml.Marshal(want)

			require.NoError(t, err)
			got := &Config{}
			require.NoError(t, yaml.UnmarshalStrict(out, got))

			require.Equal(t, tc.expectScheme, got.ScrapeConfigs[0].MetricNameValidationScheme)
		})
	}
}<|MERGE_RESOLUTION|>--- conflicted
+++ resolved
@@ -1501,11 +1501,7 @@
 }
 
 func TestYAMLRoundtrip(t *testing.T) {
-<<<<<<< HEAD
-	want, err := LoadFile("testdata/roundtrip.good.yml", false, log.NewNopLogger())
-=======
-	want, err := LoadFile("testdata/roundtrip.good.yml", false, false, promslog.NewNopLogger())
->>>>>>> 90f78324
+	want, err := LoadFile("testdata/roundtrip.good.yml", false, promslog.NewNopLogger())
 	require.NoError(t, err)
 
 	out, err := yaml.Marshal(want)
@@ -1518,11 +1514,7 @@
 }
 
 func TestRemoteWriteRetryOnRateLimit(t *testing.T) {
-<<<<<<< HEAD
-	want, err := LoadFile("testdata/remote_write_retry_on_rate_limit.good.yml", false, log.NewNopLogger())
-=======
-	want, err := LoadFile("testdata/remote_write_retry_on_rate_limit.good.yml", false, false, promslog.NewNopLogger())
->>>>>>> 90f78324
+	want, err := LoadFile("testdata/remote_write_retry_on_rate_limit.good.yml", false, promslog.NewNopLogger())
 	require.NoError(t, err)
 
 	out, err := yaml.Marshal(want)
@@ -1537,11 +1529,7 @@
 
 func TestOTLPSanitizeResourceAttributes(t *testing.T) {
 	t.Run("good config", func(t *testing.T) {
-<<<<<<< HEAD
-		want, err := LoadFile(filepath.Join("testdata", "otlp_sanitize_resource_attributes.good.yml"), false, log.NewNopLogger())
-=======
-		want, err := LoadFile(filepath.Join("testdata", "otlp_sanitize_resource_attributes.good.yml"), false, false, promslog.NewNopLogger())
->>>>>>> 90f78324
+		want, err := LoadFile(filepath.Join("testdata", "otlp_sanitize_resource_attributes.good.yml"), false, promslog.NewNopLogger())
 		require.NoError(t, err)
 
 		out, err := yaml.Marshal(want)
@@ -1553,11 +1541,7 @@
 	})
 
 	t.Run("bad config", func(t *testing.T) {
-<<<<<<< HEAD
-		_, err := LoadFile(filepath.Join("testdata", "otlp_sanitize_resource_attributes.bad.yml"), false, log.NewNopLogger())
-=======
-		_, err := LoadFile(filepath.Join("testdata", "otlp_sanitize_resource_attributes.bad.yml"), false, false, promslog.NewNopLogger())
->>>>>>> 90f78324
+		_, err := LoadFile(filepath.Join("testdata", "otlp_sanitize_resource_attributes.bad.yml"), false, promslog.NewNopLogger())
 		require.ErrorContains(t, err, `duplicated promoted OTel resource attribute "k8s.job.name"`)
 		require.ErrorContains(t, err, `empty promoted OTel resource attribute`)
 	})
@@ -1566,27 +1550,17 @@
 func TestLoadConfig(t *testing.T) {
 	// Parse a valid file that sets a global scrape timeout. This tests whether parsing
 	// an overwritten default field in the global config permanently changes the default.
-<<<<<<< HEAD
-	_, err := LoadFile("testdata/global_timeout.good.yml", false, log.NewNopLogger())
-	require.NoError(t, err)
-
-	c, err := LoadFile("testdata/conf.good.yml", false, log.NewNopLogger())
-=======
-	_, err := LoadFile("testdata/global_timeout.good.yml", false, false, promslog.NewNopLogger())
-	require.NoError(t, err)
-
-	c, err := LoadFile("testdata/conf.good.yml", false, false, promslog.NewNopLogger())
->>>>>>> 90f78324
+	_, err := LoadFile("testdata/global_timeout.good.yml", false, promslog.NewNopLogger())
+	require.NoError(t, err)
+
+	c, err := LoadFile("testdata/conf.good.yml", false, promslog.NewNopLogger())
+
 	require.NoError(t, err)
 	require.Equal(t, expectedConf, c)
 }
 
 func TestScrapeIntervalLarger(t *testing.T) {
-<<<<<<< HEAD
-	c, err := LoadFile("testdata/scrape_interval_larger.good.yml", false, log.NewNopLogger())
-=======
-	c, err := LoadFile("testdata/scrape_interval_larger.good.yml", false, false, promslog.NewNopLogger())
->>>>>>> 90f78324
+	c, err := LoadFile("testdata/scrape_interval_larger.good.yml", false, promslog.NewNopLogger())
 	require.NoError(t, err)
 	require.Len(t, c.ScrapeConfigs, 1)
 	for _, sc := range c.ScrapeConfigs {
@@ -1596,11 +1570,7 @@
 
 // YAML marshaling must not reveal authentication credentials.
 func TestElideSecrets(t *testing.T) {
-<<<<<<< HEAD
-	c, err := LoadFile("testdata/conf.good.yml", false, log.NewNopLogger())
-=======
-	c, err := LoadFile("testdata/conf.good.yml", false, false, promslog.NewNopLogger())
->>>>>>> 90f78324
+	c, err := LoadFile("testdata/conf.good.yml", false, promslog.NewNopLogger())
 	require.NoError(t, err)
 
 	secretRe := regexp.MustCompile(`\\u003csecret\\u003e|<secret>`)
@@ -1617,55 +1587,31 @@
 
 func TestLoadConfigRuleFilesAbsolutePath(t *testing.T) {
 	// Parse a valid file that sets a rule files with an absolute path
-<<<<<<< HEAD
-	c, err := LoadFile(ruleFilesConfigFile, false, log.NewNopLogger())
-=======
-	c, err := LoadFile(ruleFilesConfigFile, false, false, promslog.NewNopLogger())
->>>>>>> 90f78324
+	c, err := LoadFile(ruleFilesConfigFile, false, promslog.NewNopLogger())
 	require.NoError(t, err)
 	require.Equal(t, ruleFilesExpectedConf, c)
 }
 
 func TestKubernetesEmptyAPIServer(t *testing.T) {
-<<<<<<< HEAD
-	_, err := LoadFile("testdata/kubernetes_empty_apiserver.good.yml", false, log.NewNopLogger())
-=======
-	_, err := LoadFile("testdata/kubernetes_empty_apiserver.good.yml", false, false, promslog.NewNopLogger())
->>>>>>> 90f78324
+	_, err := LoadFile("testdata/kubernetes_empty_apiserver.good.yml", false, promslog.NewNopLogger())
 	require.NoError(t, err)
 }
 
 func TestKubernetesWithKubeConfig(t *testing.T) {
-<<<<<<< HEAD
-	_, err := LoadFile("testdata/kubernetes_kubeconfig_without_apiserver.good.yml", false, log.NewNopLogger())
-=======
-	_, err := LoadFile("testdata/kubernetes_kubeconfig_without_apiserver.good.yml", false, false, promslog.NewNopLogger())
->>>>>>> 90f78324
+	_, err := LoadFile("testdata/kubernetes_kubeconfig_without_apiserver.good.yml", false, promslog.NewNopLogger())
 	require.NoError(t, err)
 }
 
 func TestKubernetesSelectors(t *testing.T) {
-<<<<<<< HEAD
-	_, err := LoadFile("testdata/kubernetes_selectors_endpoints.good.yml", false, log.NewNopLogger())
-	require.NoError(t, err)
-	_, err = LoadFile("testdata/kubernetes_selectors_node.good.yml", false, log.NewNopLogger())
-	require.NoError(t, err)
-	_, err = LoadFile("testdata/kubernetes_selectors_ingress.good.yml", false, log.NewNopLogger())
-	require.NoError(t, err)
-	_, err = LoadFile("testdata/kubernetes_selectors_pod.good.yml", false, log.NewNopLogger())
-	require.NoError(t, err)
-	_, err = LoadFile("testdata/kubernetes_selectors_service.good.yml", false, log.NewNopLogger())
-=======
-	_, err := LoadFile("testdata/kubernetes_selectors_endpoints.good.yml", false, false, promslog.NewNopLogger())
-	require.NoError(t, err)
-	_, err = LoadFile("testdata/kubernetes_selectors_node.good.yml", false, false, promslog.NewNopLogger())
-	require.NoError(t, err)
-	_, err = LoadFile("testdata/kubernetes_selectors_ingress.good.yml", false, false, promslog.NewNopLogger())
-	require.NoError(t, err)
-	_, err = LoadFile("testdata/kubernetes_selectors_pod.good.yml", false, false, promslog.NewNopLogger())
-	require.NoError(t, err)
-	_, err = LoadFile("testdata/kubernetes_selectors_service.good.yml", false, false, promslog.NewNopLogger())
->>>>>>> 90f78324
+	_, err := LoadFile("testdata/kubernetes_selectors_endpoints.good.yml", false, promslog.NewNopLogger())
+	require.NoError(t, err)
+	_, err = LoadFile("testdata/kubernetes_selectors_node.good.yml", false, promslog.NewNopLogger())
+	require.NoError(t, err)
+	_, err = LoadFile("testdata/kubernetes_selectors_ingress.good.yml", false, promslog.NewNopLogger())
+	require.NoError(t, err)
+	_, err = LoadFile("testdata/kubernetes_selectors_pod.good.yml", false, promslog.NewNopLogger())
+	require.NoError(t, err)
+	_, err = LoadFile("testdata/kubernetes_selectors_service.good.yml", false, promslog.NewNopLogger())
 	require.NoError(t, err)
 }
 
@@ -2149,14 +2095,8 @@
 		model.NameValidationScheme = model.UTF8Validation
 	}()
 	for _, ee := range expectedErrors {
-<<<<<<< HEAD
-		_, err := LoadFile("testdata/"+ee.filename, false, log.NewNopLogger())
-		require.Error(t, err, "%s", ee.filename)
-		require.Contains(t, err.Error(), ee.errMsg,
-=======
-		_, err := LoadFile("testdata/"+ee.filename, false, false, promslog.NewNopLogger())
+		_, err := LoadFile("testdata/"+ee.filename, false, promslog.NewNopLogger())
 		require.ErrorContains(t, err, ee.errMsg,
->>>>>>> 90f78324
 			"Expected error for %s to contain %q but got: %s", ee.filename, ee.errMsg, err)
 	}
 }
@@ -2186,11 +2126,7 @@
 }
 
 func TestEmptyConfig(t *testing.T) {
-<<<<<<< HEAD
-	c, err := Load("", log.NewNopLogger())
-=======
-	c, err := Load("", false, promslog.NewNopLogger())
->>>>>>> 90f78324
+	c, err := Load("", promslog.NewNopLogger())
 	require.NoError(t, err)
 	exp := DefaultConfig
 	require.Equal(t, exp, *c)
@@ -2200,66 +2136,34 @@
 	// Cleanup ant TEST env variable that could exist on the system.
 	os.Setenv("TEST", "")
 
-<<<<<<< HEAD
-	c, err := LoadFile("testdata/external_labels.good.yml", false, log.NewNopLogger())
-=======
-	c, err := LoadFile("testdata/external_labels.good.yml", false, false, promslog.NewNopLogger())
-	require.NoError(t, err)
-	testutil.RequireEqual(t, labels.FromStrings("bar", "foo", "baz", "foo${TEST}bar", "foo", "${TEST}", "qux", "foo$${TEST}", "xyz", "foo$$bar"), c.GlobalConfig.ExternalLabels)
-
-	c, err = LoadFile("testdata/external_labels.good.yml", false, true, promslog.NewNopLogger())
->>>>>>> 90f78324
+	c, err := LoadFile("testdata/external_labels.good.yml", false, promslog.NewNopLogger())
 	require.NoError(t, err)
 	testutil.RequireEqual(t, labels.FromStrings("bar", "foo", "baz", "foobar", "foo", "", "qux", "foo${TEST}", "xyz", "foo$bar"), c.GlobalConfig.ExternalLabels)
 
 	os.Setenv("TEST", "TestValue")
-<<<<<<< HEAD
-	c, err = LoadFile("testdata/external_labels.good.yml", false, log.NewNopLogger())
-=======
-	c, err = LoadFile("testdata/external_labels.good.yml", false, true, promslog.NewNopLogger())
->>>>>>> 90f78324
+	c, err = LoadFile("testdata/external_labels.good.yml", false, promslog.NewNopLogger())
 	require.NoError(t, err)
 	testutil.RequireEqual(t, labels.FromStrings("bar", "foo", "baz", "fooTestValuebar", "foo", "TestValue", "qux", "foo${TEST}", "xyz", "foo$bar"), c.GlobalConfig.ExternalLabels)
 }
 
 func TestAgentMode(t *testing.T) {
-<<<<<<< HEAD
-	_, err := LoadFile("testdata/agent_mode.with_alert_manager.yml", true, log.NewNopLogger())
+	_, err := LoadFile("testdata/agent_mode.with_alert_manager.yml", true, promslog.NewNopLogger())
 	require.ErrorContains(t, err, "field alerting is not allowed in agent mode")
 
-	_, err = LoadFile("testdata/agent_mode.with_alert_relabels.yml", true, log.NewNopLogger())
+	_, err = LoadFile("testdata/agent_mode.with_alert_relabels.yml", true, promslog.NewNopLogger())
 	require.ErrorContains(t, err, "field alerting is not allowed in agent mode")
 
-	_, err = LoadFile("testdata/agent_mode.with_rule_files.yml", true, log.NewNopLogger())
+	_, err = LoadFile("testdata/agent_mode.with_rule_files.yml", true, promslog.NewNopLogger())
 	require.ErrorContains(t, err, "field rule_files is not allowed in agent mode")
 
-	_, err = LoadFile("testdata/agent_mode.with_remote_reads.yml", true, log.NewNopLogger())
+	_, err = LoadFile("testdata/agent_mode.with_remote_reads.yml", true, promslog.NewNopLogger())
 	require.ErrorContains(t, err, "field remote_read is not allowed in agent mode")
 
-	c, err := LoadFile("testdata/agent_mode.without_remote_writes.yml", true, log.NewNopLogger())
+	c, err := LoadFile("testdata/agent_mode.without_remote_writes.yml", true, promslog.NewNopLogger())
 	require.NoError(t, err)
 	require.Empty(t, c.RemoteWriteConfigs)
 
-	c, err = LoadFile("testdata/agent_mode.good.yml", true, log.NewNopLogger())
-=======
-	_, err := LoadFile("testdata/agent_mode.with_alert_manager.yml", true, false, promslog.NewNopLogger())
-	require.ErrorContains(t, err, "field alerting is not allowed in agent mode")
-
-	_, err = LoadFile("testdata/agent_mode.with_alert_relabels.yml", true, false, promslog.NewNopLogger())
-	require.ErrorContains(t, err, "field alerting is not allowed in agent mode")
-
-	_, err = LoadFile("testdata/agent_mode.with_rule_files.yml", true, false, promslog.NewNopLogger())
-	require.ErrorContains(t, err, "field rule_files is not allowed in agent mode")
-
-	_, err = LoadFile("testdata/agent_mode.with_remote_reads.yml", true, false, promslog.NewNopLogger())
-	require.ErrorContains(t, err, "field remote_read is not allowed in agent mode")
-
-	c, err := LoadFile("testdata/agent_mode.without_remote_writes.yml", true, false, promslog.NewNopLogger())
-	require.NoError(t, err)
-	require.Empty(t, c.RemoteWriteConfigs)
-
-	c, err = LoadFile("testdata/agent_mode.good.yml", true, false, promslog.NewNopLogger())
->>>>>>> 90f78324
+	c, err = LoadFile("testdata/agent_mode.good.yml", true, promslog.NewNopLogger())
 	require.NoError(t, err)
 	require.Len(t, c.RemoteWriteConfigs, 1)
 	require.Equal(
@@ -2270,11 +2174,7 @@
 }
 
 func TestEmptyGlobalBlock(t *testing.T) {
-<<<<<<< HEAD
-	c, err := Load("global:\n", log.NewNopLogger())
-=======
-	c, err := Load("global:\n", false, promslog.NewNopLogger())
->>>>>>> 90f78324
+	c, err := Load("global:\n", promslog.NewNopLogger())
 	require.NoError(t, err)
 	exp := DefaultConfig
 	exp.Runtime = DefaultRuntimeConfig
@@ -2429,11 +2329,7 @@
 
 	for _, tc := range testCases {
 		t.Run(tc.name, func(t *testing.T) {
-<<<<<<< HEAD
-			c, err := LoadFile(tc.configFile, false, log.NewNopLogger())
-=======
-			c, err := LoadFile(tc.configFile, false, false, promslog.NewNopLogger())
->>>>>>> 90f78324
+			c, err := LoadFile(tc.configFile, false, promslog.NewNopLogger())
 			require.NoError(t, err)
 
 			scfgs, err := c.GetScrapeConfigs()
@@ -2451,11 +2347,7 @@
 }
 
 func TestScrapeConfigDisableCompression(t *testing.T) {
-<<<<<<< HEAD
-	want, err := LoadFile("testdata/scrape_config_disable_compression.good.yml", false, log.NewNopLogger())
-=======
-	want, err := LoadFile("testdata/scrape_config_disable_compression.good.yml", false, false, promslog.NewNopLogger())
->>>>>>> 90f78324
+	want, err := LoadFile("testdata/scrape_config_disable_compression.good.yml", false, promslog.NewNopLogger())
 	require.NoError(t, err)
 
 	out, err := yaml.Marshal(want)
@@ -2502,11 +2394,7 @@
 
 	for _, tc := range tests {
 		t.Run(tc.name, func(t *testing.T) {
-<<<<<<< HEAD
-			want, err := LoadFile(fmt.Sprintf("testdata/%s.yml", tc.inputFile), false, log.NewNopLogger())
-=======
-			want, err := LoadFile(fmt.Sprintf("testdata/%s.yml", tc.inputFile), false, false, promslog.NewNopLogger())
->>>>>>> 90f78324
+			want, err := LoadFile(fmt.Sprintf("testdata/%s.yml", tc.inputFile), false, promslog.NewNopLogger())
 			require.NoError(t, err)
 
 			out, err := yaml.Marshal(want)
