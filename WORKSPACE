--- conflicted
+++ resolved
@@ -63,14 +63,10 @@
     build_file = "//third_party:parallel_hashmap.BUILD",
     sha256 = "b61435437713e2d98ce2a5539a0bff7e6e9e6a6b9fe507dbf490a852b8c2904f",
     strip_prefix = "parallel-hashmap-1.35",
-<<<<<<< HEAD
-    build_file = "//third_party:parallel_hashmap.BUILD",
+    url = "https://github.com/greg7mdp/parallel-hashmap/archive/refs/tags/1.35.zip",
     patches = [
         "//third_party/patches/parallel_hashmap:phmap_base.h.patch",
     ],
-=======
-    url = "https://github.com/greg7mdp/parallel-hashmap/archive/refs/tags/1.35.zip",
->>>>>>> 79cdb776
 )
 
 http_archive(
