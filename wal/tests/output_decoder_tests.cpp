--- conflicted
+++ resolved
@@ -244,19 +244,11 @@
     segment_stream >> wod;
     wod.process_segment([&](LabelSetID ls_id, Timestamp ts, Sample::value_type v) { actual_ref_samples.emplace_back(ls_id, ts, v); });
   }
-<<<<<<< HEAD
 
   std::vector<RefSample> expected_ref_samples{{.id = 0, .t = 10, .v = 1}, {.id = 0, .t = 11, .v = 1}, {.id = 1, .t = 11, .v = 1}};
   EXPECT_EQ(expected_ref_samples, actual_ref_samples);
 }
 
-=======
-
-  std::vector<RefSample> expected_ref_samples{{.id = 0, .t = 10, .v = 1}, {.id = 0, .t = 11, .v = 1}, {.id = 1, .t = 11, .v = 1}};
-  EXPECT_EQ(expected_ref_samples, actual_ref_samples);
-}
-
->>>>>>> 82acb024
 TEST_F(TestWALOutputDecoder, ProcessSegmentWithDrop) {
   stateless_relabeler_reset_to({{.source_labels = std::vector<std::string_view>{"job"}, .regex = "abc", .action = 2}});  // Keep
   OutputDecoder wod(sr_, output_lss_, external_labels_);
