--- conflicted
+++ resolved
@@ -51,28 +51,6 @@
   uint32_t processed_series_{};
 };
 
-<<<<<<< HEAD
-template <class Encoder, class Decoder>
-Encoder create_encoder_from_decoder(const Decoder& decoder) {
-  auto state = decoder.get_encoder_state();
-  return Encoder(state.shard_id, state.pow_two_of_total_shards, state.gorilla, state.lss, state.shard_id, state.pow_two_of_total_shards, state.next_segment_id,
-                 state.ts_base);
-};
-
-template <typename LSS = Primitives::SnugComposites::LabelSet::DecodingTable>
-class GenericDecoder {
-  using Reader = BasicDecoder<std::remove_reference_t<LSS>>;
-
- private:
-  LSS label_set_;
-  Reader reader_;
-
- public:
-  explicit PROMPP_ALWAYS_INLINE GenericDecoder(BasicEncoderVersion encoder_version) noexcept : reader_(label_set_, encoder_version) {}
-  explicit PROMPP_ALWAYS_INLINE GenericDecoder(LSS& lss, BasicEncoderVersion encoder_version) : label_set_{lss}, reader_(label_set_, encoder_version) {}
-
-  const auto& gorilla() const noexcept { return reader_.gorilla(); }
-=======
 template <typename LSS = Primitives::SnugComposites::LabelSet::DecodingTable>
 class GenericDecoder {
   using Decoder = BasicDecoder<std::remove_reference_t<LSS>>;
@@ -86,7 +64,6 @@
 
   [[nodiscard]] PROMPP_ALWAYS_INLINE const Decoder& decoder() const noexcept { return decoder_; }
   [[nodiscard]] PROMPP_ALWAYS_INLINE LSS& label_set() const noexcept { return label_set_; }
->>>>>>> 82dc9c06
 
   // decode - decoding incoming data and make protbuf.
   template <class Input, class Output, class Stats>
@@ -131,28 +108,6 @@
     }
   }
 
-  template <class Input, class InnerSeriesContainer, class Stats>
-  PROMPP_ALWAYS_INLINE void decode_to_inner_series(Input& in, InnerSeriesContainer& container, [[maybe_unused]] Stats* stats) {
-    std::ispanstream inspan(std::string_view(in.data(), in.size()));
-    inspan >> reader_;
-    BareBones::Vector<PromPP::Primitives::Sample> samples;
-    uint32_t last_ls_id = std::numeric_limits<uint32_t>::max();
-    reader_.process_segment([&last_ls_id, &samples, &container](uint32_t ls_id, int64_t ts, double v) PROMPP_LAMBDA_INLINE {
-      if (ls_id != last_ls_id) {
-        if (!samples.empty()) {
-          container.emplace_back(samples, last_ls_id);
-        }
-        samples.clear();
-        last_ls_id = ls_id;
-      }
-      samples.emplace_back(ts, v);
-    });
-
-    if (!samples.empty()) {
-      container.emplace_back(samples, last_ls_id);
-    }
-  }
-
   // decode_dry - decoding incoming data without protbuf.
   template <class Input, class Stats>
   PROMPP_ALWAYS_INLINE void decode_dry(Input& in, Stats* stats) {
@@ -177,27 +132,6 @@
 
     stats->segment_id = decoder_.last_processed_segment();
   }
-
-  struct EncoderState {
-    const BareBones::Vector<BareBones::Encoding::Gorilla::StreamDecoder<BareBones::Encoding::Gorilla::ZigZagTimestampDecoder<>,
-                                                                        BareBones::Encoding::Gorilla::ValuesDecoder>>& gorilla;
-    LSS& lss;
-    uint32_t next_segment_id;
-    Primitives::Timestamp ts_base;
-    uint16_t shard_id;
-    uint8_t pow_two_of_total_shards;
-  };
-
-  PROMPP_ALWAYS_INLINE EncoderState get_encoder_state() const noexcept {
-    return EncoderState{
-        .gorilla = reader_.gorilla(),
-        .lss = label_set_,
-        .next_segment_id = reader_.last_processed_segment() + 1,
-        .ts_base = reader_.ts_base(),
-        .shard_id = reader_.shard_id(),
-        .pow_two_of_total_shards = reader_.pow_two_of_total_shards(),
-    };
-  }
 };
 
 using Decoder = GenericDecoder<>;
