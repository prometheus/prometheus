#pragma once

#include <cstdint>
#include <string_view>

#include "bare_bones/concepts.h"
#include "bare_bones/exception.h"
#include "bare_bones/preprocess.h"
#include "bare_bones/vector.h"
#include "concepts.h"
#include "heartbeat_metrics_inserter.h"
#include "primitives/go_model.h"
#include "primitives/go_slice.h"
#include "primitives/primitives.h"
#include "prometheus/remote_write.h"
#include "wal.h"

#include "third_party/protozero/pbf_reader.hpp"

namespace PromPP::WAL {

template <class LabelSet>
void set_cluser_and_replica_values(const LabelSet& label_set, std::string_view& cluster, std::string_view& replica) {
  for (const auto& [name, value] : label_set) {
    if (name == "cluster") {
      cluster = value;
    }
    if (name == "__replica__") {
      replica = value;
    }
  }
}

struct HashdexLimits {
  uint32_t max_label_name_length;
  uint32_t max_label_value_length;
  uint32_t max_label_names_per_timeseries;
  size_t max_timeseries_count;
};

class GoModelHashdex {
  class Item {
    size_t hash_;
    const PromPP::Primitives::Go::TimeSeries& go_time_series_;

   public:
    Item(size_t hash, const PromPP::Primitives::Go::TimeSeries& go_time_series) : hash_(hash), go_time_series_(go_time_series) {}

    size_t hash() const { return hash_; }

    template <class Timeseries>
    void read(Timeseries& timeseries) const {
      PromPP::Primitives::Go::read_timeseries(go_time_series_, timeseries);
    }
  };

 private:
  BareBones::Vector<Item> items_;
  std::string_view replica_;
  std::string_view cluster_;
  const HashdexLimits limits_{};

 public:
  using iterator_category = BareBones::Vector<Item>::iterator_category;
  using value_type = const Item;
  using const_iterator = BareBones::Vector<Item>::const_iterator;

  inline __attribute__((always_inline)) GoModelHashdex() noexcept {}
  explicit inline __attribute__((always_inline)) GoModelHashdex(const HashdexLimits& limits) noexcept : limits_(limits) {}
  inline __attribute__((always_inline)) ~GoModelHashdex(){};

  constexpr const std::string_view replica() const noexcept { return replica_; }
  constexpr const std::string_view cluster() const noexcept { return cluster_; }
  constexpr const HashdexLimits& limits() const noexcept { return limits_; }

  inline __attribute__((always_inline)) void presharding(PromPP::Primitives::Go::SliceView<PromPP::Primitives::Go::TimeSeries>& go_time_series_slice) {
    if (limits_.max_timeseries_count && std::size(go_time_series_slice) > limits_.max_timeseries_count) {
      throw BareBones::Exception(0x1806e61dde4a3d6f, "Timeseries limit exceeded");
    }

    items_.reserve(std::size(items_) + std::size(go_time_series_slice));
    PromPP::Primitives::LabelViewSet label_set;
    PromPP::Primitives::Go::LabelSetLimits limits = {
        limits_.max_label_name_length,
        limits_.max_label_value_length,
        limits_.max_label_names_per_timeseries,
    };
    bool first = true;
    for (auto& go_time_series : go_time_series_slice) {
      PromPP::Primitives::Go::read_label_set(go_time_series.label_set, label_set, limits);
      items_.emplace_back(hash_value(label_set), go_time_series);
      if (first) {
        first = false;
        set_cluser_and_replica_values(label_set, cluster_, replica_);
      }
      label_set.clear();
    }
  }

  inline __attribute__((always_inline)) const_iterator begin() const noexcept { return std::begin(items_); }
  inline __attribute__((always_inline)) const_iterator end() const noexcept { return std::end(items_); }
};

class ProtobufHashdex {
  class Item {
    size_t hash_;
    std::string_view data_;

   public:
    inline __attribute__((always_inline)) explicit Item(size_t hash, std::string_view data) : hash_(hash), data_(data) {}
    inline __attribute__((always_inline)) size_t hash() const { return hash_; }

    template <class Timeseries>
    inline __attribute__((always_inline)) void read(Timeseries& timeseries) const {
      Prometheus::RemoteWrite::read_timeseries(protozero::pbf_reader(data_), timeseries);
    }
  };

 private:
  BareBones::Vector<Item> items_;
  std::string_view replica_;
  std::string_view cluster_;
  const HashdexLimits limits_{};  // no limits on default.

 public:
  using iterator_category = BareBones::Vector<const Item>::iterator_category;
  using value_type = const Item;
  using const_iterator = BareBones::Vector<const Item>::const_iterator;

  inline __attribute__((always_inline)) ProtobufHashdex() noexcept {}
  explicit inline __attribute__((always_inline)) ProtobufHashdex(const HashdexLimits& limits) noexcept : limits_(limits) {}
  inline __attribute__((always_inline)) ~ProtobufHashdex(){};

  constexpr const std::string_view replica() const noexcept { return replica_; }
  constexpr const std::string_view cluster() const noexcept { return cluster_; }
  constexpr const HashdexLimits& limits() const noexcept { return limits_; }

  // presharding - from protobuf make presharding slice with hash end proto.
  inline __attribute__((always_inline)) void presharding(const char* proto_data, size_t proto_len) {
    size_t current_timeseries_n = 0;
    Prometheus::RemoteWrite::PbLabelSetMemoryLimits pb_limits = {
        limits_.max_label_name_length,
        limits_.max_label_value_length,
        limits_.max_label_names_per_timeseries,
        limits_.max_timeseries_count,
    };
    Primitives::LabelViewSet label_set;
    protozero::pbf_reader pb(std::string_view{proto_data, proto_len});
    bool first = true;
    try {
      while (pb.next(1)) {
        if (pb_limits.max_timeseries_count && current_timeseries_n >= pb_limits.max_timeseries_count) {
          throw BareBones::Exception(0xdedb5b24d946cc4d, "Max Timeseries count limit exceeded");
          break;
        }
        auto pb_view = pb.get_view();
        Prometheus::RemoteWrite::read_timeseries_label_set(protozero::pbf_reader{pb_view}, label_set, pb_limits);
        items_.emplace_back(hash_value(label_set), pb_view);
        if (first) {
          first = false;
          set_cluser_and_replica_values(label_set, cluster_, replica_);
        }
        label_set.clear();
        current_timeseries_n++;
      }
    } catch (protozero::exception& e) {
      throw BareBones::Exception(0xbe40bda82f01b869, "Protobuf parsing timeseries exception: %s", e.what());
    }
  };

  inline __attribute__((always_inline)) const_iterator begin() const noexcept { return std::begin(items_); }
  inline __attribute__((always_inline)) const_iterator end() const noexcept { return std::end(items_); }
};

<<<<<<< HEAD
// MetaInjection metedata for injection metrics.
struct MetaInjection {
  int64_t sent_at{0};
  PromPP::Primitives::Go::String agent_uuid;
  PromPP::Primitives::Go::String hostname;
};

class BasicDecoderHashdex {
 public:
=======
class BasicDecoderHashdex {
 public:
  struct MetaInjection {
    std::chrono::system_clock::time_point now;
    std::chrono::nanoseconds sent_at{0};
    std::string_view agent_uuid;
    std::string_view hostname;
  };

>>>>>>> 1e99c11e
  class Item {
    size_t hash_;
    Primitives::TimeseriesSemiview data_;

   public:
    template <class LabelSet>
<<<<<<< HEAD
    PROMPP_ALWAYS_INLINE explicit Item(const LabelSet& ls, Primitives::Timestamp ts, double value)
        : hash_(hash_value(ls)), data_(ls, BareBones::Vector<Primitives::Sample>{{ts, value}}) {}

    PROMPP_ALWAYS_INLINE size_t hash() const { return hash_; }
=======
    PROMPP_ALWAYS_INLINE explicit Item(const LabelSet& ls, Primitives::Sample sample) : hash_(hash_value(ls)), data_(ls, {sample}) {}

    [[nodiscard]] PROMPP_ALWAYS_INLINE size_t hash() const { return hash_; }
>>>>>>> 1e99c11e

    template <class Timeseries>
    PROMPP_ALWAYS_INLINE void read(Timeseries& timeseries) const {
      timeseries = data_;
    }
  };

 private:
  std::vector<Item> items_;
  std::string_view replica_;
  std::string_view cluster_;
  uint32_t series_{0};

  // metrics_injection injection of additional metrics with Heartbeat.
<<<<<<< HEAD
  void metric_injection(const MetaInjection& meta, std::chrono::system_clock::time_point now) {
    auto now_ms = std::chrono::duration_cast<std::chrono::milliseconds>(now.time_since_epoch());
    auto sent_at = std::chrono::nanoseconds{meta.sent_at};
    Primitives::SymbolView agent_uuid{meta.agent_uuid.begin(), meta.agent_uuid.size()};
    Primitives::SymbolView hostname{meta.hostname.begin(), meta.hostname.size()};

    items_.emplace_back(Primitives::LabelViewSet{{"__name__", "okagent__timestamp"},
                                                 {"agent_uuid", agent_uuid},
                                                 {"conf", "/usr/local/okagent/etc/config.yaml"},
                                                 {"instance", hostname},
                                                 {"job", "heartbeat"},
                                                 {"okmeter_plugin", "heartbeat"},
                                                 {"okmeter_plugin_instance", "/usr/local/okagent/etc/config.yaml"}},
                        now_ms.count(), std::chrono::duration<double>(std::chrono::duration_cast<std::chrono::seconds>(sent_at)).count());

    items_.emplace_back(Primitives::LabelViewSet{{"__name__", "okagent__heartbeat"}, {"agent_uuid", agent_uuid}, {"instance", hostname}, {"job", "collector"}},
                        now_ms.count(), std::chrono::duration<double>(std::chrono::seconds(1)).count());

    items_.emplace_back(
        Primitives::LabelViewSet{{"__name__", "time__offset__collector"}, {"agent_uuid", agent_uuid}, {"instance", hostname}, {"job", "collector"}},
        now_ms.count(), std::chrono::duration<double>(std::chrono::duration_cast<std::chrono::seconds>(now_ms - sent_at)).count());

    series_ += 3;
=======
  void metric_injection(const MetaInjection& meta) {
    HeartbeatMetricsInserter inserter({.agent_uuid = meta.agent_uuid, .hostname = meta.hostname});
    inserter.insert(meta.now, meta.sent_at, [this](const auto& timeseries) PROMPP_LAMBDA_INLINE {
      items_.emplace_back(timeseries.label_set(), timeseries.samples()[0]);
      ++series_;
    });
>>>>>>> 1e99c11e
  }

 public:
  using const_iterator = std::vector<Item>::const_iterator;

  // presharding from decoder make presharding slice with hash and TimeseriesSemiview.
  PROMPP_ALWAYS_INLINE void presharding(BasicDecoder<>& decoder) {
    BasicDecoder<>::label_set_value_type ls_view;  // composite_type
    Primitives::LabelSetID last_ls_id = std::numeric_limits<Primitives::LabelSetID>::max();
    const auto& label_sets = decoder.label_sets();
    decoder.process_segment([&](Primitives::LabelSetID ls_id, Primitives::Timestamp ts, double value) PROMPP_LAMBDA_INLINE {
      if (last_ls_id != ls_id) {
        ls_view = label_sets[ls_id];
        last_ls_id = ls_id;
        ++series_;
      }
<<<<<<< HEAD
      items_.emplace_back(ls_view, ts, value);
=======
      items_.emplace_back(ls_view, Primitives::Sample(ts, value));
>>>>>>> 1e99c11e
    });
    if (items_.size()) [[likely]] {
      set_cluser_and_replica_values(ls_view, cluster_, replica_);
    }
  }

  // presharding from decoder make presharding slice with hash and TimeseriesSemiview with metadata.
  PROMPP_ALWAYS_INLINE void presharding(BasicDecoder<>& decoder, const MetaInjection& meta) {
<<<<<<< HEAD
    auto now = std::chrono::system_clock::now();
    presharding(decoder);
    metric_injection(meta, now);
=======
    presharding(decoder);
    metric_injection(meta);
>>>>>>> 1e99c11e
  }

  // write_stats write sharding stats.
  template <class Stats>
  PROMPP_ALWAYS_INLINE void write_stats(BasicDecoder<>& decoder, Stats& stats) {
    stats.created_at = decoder.created_at_tsns();
    stats.encoded_at = decoder.encoded_at_tsns();
    stats.samples = items_.size();
    stats.series = series_;
    stats.earliest_block_sample = decoder.earliest_sample();
    stats.latest_block_sample = decoder.latest_sample();
<<<<<<< HEAD
    if constexpr (BareBones::concepts::have_field_segment_id<Stats>) {
=======
    if constexpr (concepts::has_field_segment_id<Stats>) {
>>>>>>> 1e99c11e
      stats.segment_id = decoder.last_processed_segment();
    }
  }

  PROMPP_ALWAYS_INLINE const_iterator begin() const noexcept { return std::begin(items_); }
  PROMPP_ALWAYS_INLINE const_iterator end() const noexcept { return std::end(items_); }
  PROMPP_ALWAYS_INLINE uint32_t series() const noexcept { return series_; }
  PROMPP_ALWAYS_INLINE size_t size() const noexcept { return items_.size(); }
  constexpr const std::string_view replica() const noexcept { return replica_; }
  constexpr const std::string_view cluster() const noexcept { return cluster_; }
};

}  // namespace PromPP::WAL<|MERGE_RESOLUTION|>--- conflicted
+++ resolved
@@ -3,7 +3,6 @@
 #include <cstdint>
 #include <string_view>
 
-#include "bare_bones/concepts.h"
 #include "bare_bones/exception.h"
 #include "bare_bones/preprocess.h"
 #include "bare_bones/vector.h"
@@ -172,17 +171,6 @@
   inline __attribute__((always_inline)) const_iterator end() const noexcept { return std::end(items_); }
 };
 
-<<<<<<< HEAD
-// MetaInjection metedata for injection metrics.
-struct MetaInjection {
-  int64_t sent_at{0};
-  PromPP::Primitives::Go::String agent_uuid;
-  PromPP::Primitives::Go::String hostname;
-};
-
-class BasicDecoderHashdex {
- public:
-=======
 class BasicDecoderHashdex {
  public:
   struct MetaInjection {
@@ -192,23 +180,15 @@
     std::string_view hostname;
   };
 
->>>>>>> 1e99c11e
   class Item {
     size_t hash_;
     Primitives::TimeseriesSemiview data_;
 
    public:
     template <class LabelSet>
-<<<<<<< HEAD
-    PROMPP_ALWAYS_INLINE explicit Item(const LabelSet& ls, Primitives::Timestamp ts, double value)
-        : hash_(hash_value(ls)), data_(ls, BareBones::Vector<Primitives::Sample>{{ts, value}}) {}
-
-    PROMPP_ALWAYS_INLINE size_t hash() const { return hash_; }
-=======
     PROMPP_ALWAYS_INLINE explicit Item(const LabelSet& ls, Primitives::Sample sample) : hash_(hash_value(ls)), data_(ls, {sample}) {}
 
     [[nodiscard]] PROMPP_ALWAYS_INLINE size_t hash() const { return hash_; }
->>>>>>> 1e99c11e
 
     template <class Timeseries>
     PROMPP_ALWAYS_INLINE void read(Timeseries& timeseries) const {
@@ -223,38 +203,12 @@
   uint32_t series_{0};
 
   // metrics_injection injection of additional metrics with Heartbeat.
-<<<<<<< HEAD
-  void metric_injection(const MetaInjection& meta, std::chrono::system_clock::time_point now) {
-    auto now_ms = std::chrono::duration_cast<std::chrono::milliseconds>(now.time_since_epoch());
-    auto sent_at = std::chrono::nanoseconds{meta.sent_at};
-    Primitives::SymbolView agent_uuid{meta.agent_uuid.begin(), meta.agent_uuid.size()};
-    Primitives::SymbolView hostname{meta.hostname.begin(), meta.hostname.size()};
-
-    items_.emplace_back(Primitives::LabelViewSet{{"__name__", "okagent__timestamp"},
-                                                 {"agent_uuid", agent_uuid},
-                                                 {"conf", "/usr/local/okagent/etc/config.yaml"},
-                                                 {"instance", hostname},
-                                                 {"job", "heartbeat"},
-                                                 {"okmeter_plugin", "heartbeat"},
-                                                 {"okmeter_plugin_instance", "/usr/local/okagent/etc/config.yaml"}},
-                        now_ms.count(), std::chrono::duration<double>(std::chrono::duration_cast<std::chrono::seconds>(sent_at)).count());
-
-    items_.emplace_back(Primitives::LabelViewSet{{"__name__", "okagent__heartbeat"}, {"agent_uuid", agent_uuid}, {"instance", hostname}, {"job", "collector"}},
-                        now_ms.count(), std::chrono::duration<double>(std::chrono::seconds(1)).count());
-
-    items_.emplace_back(
-        Primitives::LabelViewSet{{"__name__", "time__offset__collector"}, {"agent_uuid", agent_uuid}, {"instance", hostname}, {"job", "collector"}},
-        now_ms.count(), std::chrono::duration<double>(std::chrono::duration_cast<std::chrono::seconds>(now_ms - sent_at)).count());
-
-    series_ += 3;
-=======
   void metric_injection(const MetaInjection& meta) {
     HeartbeatMetricsInserter inserter({.agent_uuid = meta.agent_uuid, .hostname = meta.hostname});
     inserter.insert(meta.now, meta.sent_at, [this](const auto& timeseries) PROMPP_LAMBDA_INLINE {
       items_.emplace_back(timeseries.label_set(), timeseries.samples()[0]);
       ++series_;
     });
->>>>>>> 1e99c11e
   }
 
  public:
@@ -271,11 +225,7 @@
         last_ls_id = ls_id;
         ++series_;
       }
-<<<<<<< HEAD
-      items_.emplace_back(ls_view, ts, value);
-=======
       items_.emplace_back(ls_view, Primitives::Sample(ts, value));
->>>>>>> 1e99c11e
     });
     if (items_.size()) [[likely]] {
       set_cluser_and_replica_values(ls_view, cluster_, replica_);
@@ -284,14 +234,8 @@
 
   // presharding from decoder make presharding slice with hash and TimeseriesSemiview with metadata.
   PROMPP_ALWAYS_INLINE void presharding(BasicDecoder<>& decoder, const MetaInjection& meta) {
-<<<<<<< HEAD
-    auto now = std::chrono::system_clock::now();
-    presharding(decoder);
-    metric_injection(meta, now);
-=======
     presharding(decoder);
     metric_injection(meta);
->>>>>>> 1e99c11e
   }
 
   // write_stats write sharding stats.
@@ -303,11 +247,7 @@
     stats.series = series_;
     stats.earliest_block_sample = decoder.earliest_sample();
     stats.latest_block_sample = decoder.latest_sample();
-<<<<<<< HEAD
-    if constexpr (BareBones::concepts::have_field_segment_id<Stats>) {
-=======
     if constexpr (concepts::has_field_segment_id<Stats>) {
->>>>>>> 1e99c11e
       stats.segment_id = decoder.last_processed_segment();
     }
   }
