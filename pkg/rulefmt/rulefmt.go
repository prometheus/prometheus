// Copyright 2017 The Prometheus Authors
// Licensed under the Apache License, Version 2.0 (the "License");
// you may not use this file except in compliance with the License.
// You may obtain a copy of the License at
//
// http://www.apache.org/licenses/LICENSE-2.0
//
// Unless required by applicable law or agreed to in writing, software
// distributed under the License is distributed on an "AS IS" BASIS,
// WITHOUT WARRANTIES OR CONDITIONS OF ANY KIND, either express or implied.
// See the License for the specific language governing permissions and
// limitations under the License.

package rulefmt

import (
	"bytes"
	"context"
	"io"
	"io/ioutil"
	"strings"
	"time"

	"github.com/pkg/errors"
	"github.com/prometheus/common/model"
	yaml "gopkg.in/yaml.v3"

	"github.com/prometheus/prometheus/pkg/timestamp"
	"github.com/prometheus/prometheus/promql/parser"
	"github.com/prometheus/prometheus/template"
)

// Error represents semantic errors on parsing rule groups.
type Error struct {
	Group    string
	Rule     int
	RuleName string
	Err      WrappedError
}

// WrappedError wraps error with the yaml node which can be used to represent
// the line and column numbers of the error.
type WrappedError struct {
	err     error
	node    *yaml.Node
	nodeAlt *yaml.Node
}

func (err *Error) Error() string {
	if err.Err.nodeAlt != nil {
		return errors.Wrapf(err.Err.err, "%d:%d: %d:%d: group %q, rule %d, %q", err.Err.node.Line, err.Err.node.Column, err.Err.nodeAlt.Line, err.Err.nodeAlt.Column, err.Group, err.Rule, err.RuleName).Error()
	} else if err.Err.node != nil {
		return errors.Wrapf(err.Err.err, "%d:%d: group %q, rule %d, %q", err.Err.node.Line, err.Err.node.Column, err.Group, err.Rule, err.RuleName).Error()
	}

	return errors.Wrapf(err.Err.err, "group %q, rule %d, %q", err.Group, err.Rule, err.RuleName).Error()
}

// RuleGroups is a set of rule groups that are typically exposed in a file.
type RuleGroups struct {
	Groups []RuleGroup `yaml:"groups"`
	nodes  ruleGroups
}

// RuleGroup is a list of sequentially evaluated recording and alerting rules.
type RuleGroup struct {
	Name     string         `yaml:"name"`
	Interval model.Duration `yaml:"interval,omitempty"`
	Rules    []Rule         `yaml:"rules"`
}

// Rule for supporting line and column outputs for invalid rules.
type Rule struct {
	Record      yaml.Node         `yaml:"record,omitempty"`
	Alert       yaml.Node         `yaml:"alert,omitempty"`
	Expr        yaml.Node         `yaml:"expr"`
	For         model.Duration    `yaml:"for,omitempty"`
	Labels      map[string]string `yaml:"labels,omitempty"`
	Annotations map[string]string `yaml:"annotations,omitempty"`
}

// ruleGroups type for yaml.v3 features in the groups field.
type ruleGroups struct {
	Groups []yaml.Node `yaml:"groups"`
}

// Validate validates all rules in the rule groups.
func (g *RuleGroups) Validate() (errs []error) {
	set := map[string]struct{}{}

<<<<<<< HEAD
	for j, grp := range g.Groups {
		if grp.Name == "" {
			errs = append(errs, errors.Errorf("%d:%d: group name should not be empty", g.nodes.Groups[j].Line, g.nodes.Groups[j].Column))
=======
	for j, g := range g.Groups {
		if g.Name == "" {
			errs = append(errs, errors.Errorf("%d:%d: Groupname must not be empty", node.Groups[j].Line, node.Groups[j].Column))
>>>>>>> 2255b6f6
		}

		if _, ok := set[grp.Name]; ok {
			errs = append(
				errs,
				errors.Errorf("%d:%d: group name: \"%s\" is repeated in the same file", g.nodes.Groups[j].Line, g.nodes.Groups[j].Column, grp.Name),
			)
		}

		set[grp.Name] = struct{}{}

		for i, r := range grp.Rules {
			for _, node := range r.Validate() {
				var ruleName yaml.Node
				if r.Alert.Value != "" {
					ruleName = r.Alert
				} else {
					ruleName = r.Record
				}
				errs = append(errs, &Error{
<<<<<<< HEAD
					Group:    grp.Name,
					Rule:     i,
=======
					Group:    g.Name,
					Rule:     i + 1,
>>>>>>> 2255b6f6
					RuleName: ruleName.Value,
					Err:      node,
				})
			}
		}
	}

	return errs
}

// Validate the rule and return a list of encountered errors.
func (r *Rule) Validate() (nodes []WrappedError) {
	if r.Record.Value != "" && r.Alert.Value != "" {
		nodes = append(nodes, WrappedError{
			err:     errors.Errorf("only one of 'record' and 'alert' must be set"),
			node:    &r.Record,
			nodeAlt: &r.Alert,
		})
	}
	if r.Record.Value == "" && r.Alert.Value == "" {
		if r.Record.Value == "0" {
			nodes = append(nodes, WrappedError{
				err:  errors.Errorf("one of 'record' or 'alert' must be set"),
				node: &r.Alert,
			})
		} else {
			nodes = append(nodes, WrappedError{
				err:  errors.Errorf("one of 'record' or 'alert' must be set"),
				node: &r.Record,
			})
		}
	}

	if r.Expr.Value == "" {
		nodes = append(nodes, WrappedError{
			err:  errors.Errorf("field 'expr' must be set in rule"),
			node: &r.Expr,
		})
	} else if _, err := parser.ParseExpr(r.Expr.Value); err != nil {
		nodes = append(nodes, WrappedError{
			err:  errors.Wrapf(err, "could not parse expression"),
			node: &r.Expr,
		})
	}
	if r.Record.Value != "" {
		if len(r.Annotations) > 0 {
			nodes = append(nodes, WrappedError{
				err:  errors.Errorf("invalid field 'annotations' in recording rule"),
				node: &r.Record,
			})
		}
		if r.For != 0 {
			nodes = append(nodes, WrappedError{
				err:  errors.Errorf("invalid field 'for' in recording rule"),
				node: &r.Record,
			})
		}
		if !model.IsValidMetricName(model.LabelValue(r.Record.Value)) {
			nodes = append(nodes, WrappedError{
				err:  errors.Errorf("invalid recording rule name: %s", r.Record.Value),
				node: &r.Record,
			})
		}
	}

	for k, v := range r.Labels {
		if !model.LabelName(k).IsValid() || k == model.MetricNameLabel {
			nodes = append(nodes, WrappedError{
				err: errors.Errorf("invalid label name: %s", k),
			})
		}

		if !model.LabelValue(v).IsValid() {
			nodes = append(nodes, WrappedError{
				err: errors.Errorf("invalid label value: %s", v),
			})
		}
	}

	for k := range r.Annotations {
		if !model.LabelName(k).IsValid() {
			nodes = append(nodes, WrappedError{
				err: errors.Errorf("invalid annotation name: %s", k),
			})
		}
	}

	for _, err := range testTemplateParsing(r) {
		nodes = append(nodes, WrappedError{err: err})
	}

	return
}

// testTemplateParsing checks if the templates used in labels and annotations
// of the alerting rules are parsed correctly.
func testTemplateParsing(rl *Rule) (errs []error) {
	if rl.Alert.Value == "" {
		// Not an alerting rule.
		return errs
	}

	// Trying to parse templates.
	tmplData := template.AlertTemplateData(map[string]string{}, map[string]string{}, 0)
	defs := []string{
		"{{$labels := .Labels}}",
		"{{$externalLabels := .ExternalLabels}}",
		"{{$value := .Value}}",
	}
	parseTest := func(text string) error {
		tmpl := template.NewTemplateExpander(
			context.TODO(),
			strings.Join(append(defs, text), ""),
			"__alert_"+rl.Alert.Value,
			tmplData,
			model.Time(timestamp.FromTime(time.Now())),
			nil,
			nil,
		)
		return tmpl.ParseTest()
	}

	// Parsing Labels.
	for k, val := range rl.Labels {
		err := parseTest(val)
		if err != nil {
			errs = append(errs, errors.Wrapf(err, "label %q", k))
		}
	}

	// Parsing Annotations.
	for k, val := range rl.Annotations {
		err := parseTest(val)
		if err != nil {
			errs = append(errs, errors.Wrapf(err, "annotation %q", k))
		}
	}

	return errs
}

// Parse parses and validates a set of rules.
func Parse(content []byte) (*RuleGroups, []error) {
	var (
		groups RuleGroups
		errs   []error
		err    error
	)

	decoder := yaml.NewDecoder(bytes.NewReader(content))
	decoder.KnownFields(true)
<<<<<<< HEAD
	if err = decoder.Decode(&groups); err != nil {
=======
	err := decoder.Decode(&groups)
	// Ignore io.EOF which happens with empty input.
	if err != nil && err != io.EOF {
>>>>>>> 2255b6f6
		errs = append(errs, err)
	}

	if err = yaml.Unmarshal(content, &groups.nodes); err != nil {
		errs = append(errs, err)
	}

	if len(errs) > 0 {
		return nil, errs
	}

	return &groups, groups.Validate()
}

// ParseFile reads and parses rules from a file.
func ParseFile(file string) (*RuleGroups, []error) {
	b, err := ioutil.ReadFile(file)
	if err != nil {
		return nil, []error{errors.Wrap(err, file)}
	}
	rgs, errs := Parse(b)
	for i := range errs {
		errs[i] = errors.Wrap(errs[i], file)
	}
	return rgs, errs
}<|MERGE_RESOLUTION|>--- conflicted
+++ resolved
@@ -88,15 +88,9 @@
 func (g *RuleGroups) Validate() (errs []error) {
 	set := map[string]struct{}{}
 
-<<<<<<< HEAD
 	for j, grp := range g.Groups {
 		if grp.Name == "" {
 			errs = append(errs, errors.Errorf("%d:%d: group name should not be empty", g.nodes.Groups[j].Line, g.nodes.Groups[j].Column))
-=======
-	for j, g := range g.Groups {
-		if g.Name == "" {
-			errs = append(errs, errors.Errorf("%d:%d: Groupname must not be empty", node.Groups[j].Line, node.Groups[j].Column))
->>>>>>> 2255b6f6
 		}
 
 		if _, ok := set[grp.Name]; ok {
@@ -117,13 +111,8 @@
 					ruleName = r.Record
 				}
 				errs = append(errs, &Error{
-<<<<<<< HEAD
 					Group:    grp.Name,
 					Rule:     i,
-=======
-					Group:    g.Name,
-					Rule:     i + 1,
->>>>>>> 2255b6f6
 					RuleName: ruleName.Value,
 					Err:      node,
 				})
@@ -275,13 +264,9 @@
 
 	decoder := yaml.NewDecoder(bytes.NewReader(content))
 	decoder.KnownFields(true)
-<<<<<<< HEAD
-	if err = decoder.Decode(&groups); err != nil {
-=======
-	err := decoder.Decode(&groups)
+	err = decoder.Decode(&groups)
 	// Ignore io.EOF which happens with empty input.
 	if err != nil && err != io.EOF {
->>>>>>> 2255b6f6
 		errs = append(errs, err)
 	}
 
