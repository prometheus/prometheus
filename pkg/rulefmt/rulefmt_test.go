--- conflicted
+++ resolved
@@ -68,17 +68,12 @@
 			errMsg:   "invalid recording rule name",
 		},
 		{
-<<<<<<< HEAD
-			filename: "unknown_fields.bad.yaml",
-			errMsg:   "line 13: field anotations not found in type rulefmt.Rule",
-=======
 			filename: "bad_field.bad.yaml",
 			errMsg:   "field annotation not found",
 		},
 		{
 			filename: "invalid_label_name.bad.yaml",
 			errMsg:   "invalid label name",
->>>>>>> 2255b6f6
 		},
 	}
 
