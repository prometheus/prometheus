--- conflicted
+++ resolved
@@ -42,9 +42,7 @@
 import { useSettings } from "../state/settingsSlice";
 import { useEffect, useMemo } from "react";
 import CustomInfiniteScroll from "../components/CustomInfiniteScroll";
-<<<<<<< HEAD
 import classes from "./RulesPage.module.css";
-=======
 import { useDebouncedValue, useLocalStorage } from "@mantine/hooks";
 import { KVSearch } from "@nexucis/kvsearch";
 import { StateMultiSelect } from "../components/StateMultiSelect";
@@ -76,7 +74,6 @@
 
   return { groups };
 };
->>>>>>> 472f0de6
 
 const healthBadgeClass = (state: string) => {
   switch (state) {
