body {
  margin: 0;
}

.eval_stats {
  font-size: 11px;
}

div.query-history {
  font-size: 0.8em;
  padding-top: 1em;
  float: left;
}

div.query-history:hover {
  cursor: pointer;
}

div.query-history button {
  background-color: transparent;
  border: none;
  outline: none;
  padding: 0;
  color: inherit;
}

div.query-history.is-checked {
  color: #286090;
}

div.page-options {
  display: flex;
}

.graph_wrapper {
  margin-top: 12px;
}

.graph {
  position: relative;
  left: 40px;
  min-height: 400px;
}

#add_graph {
  margin-top: 10px;
}

.nav-tabs {
  margin-top: 10px;
}

.nav-tabs > li > a {
  padding: 5px 10px;
}

.tab-pane {
  border-left: 1px solid #ddd;
  border-right: 1px solid #ddd;
  border-bottom: 1px solid #ddd;
  padding: 5px;
}

.graph svg {
  border-top: 1px solid #aaa;
  border-right: 1px solid #aaa;
  border-bottom: 1px solid #aaa;
}

.legend {
  display: inline-block;
  vertical-align: top;
  margin: 0 0 0 60px;
}

.graph_area {
  position: relative;
  font-family: Arial, Helvetica, sans-serif;
  margin: 5px 0 5px 20px;
}

.y_axis {
  overflow: visible;
  position: absolute;
  top: 1px;
  bottom: 0;
  width: 40px;
}

.y_axis svg {
  overflow: visible;
}

.graph .detail .item.active {
  line-height: 1.4em;
  padding: 0.5em;
}

.labels {
  font-size: 11px;
  line-height: 11px;
}

.graph .detail .item .detail_swatch {
  float: right;
  display: inline-block;
  width: 10px;
  height: 10px;
  margin: 2px 2px 0 8px;
 }

input[title]:hover:after {
  content: attr(title);
}

.config input, .config select {
  height: 12px;
  margin-bottom: 0;
}

.config label {
  display: inline;
}

.console_table {
  margin: 5px 0px;
  font-size: 0.8em;
}

select[name="insert_metric"] {
  margin-bottom: 0px;
}

.datepicker {
  font-size: 10pt;
}

input[name="end_input"], input[name="range_input"] {
  margin-left: -1px;
  margin-right: -1px;
}

.error, .warning {
  padding: 5px;
  margin: 2px;
}

.btn, .form-control, .nav-tabs > li > a {
  border-radius: 0;
}

.prometheus_input_group {
  display: inline-block;
  margin: 10px 5px;
  overflow: auto;
}

.prometheus_input_group.range_input {
  margin-left: 59px;
}

.prometheus_input_group .btn {
  font-size: 0.8em;
  border-color: #ccc;
}

.prometheus_input_group .timepicker-picker .btn {
  border-color: transparent;
}

.prometheus_input_group .input {
  width: 100px;

  padding: 5px 12px 6px 12px;
  font-size: 14px;
  line-height: 1.42857143;
  color: #555;
  background-color: #fff;
  background-image: none;
  border: 1px solid #ccc;
  -webkit-box-shadow: inset 0 1px 1px rgba(0, 0, 0, .075);
  box-shadow: inset 0 1px 1px rgba(0, 0, 0, .075);
  -webkit-transition: border-color ease-in-out .15s, -webkit-box-shadow ease-in-out .15s;
  -o-transition: border-color ease-in-out .15s, box-shadow ease-in-out .15s;
  transition: border-color ease-in-out .15s, box-shadow ease-in-out .15s;
}

.prometheus_input_group .date_input {
  width: 200px;
}

.expression_input {
  width: 100% !important;
  margin-bottom: 10px;
}

.expression_select {
  width: 220px !important;
  margin-left: 7px;
}

.graph_container .rickshaw_legend {
  background-color: #222222;
  border-radius: 0;
}

li.active, .dropdown-item:focus, .dropdown-item:hover {
  background-color: steelblue;
<<<<<<< HEAD
  color: #fff;
=======
}

button.new_ui_button {
  float: right;
>>>>>>> 019d031f
}<|MERGE_RESOLUTION|>--- conflicted
+++ resolved
@@ -206,12 +206,9 @@
 
 li.active, .dropdown-item:focus, .dropdown-item:hover {
   background-color: steelblue;
-<<<<<<< HEAD
   color: #fff;
-=======
 }
 
 button.new_ui_button {
   float: right;
->>>>>>> 019d031f
 }