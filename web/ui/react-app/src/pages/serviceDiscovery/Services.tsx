import React, { FC } from 'react';
import { RouteComponentProps } from '@reach/router';
import { useFetch } from '../../hooks/useFetch';
import { LabelsTable } from './LabelsTable';
import { Target, Labels, DroppedTarget } from '../targets/target';

import { withStatusIndicator } from '../../components/withStatusIndicator';
import { mapObjEntries } from '../../utils';
import { usePathPrefix } from '../../contexts/PathPrefixContext';
import { API_PATH } from '../../constants/constants';

interface ServiceDiscoveryMap {
  scrape: ServiceMap;
  alertManager: ServiceMap;
}
interface ServiceMap {
  activeTargets: Target[];
  droppedTargets: DroppedTarget[];
}

export interface TargetLabels {
  discoveredLabels: Labels;
  labels: Labels;
  isDropped: boolean;
}

export const processSummary = (activeTargets: Target[], droppedTargets: DroppedTarget[]) => {
  const targets: Record<string, { active: number; total: number }> = {};

  // Get targets of each type along with the total and active end points
  for (const target of activeTargets) {
    const { scrapePool: name } = target;
    if (!targets[name]) {
      targets[name] = {
        total: 0,
        active: 0,
      };
    }
    targets[name].total++;
    targets[name].active++;
  }
  for (const target of droppedTargets) {
    const { job: name } = target.discoveredLabels;
    if (!targets[name]) {
      targets[name] = {
        total: 0,
        active: 0,
      };
    }
    targets[name].total++;
  }

  return targets;
};

export const processTargets = (activeTargets: Target[], droppedTargets: DroppedTarget[]) => {
  const labels: Record<string, TargetLabels[]> = {};

  for (const target of activeTargets) {
    const name = target.scrapePool;
    if (!labels[name]) {
      labels[name] = [];
    }
    labels[name].push({
      discoveredLabels: target.discoveredLabels,
      labels: target.labels,
      isDropped: false,
    });
  }

  for (const target of droppedTargets) {
    const { job: name } = target.discoveredLabels;
    if (!labels[name]) {
      labels[name] = [];
    }
    labels[name].push({
      discoveredLabels: target.discoveredLabels,
      isDropped: true,
      labels: {},
    });
  }

  return labels;
};

export const ServiceDiscoveryContent: FC<ServiceDiscoveryMap> = ({ scrape, alertManager }) => {
  const targets = processSummary(scrape.activeTargets, scrape.droppedTargets);
  const labels = processTargets(scrape.activeTargets, scrape.droppedTargets);
  const alertManagerTargets = processSummary(alertManager.activeTargets, alertManager.droppedTargets);
  const alertManagerLabels = processTargets(alertManager.activeTargets, alertManager.droppedTargets);

  return (
    <>
      <h2>Scrape Service Discovery</h2>
      <ul>
        {mapObjEntries(targets, ([k, v]) => (
          <li key={k}>
            <a href={'#' + k}>
              {k} ({v.active} / {v.total} active targets)
            </a>
          </li>
        ))}
      </ul>
      <hr />
      {mapObjEntries(labels, ([k, v]) => {
        return <LabelsTable value={v} name={k} key={k} />;
      })}
      <hr />
      <h2>AlertManager Service Discovery</h2>
      <ul>
        {mapObjEntries(alertManagerTargets, ([k, v]) => (
          <li key={k}>
            <a href={'#' + k}>
              {k} ({v.active} / {v.total} active targets)
            </a>
          </li>
        ))}
      </ul>
      <hr />
      {mapObjEntries(alertManagerLabels, ([k, v]) => {
        return <LabelsTable value={v} name={k} key={k} />;
      })}
      <hr />
    </>
  );
};
ServiceDiscoveryContent.displayName = 'ServiceDiscoveryContent';

const ServicesWithStatusIndicator = withStatusIndicator(ServiceDiscoveryContent);

<<<<<<< HEAD
const ServiceDiscovery: FC<RouteComponentProps & PathPrefixProps> = ({ pathPrefix }) => {
  const { response, error, isLoading } = useFetch<ServiceDiscoveryMap>(`${pathPrefix}/api/v1/servicediscovery`);
=======
const ServiceDiscovery: FC<RouteComponentProps> = () => {
  const pathPrefix = usePathPrefix();
  const { response, error, isLoading } = useFetch<ServiceMap>(`${pathPrefix}/${API_PATH}/targets`);
>>>>>>> 04145344
  return (
    <ServicesWithStatusIndicator
      {...response.data}
      error={error}
      isLoading={isLoading}
      componentTitle="Service Discovery information"
    />
  );
};

export default ServiceDiscovery;<|MERGE_RESOLUTION|>--- conflicted
+++ resolved
@@ -1,149 +1,145 @@
-import React, { FC } from 'react';
-import { RouteComponentProps } from '@reach/router';
-import { useFetch } from '../../hooks/useFetch';
-import { LabelsTable } from './LabelsTable';
-import { Target, Labels, DroppedTarget } from '../targets/target';
+import React, {FC} from 'react';
+import {RouteComponentProps} from '@reach/router';
+import {useFetch} from '../../hooks/useFetch';
+import {LabelsTable} from './LabelsTable';
+import {Target, Labels, DroppedTarget} from '../targets/target';
 
-import { withStatusIndicator } from '../../components/withStatusIndicator';
-import { mapObjEntries } from '../../utils';
-import { usePathPrefix } from '../../contexts/PathPrefixContext';
-import { API_PATH } from '../../constants/constants';
+import {withStatusIndicator} from '../../components/withStatusIndicator';
+import {mapObjEntries} from '../../utils';
+import {usePathPrefix} from '../../contexts/PathPrefixContext';
+import {API_PATH} from '../../constants/constants';
 
 interface ServiceDiscoveryMap {
-  scrape: ServiceMap;
-  alertManager: ServiceMap;
+    scrape: ServiceMap;
+    alertManager: ServiceMap;
 }
+
 interface ServiceMap {
-  activeTargets: Target[];
-  droppedTargets: DroppedTarget[];
+    activeTargets: Target[];
+    droppedTargets: DroppedTarget[];
 }
 
 export interface TargetLabels {
-  discoveredLabels: Labels;
-  labels: Labels;
-  isDropped: boolean;
+    discoveredLabels: Labels;
+    labels: Labels;
+    isDropped: boolean;
 }
 
 export const processSummary = (activeTargets: Target[], droppedTargets: DroppedTarget[]) => {
-  const targets: Record<string, { active: number; total: number }> = {};
+    const targets: Record<string, { active: number; total: number }> = {};
 
-  // Get targets of each type along with the total and active end points
-  for (const target of activeTargets) {
-    const { scrapePool: name } = target;
-    if (!targets[name]) {
-      targets[name] = {
-        total: 0,
-        active: 0,
-      };
+    // Get targets of each type along with the total and active end points
+    for (const target of activeTargets) {
+        const {scrapePool: name} = target;
+        if (!targets[name]) {
+            targets[name] = {
+                total: 0,
+                active: 0,
+            };
+        }
+        targets[name].total++;
+        targets[name].active++;
     }
-    targets[name].total++;
-    targets[name].active++;
-  }
-  for (const target of droppedTargets) {
-    const { job: name } = target.discoveredLabels;
-    if (!targets[name]) {
-      targets[name] = {
-        total: 0,
-        active: 0,
-      };
+    for (const target of droppedTargets) {
+        const {job: name} = target.discoveredLabels;
+        if (!targets[name]) {
+            targets[name] = {
+                total: 0,
+                active: 0,
+            };
+        }
+        targets[name].total++;
     }
-    targets[name].total++;
-  }
 
-  return targets;
+    return targets;
 };
 
 export const processTargets = (activeTargets: Target[], droppedTargets: DroppedTarget[]) => {
-  const labels: Record<string, TargetLabels[]> = {};
+    const labels: Record<string, TargetLabels[]> = {};
 
-  for (const target of activeTargets) {
-    const name = target.scrapePool;
-    if (!labels[name]) {
-      labels[name] = [];
+    for (const target of activeTargets) {
+        const name = target.scrapePool;
+        if (!labels[name]) {
+            labels[name] = [];
+        }
+        labels[name].push({
+            discoveredLabels: target.discoveredLabels,
+            labels: target.labels,
+            isDropped: false,
+        });
     }
-    labels[name].push({
-      discoveredLabels: target.discoveredLabels,
-      labels: target.labels,
-      isDropped: false,
-    });
-  }
 
-  for (const target of droppedTargets) {
-    const { job: name } = target.discoveredLabels;
-    if (!labels[name]) {
-      labels[name] = [];
+    for (const target of droppedTargets) {
+        const {job: name} = target.discoveredLabels;
+        if (!labels[name]) {
+            labels[name] = [];
+        }
+        labels[name].push({
+            discoveredLabels: target.discoveredLabels,
+            isDropped: true,
+            labels: {},
+        });
     }
-    labels[name].push({
-      discoveredLabels: target.discoveredLabels,
-      isDropped: true,
-      labels: {},
-    });
-  }
 
-  return labels;
+    return labels;
 };
 
-export const ServiceDiscoveryContent: FC<ServiceDiscoveryMap> = ({ scrape, alertManager }) => {
-  const targets = processSummary(scrape.activeTargets, scrape.droppedTargets);
-  const labels = processTargets(scrape.activeTargets, scrape.droppedTargets);
-  const alertManagerTargets = processSummary(alertManager.activeTargets, alertManager.droppedTargets);
-  const alertManagerLabels = processTargets(alertManager.activeTargets, alertManager.droppedTargets);
+export const ServiceDiscoveryContent: FC<ServiceDiscoveryMap> = ({scrape, alertManager}) => {
+    const targets = processSummary(scrape.activeTargets, scrape.droppedTargets);
+    const labels = processTargets(scrape.activeTargets, scrape.droppedTargets);
+    const alertManagerTargets = processSummary(alertManager.activeTargets, alertManager.droppedTargets);
+    const alertManagerLabels = processTargets(alertManager.activeTargets, alertManager.droppedTargets);
 
-  return (
-    <>
-      <h2>Scrape Service Discovery</h2>
-      <ul>
-        {mapObjEntries(targets, ([k, v]) => (
-          <li key={k}>
-            <a href={'#' + k}>
-              {k} ({v.active} / {v.total} active targets)
-            </a>
-          </li>
-        ))}
-      </ul>
-      <hr />
-      {mapObjEntries(labels, ([k, v]) => {
-        return <LabelsTable value={v} name={k} key={k} />;
-      })}
-      <hr />
-      <h2>AlertManager Service Discovery</h2>
-      <ul>
-        {mapObjEntries(alertManagerTargets, ([k, v]) => (
-          <li key={k}>
-            <a href={'#' + k}>
-              {k} ({v.active} / {v.total} active targets)
-            </a>
-          </li>
-        ))}
-      </ul>
-      <hr />
-      {mapObjEntries(alertManagerLabels, ([k, v]) => {
-        return <LabelsTable value={v} name={k} key={k} />;
-      })}
-      <hr />
-    </>
-  );
+    return (
+        <>
+            <h2>Scrape Service Discovery</h2>
+            <ul>
+                {mapObjEntries(targets, ([k, v]) => (
+                    <li key={k}>
+                        <a href={'#' + k}>
+                            {k} ({v.active} / {v.total} active targets)
+                        </a>
+                    </li>
+                ))}
+            </ul>
+            <hr/>
+            {mapObjEntries(labels, ([k, v]) => {
+                return <LabelsTable value={v} name={k} key={k}/>;
+            })}
+            <hr/>
+            <h2>AlertManager Service Discovery</h2>
+            <ul>
+                {mapObjEntries(alertManagerTargets, ([k, v]) => (
+                    <li key={k}>
+                        <a href={'#' + k}>
+                            {k} ({v.active} / {v.total} active targets)
+                        </a>
+                    </li>
+                ))}
+            </ul>
+            <hr/>
+            {mapObjEntries(alertManagerLabels, ([k, v]) => {
+                return <LabelsTable value={v} name={k} key={k}/>;
+            })}
+            <hr/>
+        </>
+    );
 };
 ServiceDiscoveryContent.displayName = 'ServiceDiscoveryContent';
 
 const ServicesWithStatusIndicator = withStatusIndicator(ServiceDiscoveryContent);
 
-<<<<<<< HEAD
-const ServiceDiscovery: FC<RouteComponentProps & PathPrefixProps> = ({ pathPrefix }) => {
-  const { response, error, isLoading } = useFetch<ServiceDiscoveryMap>(`${pathPrefix}/api/v1/servicediscovery`);
-=======
 const ServiceDiscovery: FC<RouteComponentProps> = () => {
-  const pathPrefix = usePathPrefix();
-  const { response, error, isLoading } = useFetch<ServiceMap>(`${pathPrefix}/${API_PATH}/targets`);
->>>>>>> 04145344
-  return (
-    <ServicesWithStatusIndicator
-      {...response.data}
-      error={error}
-      isLoading={isLoading}
-      componentTitle="Service Discovery information"
-    />
-  );
+    const pathPrefix = usePathPrefix();
+    const {response, error, isLoading} = useFetch<ServiceDiscoveryMap>(`${pathPrefix}/${API_PATH}/servicediscovery`);
+    return (
+        <ServicesWithStatusIndicator
+            {...response.data}
+            error={error}
+            isLoading={isLoading}
+            componentTitle="Service Discovery information"
+        />
+    );
 };
 
 export default ServiceDiscovery;