import React, { Component } from 'react';
import { Button, InputGroup, InputGroupAddon, InputGroupText, Input } from 'reactstrap';

import Downshift, { ControllerStateAndHelpers } from 'downshift';
import sanitizeHTML from 'sanitize-html';

import { FontAwesomeIcon } from '@fortawesome/react-fontawesome';
<<<<<<< HEAD
import { faSearch, faSpinner } from '@fortawesome/free-solid-svg-icons';
import { Fuzzy, FuzzyResult } from '@nexucis/fuzzy';
=======
import { faSearch, faSpinner, faGlobeEurope } from '@fortawesome/free-solid-svg-icons';
import MetricsExplorer from './MetricsExplorer';
>>>>>>> d8219f29

interface ExpressionInputProps {
  value: string;
  onExpressionChange: (expr: string) => void;
  queryHistory: string[];
  metricNames: string[];
  executeQuery: () => void;
  loading: boolean;
  enableAutocomplete: boolean;
}

interface ExpressionInputState {
  height: number | string;
  showMetricsExplorer: boolean;
}

const fuz = new Fuzzy({ pre: '<strong>', post: '</strong>', shouldSort: true });

class ExpressionInput extends Component<ExpressionInputProps, ExpressionInputState> {
  private exprInputRef = React.createRef<HTMLInputElement>();

  constructor(props: ExpressionInputProps) {
    super(props);
    this.state = {
      height: 'auto',
      showMetricsExplorer: false,
    };
  }

  componentDidMount() {
    this.setHeight();
  }

  setHeight = () => {
    const { offsetHeight, clientHeight, scrollHeight } = this.exprInputRef.current!;
    const offset = offsetHeight - clientHeight; // Needed in order for the height to be more accurate.
    this.setState({ height: scrollHeight + offset });
  };

  handleInput = () => {
    this.setValue(this.exprInputRef.current!.value);
  };

  setValue = (value: string) => {
    const { onExpressionChange } = this.props;
    onExpressionChange(value);
    this.setState({ height: 'auto' }, this.setHeight);
  };

  componentDidUpdate(prevProps: ExpressionInputProps) {
    const { value } = this.props;
    if (value !== prevProps.value) {
      this.setValue(value);
    }
  }

  handleKeyPress = (event: React.KeyboardEvent<HTMLInputElement>) => {
    const { executeQuery } = this.props;
    if (event.key === 'Enter' && !event.shiftKey) {
      executeQuery();
      event.preventDefault();
    }
  };

  getSearchMatches = (input: string, expressions: string[]) => {
    return fuz.filter(input.replace(/ /g, ''), expressions);
  };

  createAutocompleteSection = (downshift: ControllerStateAndHelpers<any>) => {
    const { inputValue = '', closeMenu, highlightedIndex } = downshift;
    const autocompleteSections = {
      'Query History': this.props.queryHistory,
      'Metric Names': this.props.metricNames,
    };
    let index = 0;
    const sections =
      inputValue!.length && this.props.enableAutocomplete
        ? Object.entries(autocompleteSections).reduce((acc, [title, items]) => {
            const matches = this.getSearchMatches(inputValue!, items);
            return !matches.length
              ? acc
              : [
                  ...acc,
                  <ul className="autosuggest-dropdown-list" key={title}>
                    <li className="autosuggest-dropdown-header">{title}</li>
                    {matches
                      .slice(0, 100) // Limit DOM rendering to 100 results, as DOM rendering is sloooow.
                      .map((result: FuzzyResult) => {
                        const itemProps = downshift.getItemProps({
                          key: result.original,
                          index,
                          item: result.original,
                          style: {
                            backgroundColor: highlightedIndex === index++ ? 'lightgray' : 'white',
                          },
                        });
                        return (
                          <li
                            key={title}
                            {...itemProps}
                            dangerouslySetInnerHTML={{ __html: sanitizeHTML(result.rendered, { allowedTags: ['strong'] }) }}
                          />
                        );
                      })}
                  </ul>,
                ];
          }, [] as JSX.Element[])
        : [];

    if (!sections.length) {
      // This is ugly but is needed in order to sync state updates.
      // This way we force downshift to wait React render call to complete before closeMenu to be triggered.
      setTimeout(closeMenu);
      return null;
    }

    return (
      <div {...downshift.getMenuProps()} className="autosuggest-dropdown">
        {sections}
      </div>
    );
  };

  openMetricsExplorer = () => {
    this.setState({
      showMetricsExplorer: true,
    });
  };

  updateShowMetricsExplorer = (show: boolean) => {
    this.setState({
      showMetricsExplorer: show,
    });
  };

  insertAtCursor = (value: string) => {
    if (!this.exprInputRef.current) return;

    const startPosition = this.exprInputRef.current.selectionStart;
    const endPosition = this.exprInputRef.current.selectionEnd;

    const previousValue = this.exprInputRef.current.value;
    let newValue: string;
    if (startPosition && endPosition) {
      newValue =
        previousValue.substring(0, startPosition) + value + previousValue.substring(endPosition, previousValue.length);
    } else {
      newValue = previousValue + value;
    }

    this.setValue(newValue);
  };

  render() {
    const { executeQuery, value } = this.props;
    const { height } = this.state;
    return (
      <>
        <Downshift onSelect={this.setValue}>
          {downshift => (
            <div>
              <InputGroup className="expression-input">
                <InputGroupAddon addonType="prepend">
                  <InputGroupText>
                    {this.props.loading ? <FontAwesomeIcon icon={faSpinner} spin /> : <FontAwesomeIcon icon={faSearch} />}
                  </InputGroupText>
                </InputGroupAddon>
                <Input
                  onInput={this.handleInput}
                  style={{ height }}
                  autoFocus
                  type="textarea"
                  rows="1"
                  onKeyPress={this.handleKeyPress}
                  placeholder="Expression (press Shift+Enter for newlines)"
                  innerRef={this.exprInputRef}
                  {...downshift.getInputProps({
                    onKeyDown: (event: React.KeyboardEvent): void => {
                      switch (event.key) {
                        case 'Home':
                        case 'End':
                          // We want to be able to jump to the beginning/end of the input field.
                          // By default, Downshift otherwise jumps to the first/last suggestion item instead.
                          (event.nativeEvent as any).preventDownshiftDefault = true;
                          break;
                        case 'ArrowUp':
                        case 'ArrowDown':
                          if (!downshift.isOpen) {
                            (event.nativeEvent as any).preventDownshiftDefault = true;
                          }
                          break;
                        case 'Enter':
                          downshift.closeMenu();
                          break;
                        case 'Escape':
                          if (!downshift.isOpen) {
                            this.exprInputRef.current!.blur();
                          }
                          break;
                        default:
                      }
                    },
                  } as any)}
                  value={value}
                />
                <InputGroupAddon addonType="append">
                  <Button className="metrics-explorer-btn" title="Open metrics explorer" onClick={this.openMetricsExplorer}>
                    <FontAwesomeIcon icon={faGlobeEurope} />
                  </Button>
                </InputGroupAddon>
                <InputGroupAddon addonType="append">
                  <Button className="execute-btn" color="primary" onClick={executeQuery}>
                    Execute
                  </Button>
                </InputGroupAddon>
              </InputGroup>
              {downshift.isOpen && this.createAutocompleteSection(downshift)}
            </div>
          )}
        </Downshift>

        <MetricsExplorer
          show={this.state.showMetricsExplorer}
          updateShow={this.updateShowMetricsExplorer}
          metrics={this.props.metricNames}
          insertAtCursor={this.insertAtCursor}
        />
      </>
    );
  }
}

export default ExpressionInput;<|MERGE_RESOLUTION|>--- conflicted
+++ resolved
@@ -5,13 +5,9 @@
 import sanitizeHTML from 'sanitize-html';
 
 import { FontAwesomeIcon } from '@fortawesome/react-fontawesome';
-<<<<<<< HEAD
-import { faSearch, faSpinner } from '@fortawesome/free-solid-svg-icons';
-import { Fuzzy, FuzzyResult } from '@nexucis/fuzzy';
-=======
 import { faSearch, faSpinner, faGlobeEurope } from '@fortawesome/free-solid-svg-icons';
 import MetricsExplorer from './MetricsExplorer';
->>>>>>> d8219f29
+import { Fuzzy, FuzzyResult } from '@nexucis/fuzzy';
 
 interface ExpressionInputProps {
   value: string;
