{{define "head"}}<!-- nix -->{{end}}

{{define "content"}}
  <div class="container-fluid">
    <h2 id="runtime">Runtime Information</h2>
    <table class="table table-condensed table-bordered table-striped table-hover">
      <tbody>
        <tr>
          <th>Uptime</th>
          <td>{{.Birth.UTC}}</td>
        </tr>
        <tr>
          <th>Working Directory</th>
          <td>{{.CWD}}</td>
        </tr>
<<<<<<< HEAD
        <tr>
          <th>Number of goroutines</th>
=======
        <tr{{if not .ReloadConfigSuccess}} class="danger"{{end}}>
          <th>Configuration reload</th>
          <td>{{if .ReloadConfigSuccess}}Successful{{else}}Failed{{end}}</td>
        </tr>
        <tr>
          <th>Last successful configuration reload</th>
          <td>{{.LastConfigTime.UTC}}</td>
        </tr>
        <tr>
          <th>Head chunks</th>
          <td>{{.ChunkCount}}</td>
        </tr>
        <tr>
          <th>Head time series</th>
          <td>{{.TimeSeriesCount}}</td>
        </tr>
        <tr>
          <th>WAL corruptions</th>
          <td>{{.CorruptionCount}}</td>
        </tr>
        <tr>
          <th>Goroutines</th>
>>>>>>> 406233e9
          <td>{{.GoroutineCount}}</td>
        </tr>
        <tr>
          <th>GOMAXPROCS</th>
          <td>{{.GOMAXPROCS}}</td>
        </tr>
        <tr>
          <th>GOGC</th>
          <td>{{.GOGC}}</td>
        </tr>
      </tbody>
    </table>

    <h2 id="buildinformation">Build Information</h2>
    <table class="table table-condensed table-bordered table-striped table-hover">
      <tbody>
        <tr>
          <th scope="row">Version</th>
          <td>{{.Version.Version}}</td>
        </tr>
        <tr>
          <th scope="row">Revision</th>
          <td>{{.Version.Revision}}</td>
        </tr>
        <tr>
          <th scope="row">Branch</th>
          <td>{{.Version.Branch}}</td>
        </tr>
        <tr>
          <th scope="row">BuildUser</th>
          <td>{{.Version.BuildUser}}</td>
        </tr>
        <tr>
          <th scope="row">BuildDate</th>
          <td>{{.Version.BuildDate}}</td>
        </tr>
        <tr>
          <th scope="row">GoVersion</th>
          <td>{{.Version.GoVersion}}</td>
        </tr>
      </tbody>
    </table>

    <h2 id="alertmanagers">Alertmanagers</h2>
    <table class="table table-condensed table-bordered table-striped table-hover">
      <tbody>
        <tr>
           <th>Endpoint</th>
        </tr>
        {{range .Alertmanagers}}
        <tr>
          {{/* Alertmanager URLs always have Scheme, Host and Path set */}}
          <td>{{.Scheme}}://<a href="{{.Scheme}}://{{.Host}}">{{.Host}}</a>{{.Path}}</td>
        </tr>
        {{end}}
      </tbody>
    </table>

  </div>
{{end}}<|MERGE_RESOLUTION|>--- conflicted
+++ resolved
@@ -13,10 +13,6 @@
           <th>Working Directory</th>
           <td>{{.CWD}}</td>
         </tr>
-<<<<<<< HEAD
-        <tr>
-          <th>Number of goroutines</th>
-=======
         <tr{{if not .ReloadConfigSuccess}} class="danger"{{end}}>
           <th>Configuration reload</th>
           <td>{{if .ReloadConfigSuccess}}Successful{{else}}Failed{{end}}</td>
@@ -39,7 +35,6 @@
         </tr>
         <tr>
           <th>Goroutines</th>
->>>>>>> 406233e9
           <td>{{.GoroutineCount}}</td>
         </tr>
         <tr>
