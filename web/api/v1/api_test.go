--- conflicted
+++ resolved
@@ -121,10 +121,7 @@
 		time.Second,
 		labels.Labels{},
 		labels.Labels{},
-<<<<<<< HEAD
-=======
 		true,
->>>>>>> d6c59001
 		log.NewNopLogger(),
 	)
 	rule2 := rules.NewAlertingRule(
@@ -133,10 +130,7 @@
 		time.Second,
 		labels.Labels{},
 		labels.Labels{},
-<<<<<<< HEAD
-=======
 		true,
->>>>>>> d6c59001
 		log.NewNopLogger(),
 	)
 	var r []*rules.AlertingRule
@@ -172,11 +166,7 @@
 	recordingRule := rules.NewRecordingRule("recording-rule-1", recordingExpr, labels.Labels{})
 	r = append(r, recordingRule)
 
-<<<<<<< HEAD
-	group := rules.NewGroup("grp", "/path/to/file", time.Second, r, opts)
-=======
 	group := rules.NewGroup("grp", "/path/to/file", time.Second, r, false, opts)
->>>>>>> d6c59001
 	return []*rules.Group{group}
 }
 
