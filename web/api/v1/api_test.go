// Copyright 2016 The Prometheus Authors
// Licensed under the Apache License, Version 2.0 (the "License");
// you may not use this file except in compliance with the License.
// You may obtain a copy of the License at
//
//     http://www.apache.org/licenses/LICENSE-2.0
//
// Unless required by applicable law or agreed to in writing, software
// distributed under the License is distributed on an "AS IS" BASIS,
// WITHOUT WARRANTIES OR CONDITIONS OF ANY KIND, either express or implied.
// See the License for the specific language governing permissions and
// limitations under the License.

package v1

import (
	"context"
	"encoding/json"
	"fmt"
	"io"
	"net/http"
	"net/http/httptest"
	"net/url"
	"os"
	"reflect"
	"runtime"
	"sort"
	"strings"
	"testing"
	"time"

	"github.com/prometheus/prometheus/prompb"
	"github.com/prometheus/prometheus/util/stats"

	"github.com/go-kit/log"
	"github.com/pkg/errors"
	"github.com/prometheus/client_golang/prometheus"
	config_util "github.com/prometheus/common/config"
	"github.com/prometheus/common/model"
	"github.com/prometheus/common/promlog"
	"github.com/prometheus/common/route"
	"github.com/stretchr/testify/require"

	"github.com/prometheus/prometheus/config"
	"github.com/prometheus/prometheus/model/exemplar"
	"github.com/prometheus/prometheus/model/labels"
	"github.com/prometheus/prometheus/model/textparse"
	"github.com/prometheus/prometheus/model/timestamp"
	"github.com/prometheus/prometheus/promql"
	"github.com/prometheus/prometheus/promql/parser"
	"github.com/prometheus/prometheus/rules"
	"github.com/prometheus/prometheus/scrape"
	"github.com/prometheus/prometheus/storage"
	"github.com/prometheus/prometheus/storage/remote"
	"github.com/prometheus/prometheus/tsdb"
	"github.com/prometheus/prometheus/util/teststorage"
)

// testMetaStore satisfies the scrape.MetricMetadataStore interface.
// It is used to inject specific metadata as part of a test case.
type testMetaStore struct {
	Metadata []scrape.MetricMetadata
}

func (s *testMetaStore) ListMetadata() []scrape.MetricMetadata {
	return s.Metadata
}

func (s *testMetaStore) GetMetadata(metric string) (scrape.MetricMetadata, bool) {
	for _, m := range s.Metadata {
		if metric == m.Metric {
			return m, true
		}
	}

	return scrape.MetricMetadata{}, false
}

func (s *testMetaStore) SizeMetadata() int   { return 0 }
func (s *testMetaStore) LengthMetadata() int { return 0 }

// testTargetRetriever represents a list of targets to scrape.
// It is used to represent targets as part of test cases.
type testTargetRetriever struct {
	activeTargets  map[string][]*scrape.Target
	droppedTargets map[string][]*scrape.Target
}

type testTargetParams struct {
	Identifier       string
	Labels           labels.Labels
	DiscoveredLabels labels.Labels
	Params           url.Values
	Reports          []*testReport
	Active           bool
}

type testReport struct {
	Start    time.Time
	Duration time.Duration
	Error    error
}

func newTestTargetRetriever(targetsInfo []*testTargetParams) *testTargetRetriever {
	var activeTargets map[string][]*scrape.Target
	var droppedTargets map[string][]*scrape.Target
	activeTargets = make(map[string][]*scrape.Target)
	droppedTargets = make(map[string][]*scrape.Target)

	for _, t := range targetsInfo {
		nt := scrape.NewTarget(t.Labels, t.DiscoveredLabels, t.Params)

		for _, r := range t.Reports {
			nt.Report(r.Start, r.Duration, r.Error)
		}

		if t.Active {
			activeTargets[t.Identifier] = []*scrape.Target{nt}
		} else {
			droppedTargets[t.Identifier] = []*scrape.Target{nt}
		}
	}

	return &testTargetRetriever{
		activeTargets:  activeTargets,
		droppedTargets: droppedTargets,
	}
}

var scrapeStart = time.Now().Add(-11 * time.Second)

func (t testTargetRetriever) TargetsActive() map[string][]*scrape.Target {
	return t.activeTargets
}

func (t testTargetRetriever) TargetsDropped() map[string][]*scrape.Target {
	return t.droppedTargets
}

func (t *testTargetRetriever) SetMetadataStoreForTargets(identifier string, metadata scrape.MetricMetadataStore) error {
	targets, ok := t.activeTargets[identifier]

	if !ok {
		return errors.New("targets not found")
	}

	for _, at := range targets {
		at.SetMetadataStore(metadata)
	}

	return nil
}

func (t *testTargetRetriever) ResetMetadataStore() {
	for _, at := range t.activeTargets {
		for _, tt := range at {
			tt.SetMetadataStore(&testMetaStore{})
		}
	}
}

func (t *testTargetRetriever) toFactory() func(context.Context) TargetRetriever {
	return func(context.Context) TargetRetriever { return t }
}

type testAlertmanagerRetriever struct{}

func (t testAlertmanagerRetriever) Alertmanagers() []*url.URL {
	return []*url.URL{
		{
			Scheme: "http",
			Host:   "alertmanager.example.com:8080",
			Path:   "/api/v1/alerts",
		},
	}
}

func (t testAlertmanagerRetriever) DroppedAlertmanagers() []*url.URL {
	return []*url.URL{
		{
			Scheme: "http",
			Host:   "dropped.alertmanager.example.com:8080",
			Path:   "/api/v1/alerts",
		},
	}
}

func (t testAlertmanagerRetriever) toFactory() func(context.Context) AlertmanagerRetriever {
	return func(context.Context) AlertmanagerRetriever { return t }
}

type rulesRetrieverMock struct {
	testing *testing.T
}

func (m rulesRetrieverMock) AlertingRules() []*rules.AlertingRule {
	expr1, err := parser.ParseExpr(`absent(test_metric3) != 1`)
	if err != nil {
		m.testing.Fatalf("unable to parse alert expression: %s", err)
	}
	expr2, err := parser.ParseExpr(`up == 1`)
	if err != nil {
		m.testing.Fatalf("Unable to parse alert expression: %s", err)
	}

	rule1 := rules.NewAlertingRule(
		"test_metric3",
		expr1,
		time.Second,
		0,
		labels.Labels{},
		labels.Labels{},
		labels.Labels{},
		"",
		true,
		log.NewNopLogger(),
	)
	rule2 := rules.NewAlertingRule(
		"test_metric4",
		expr2,
		time.Second,
		0,
		labels.Labels{},
		labels.Labels{},
		labels.Labels{},
		"",
		true,
		log.NewNopLogger(),
	)
	var r []*rules.AlertingRule
	r = append(r, rule1)
	r = append(r, rule2)
	return r
}

func (m rulesRetrieverMock) RuleGroups() []*rules.Group {
	var ar rulesRetrieverMock
	arules := ar.AlertingRules()
	storage := teststorage.New(m.testing)
	defer storage.Close()

	engineOpts := promql.EngineOpts{
		Logger:     nil,
		Reg:        nil,
		MaxSamples: 10,
		Timeout:    100 * time.Second,
	}

	engine := promql.NewEngine(engineOpts)
	opts := &rules.ManagerOptions{
		QueryFunc:  rules.EngineQueryFunc(engine, storage),
		Appendable: storage,
		Context:    context.Background(),
		Logger:     log.NewNopLogger(),
	}

	var r []rules.Rule

	for _, alertrule := range arules {
		r = append(r, alertrule)
	}

	recordingExpr, err := parser.ParseExpr(`vector(1)`)
	if err != nil {
		m.testing.Fatalf("unable to parse alert expression: %s", err)
	}
	recordingRule := rules.NewRecordingRule("recording-rule-1", recordingExpr, labels.Labels{})
	r = append(r, recordingRule)

	group := rules.NewGroup(rules.GroupOptions{
		Name:          "grp",
		File:          "/path/to/file",
		Interval:      time.Second,
		Rules:         r,
		ShouldRestore: false,
		Opts:          opts,
	})
	return []*rules.Group{group}
}

func (m rulesRetrieverMock) toFactory() func(context.Context) RulesRetriever {
	return func(context.Context) RulesRetriever { return m }
}

var samplePrometheusCfg = config.Config{
	GlobalConfig:       config.GlobalConfig{},
	AlertingConfig:     config.AlertingConfig{},
	RuleFiles:          []string{},
	ScrapeConfigs:      []*config.ScrapeConfig{},
	RemoteWriteConfigs: []*config.RemoteWriteConfig{},
	RemoteReadConfigs:  []*config.RemoteReadConfig{},
}

var sampleFlagMap = map[string]string{
	"flag1": "value1",
	"flag2": "value2",
}

func TestEndpoints(t *testing.T) {
	suite, err := promql.NewTest(t, `
		load 1m
			test_metric1{foo="bar"} 0+100x100
			test_metric1{foo="boo"} 1+0x100
			test_metric2{foo="boo"} 1+0x100
			test_metric3{foo="bar", dup="1"} 1+0x100
			test_metric3{foo="boo", dup="1"} 1+0x100
			test_metric4{foo="bar", dup="1"} 1+0x100
			test_metric4{foo="boo", dup="1"} 1+0x100
			test_metric4{foo="boo"} 1+0x100
	`)

	start := time.Unix(0, 0)
	exemplars := []exemplar.QueryResult{
		{
			SeriesLabels: labels.FromStrings("__name__", "test_metric3", "foo", "boo", "dup", "1"),
			Exemplars: []exemplar.Exemplar{
				{
					Labels: labels.FromStrings("id", "abc"),
					Value:  10,
					Ts:     timestamp.FromTime(start.Add(2 * time.Second)),
				},
			},
		},
		{
			SeriesLabels: labels.FromStrings("__name__", "test_metric4", "foo", "bar", "dup", "1"),
			Exemplars: []exemplar.Exemplar{
				{
					Labels: labels.FromStrings("id", "lul"),
					Value:  10,
					Ts:     timestamp.FromTime(start.Add(4 * time.Second)),
				},
			},
		},
		{
			SeriesLabels: labels.FromStrings("__name__", "test_metric3", "foo", "boo", "dup", "1"),
			Exemplars: []exemplar.Exemplar{
				{
					Labels: labels.FromStrings("id", "abc2"),
					Value:  10,
					Ts:     timestamp.FromTime(start.Add(4053 * time.Millisecond)),
				},
			},
		},
		{
			SeriesLabels: labels.FromStrings("__name__", "test_metric4", "foo", "bar", "dup", "1"),
			Exemplars: []exemplar.Exemplar{
				{
					Labels: labels.FromStrings("id", "lul2"),
					Value:  10,
					Ts:     timestamp.FromTime(start.Add(4153 * time.Millisecond)),
				},
			},
		},
	}
	for _, ed := range exemplars {
		suite.ExemplarStorage().AppendExemplar(0, ed.SeriesLabels, ed.Exemplars[0])
		require.NoError(t, err, "failed to add exemplar: %+v", ed.Exemplars[0])
	}

	require.NoError(t, err)
	defer suite.Close()

	require.NoError(t, suite.Run())

	now := time.Now()

	t.Run("local", func(t *testing.T) {
		var algr rulesRetrieverMock
		algr.testing = t

		algr.AlertingRules()

		algr.RuleGroups()

		testTargetRetriever := setupTestTargetRetriever(t)

		api := &API{
			Queryable:             suite.Storage(),
			QueryEngine:           suite.QueryEngine(),
			ExemplarQueryable:     suite.ExemplarQueryable(),
			targetRetriever:       testTargetRetriever.toFactory(),
			alertmanagerRetriever: testAlertmanagerRetriever{}.toFactory(),
			flagsMap:              sampleFlagMap,
			now:                   func() time.Time { return now },
			config:                func() config.Config { return samplePrometheusCfg },
			ready:                 func(f http.HandlerFunc) http.HandlerFunc { return f },
			rulesRetriever:        algr.toFactory(),
		}
		testEndpoints(t, api, testTargetRetriever, suite.ExemplarStorage(), true)
	})

	// Run all the API tests against a API that is wired to forward queries via
	// the remote read client to a test server, which in turn sends them to the
	// data from the test suite.
	t.Run("remote", func(t *testing.T) {
		server := setupRemote(suite.Storage())
		defer server.Close()

		u, err := url.Parse(server.URL)
		require.NoError(t, err)

		al := promlog.AllowedLevel{}
		require.NoError(t, al.Set("debug"))

		af := promlog.AllowedFormat{}
		require.NoError(t, af.Set("logfmt"))

		promlogConfig := promlog.Config{
			Level:  &al,
			Format: &af,
		}

		dbDir := t.TempDir()

		remote := remote.NewStorage(promlog.New(&promlogConfig), prometheus.DefaultRegisterer, func() (int64, error) {
			return 0, nil
		}, dbDir, 1*time.Second, nil)

		err = remote.ApplyConfig(&config.Config{
			RemoteReadConfigs: []*config.RemoteReadConfig{
				{
					URL:           &config_util.URL{URL: u},
					RemoteTimeout: model.Duration(1 * time.Second),
					ReadRecent:    true,
				},
			},
		})
		require.NoError(t, err)

		var algr rulesRetrieverMock
		algr.testing = t

		algr.AlertingRules()

		algr.RuleGroups()

		testTargetRetriever := setupTestTargetRetriever(t)

		api := &API{
			Queryable:             remote,
			QueryEngine:           suite.QueryEngine(),
			ExemplarQueryable:     suite.ExemplarQueryable(),
			targetRetriever:       testTargetRetriever.toFactory(),
			alertmanagerRetriever: testAlertmanagerRetriever{}.toFactory(),
			flagsMap:              sampleFlagMap,
			now:                   func() time.Time { return now },
			config:                func() config.Config { return samplePrometheusCfg },
			ready:                 func(f http.HandlerFunc) http.HandlerFunc { return f },
			rulesRetriever:        algr.toFactory(),
		}

		testEndpoints(t, api, testTargetRetriever, suite.ExemplarStorage(), false)
	})
}

type byLabels []labels.Labels

func (b byLabels) Len() int           { return len(b) }
func (b byLabels) Swap(i, j int)      { b[i], b[j] = b[j], b[i] }
func (b byLabels) Less(i, j int) bool { return labels.Compare(b[i], b[j]) < 0 }

func TestGetSeries(t *testing.T) {
	// TestEndpoints doesn't have enough label names to test api.labelNames
	// endpoint properly. Hence we test it separately.
	suite, err := promql.NewTest(t, `
		load 1m
			test_metric1{foo1="bar", baz="abc"} 0+100x100
			test_metric1{foo2="boo"} 1+0x100
			test_metric2{foo="boo"} 1+0x100
			test_metric2{foo="boo", xyz="qwerty"} 1+0x100
			test_metric2{foo="baz", abc="qwerty"} 1+0x100
	`)
	require.NoError(t, err)
	defer suite.Close()
	require.NoError(t, suite.Run())
	api := &API{
		Queryable: suite.Storage(),
	}
	request := func(method string, matchers ...string) (*http.Request, error) {
		u, err := url.Parse("http://example.com")
		require.NoError(t, err)
		q := u.Query()
		for _, matcher := range matchers {
			q.Add("match[]", matcher)
		}
		u.RawQuery = q.Encode()

		r, err := http.NewRequest(method, u.String(), nil)
		if method == http.MethodPost {
			r.Header.Set("Content-Type", "application/x-www-form-urlencoded")
		}
		return r, err
	}

	for _, tc := range []struct {
		name              string
		api               *API
		matchers          []string
		expected          []labels.Labels
		expectedErrorType errorType
	}{
		{
			name:              "no matchers",
			expectedErrorType: errorBadData,
			api:               api,
		},
		{
			name:     "non empty label matcher",
			matchers: []string{`{foo=~".+"}`},
			expected: []labels.Labels{
				labels.FromStrings("__name__", "test_metric2", "abc", "qwerty", "foo", "baz"),
				labels.FromStrings("__name__", "test_metric2", "foo", "boo"),
				labels.FromStrings("__name__", "test_metric2", "foo", "boo", "xyz", "qwerty"),
			},
			api: api,
		},
		{
			name:     "exact label matcher",
			matchers: []string{`{foo="boo"}`},
			expected: []labels.Labels{
				labels.FromStrings("__name__", "test_metric2", "foo", "boo"),
				labels.FromStrings("__name__", "test_metric2", "foo", "boo", "xyz", "qwerty"),
			},
			api: api,
		},
		{
			name:     "two matchers",
			matchers: []string{`{foo="boo"}`, `{foo="baz"}`},
			expected: []labels.Labels{
				labels.FromStrings("__name__", "test_metric2", "abc", "qwerty", "foo", "baz"),
				labels.FromStrings("__name__", "test_metric2", "foo", "boo"),
				labels.FromStrings("__name__", "test_metric2", "foo", "boo", "xyz", "qwerty"),
			},
			api: api,
		},
		{
			name:              "exec error type",
			matchers:          []string{`{foo="boo"}`, `{foo="baz"}`},
			expectedErrorType: errorExec,
			api: &API{
				Queryable: errorTestQueryable{err: fmt.Errorf("generic")},
			},
		},
		{
			name:              "storage error type",
			matchers:          []string{`{foo="boo"}`, `{foo="baz"}`},
			expectedErrorType: errorInternal,
			api: &API{
				Queryable: errorTestQueryable{err: promql.ErrStorage{Err: fmt.Errorf("generic")}},
			},
		},
	} {
		t.Run(tc.name, func(t *testing.T) {
			ctx := context.Background()
			req, err := request(http.MethodGet, tc.matchers...)
			require.NoError(t, err)
			res := tc.api.series(req.WithContext(ctx))
			assertAPIError(t, res.err, tc.expectedErrorType)
			if tc.expectedErrorType == errorNone {
				r := res.data.([]labels.Labels)
				sort.Sort(byLabels(tc.expected))
				sort.Sort(byLabels(r))
				require.Equal(t, tc.expected, r)
			}
		})
	}
}

func TestQueryExemplars(t *testing.T) {
	start := time.Unix(0, 0)
	suite, err := promql.NewTest(t, `
		load 1m
			test_metric1{foo="bar"} 0+100x100
			test_metric1{foo="boo"} 1+0x100
			test_metric2{foo="boo"} 1+0x100
			test_metric3{foo="bar", dup="1"} 1+0x100
			test_metric3{foo="boo", dup="1"} 1+0x100
			test_metric4{foo="bar", dup="1"} 1+0x100
			test_metric4{foo="boo", dup="1"} 1+0x100
			test_metric4{foo="boo"} 1+0x100
	`)

	require.NoError(t, err)
	defer suite.Close()
	require.NoError(t, suite.Run())

	api := &API{
		Queryable:         suite.Storage(),
		QueryEngine:       suite.QueryEngine(),
		ExemplarQueryable: suite.ExemplarQueryable(),
	}

	request := func(method string, qs url.Values) (*http.Request, error) {
		u, err := url.Parse("http://example.com")
		require.NoError(t, err)
		u.RawQuery = qs.Encode()
		r, err := http.NewRequest(method, u.String(), nil)
		if method == http.MethodPost {
			r.Header.Set("Content-Type", "application/x-www-form-urlencoded")
		}
		return r, err
	}

	for _, tc := range []struct {
		name              string
		query             url.Values
		exemplars         []exemplar.QueryResult
		api               *API
		expectedErrorType errorType
	}{
		{
			name: "no error",
			api:  api,
			query: url.Values{
				"query": []string{`test_metric3{foo="boo"} - test_metric4{foo="bar"}`},
				"start": []string{"0"},
				"end":   []string{"4"},
			},
			exemplars: []exemplar.QueryResult{
				{
					SeriesLabels: labels.FromStrings("__name__", "test_metric3", "foo", "boo", "dup", "1"),
					Exemplars: []exemplar.Exemplar{
						{
							Labels: labels.FromStrings("id", "abc"),
							Value:  10,
							Ts:     timestamp.FromTime(start.Add(0 * time.Second)),
						},
					},
				},
				{
					SeriesLabels: labels.FromStrings("__name__", "test_metric4", "foo", "bar", "dup", "1"),
					Exemplars: []exemplar.Exemplar{
						{
							Labels: labels.FromStrings("id", "lul"),
							Value:  10,
							Ts:     timestamp.FromTime(start.Add(3 * time.Second)),
						},
					},
				},
			},
		},
		{
			name:              "should return errorExec upon genetic error",
			expectedErrorType: errorExec,
			api: &API{
				ExemplarQueryable: errorTestQueryable{err: fmt.Errorf("generic")},
			},
			query: url.Values{
				"query": []string{`test_metric3{foo="boo"} - test_metric4{foo="bar"}`},
				"start": []string{"0"},
				"end":   []string{"4"},
			},
		},
		{
			name:              "should return errorInternal err type is ErrStorage",
			expectedErrorType: errorInternal,
			api: &API{
				ExemplarQueryable: errorTestQueryable{err: promql.ErrStorage{Err: fmt.Errorf("generic")}},
			},
			query: url.Values{
				"query": []string{`test_metric3{foo="boo"} - test_metric4{foo="bar"}`},
				"start": []string{"0"},
				"end":   []string{"4"},
			},
		},
	} {
		t.Run(tc.name, func(t *testing.T) {
			es := suite.ExemplarStorage()
			ctx := context.Background()

			for _, te := range tc.exemplars {
				for _, e := range te.Exemplars {
					_, err := es.AppendExemplar(0, te.SeriesLabels, e)
					if err != nil {
						t.Fatal(err)
					}
				}
			}

			req, err := request(http.MethodGet, tc.query)
			require.NoError(t, err)
			res := tc.api.queryExemplars(req.WithContext(ctx))
			assertAPIError(t, res.err, tc.expectedErrorType)

			if tc.expectedErrorType == errorNone {
				assertAPIResponse(t, res.data, tc.exemplars)
			}
		})
	}
}

func TestLabelNames(t *testing.T) {
	// TestEndpoints doesn't have enough label names to test api.labelNames
	// endpoint properly. Hence we test it separately.
	suite, err := promql.NewTest(t, `
		load 1m
			test_metric1{foo1="bar", baz="abc"} 0+100x100
			test_metric1{foo2="boo"} 1+0x100
			test_metric2{foo="boo"} 1+0x100
			test_metric2{foo="boo", xyz="qwerty"} 1+0x100
			test_metric2{foo="baz", abc="qwerty"} 1+0x100
	`)
	require.NoError(t, err)
	defer suite.Close()
	require.NoError(t, suite.Run())
	api := &API{
		Queryable: suite.Storage(),
	}
	request := func(method string, matchers ...string) (*http.Request, error) {
		u, err := url.Parse("http://example.com")
		require.NoError(t, err)
		q := u.Query()
		for _, matcher := range matchers {
			q.Add("match[]", matcher)
		}
		u.RawQuery = q.Encode()

		r, err := http.NewRequest(method, u.String(), nil)
		if method == http.MethodPost {
			r.Header.Set("Content-Type", "application/x-www-form-urlencoded")
		}
		return r, err
	}

	for _, tc := range []struct {
		name              string
		api               *API
		matchers          []string
		expected          []string
		expectedErrorType errorType
	}{
		{
			name:     "no matchers",
			expected: []string{"__name__", "abc", "baz", "foo", "foo1", "foo2", "xyz"},
			api:      api,
		},
		{
			name:     "non empty label matcher",
			matchers: []string{`{foo=~".+"}`},
			expected: []string{"__name__", "abc", "foo", "xyz"},
			api:      api,
		},
		{
			name:     "exact label matcher",
			matchers: []string{`{foo="boo"}`},
			expected: []string{"__name__", "foo", "xyz"},
			api:      api,
		},
		{
			name:     "two matchers",
			matchers: []string{`{foo="boo"}`, `{foo="baz"}`},
			expected: []string{"__name__", "abc", "foo", "xyz"},
			api:      api,
		},
		{
			name:              "exec error type",
			matchers:          []string{`{foo="boo"}`, `{foo="baz"}`},
			expectedErrorType: errorExec,
			api: &API{
				Queryable: errorTestQueryable{err: fmt.Errorf("generic")},
			},
		},
		{
			name:              "storage error type",
			matchers:          []string{`{foo="boo"}`, `{foo="baz"}`},
			expectedErrorType: errorInternal,
			api: &API{
				Queryable: errorTestQueryable{err: promql.ErrStorage{Err: fmt.Errorf("generic")}},
			},
		},
	} {
		t.Run(tc.name, func(t *testing.T) {
			for _, method := range []string{http.MethodGet, http.MethodPost} {
				ctx := context.Background()
				req, err := request(method, tc.matchers...)
				require.NoError(t, err)
				res := tc.api.labelNames(req.WithContext(ctx))
				assertAPIError(t, res.err, tc.expectedErrorType)
				if tc.expectedErrorType == errorNone {
					assertAPIResponse(t, res.data, tc.expected)
				}
			}
		})
	}
}

type testStats struct {
	Custom string `json:"custom"`
}

func (testStats) Builtin() (_ stats.BuiltinStats) {
	return
}

func TestStats(t *testing.T) {
	suite, err := promql.NewTest(t, ``)
	require.NoError(t, err)
	defer suite.Close()
	require.NoError(t, suite.Run())

	api := &API{
		Queryable:   suite.Storage(),
		QueryEngine: suite.QueryEngine(),
		now: func() time.Time {
			return time.Unix(123, 0)
		},
	}
	request := func(method, param string) (*http.Request, error) {
		u, err := url.Parse("http://example.com")
		require.NoError(t, err)
		q := u.Query()
		q.Add("stats", param)
		q.Add("query", "up")
		q.Add("start", "0")
		q.Add("end", "100")
		q.Add("step", "10")
		u.RawQuery = q.Encode()

		r, err := http.NewRequest(method, u.String(), nil)
		if method == http.MethodPost {
			r.Header.Set("Content-Type", "application/x-www-form-urlencoded")
		}
		return r, err
	}

	for _, tc := range []struct {
		name     string
		renderer StatsRenderer
		param    string
		expected func(*testing.T, interface{})
	}{
		{
			name:  "stats is blank",
			param: "",
			expected: func(t *testing.T, i interface{}) {
				require.IsType(t, i, &QueryData{})
				qd := i.(*QueryData)
				require.Nil(t, qd.Stats)
			},
		},
		{
			name:  "stats is true",
			param: "true",
			expected: func(t *testing.T, i interface{}) {
				require.IsType(t, i, &QueryData{})
				qd := i.(*QueryData)
				require.NotNil(t, qd.Stats)
				qs := qd.Stats.Builtin()
				require.NotNil(t, qs.Timings)
				require.Greater(t, qs.Timings.EvalTotalTime, float64(0))
				require.NotNil(t, qs.Samples)
				require.NotNil(t, qs.Samples.TotalQueryableSamples)
				require.Nil(t, qs.Samples.TotalQueryableSamplesPerStep)
			},
		},
		{
			name:  "stats is all",
			param: "all",
			expected: func(t *testing.T, i interface{}) {
				require.IsType(t, i, &QueryData{})
				qd := i.(*QueryData)
				require.NotNil(t, qd.Stats)
				qs := qd.Stats.Builtin()
				require.NotNil(t, qs.Timings)
				require.Greater(t, qs.Timings.EvalTotalTime, float64(0))
				require.NotNil(t, qs.Samples)
				require.NotNil(t, qs.Samples.TotalQueryableSamples)
				require.NotNil(t, qs.Samples.TotalQueryableSamplesPerStep)
			},
		},
		{
			name: "custom handler with known value",
			renderer: func(ctx context.Context, s *stats.Statistics, p string) stats.QueryStats {
				if p == "known" {
					return testStats{"Custom Value"}
				}
				return nil
			},
			param: "known",
			expected: func(t *testing.T, i interface{}) {
				require.IsType(t, i, &QueryData{})
				qd := i.(*QueryData)
				require.NotNil(t, qd.Stats)
				j, err := json.Marshal(qd.Stats)
				require.NoError(t, err)
				require.JSONEq(t, string(j), `{"custom":"Custom Value"}`)
			},
		},
	} {
		t.Run(tc.name, func(t *testing.T) {
			before := api.statsRenderer
			defer func() { api.statsRenderer = before }()
			api.statsRenderer = tc.renderer

			for _, method := range []string{http.MethodGet, http.MethodPost} {
				ctx := context.Background()
				req, err := request(method, tc.param)
				require.NoError(t, err)
				res := api.query(req.WithContext(ctx))
				assertAPIError(t, res.err, "")
				tc.expected(t, res.data)

				res = api.queryRange(req.WithContext(ctx))
				assertAPIError(t, res.err, "")
				tc.expected(t, res.data)
			}
		})
	}
}

func setupTestTargetRetriever(t *testing.T) *testTargetRetriever {
	t.Helper()

	targets := []*testTargetParams{
		{
			Identifier: "test",
			Labels: labels.FromMap(map[string]string{
				model.SchemeLabel:         "http",
				model.AddressLabel:        "example.com:8080",
				model.MetricsPathLabel:    "/metrics",
				model.JobLabel:            "test",
				model.ScrapeIntervalLabel: "15s",
				model.ScrapeTimeoutLabel:  "5s",
			}),
			DiscoveredLabels: labels.EmptyLabels(),
			Params:           url.Values{},
			Reports:          []*testReport{{scrapeStart, 70 * time.Millisecond, nil}},
			Active:           true,
		},
		{
			Identifier: "blackbox",
			Labels: labels.FromMap(map[string]string{
				model.SchemeLabel:         "http",
				model.AddressLabel:        "localhost:9115",
				model.MetricsPathLabel:    "/probe",
				model.JobLabel:            "blackbox",
				model.ScrapeIntervalLabel: "20s",
				model.ScrapeTimeoutLabel:  "10s",
			}),
			DiscoveredLabels: labels.EmptyLabels(),
			Params:           url.Values{"target": []string{"example.com"}},
			Reports:          []*testReport{{scrapeStart, 100 * time.Millisecond, errors.New("failed")}},
			Active:           true,
		},
		{
			Identifier: "blackbox",
			Labels:     labels.EmptyLabels(),
			DiscoveredLabels: labels.FromMap(map[string]string{
				model.SchemeLabel:         "http",
				model.AddressLabel:        "http://dropped.example.com:9115",
				model.MetricsPathLabel:    "/probe",
				model.JobLabel:            "blackbox",
				model.ScrapeIntervalLabel: "30s",
				model.ScrapeTimeoutLabel:  "15s",
			}),
			Params: url.Values{},
			Active: false,
		},
	}

	return newTestTargetRetriever(targets)
}

func setupRemote(s storage.Storage) *httptest.Server {
	handler := http.HandlerFunc(func(w http.ResponseWriter, r *http.Request) {
		req, err := remote.DecodeReadRequest(r)
		if err != nil {
			http.Error(w, err.Error(), http.StatusBadRequest)
			return
		}
		resp := prompb.ReadResponse{
			Results: make([]*prompb.QueryResult, len(req.Queries)),
		}
		for i, query := range req.Queries {
			matchers, err := remote.FromLabelMatchers(query.Matchers)
			if err != nil {
				http.Error(w, err.Error(), http.StatusBadRequest)
				return
			}

			var hints *storage.SelectHints
			if query.Hints != nil {
				hints = &storage.SelectHints{
					Start: query.Hints.StartMs,
					End:   query.Hints.EndMs,
					Step:  query.Hints.StepMs,
					Func:  query.Hints.Func,
				}
			}

			querier, err := s.Querier(r.Context(), query.StartTimestampMs, query.EndTimestampMs)
			if err != nil {
				http.Error(w, err.Error(), http.StatusInternalServerError)
				return
			}
			defer querier.Close()

			set := querier.Select(false, hints, matchers...)
			resp.Results[i], _, err = remote.ToQueryResult(set, 1e6)
			if err != nil {
				http.Error(w, err.Error(), http.StatusInternalServerError)
				return
			}
		}

		if err := remote.EncodeReadResponse(&resp, w); err != nil {
			http.Error(w, err.Error(), http.StatusInternalServerError)
			return
		}
	})

	return httptest.NewServer(handler)
}

func testEndpoints(t *testing.T, api *API, tr *testTargetRetriever, es storage.ExemplarStorage, testLabelAPI bool) {
	start := time.Unix(0, 0)

	type targetMetadata struct {
		identifier string
		metadata   []scrape.MetricMetadata
	}

	type test struct {
		endpoint    apiFunc
		params      map[string]string
		query       url.Values
		response    interface{}
		responseLen int
		errType     errorType
		sorter      func(interface{})
		metadata    []targetMetadata
		exemplars   []exemplar.QueryResult
	}

	tests := []test{
		{
			endpoint: api.query,
			query: url.Values{
				"query": []string{"2"},
				"time":  []string{"123.4"},
			},
			response: &QueryData{
				ResultType: parser.ValueTypeScalar,
				Result: promql.Scalar{
					V: 2,
					T: timestamp.FromTime(start.Add(123*time.Second + 400*time.Millisecond)),
				},
			},
		},
		{
			endpoint: api.query,
			query: url.Values{
				"query": []string{"0.333"},
				"time":  []string{"1970-01-01T00:02:03Z"},
			},
			response: &QueryData{
				ResultType: parser.ValueTypeScalar,
				Result: promql.Scalar{
					V: 0.333,
					T: timestamp.FromTime(start.Add(123 * time.Second)),
				},
			},
		},
		{
			endpoint: api.query,
			query: url.Values{
				"query": []string{"0.333"},
				"time":  []string{"1970-01-01T01:02:03+01:00"},
			},
			response: &QueryData{
				ResultType: parser.ValueTypeScalar,
				Result: promql.Scalar{
					V: 0.333,
					T: timestamp.FromTime(start.Add(123 * time.Second)),
				},
			},
		},
		{
			endpoint: api.query,
			query: url.Values{
				"query": []string{"0.333"},
			},
			response: &QueryData{
				ResultType: parser.ValueTypeScalar,
				Result: promql.Scalar{
					V: 0.333,
					T: timestamp.FromTime(api.now()),
				},
			},
		},
		{
			endpoint: api.queryRange,
			query: url.Values{
				"query": []string{"time()"},
				"start": []string{"0"},
				"end":   []string{"2"},
				"step":  []string{"1"},
			},
			response: &QueryData{
				ResultType: parser.ValueTypeMatrix,
				Result: promql.Matrix{
					promql.Series{
						Floats: []promql.FPoint{
							{F: 0, T: timestamp.FromTime(start)},
							{F: 1, T: timestamp.FromTime(start.Add(1 * time.Second))},
							{F: 2, T: timestamp.FromTime(start.Add(2 * time.Second))},
						},
						// No Metric returned - use zero value for comparison.
					},
				},
			},
		},
		// Missing query params in range queries.
		{
			endpoint: api.queryRange,
			query: url.Values{
				"query": []string{"time()"},
				"end":   []string{"2"},
				"step":  []string{"1"},
			},
			errType: errorBadData,
		},
		{
			endpoint: api.queryRange,
			query: url.Values{
				"query": []string{"time()"},
				"start": []string{"0"},
				"step":  []string{"1"},
			},
			errType: errorBadData,
		},
		{
			endpoint: api.queryRange,
			query: url.Values{
				"query": []string{"time()"},
				"start": []string{"0"},
				"end":   []string{"2"},
			},
			errType: errorBadData,
		},
		// Bad query expression.
		{
			endpoint: api.query,
			query: url.Values{
				"query": []string{"invalid][query"},
				"time":  []string{"1970-01-01T01:02:03+01:00"},
			},
			errType: errorBadData,
		},
		{
			endpoint: api.queryRange,
			query: url.Values{
				"query": []string{"invalid][query"},
				"start": []string{"0"},
				"end":   []string{"100"},
				"step":  []string{"1"},
			},
			errType: errorBadData,
		},
		// Invalid step.
		{
			endpoint: api.queryRange,
			query: url.Values{
				"query": []string{"time()"},
				"start": []string{"1"},
				"end":   []string{"2"},
				"step":  []string{"0"},
			},
			errType: errorBadData,
		},
		// Start after end.
		{
			endpoint: api.queryRange,
			query: url.Values{
				"query": []string{"time()"},
				"start": []string{"2"},
				"end":   []string{"1"},
				"step":  []string{"1"},
			},
			errType: errorBadData,
		},
		// Start overflows int64 internally.
		{
			endpoint: api.queryRange,
			query: url.Values{
				"query": []string{"time()"},
				"start": []string{"148966367200.372"},
				"end":   []string{"1489667272.372"},
				"step":  []string{"1"},
			},
			errType: errorBadData,
		},
		{
			endpoint: api.formatQuery,
			query: url.Values{
				"query": []string{"foo+bar"},
			},
			response: "foo + bar",
		},
		{
			endpoint: api.formatQuery,
			query: url.Values{
				"query": []string{"invalid_expression/"},
			},
			errType: errorBadData,
		},
		{
			endpoint: api.series,
			query: url.Values{
				"match[]": []string{`test_metric2`},
			},
			response: []labels.Labels{
				labels.FromStrings("__name__", "test_metric2", "foo", "boo"),
			},
		},
		{
			endpoint: api.series,
			query: url.Values{
				"match[]": []string{`{foo=""}`},
			},
			errType: errorBadData,
		},
		{
			endpoint: api.series,
			query: url.Values{
				"match[]": []string{`test_metric1{foo=~".+o"}`},
			},
			response: []labels.Labels{
				labels.FromStrings("__name__", "test_metric1", "foo", "boo"),
			},
		},
		{
			endpoint: api.series,
			query: url.Values{
				"match[]": []string{`test_metric1{foo=~".+o$"}`, `test_metric1{foo=~".+o"}`},
			},
			response: []labels.Labels{
				labels.FromStrings("__name__", "test_metric1", "foo", "boo"),
			},
		},
		// Try to overlap the selected series set as much as possible to test the result de-duplication works well.
		{
			endpoint: api.series,
			query: url.Values{
				"match[]": []string{`test_metric4{foo=~".+o$"}`, `test_metric4{dup=~"^1"}`},
			},
			response: []labels.Labels{
				labels.FromStrings("__name__", "test_metric4", "dup", "1", "foo", "bar"),
				labels.FromStrings("__name__", "test_metric4", "dup", "1", "foo", "boo"),
				labels.FromStrings("__name__", "test_metric4", "foo", "boo"),
			},
		},
		{
			endpoint: api.series,
			query: url.Values{
				"match[]": []string{`test_metric1{foo=~".+o"}`, `none`},
			},
			response: []labels.Labels{
				labels.FromStrings("__name__", "test_metric1", "foo", "boo"),
			},
		},
		// Start and end before series starts.
		{
			endpoint: api.series,
			query: url.Values{
				"match[]": []string{`test_metric2`},
				"start":   []string{"-2"},
				"end":     []string{"-1"},
			},
			response: []labels.Labels{},
		},
		// Start and end after series ends.
		{
			endpoint: api.series,
			query: url.Values{
				"match[]": []string{`test_metric2`},
				"start":   []string{"100000"},
				"end":     []string{"100001"},
			},
			response: []labels.Labels{},
		},
		// Start before series starts, end after series ends.
		{
			endpoint: api.series,
			query: url.Values{
				"match[]": []string{`test_metric2`},
				"start":   []string{"-1"},
				"end":     []string{"100000"},
			},
			response: []labels.Labels{
				labels.FromStrings("__name__", "test_metric2", "foo", "boo"),
			},
		},
		// Start and end within series.
		{
			endpoint: api.series,
			query: url.Values{
				"match[]": []string{`test_metric2`},
				"start":   []string{"1"},
				"end":     []string{"100"},
			},
			response: []labels.Labels{
				labels.FromStrings("__name__", "test_metric2", "foo", "boo"),
			},
		},
		// Start within series, end after.
		{
			endpoint: api.series,
			query: url.Values{
				"match[]": []string{`test_metric2`},
				"start":   []string{"1"},
				"end":     []string{"100000"},
			},
			response: []labels.Labels{
				labels.FromStrings("__name__", "test_metric2", "foo", "boo"),
			},
		},
		// Start before series, end within series.
		{
			endpoint: api.series,
			query: url.Values{
				"match[]": []string{`test_metric2`},
				"start":   []string{"-1"},
				"end":     []string{"1"},
			},
			response: []labels.Labels{
				labels.FromStrings("__name__", "test_metric2", "foo", "boo"),
			},
		},
		// Missing match[] query params in series requests.
		{
			endpoint: api.series,
			errType:  errorBadData,
		},
		{
			endpoint: api.dropSeries,
			errType:  errorInternal,
		},
		{
			endpoint: api.targets,
			response: &TargetDiscovery{
				ActiveTargets: []*Target{
					{
						DiscoveredLabels: map[string]string{},
						Labels: map[string]string{
							"job": "blackbox",
						},
						ScrapePool:         "blackbox",
						ScrapeURL:          "http://localhost:9115/probe?target=example.com",
						GlobalURL:          "http://localhost:9115/probe?target=example.com",
						Health:             "down",
						LastError:          "failed: missing port in address",
						LastScrape:         scrapeStart,
						LastScrapeDuration: 0.1,
						ScrapeInterval:     "20s",
						ScrapeTimeout:      "10s",
					},
					{
						DiscoveredLabels: map[string]string{},
						Labels: map[string]string{
							"job": "test",
						},
						ScrapePool:         "test",
						ScrapeURL:          "http://example.com:8080/metrics",
						GlobalURL:          "http://example.com:8080/metrics",
						Health:             "up",
						LastError:          "",
						LastScrape:         scrapeStart,
						LastScrapeDuration: 0.07,
						ScrapeInterval:     "15s",
						ScrapeTimeout:      "5s",
					},
				},
				DroppedTargets: []*DroppedTarget{
					{
						DiscoveredLabels: map[string]string{
							"__address__":         "http://dropped.example.com:9115",
							"__metrics_path__":    "/probe",
							"__scheme__":          "http",
							"job":                 "blackbox",
							"__scrape_interval__": "30s",
							"__scrape_timeout__":  "15s",
						},
					},
				},
			},
		},
		{
			endpoint: api.targets,
			query: url.Values{
				"state": []string{"any"},
			},
			response: &TargetDiscovery{
				ActiveTargets: []*Target{
					{
						DiscoveredLabels: map[string]string{},
						Labels: map[string]string{
							"job": "blackbox",
						},
						ScrapePool:         "blackbox",
						ScrapeURL:          "http://localhost:9115/probe?target=example.com",
						GlobalURL:          "http://localhost:9115/probe?target=example.com",
						Health:             "down",
						LastError:          "failed: missing port in address",
						LastScrape:         scrapeStart,
						LastScrapeDuration: 0.1,
						ScrapeInterval:     "20s",
						ScrapeTimeout:      "10s",
					},
					{
						DiscoveredLabels: map[string]string{},
						Labels: map[string]string{
							"job": "test",
						},
						ScrapePool:         "test",
						ScrapeURL:          "http://example.com:8080/metrics",
						GlobalURL:          "http://example.com:8080/metrics",
						Health:             "up",
						LastError:          "",
						LastScrape:         scrapeStart,
						LastScrapeDuration: 0.07,
						ScrapeInterval:     "15s",
						ScrapeTimeout:      "5s",
					},
				},
				DroppedTargets: []*DroppedTarget{
					{
						DiscoveredLabels: map[string]string{
							"__address__":         "http://dropped.example.com:9115",
							"__metrics_path__":    "/probe",
							"__scheme__":          "http",
							"job":                 "blackbox",
							"__scrape_interval__": "30s",
							"__scrape_timeout__":  "15s",
						},
					},
				},
			},
		},
		{
			endpoint: api.targets,
			query: url.Values{
				"state": []string{"active"},
			},
			response: &TargetDiscovery{
				ActiveTargets: []*Target{
					{
						DiscoveredLabels: map[string]string{},
						Labels: map[string]string{
							"job": "blackbox",
						},
						ScrapePool:         "blackbox",
						ScrapeURL:          "http://localhost:9115/probe?target=example.com",
						GlobalURL:          "http://localhost:9115/probe?target=example.com",
						Health:             "down",
						LastError:          "failed: missing port in address",
						LastScrape:         scrapeStart,
						LastScrapeDuration: 0.1,
						ScrapeInterval:     "20s",
						ScrapeTimeout:      "10s",
					},
					{
						DiscoveredLabels: map[string]string{},
						Labels: map[string]string{
							"job": "test",
						},
						ScrapePool:         "test",
						ScrapeURL:          "http://example.com:8080/metrics",
						GlobalURL:          "http://example.com:8080/metrics",
						Health:             "up",
						LastError:          "",
						LastScrape:         scrapeStart,
						LastScrapeDuration: 0.07,
						ScrapeInterval:     "15s",
						ScrapeTimeout:      "5s",
					},
				},
				DroppedTargets: []*DroppedTarget{},
			},
		},
		{
			endpoint: api.targets,
			query: url.Values{
				"state": []string{"Dropped"},
			},
			response: &TargetDiscovery{
				ActiveTargets: []*Target{},
				DroppedTargets: []*DroppedTarget{
					{
						DiscoveredLabels: map[string]string{
							"__address__":         "http://dropped.example.com:9115",
							"__metrics_path__":    "/probe",
							"__scheme__":          "http",
							"job":                 "blackbox",
							"__scrape_interval__": "30s",
							"__scrape_timeout__":  "15s",
						},
					},
				},
			},
		},
		// With a matching metric.
		{
			endpoint: api.targetMetadata,
			query: url.Values{
				"metric": []string{"go_threads"},
			},
			metadata: []targetMetadata{
				{
					identifier: "test",
					metadata: []scrape.MetricMetadata{
						{
							Metric: "go_threads",
							Type:   textparse.MetricTypeGauge,
							Help:   "Number of OS threads created.",
							Unit:   "",
						},
					},
				},
			},
			response: []metricMetadata{
				{
					Target: labels.FromMap(map[string]string{
						"job": "test",
					}),
					Help: "Number of OS threads created.",
					Type: textparse.MetricTypeGauge,
					Unit: "",
				},
			},
		},
		// With a matching target.
		{
			endpoint: api.targetMetadata,
			query: url.Values{
				"match_target": []string{"{job=\"blackbox\"}"},
			},
			metadata: []targetMetadata{
				{
					identifier: "blackbox",
					metadata: []scrape.MetricMetadata{
						{
							Metric: "prometheus_tsdb_storage_blocks_bytes",
							Type:   textparse.MetricTypeGauge,
							Help:   "The number of bytes that are currently used for local storage by all blocks.",
							Unit:   "",
						},
					},
				},
			},
			response: []metricMetadata{
				{
					Target: labels.FromMap(map[string]string{
						"job": "blackbox",
					}),
					Metric: "prometheus_tsdb_storage_blocks_bytes",
					Help:   "The number of bytes that are currently used for local storage by all blocks.",
					Type:   textparse.MetricTypeGauge,
					Unit:   "",
				},
			},
		},
		// Without a target or metric.
		{
			endpoint: api.targetMetadata,
			metadata: []targetMetadata{
				{
					identifier: "test",
					metadata: []scrape.MetricMetadata{
						{
							Metric: "go_threads",
							Type:   textparse.MetricTypeGauge,
							Help:   "Number of OS threads created.",
							Unit:   "",
						},
					},
				},
				{
					identifier: "blackbox",
					metadata: []scrape.MetricMetadata{
						{
							Metric: "prometheus_tsdb_storage_blocks_bytes",
							Type:   textparse.MetricTypeGauge,
							Help:   "The number of bytes that are currently used for local storage by all blocks.",
							Unit:   "",
						},
					},
				},
			},
			response: []metricMetadata{
				{
					Target: labels.FromMap(map[string]string{
						"job": "test",
					}),
					Metric: "go_threads",
					Help:   "Number of OS threads created.",
					Type:   textparse.MetricTypeGauge,
					Unit:   "",
				},
				{
					Target: labels.FromMap(map[string]string{
						"job": "blackbox",
					}),
					Metric: "prometheus_tsdb_storage_blocks_bytes",
					Help:   "The number of bytes that are currently used for local storage by all blocks.",
					Type:   textparse.MetricTypeGauge,
					Unit:   "",
				},
			},
			sorter: func(m interface{}) {
				sort.Slice(m.([]metricMetadata), func(i, j int) bool {
					s := m.([]metricMetadata)
					return s[i].Metric < s[j].Metric
				})
			},
		},
		// Without a matching metric.
		{
			endpoint: api.targetMetadata,
			query: url.Values{
				"match_target": []string{"{job=\"non-existentblackbox\"}"},
			},
			response: []metricMetadata{},
		},
		{
			endpoint: api.alertmanagers,
			response: &AlertmanagerDiscovery{
				ActiveAlertmanagers: []*AlertmanagerTarget{
					{
						URL: "http://alertmanager.example.com:8080/api/v1/alerts",
					},
				},
				DroppedAlertmanagers: []*AlertmanagerTarget{
					{
						URL: "http://dropped.alertmanager.example.com:8080/api/v1/alerts",
					},
				},
			},
		},
		// With metadata available.
		{
			endpoint: api.metricMetadata,
			metadata: []targetMetadata{
				{
					identifier: "test",
					metadata: []scrape.MetricMetadata{
						{
							Metric: "prometheus_engine_query_duration_seconds",
							Type:   textparse.MetricTypeSummary,
							Help:   "Query timings",
							Unit:   "",
						},
						{
							Metric: "go_info",
							Type:   textparse.MetricTypeGauge,
							Help:   "Information about the Go environment.",
							Unit:   "",
						},
					},
				},
			},
			response: map[string][]metadata{
				"prometheus_engine_query_duration_seconds": {{textparse.MetricTypeSummary, "Query timings", ""}},
				"go_info": {{textparse.MetricTypeGauge, "Information about the Go environment.", ""}},
			},
		},
		// With duplicate metadata for a metric that comes from different targets.
		{
			endpoint: api.metricMetadata,
			metadata: []targetMetadata{
				{
					identifier: "test",
					metadata: []scrape.MetricMetadata{
						{
							Metric: "go_threads",
							Type:   textparse.MetricTypeGauge,
							Help:   "Number of OS threads created",
							Unit:   "",
						},
					},
				},
				{
					identifier: "blackbox",
					metadata: []scrape.MetricMetadata{
						{
							Metric: "go_threads",
							Type:   textparse.MetricTypeGauge,
							Help:   "Number of OS threads created",
							Unit:   "",
						},
					},
				},
			},
			response: map[string][]metadata{
				"go_threads": {{textparse.MetricTypeGauge, "Number of OS threads created", ""}},
			},
		},
		// With non-duplicate metadata for the same metric from different targets.
		{
			endpoint: api.metricMetadata,
			metadata: []targetMetadata{
				{
					identifier: "test",
					metadata: []scrape.MetricMetadata{
						{
							Metric: "go_threads",
							Type:   textparse.MetricTypeGauge,
							Help:   "Number of OS threads created",
							Unit:   "",
						},
					},
				},
				{
					identifier: "blackbox",
					metadata: []scrape.MetricMetadata{
						{
							Metric: "go_threads",
							Type:   textparse.MetricTypeGauge,
							Help:   "Number of OS threads that were created.",
							Unit:   "",
						},
					},
				},
			},
			response: map[string][]metadata{
				"go_threads": {
					{textparse.MetricTypeGauge, "Number of OS threads created", ""},
					{textparse.MetricTypeGauge, "Number of OS threads that were created.", ""},
				},
			},
			sorter: func(m interface{}) {
				v := m.(map[string][]metadata)["go_threads"]

				sort.Slice(v, func(i, j int) bool {
					return v[i].Help < v[j].Help
				})
			},
		},
		// With a limit for the number of metrics returned.
		{
			endpoint: api.metricMetadata,
			query: url.Values{
				"limit": []string{"2"},
			},
			metadata: []targetMetadata{
				{
					identifier: "test",
					metadata: []scrape.MetricMetadata{
						{
							Metric: "go_threads",
							Type:   textparse.MetricTypeGauge,
							Help:   "Number of OS threads created",
							Unit:   "",
						},
						{
							Metric: "prometheus_engine_query_duration_seconds",
							Type:   textparse.MetricTypeSummary,
							Help:   "Query Timmings.",
							Unit:   "",
						},
					},
				},
				{
					identifier: "blackbox",
					metadata: []scrape.MetricMetadata{
						{
							Metric: "go_gc_duration_seconds",
							Type:   textparse.MetricTypeSummary,
							Help:   "A summary of the GC invocation durations.",
							Unit:   "",
						},
					},
				},
			},
			responseLen: 2,
		},
		// When requesting a specific metric that is present.
		{
			endpoint: api.metricMetadata,
			query:    url.Values{"metric": []string{"go_threads"}},
			metadata: []targetMetadata{
				{
					identifier: "test",
					metadata: []scrape.MetricMetadata{
						{
							Metric: "go_threads",
							Type:   textparse.MetricTypeGauge,
							Help:   "Number of OS threads created",
							Unit:   "",
						},
					},
				},
				{
					identifier: "blackbox",
					metadata: []scrape.MetricMetadata{
						{
							Metric: "go_gc_duration_seconds",
							Type:   textparse.MetricTypeSummary,
							Help:   "A summary of the GC invocation durations.",
							Unit:   "",
						},
						{
							Metric: "go_threads",
							Type:   textparse.MetricTypeGauge,
							Help:   "Number of OS threads that were created.",
							Unit:   "",
						},
					},
				},
			},
			response: map[string][]metadata{
				"go_threads": {
					{textparse.MetricTypeGauge, "Number of OS threads created", ""},
					{textparse.MetricTypeGauge, "Number of OS threads that were created.", ""},
				},
			},
			sorter: func(m interface{}) {
				v := m.(map[string][]metadata)["go_threads"]

				sort.Slice(v, func(i, j int) bool {
					return v[i].Help < v[j].Help
				})
			},
		},
		// With a specific metric that is not present.
		{
			endpoint: api.metricMetadata,
			query:    url.Values{"metric": []string{"go_gc_duration_seconds"}},
			metadata: []targetMetadata{
				{
					identifier: "test",
					metadata: []scrape.MetricMetadata{
						{
							Metric: "go_threads",
							Type:   textparse.MetricTypeGauge,
							Help:   "Number of OS threads created",
							Unit:   "",
						},
					},
				},
			},
			response: map[string][]metadata{},
		},
		// With no available metadata.
		{
			endpoint: api.metricMetadata,
			response: map[string][]metadata{},
		},
		{
			endpoint: api.serveConfig,
			response: &prometheusConfig{
				YAML: samplePrometheusCfg.String(),
			},
		},
		{
			endpoint: api.serveFlags,
			response: sampleFlagMap,
		},
		{
			endpoint: api.alerts,
			response: &AlertDiscovery{
				Alerts: []*Alert{},
			},
		},
		{
			endpoint: api.rules,
			response: &RuleDiscovery{
				RuleGroups: []*RuleGroup{
					{
						Name:     "grp",
						File:     "/path/to/file",
						Interval: 1,
						Limit:    0,
						Rules: []Rule{
							AlertingRule{
								State:       "inactive",
								Name:        "test_metric3",
								Query:       "absent(test_metric3) != 1",
								Duration:    1,
								Labels:      labels.Labels{},
								Annotations: labels.Labels{},
								Alerts:      []*Alert{},
								Health:      "unknown",
								Type:        "alerting",
							},
							AlertingRule{
								State:       "inactive",
								Name:        "test_metric4",
								Query:       "up == 1",
								Duration:    1,
								Labels:      labels.Labels{},
								Annotations: labels.Labels{},
								Alerts:      []*Alert{},
								Health:      "unknown",
								Type:        "alerting",
							},
							RecordingRule{
								Name:   "recording-rule-1",
								Query:  "vector(1)",
								Labels: labels.Labels{},
								Health: "unknown",
								Type:   "recording",
							},
						},
					},
				},
			},
		},
		{
			endpoint: api.rules,
			query: url.Values{
				"type": []string{"alert"},
			},
			response: &RuleDiscovery{
				RuleGroups: []*RuleGroup{
					{
						Name:     "grp",
						File:     "/path/to/file",
						Interval: 1,
						Limit:    0,
						Rules: []Rule{
							AlertingRule{
								State:       "inactive",
								Name:        "test_metric3",
								Query:       "absent(test_metric3) != 1",
								Duration:    1,
								Labels:      labels.Labels{},
								Annotations: labels.Labels{},
								Alerts:      []*Alert{},
								Health:      "unknown",
								Type:        "alerting",
							},
							AlertingRule{
								State:       "inactive",
								Name:        "test_metric4",
								Query:       "up == 1",
								Duration:    1,
								Labels:      labels.Labels{},
								Annotations: labels.Labels{},
								Alerts:      []*Alert{},
								Health:      "unknown",
								Type:        "alerting",
							},
						},
					},
				},
			},
		},
		{
			endpoint: api.rules,
			query: url.Values{
				"type": []string{"record"},
			},
			response: &RuleDiscovery{
				RuleGroups: []*RuleGroup{
					{
						Name:     "grp",
						File:     "/path/to/file",
						Interval: 1,
						Limit:    0,
						Rules: []Rule{
							RecordingRule{
								Name:   "recording-rule-1",
								Query:  "vector(1)",
								Labels: labels.Labels{},
								Health: "unknown",
								Type:   "recording",
							},
						},
					},
				},
			},
		},
		{
			endpoint: api.rules,
			query:    url.Values{"rule_name[]": []string{"test_metric4"}},
			response: &RuleDiscovery{
				RuleGroups: []*RuleGroup{
					{
						Name:     "grp",
						File:     "/path/to/file",
						Interval: 1,
						Limit:    0,
						Rules: []Rule{
							AlertingRule{
								State:       "inactive",
								Name:        "test_metric4",
								Query:       "up == 1",
								Duration:    1,
								Labels:      labels.Labels{},
								Annotations: labels.Labels{},
								Alerts:      []*Alert{},
								Health:      "unknown",
								Type:        "alerting",
							},
						},
					},
				},
			},
		},
		{
			endpoint: api.rules,
			query:    url.Values{"rule_group[]": []string{"respond-with-nothing"}},
			response: &RuleDiscovery{RuleGroups: []*RuleGroup{}},
		},
		{
			endpoint: api.rules,
			query:    url.Values{"file[]": []string{"/path/to/file"}, "rule_name[]": []string{"test_metric4"}},
			response: &RuleDiscovery{
				RuleGroups: []*RuleGroup{
					{
						Name:     "grp",
						File:     "/path/to/file",
						Interval: 1,
						Limit:    0,
						Rules: []Rule{
							AlertingRule{
								State:       "inactive",
								Name:        "test_metric4",
								Query:       "up == 1",
								Duration:    1,
								Labels:      labels.Labels{},
								Annotations: labels.Labels{},
								Alerts:      []*Alert{},
								Health:      "unknown",
								Type:        "alerting",
							},
						},
					},
				},
			},
		},
		{
			endpoint: api.queryExemplars,
			query: url.Values{
				"query": []string{`test_metric3{foo="boo"} - test_metric4{foo="bar"}`},
				"start": []string{"0"},
				"end":   []string{"4"},
			},
			// Note extra integer length of timestamps for exemplars because of millisecond preservation
			// of timestamps within Prometheus (see timestamp package).

			response: []exemplar.QueryResult{
				{
					SeriesLabels: labels.FromStrings("__name__", "test_metric3", "foo", "boo", "dup", "1"),
					Exemplars: []exemplar.Exemplar{
						{
							Labels: labels.FromStrings("id", "abc"),
							Value:  10,
							Ts:     timestamp.FromTime(start.Add(2 * time.Second)),
						},
					},
				},
				{
					SeriesLabels: labels.FromStrings("__name__", "test_metric4", "foo", "bar", "dup", "1"),
					Exemplars: []exemplar.Exemplar{
						{
							Labels: labels.FromStrings("id", "lul"),
							Value:  10,
							Ts:     timestamp.FromTime(start.Add(4 * time.Second)),
						},
					},
				},
			},
		},
		{
			endpoint: api.queryExemplars,
			query: url.Values{
				"query": []string{`{foo="boo"}`},
				"start": []string{"4"},
				"end":   []string{"4.1"},
			},
			response: []exemplar.QueryResult{
				{
					SeriesLabels: labels.FromStrings("__name__", "test_metric3", "foo", "boo", "dup", "1"),
					Exemplars: []exemplar.Exemplar{
						{
							Labels: labels.FromStrings("id", "abc2"),
							Value:  10,
							Ts:     4053,
						},
					},
				},
			},
		},
		{
			endpoint: api.queryExemplars,
			query: url.Values{
				"query": []string{`{foo="boo"}`},
			},
			response: []exemplar.QueryResult{
				{
					SeriesLabels: labels.FromStrings("__name__", "test_metric3", "foo", "boo", "dup", "1"),
					Exemplars: []exemplar.Exemplar{
						{
							Labels: labels.FromStrings("id", "abc"),
							Value:  10,
							Ts:     2000,
						},
						{
							Labels: labels.FromStrings("id", "abc2"),
							Value:  10,
							Ts:     4053,
						},
					},
				},
			},
		},
		{
			endpoint: api.queryExemplars,
			query: url.Values{
				"query": []string{`{__name__="test_metric5"}`},
			},
			response: []exemplar.QueryResult{},
		},
	}

	if testLabelAPI {
		tests = append(tests, []test{
			{
				endpoint: api.labelValues,
				params: map[string]string{
					"name": "__name__",
				},
				response: []string{
					"test_metric1",
					"test_metric2",
					"test_metric3",
					"test_metric4",
				},
			},
			{
				endpoint: api.labelValues,
				params: map[string]string{
					"name": "foo",
				},
				response: []string{
					"bar",
					"boo",
				},
			},
			// Bad name parameter.
			{
				endpoint: api.labelValues,
				params: map[string]string{
					"name": "not!!!allowed",
				},
				errType: errorBadData,
			},
			// Start and end before LabelValues starts.
			{
				endpoint: api.labelValues,
				params: map[string]string{
					"name": "foo",
				},
				query: url.Values{
					"start": []string{"-2"},
					"end":   []string{"-1"},
				},
				response: []string{},
			},
			// Start and end within LabelValues.
			{
				endpoint: api.labelValues,
				params: map[string]string{
					"name": "foo",
				},
				query: url.Values{
					"start": []string{"1"},
					"end":   []string{"100"},
				},
				response: []string{
					"bar",
					"boo",
				},
			},
			// Start before LabelValues, end within LabelValues.
			{
				endpoint: api.labelValues,
				params: map[string]string{
					"name": "foo",
				},
				query: url.Values{
					"start": []string{"-1"},
					"end":   []string{"3"},
				},
				response: []string{
					"bar",
					"boo",
				},
			},
			// Start before LabelValues starts, end after LabelValues ends.
			{
				endpoint: api.labelValues,
				params: map[string]string{
					"name": "foo",
				},
				query: url.Values{
					"start": []string{"1969-12-31T00:00:00Z"},
					"end":   []string{"1970-02-01T00:02:03Z"},
				},
				response: []string{
					"bar",
					"boo",
				},
			},
			// Start with bad data, end within LabelValues.
			{
				endpoint: api.labelValues,
				params: map[string]string{
					"name": "foo",
				},
				query: url.Values{
					"start": []string{"boop"},
					"end":   []string{"1"},
				},
				errType: errorBadData,
			},
			// Start within LabelValues, end after.
			{
				endpoint: api.labelValues,
				params: map[string]string{
					"name": "foo",
				},
				query: url.Values{
					"start": []string{"1"},
					"end":   []string{"100000000"},
				},
				response: []string{
					"bar",
					"boo",
				},
			},
			// Start and end after LabelValues ends.
			{
				endpoint: api.labelValues,
				params: map[string]string{
					"name": "foo",
				},
				query: url.Values{
					"start": []string{"148966367200.372"},
					"end":   []string{"148966367200.972"},
				},
				response: []string{},
			},
			// Only provide Start within LabelValues, don't provide an end time.
			{
				endpoint: api.labelValues,
				params: map[string]string{
					"name": "foo",
				},
				query: url.Values{
					"start": []string{"2"},
				},
				response: []string{
					"bar",
					"boo",
				},
			},
			// Only provide end within LabelValues, don't provide a start time.
			{
				endpoint: api.labelValues,
				params: map[string]string{
					"name": "foo",
				},
				query: url.Values{
					"end": []string{"100"},
				},
				response: []string{
					"bar",
					"boo",
				},
			},
			// Label values with bad matchers.
			{
				endpoint: api.labelValues,
				params: map[string]string{
					"name": "foo",
				},
				query: url.Values{
					"match[]": []string{`{foo=""`, `test_metric2`},
				},
				errType: errorBadData,
			},
			// Label values with empty matchers.
			{
				endpoint: api.labelValues,
				params: map[string]string{
					"name": "foo",
				},
				query: url.Values{
					"match[]": []string{`{foo=""}`},
				},
				errType: errorBadData,
			},
			// Label values with matcher.
			{
				endpoint: api.labelValues,
				params: map[string]string{
					"name": "foo",
				},
				query: url.Values{
					"match[]": []string{`test_metric2`},
				},
				response: []string{
					"boo",
				},
			},
			// Label values with matcher.
			{
				endpoint: api.labelValues,
				params: map[string]string{
					"name": "foo",
				},
				query: url.Values{
					"match[]": []string{`test_metric1`},
				},
				response: []string{
					"bar",
					"boo",
				},
			},
			// Label values with matcher using label filter.
			{
				endpoint: api.labelValues,
				params: map[string]string{
					"name": "foo",
				},
				query: url.Values{
					"match[]": []string{`test_metric1{foo="bar"}`},
				},
				response: []string{
					"bar",
				},
			},
			// Label values with matcher and time range.
			{
				endpoint: api.labelValues,
				params: map[string]string{
					"name": "foo",
				},
				query: url.Values{
					"match[]": []string{`test_metric1`},
					"start":   []string{"1"},
					"end":     []string{"100000000"},
				},
				response: []string{
					"bar",
					"boo",
				},
			},
			// Try to overlap the selected series set as much as possible to test that the value de-duplication works.
			{
				endpoint: api.labelValues,
				params: map[string]string{
					"name": "foo",
				},
				query: url.Values{
					"match[]": []string{`test_metric4{dup=~"^1"}`, `test_metric4{foo=~".+o$"}`},
				},
				response: []string{
					"bar",
					"boo",
				},
			},
			// Label names.
			{
				endpoint: api.labelNames,
				response: []string{"__name__", "dup", "foo"},
			},
			// Start and end before Label names starts.
			{
				endpoint: api.labelNames,
				query: url.Values{
					"start": []string{"-2"},
					"end":   []string{"-1"},
				},
				response: []string{},
			},
			// Start and end within Label names.
			{
				endpoint: api.labelNames,
				query: url.Values{
					"start": []string{"1"},
					"end":   []string{"100"},
				},
				response: []string{"__name__", "dup", "foo"},
			},
			// Start before Label names, end within Label names.
			{
				endpoint: api.labelNames,
				query: url.Values{
					"start": []string{"-1"},
					"end":   []string{"10"},
				},
				response: []string{"__name__", "dup", "foo"},
			},

			// Start before Label names starts, end after Label names ends.
			{
				endpoint: api.labelNames,
				query: url.Values{
					"start": []string{"-1"},
					"end":   []string{"100000"},
				},
				response: []string{"__name__", "dup", "foo"},
			},
			// Start with bad data for Label names, end within Label names.
			{
				endpoint: api.labelNames,
				query: url.Values{
					"start": []string{"boop"},
					"end":   []string{"1"},
				},
				errType: errorBadData,
			},
			// Start within Label names, end after.
			{
				endpoint: api.labelNames,
				query: url.Values{
					"start": []string{"1"},
					"end":   []string{"1000000006"},
				},
				response: []string{"__name__", "dup", "foo"},
			},
			// Start and end after Label names ends.
			{
				endpoint: api.labelNames,
				query: url.Values{
					"start": []string{"148966367200.372"},
					"end":   []string{"148966367200.972"},
				},
				response: []string{},
			},
			// Only provide Start within Label names, don't provide an end time.
			{
				endpoint: api.labelNames,
				query: url.Values{
					"start": []string{"4"},
				},
				response: []string{"__name__", "dup", "foo"},
			},
			// Only provide End within Label names, don't provide a start time.
			{
				endpoint: api.labelNames,
				query: url.Values{
					"end": []string{"20"},
				},
				response: []string{"__name__", "dup", "foo"},
			},
			// Label names with bad matchers.
			{
				endpoint: api.labelNames,
				query: url.Values{
					"match[]": []string{`{foo=""`, `test_metric2`},
				},
				errType: errorBadData,
			},
			// Label values with empty matchers.
			{
				endpoint: api.labelNames,
				params: map[string]string{
					"name": "foo",
				},
				query: url.Values{
					"match[]": []string{`{foo=""}`},
				},
				errType: errorBadData,
			},
			// Label names with matcher.
			{
				endpoint: api.labelNames,
				query: url.Values{
					"match[]": []string{`test_metric2`},
				},
				response: []string{"__name__", "foo"},
			},
			// Label names with matcher.
			{
				endpoint: api.labelNames,
				query: url.Values{
					"match[]": []string{`test_metric3`},
				},
				response: []string{"__name__", "dup", "foo"},
			},
			// Label names with matcher using label filter.
			// There is no matching series.
			{
				endpoint: api.labelNames,
				query: url.Values{
					"match[]": []string{`test_metric1{foo="test"}`},
				},
				response: []string{},
			},
			// Label names with matcher and time range.
			{
				endpoint: api.labelNames,
				query: url.Values{
					"match[]": []string{`test_metric2`},
					"start":   []string{"1"},
					"end":     []string{"100000000"},
				},
				response: []string{"__name__", "foo"},
			},
		}...)
	}

	methods := func(f apiFunc) []string {
		fp := reflect.ValueOf(f).Pointer()
		if fp == reflect.ValueOf(api.query).Pointer() || fp == reflect.ValueOf(api.queryRange).Pointer() || fp == reflect.ValueOf(api.series).Pointer() {
			return []string{http.MethodGet, http.MethodPost}
		}
		return []string{http.MethodGet}
	}

	request := func(m string, q url.Values) (*http.Request, error) {
		if m == http.MethodPost {
			r, err := http.NewRequest(m, "http://example.com", strings.NewReader(q.Encode()))
			r.Header.Set("Content-Type", "application/x-www-form-urlencoded")
			r.RemoteAddr = "127.0.0.1:20201"
			return r, err
		}
		r, err := http.NewRequest(m, fmt.Sprintf("http://example.com?%s", q.Encode()), nil)
		r.RemoteAddr = "127.0.0.1:20201"
		return r, err
	}

	for i, test := range tests {
		t.Run(fmt.Sprintf("run %d %s %q", i, describeAPIFunc(test.endpoint), test.query.Encode()), func(t *testing.T) {
			for _, method := range methods(test.endpoint) {
				t.Run(method, func(t *testing.T) {
					// Build a context with the correct request params.
					ctx := context.Background()
					for p, v := range test.params {
						ctx = route.WithParam(ctx, p, v)
					}

					req, err := request(method, test.query)
					if err != nil {
						t.Fatal(err)
					}

					tr.ResetMetadataStore()
					for _, tm := range test.metadata {
						tr.SetMetadataStoreForTargets(tm.identifier, &testMetaStore{Metadata: tm.metadata})
					}

					for _, te := range test.exemplars {
						for _, e := range te.Exemplars {
							_, err := es.AppendExemplar(0, te.SeriesLabels, e)
							if err != nil {
								t.Fatal(err)
							}
						}
					}

					res := test.endpoint(req.WithContext(ctx))
					assertAPIError(t, res.err, test.errType)

					if test.sorter != nil {
						test.sorter(res.data)
					}

					if test.responseLen != 0 {
						assertAPIResponseLength(t, res.data, test.responseLen)
					} else {
						assertAPIResponse(t, res.data, test.response)
					}
				})
			}
		})
	}
}

func describeAPIFunc(f apiFunc) string {
	name := runtime.FuncForPC(reflect.ValueOf(f).Pointer()).Name()
	return strings.Split(name[strings.LastIndex(name, ".")+1:], "-")[0]
}

func assertAPIError(t *testing.T, got *apiError, exp errorType) {
	t.Helper()

	if got != nil {
		if exp == errorNone {
			t.Fatalf("Unexpected error: %s", got)
		}
		if exp != got.typ {
			t.Fatalf("Expected error of type %q but got type %q (%q)", exp, got.typ, got)
		}
		return
	}
	if exp != errorNone {
		t.Fatalf("Expected error of type %q but got none", exp)
	}
}

func assertAPIResponse(t *testing.T, got, exp interface{}) {
	t.Helper()

	require.Equal(t, exp, got)
}

func assertAPIResponseLength(t *testing.T, got interface{}, expLen int) {
	t.Helper()

	gotLen := reflect.ValueOf(got).Len()
	if gotLen != expLen {
		t.Fatalf(
			"Response length does not match, expected:\n%d\ngot:\n%d",
			expLen,
			gotLen,
		)
	}
}

type fakeDB struct {
	err error
}

func (f *fakeDB) CleanTombstones() error                        { return f.err }
func (f *fakeDB) Delete(int64, int64, ...*labels.Matcher) error { return f.err }
func (f *fakeDB) Snapshot(string, bool) error                   { return f.err }
func (f *fakeDB) Stats(statsByLabelName string) (_ *tsdb.Stats, retErr error) {
	dbDir, err := os.MkdirTemp("", "tsdb-api-ready")
	if err != nil {
		return nil, err
	}
	defer func() {
		err := os.RemoveAll(dbDir)
		if retErr != nil {
			retErr = err
		}
	}()
	opts := tsdb.DefaultHeadOptions()
	opts.ChunkRange = 1000
	h, _ := tsdb.NewHead(nil, nil, nil, nil, opts, nil)
	return h.Stats(statsByLabelName), nil
}

func (f *fakeDB) WALReplayStatus() (tsdb.WALReplayStatus, error) {
	return tsdb.WALReplayStatus{}, nil
}

func TestAdminEndpoints(t *testing.T) {
	tsdb, tsdbWithError, tsdbNotReady := &fakeDB{}, &fakeDB{err: errors.New("some error")}, &fakeDB{err: errors.Wrap(tsdb.ErrNotReady, "wrap")}
	snapshotAPI := func(api *API) apiFunc { return api.snapshot }
	cleanAPI := func(api *API) apiFunc { return api.cleanTombstones }
	deleteAPI := func(api *API) apiFunc { return api.deleteSeries }

	for _, tc := range []struct {
		db          *fakeDB
		enableAdmin bool
		endpoint    func(api *API) apiFunc
		method      string
		values      url.Values

		errType errorType
	}{
		// Tests for the snapshot endpoint.
		{
			db:          tsdb,
			enableAdmin: false,
			endpoint:    snapshotAPI,

			errType: errorUnavailable,
		},
		{
			db:          tsdb,
			enableAdmin: true,
			endpoint:    snapshotAPI,

			errType: errorNone,
		},
		{
			db:          tsdb,
			enableAdmin: true,
			endpoint:    snapshotAPI,
			values:      map[string][]string{"skip_head": {"true"}},

			errType: errorNone,
		},
		{
			db:          tsdb,
			enableAdmin: true,
			endpoint:    snapshotAPI,
			values:      map[string][]string{"skip_head": {"xxx"}},

			errType: errorBadData,
		},
		{
			db:          tsdbWithError,
			enableAdmin: true,
			endpoint:    snapshotAPI,

			errType: errorInternal,
		},
		{
			db:          tsdbNotReady,
			enableAdmin: true,
			endpoint:    snapshotAPI,

			errType: errorUnavailable,
		},
		// Tests for the cleanTombstones endpoint.
		{
			db:          tsdb,
			enableAdmin: false,
			endpoint:    cleanAPI,

			errType: errorUnavailable,
		},
		{
			db:          tsdb,
			enableAdmin: true,
			endpoint:    cleanAPI,

			errType: errorNone,
		},
		{
			db:          tsdbWithError,
			enableAdmin: true,
			endpoint:    cleanAPI,

			errType: errorInternal,
		},
		{
			db:          tsdbNotReady,
			enableAdmin: true,
			endpoint:    cleanAPI,

			errType: errorUnavailable,
		},
		// Tests for the deleteSeries endpoint.
		{
			db:          tsdb,
			enableAdmin: false,
			endpoint:    deleteAPI,

			errType: errorUnavailable,
		},
		{
			db:          tsdb,
			enableAdmin: true,
			endpoint:    deleteAPI,

			errType: errorBadData,
		},
		{
			db:          tsdb,
			enableAdmin: true,
			endpoint:    deleteAPI,
			values:      map[string][]string{"match[]": {"123"}},

			errType: errorBadData,
		},
		{
			db:          tsdb,
			enableAdmin: true,
			endpoint:    deleteAPI,
			values:      map[string][]string{"match[]": {"up"}, "start": {"xxx"}},

			errType: errorBadData,
		},
		{
			db:          tsdb,
			enableAdmin: true,
			endpoint:    deleteAPI,
			values:      map[string][]string{"match[]": {"up"}, "end": {"xxx"}},

			errType: errorBadData,
		},
		{
			db:          tsdb,
			enableAdmin: true,
			endpoint:    deleteAPI,
			values:      map[string][]string{"match[]": {"up"}},

			errType: errorNone,
		},
		{
			db:          tsdb,
			enableAdmin: true,
			endpoint:    deleteAPI,
			values:      map[string][]string{"match[]": {"up{job!=\"foo\"}", "{job=~\"bar.+\"}", "up{instance!~\"fred.+\"}"}},

			errType: errorNone,
		},
		{
			db:          tsdbWithError,
			enableAdmin: true,
			endpoint:    deleteAPI,
			values:      map[string][]string{"match[]": {"up"}},

			errType: errorInternal,
		},
		{
			db:          tsdbNotReady,
			enableAdmin: true,
			endpoint:    deleteAPI,
			values:      map[string][]string{"match[]": {"up"}},

			errType: errorUnavailable,
		},
	} {
		tc := tc
		t.Run("", func(t *testing.T) {
			dir := t.TempDir()

			api := &API{
				db:          tc.db,
				dbDir:       dir,
				ready:       func(f http.HandlerFunc) http.HandlerFunc { return f },
				enableAdmin: tc.enableAdmin,
			}

			endpoint := tc.endpoint(api)
			req, err := http.NewRequest(tc.method, fmt.Sprintf("?%s", tc.values.Encode()), nil)
			require.NoError(t, err)

			res := setUnavailStatusOnTSDBNotReady(endpoint(req))
			assertAPIError(t, res.err, tc.errType)
		})
	}
}

func TestRespondSuccess(t *testing.T) {
	api := API{
		logger: log.NewNopLogger(),
	}

	api.ClearCodecs()
	api.InstallCodec(JSONCodec{})
	api.InstallCodec(&testCodec{contentType: MIMEType{"test", "cannot-encode"}, canEncode: false})
	api.InstallCodec(&testCodec{contentType: MIMEType{"test", "can-encode"}, canEncode: true})
	api.InstallCodec(&testCodec{contentType: MIMEType{"test", "can-encode-2"}, canEncode: true})

	s := httptest.NewServer(http.HandlerFunc(func(w http.ResponseWriter, r *http.Request) {
		api.respond(w, r, "test", nil)
	}))
	defer s.Close()

	for _, tc := range []struct {
		name                string
		acceptHeader        string
		expectedContentType string
		expectedBody        string
	}{
		{
			name:                "no Accept header",
			expectedContentType: "application/json",
			expectedBody:        `{"status":"success","data":"test"}`,
		},
		{
			name:                "Accept header with single content type which is suitable",
			acceptHeader:        "test/can-encode",
			expectedContentType: "test/can-encode",
			expectedBody:        `response from test/can-encode codec`,
		},
		{
			name:                "Accept header with single content type which is not available",
			acceptHeader:        "test/not-registered",
			expectedContentType: "application/json",
			expectedBody:        `{"status":"success","data":"test"}`,
		},
		{
			name:                "Accept header with single content type which cannot encode the response payload",
			acceptHeader:        "test/cannot-encode",
			expectedContentType: "application/json",
			expectedBody:        `{"status":"success","data":"test"}`,
		},
		{
			name:                "Accept header with multiple content types, all of which are suitable",
			acceptHeader:        "test/can-encode, test/can-encode-2",
			expectedContentType: "test/can-encode",
			expectedBody:        `response from test/can-encode codec`,
		},
		{
			name:                "Accept header with multiple content types, only one of which is available",
			acceptHeader:        "test/not-registered, test/can-encode",
			expectedContentType: "test/can-encode",
			expectedBody:        `response from test/can-encode codec`,
		},
		{
			name:                "Accept header with multiple content types, only one of which can encode the response payload",
			acceptHeader:        "test/cannot-encode, test/can-encode",
			expectedContentType: "test/can-encode",
			expectedBody:        `response from test/can-encode codec`,
		},
		{
			name:                "Accept header with multiple content types, none of which are available",
			acceptHeader:        "test/not-registered, test/also-not-registered",
			expectedContentType: "application/json",
			expectedBody:        `{"status":"success","data":"test"}`,
		},
	} {
		t.Run(tc.name, func(t *testing.T) {
			req, err := http.NewRequest(http.MethodGet, s.URL, nil)
			require.NoError(t, err)

			if tc.acceptHeader != "" {
				req.Header.Set("Accept", tc.acceptHeader)
			}

<<<<<<< HEAD
			resp, err := http.DefaultClient.Do(req)
			require.NoError(t, err)

			body, err := io.ReadAll(resp.Body)
			defer resp.Body.Close()
			require.NoError(t, err)

			require.Equal(t, http.StatusOK, resp.StatusCode)
			require.Equal(t, tc.expectedContentType, resp.Header.Get("Content-Type"))
			require.Equal(t, tc.expectedBody, string(body))
		})
=======
	var res response
	if err = json.Unmarshal(body, &res); err != nil {
		t.Fatalf("Error unmarshaling JSON body: %s", err)
>>>>>>> d4bf4776
	}
}

func TestRespondSuccess_DefaultCodecCannotEncodeResponse(t *testing.T) {
	api := API{
		logger: log.NewNopLogger(),
	}

	api.ClearCodecs()
	api.InstallCodec(&testCodec{contentType: MIMEType{"application", "default-format"}, canEncode: false})

	s := httptest.NewServer(http.HandlerFunc(func(w http.ResponseWriter, r *http.Request) {
		api.respond(w, r, "test", nil)
	}))
	defer s.Close()

	req, err := http.NewRequest(http.MethodGet, s.URL, nil)
	require.NoError(t, err)

	resp, err := http.DefaultClient.Do(req)
	require.NoError(t, err)

	body, err := io.ReadAll(resp.Body)
	defer resp.Body.Close()
	require.NoError(t, err)

	require.Equal(t, http.StatusNotAcceptable, resp.StatusCode)
	require.Equal(t, "application/json", resp.Header.Get("Content-Type"))
	require.Equal(t, `{"status":"error","errorType":"not_acceptable","error":"cannot encode response as application/default-format"}`, string(body))
}

func TestRespondError(t *testing.T) {
	s := httptest.NewServer(http.HandlerFunc(func(w http.ResponseWriter, r *http.Request) {
		api := API{}
		api.respondError(w, &apiError{errorTimeout, errors.New("message")}, "test")
	}))
	defer s.Close()

	resp, err := http.Get(s.URL)
	if err != nil {
		t.Fatalf("Error on test request: %s", err)
	}
	body, err := io.ReadAll(resp.Body)
	defer resp.Body.Close()
	if err != nil {
		t.Fatalf("Error reading response body: %s", err)
	}

	if want, have := http.StatusServiceUnavailable, resp.StatusCode; want != have {
		t.Fatalf("Return code %d expected in error response but got %d", want, have)
	}
	if h := resp.Header.Get("Content-Type"); h != "application/json" {
		t.Fatalf("Expected Content-Type %q but got %q", "application/json", h)
	}

<<<<<<< HEAD
	var res Response
	if err = json.Unmarshal([]byte(body), &res); err != nil {
=======
	var res response
	if err = json.Unmarshal(body, &res); err != nil {
>>>>>>> d4bf4776
		t.Fatalf("Error unmarshaling JSON body: %s", err)
	}

	exp := &Response{
		Status:    statusError,
		Data:      "test",
		ErrorType: errorTimeout,
		Error:     "message",
	}
	require.Equal(t, exp, &res)
}

func TestParseTimeParam(t *testing.T) {
	type resultType struct {
		asTime  time.Time
		asError func() error
	}

	ts, err := parseTime("1582468023986")
	require.NoError(t, err)

	tests := []struct {
		paramName    string
		paramValue   string
		defaultValue time.Time
		result       resultType
	}{
		{ // When data is valid.
			paramName:    "start",
			paramValue:   "1582468023986",
			defaultValue: minTime,
			result: resultType{
				asTime:  ts,
				asError: nil,
			},
		},
		{ // When data is empty string.
			paramName:    "end",
			paramValue:   "",
			defaultValue: maxTime,
			result: resultType{
				asTime:  maxTime,
				asError: nil,
			},
		},
		{ // When data is not valid.
			paramName:    "foo",
			paramValue:   "baz",
			defaultValue: maxTime,
			result: resultType{
				asTime: time.Time{},
				asError: func() error {
					_, err := parseTime("baz")
					return errors.Wrapf(err, "Invalid time value for '%s'", "foo")
				},
			},
		},
	}

	for _, test := range tests {
		req, err := http.NewRequest("GET", "localhost:42/foo?"+test.paramName+"="+test.paramValue, nil)
		require.NoError(t, err)

		result := test.result
		asTime, err := parseTimeParam(req, test.paramName, test.defaultValue)

		if err != nil {
			require.EqualError(t, err, result.asError().Error())
		} else {
			require.True(t, asTime.Equal(result.asTime), "time as return value: %s not parsed correctly. Expected %s. Actual %s", test.paramValue, result.asTime, asTime)
		}
	}
}

func TestParseTime(t *testing.T) {
	ts, err := time.Parse(time.RFC3339Nano, "2015-06-03T13:21:58.555Z")
	if err != nil {
		panic(err)
	}

	tests := []struct {
		input  string
		fail   bool
		result time.Time
	}{
		{
			input: "",
			fail:  true,
		},
		{
			input: "abc",
			fail:  true,
		},
		{
			input: "30s",
			fail:  true,
		},
		{
			input:  "123",
			result: time.Unix(123, 0),
		},
		{
			input:  "123.123",
			result: time.Unix(123, 123000000),
		},
		{
			input:  "2015-06-03T13:21:58.555Z",
			result: ts,
		},
		{
			input:  "2015-06-03T14:21:58.555+01:00",
			result: ts,
		},
		{
			// Test float rounding.
			input:  "1543578564.705",
			result: time.Unix(1543578564, 705*1e6),
		},
		{
			input:  minTime.Format(time.RFC3339Nano),
			result: minTime,
		},
		{
			input:  maxTime.Format(time.RFC3339Nano),
			result: maxTime,
		},
	}

	for _, test := range tests {
		ts, err := parseTime(test.input)
		if err != nil && !test.fail {
			t.Errorf("Unexpected error for %q: %s", test.input, err)
			continue
		}
		if err == nil && test.fail {
			t.Errorf("Expected error for %q but got none", test.input)
			continue
		}
		if !test.fail && !ts.Equal(test.result) {
			t.Errorf("Expected time %v for input %q but got %v", test.result, test.input, ts)
		}
	}
}

func TestParseDuration(t *testing.T) {
	tests := []struct {
		input  string
		fail   bool
		result time.Duration
	}{
		{
			input: "",
			fail:  true,
		}, {
			input: "abc",
			fail:  true,
		}, {
			input: "2015-06-03T13:21:58.555Z",
			fail:  true,
		}, {
			// Internal int64 overflow.
			input: "-148966367200.372",
			fail:  true,
		}, {
			// Internal int64 overflow.
			input: "148966367200.372",
			fail:  true,
		}, {
			input:  "123",
			result: 123 * time.Second,
		}, {
			input:  "123.333",
			result: 123*time.Second + 333*time.Millisecond,
		}, {
			input:  "15s",
			result: 15 * time.Second,
		}, {
			input:  "5m",
			result: 5 * time.Minute,
		},
	}

	for _, test := range tests {
		d, err := parseDuration(test.input)
		if err != nil && !test.fail {
			t.Errorf("Unexpected error for %q: %s", test.input, err)
			continue
		}
		if err == nil && test.fail {
			t.Errorf("Expected error for %q but got none", test.input)
			continue
		}
		if !test.fail && d != test.result {
			t.Errorf("Expected duration %v for input %q but got %v", test.result, test.input, d)
		}
	}
}

func TestOptionsMethod(t *testing.T) {
	r := route.New()
	api := &API{ready: func(f http.HandlerFunc) http.HandlerFunc { return f }}
	api.Register(r)

	s := httptest.NewServer(r)
	defer s.Close()

	req, err := http.NewRequest("OPTIONS", s.URL+"/any_path", nil)
	if err != nil {
		t.Fatalf("Error creating OPTIONS request: %s", err)
	}
	client := &http.Client{}
	resp, err := client.Do(req)
	if err != nil {
		t.Fatalf("Error executing OPTIONS request: %s", err)
	}

	if resp.StatusCode != http.StatusNoContent {
		t.Fatalf("Expected status %d, got %d", http.StatusNoContent, resp.StatusCode)
	}
}

func TestTSDBStatus(t *testing.T) {
	tsdb := &fakeDB{}
	tsdbStatusAPI := func(api *API) apiFunc { return api.serveTSDBStatus }

	for i, tc := range []struct {
		db       *fakeDB
		endpoint func(api *API) apiFunc
		method   string
		values   url.Values

		errType errorType
	}{
		// Tests for the TSDB Status endpoint.
		{
			db:       tsdb,
			endpoint: tsdbStatusAPI,

			errType: errorNone,
		},
	} {
		tc := tc
		t.Run(fmt.Sprintf("%d", i), func(t *testing.T) {
			api := &API{db: tc.db, gatherer: prometheus.DefaultGatherer}
			endpoint := tc.endpoint(api)
			req, err := http.NewRequest(tc.method, fmt.Sprintf("?%s", tc.values.Encode()), nil)
			if err != nil {
				t.Fatalf("Error when creating test request: %s", err)
			}
			res := endpoint(req)
			assertAPIError(t, res.err, tc.errType)
		})
	}
}

func TestReturnAPIError(t *testing.T) {
	cases := []struct {
		err      error
		expected errorType
	}{
		{
			err:      promql.ErrStorage{Err: errors.New("storage error")},
			expected: errorInternal,
		}, {
			err:      fmt.Errorf("wrapped: %w", promql.ErrStorage{Err: errors.New("storage error")}),
			expected: errorInternal,
		}, {
			err:      promql.ErrQueryTimeout("timeout error"),
			expected: errorTimeout,
		}, {
			err:      fmt.Errorf("wrapped: %w", promql.ErrQueryTimeout("timeout error")),
			expected: errorTimeout,
		}, {
			err:      promql.ErrQueryCanceled("canceled error"),
			expected: errorCanceled,
		}, {
			err:      fmt.Errorf("wrapped: %w", promql.ErrQueryCanceled("canceled error")),
			expected: errorCanceled,
		}, {
			err:      errors.New("exec error"),
			expected: errorExec,
		},
	}

	for ix, c := range cases {
		actual := returnAPIError(c.err)
		require.Error(t, actual, ix)
		require.Equal(t, c.expected, actual.typ, ix)
	}
}

// This is a global to avoid the benchmark being optimized away.
var testResponseWriter = httptest.ResponseRecorder{}

func BenchmarkRespond(b *testing.B) {
	b.ReportAllocs()
	request, err := http.NewRequest(http.MethodGet, "/does-not-matter", nil)
	require.NoError(b, err)
	points := []promql.FPoint{}
	for i := 0; i < 10000; i++ {
		points = append(points, promql.FPoint{F: float64(i * 1000000), T: int64(i)})
	}
	response := &QueryData{
		ResultType: parser.ValueTypeMatrix,
		Result: promql.Matrix{
			promql.Series{
				Floats: points,
				Metric: labels.EmptyLabels(),
			},
		},
	}
	b.ResetTimer()
	api := API{}
	for n := 0; n < b.N; n++ {
		api.respond(&testResponseWriter, request, response, nil)
	}
}

func TestGetGlobalURL(t *testing.T) {
	mustParseURL := func(t *testing.T, u string) *url.URL {
		parsed, err := url.Parse(u)
		require.NoError(t, err)
		return parsed
	}

	testcases := []struct {
		input    *url.URL
		opts     GlobalURLOptions
		expected *url.URL
		errorful bool
	}{
		{
			mustParseURL(t, "http://127.0.0.1:9090"),
			GlobalURLOptions{
				ListenAddress: "127.0.0.1:9090",
				Host:          "127.0.0.1:9090",
				Scheme:        "http",
			},
			mustParseURL(t, "http://127.0.0.1:9090"),
			false,
		},
		{
			mustParseURL(t, "http://127.0.0.1:9090"),
			GlobalURLOptions{
				ListenAddress: "127.0.0.1:9090",
				Host:          "prometheus.io",
				Scheme:        "https",
			},
			mustParseURL(t, "https://prometheus.io"),
			false,
		},
		{
			mustParseURL(t, "http://exemple.com"),
			GlobalURLOptions{
				ListenAddress: "127.0.0.1:9090",
				Host:          "prometheus.io",
				Scheme:        "https",
			},
			mustParseURL(t, "http://exemple.com"),
			false,
		},
		{
			mustParseURL(t, "http://localhost:8080"),
			GlobalURLOptions{
				ListenAddress: "127.0.0.1:9090",
				Host:          "prometheus.io",
				Scheme:        "https",
			},
			mustParseURL(t, "http://prometheus.io:8080"),
			false,
		},
		{
			mustParseURL(t, "http://[::1]:8080"),
			GlobalURLOptions{
				ListenAddress: "127.0.0.1:9090",
				Host:          "prometheus.io",
				Scheme:        "https",
			},
			mustParseURL(t, "http://prometheus.io:8080"),
			false,
		},
		{
			mustParseURL(t, "http://localhost"),
			GlobalURLOptions{
				ListenAddress: "127.0.0.1:9090",
				Host:          "prometheus.io",
				Scheme:        "https",
			},
			mustParseURL(t, "http://prometheus.io"),
			false,
		},
		{
			mustParseURL(t, "http://localhost:9091"),
			GlobalURLOptions{
				ListenAddress: "[::1]:9090",
				Host:          "[::1]",
				Scheme:        "https",
			},
			mustParseURL(t, "http://[::1]:9091"),
			false,
		},
		{
			mustParseURL(t, "http://localhost:9091"),
			GlobalURLOptions{
				ListenAddress: "[::1]:9090",
				Host:          "[::1]:9090",
				Scheme:        "https",
			},
			mustParseURL(t, "http://[::1]:9091"),
			false,
		},
	}

	for i, tc := range testcases {
		t.Run(fmt.Sprintf("Test %d", i), func(t *testing.T) {
			output, err := getGlobalURL(tc.input, tc.opts)
			if tc.errorful {
				require.Error(t, err)
				return
			}
			require.NoError(t, err)
			require.Equal(t, tc.expected, output)
		})
	}
}

type testCodec struct {
	contentType MIMEType
	canEncode   bool
}

func (t *testCodec) ContentType() MIMEType {
	return t.contentType
}

func (t *testCodec) CanEncode(_ *Response) bool {
	return t.canEncode
}

func (t *testCodec) Encode(_ *Response) ([]byte, error) {
	return []byte(fmt.Sprintf("response from %v codec", t.contentType)), nil
}

func TestExtractQueryOpts(t *testing.T) {
	tests := []struct {
		name   string
		form   url.Values
		expect *promql.QueryOpts
		err    error
	}{
		{
			name: "with stats all",
			form: url.Values{
				"stats": []string{"all"},
			},
			expect: &promql.QueryOpts{
				EnablePerStepStats: true,
			},
			err: nil,
		},
		{
			name: "with stats none",
			form: url.Values{
				"stats": []string{"none"},
			},
			expect: &promql.QueryOpts{
				EnablePerStepStats: false,
			},
			err: nil,
		},
		{
			name: "with lookback delta",
			form: url.Values{
				"stats":          []string{"all"},
				"lookback_delta": []string{"30s"},
			},
			expect: &promql.QueryOpts{
				EnablePerStepStats: true,
				LookbackDelta:      30 * time.Second,
			},
			err: nil,
		},
		{
			name: "with invalid lookback delta",
			form: url.Values{
				"lookback_delta": []string{"invalid"},
			},
			expect: nil,
			err:    errors.New(`error parsing lookback delta duration: cannot parse "invalid" to a valid duration`),
		},
	}

	for _, test := range tests {
		t.Run(test.name, func(t *testing.T) {
			req := &http.Request{Form: test.form}
			opts, err := extractQueryOpts(req)
			require.Equal(t, test.expect, opts)
			if test.err == nil {
				require.NoError(t, err)
			} else {
				require.Equal(t, test.err.Error(), err.Error())
			}
		})
	}
}<|MERGE_RESOLUTION|>--- conflicted
+++ resolved
@@ -2901,7 +2901,6 @@
 				req.Header.Set("Accept", tc.acceptHeader)
 			}
 
-<<<<<<< HEAD
 			resp, err := http.DefaultClient.Do(req)
 			require.NoError(t, err)
 
@@ -2913,11 +2912,6 @@
 			require.Equal(t, tc.expectedContentType, resp.Header.Get("Content-Type"))
 			require.Equal(t, tc.expectedBody, string(body))
 		})
-=======
-	var res response
-	if err = json.Unmarshal(body, &res); err != nil {
-		t.Fatalf("Error unmarshaling JSON body: %s", err)
->>>>>>> d4bf4776
 	}
 }
 
@@ -2973,13 +2967,8 @@
 		t.Fatalf("Expected Content-Type %q but got %q", "application/json", h)
 	}
 
-<<<<<<< HEAD
 	var res Response
-	if err = json.Unmarshal([]byte(body), &res); err != nil {
-=======
-	var res response
 	if err = json.Unmarshal(body, &res); err != nil {
->>>>>>> d4bf4776
 		t.Fatalf("Error unmarshaling JSON body: %s", err)
 	}
 
