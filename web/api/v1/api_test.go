--- conflicted
+++ resolved
@@ -1897,24 +1897,20 @@
 
 func (f *fakeDB) CleanTombstones() error                               { return f.err }
 func (f *fakeDB) Delete(mint, maxt int64, ms ...*labels.Matcher) error { return f.err }
-<<<<<<< HEAD
-func (f *fakeDB) Dir() string {
-	dir, _ := ioutil.TempDir("", "fakeDB")
-	f.closer = func() {
-		os.RemoveAll(dir)
-	}
-	return dir
-}
-func (f *fakeDB) Snapshot(dir string, withHead bool) error { return f.err }
-func (f *fakeDB) Head() *tsdb.Head {
+func (f *fakeDB) Snapshot(dir string, withHead bool) error             { return f.err }
+func (f *fakeDB) Stats(statsByLabelName string) (_ *tsdb.Stats, retErr error) {
+	dbDir, err := ioutil.TempDir("", "tsdb-api-ready")
+	if err != nil {
+		return nil, err
+	}
+	defer func() {
+		err := os.RemoveAll(dbDir)
+		if retErr != nil {
+			retErr = err
+		}
+	}()
 	h, _ := tsdb.NewHead(nil, nil, nil, 1000, "", nil, tsdb.DefaultStripeSize)
-	return h
-=======
-func (f *fakeDB) Snapshot(dir string, withHead bool) error             { return f.err }
-func (f *fakeDB) Stats(statsByLabelName string) (*tsdb.Stats, error) {
-	h, _ := tsdb.NewHead(nil, nil, nil, 1000, tsdb.DefaultStripeSize)
 	return h.Stats(statsByLabelName), nil
->>>>>>> 532f7bba
 }
 
 func TestAdminEndpoints(t *testing.T) {
