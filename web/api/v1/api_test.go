--- conflicted
+++ resolved
@@ -1115,8 +1115,8 @@
 	}
 
 	rulesZeroFunc := func(i interface{}) {
-		v := i.(*RuleDiscovery)
-		if v != nil {
+		if i != nil {
+			v := i.(*RuleDiscovery)
 			for _, ruleGroup := range v.RuleGroups {
 				ruleGroup.EvaluationTime = float64(0)
 				ruleGroup.LastEvaluation = time.Time{}
@@ -2571,132 +2571,7 @@
 		{
 			endpoint: api.rules,
 			query: url.Values{
-<<<<<<< HEAD
-				"maxRuleGroups": []string{"1"},
-			},
-			response: &RuleDiscovery{
-				NextToken: getRuleGroupNextToken("/path/to/file", "grp2"),
-=======
 				"match[]": []string{`{testlabel="rule"}`},
-			},
-			response: &RuleDiscovery{
->>>>>>> d116bf7b
-				RuleGroups: []*RuleGroup{
-					{
-						Name:     "grp",
-						File:     "/path/to/file",
-						Interval: 1,
-						Limit:    0,
-						Rules: []Rule{
-							AlertingRule{
-								State:       "inactive",
-<<<<<<< HEAD
-								Name:        "test_metric3",
-								Query:       "absent(test_metric3) != 1",
-								Duration:    1,
-								Labels:      labels.Labels{},
-=======
-								Name:        "test_metric6",
-								Query:       "up == 1",
-								Duration:    1,
-								Labels:      labels.FromStrings("testlabel", "rule"),
->>>>>>> d116bf7b
-								Annotations: labels.Labels{},
-								Alerts:      []*Alert{},
-								Health:      "ok",
-								Type:        "alerting",
-							},
-<<<<<<< HEAD
-							AlertingRule{
-								State:       "inactive",
-								Name:        "test_metric4",
-								Query:       "up == 1",
-								Duration:    1,
-								Labels:      labels.Labels{},
-=======
-							RecordingRule{
-								Name:   "recording-rule-2",
-								Query:  "vector(1)",
-								Labels: labels.FromStrings("testlabel", "rule"),
-								Health: "ok",
-								Type:   "recording",
-							},
-						},
-					},
-				},
-			},
-			zeroFunc: rulesZeroFunc,
-		},
-		{
-			endpoint: api.rules,
-			query: url.Values{
-				"type":    []string{"alert"},
-				"match[]": []string{`{templatedlabel="{{ $externalURL }}"}`},
-			},
-			response: &RuleDiscovery{
-				RuleGroups: []*RuleGroup{
-					{
-						Name:     "grp",
-						File:     "/path/to/file",
-						Interval: 1,
-						Limit:    0,
-						Rules: []Rule{
-							AlertingRule{
-								State:       "inactive",
-								Name:        "test_metric7",
-								Query:       "up == 1",
-								Duration:    1,
-								Labels:      labels.FromStrings("templatedlabel", "{{ $externalURL }}"),
->>>>>>> d116bf7b
-								Annotations: labels.Labels{},
-								Alerts:      []*Alert{},
-								Health:      "ok",
-								Type:        "alerting",
-							},
-<<<<<<< HEAD
-							AlertingRule{
-								State:       "pending",
-								Name:        "test_metric5",
-								Query:       "vector(1)",
-								Duration:    1,
-								Labels:      labels.FromStrings("name", "tm5"),
-								Annotations: labels.Labels{},
-								Alerts: []*Alert{
-									{
-										Labels:      labels.FromStrings("alertname", "test_metric5", "name", "tm5"),
-										Annotations: labels.Labels{},
-										State:       "pending",
-										Value:       "1e+00",
-									},
-								},
-								Health: "ok",
-								Type:   "alerting",
-							},
-							RecordingRule{
-								Name:   "recording-rule-1",
-								Query:  "vector(1)",
-								Labels: labels.Labels{},
-=======
-						},
-					},
-				},
-			},
-			zeroFunc: rulesZeroFunc,
-		},
-		{
-			endpoint: api.rules,
-			query: url.Values{
-				"match[]": []string{`{testlabel="abc"}`},
-			},
-			response: &RuleDiscovery{
-				RuleGroups: []*RuleGroup{},
-			},
-		},
-		// This is testing OR condition, the api response should return rule if it matches one of the label selector
-		{
-			endpoint: api.rules,
-			query: url.Values{
-				"match[]": []string{`{testlabel="abc"}`, `{testlabel="rule"}`},
 			},
 			response: &RuleDiscovery{
 				RuleGroups: []*RuleGroup{
@@ -2733,6 +2608,84 @@
 		{
 			endpoint: api.rules,
 			query: url.Values{
+				"type":    []string{"alert"},
+				"match[]": []string{`{templatedlabel="{{ $externalURL }}"}`},
+			},
+			response: &RuleDiscovery{
+				RuleGroups: []*RuleGroup{
+					{
+						Name:     "grp",
+						File:     "/path/to/file",
+						Interval: 1,
+						Limit:    0,
+						Rules: []Rule{
+							AlertingRule{
+								State:       "inactive",
+								Name:        "test_metric7",
+								Query:       "up == 1",
+								Duration:    1,
+								Labels:      labels.FromStrings("templatedlabel", "{{ $externalURL }}"),
+								Annotations: labels.Labels{},
+								Alerts:      []*Alert{},
+								Health:      "ok",
+								Type:        "alerting",
+							},
+						},
+					},
+				},
+			},
+			zeroFunc: rulesZeroFunc,
+		},
+		{
+			endpoint: api.rules,
+			query: url.Values{
+				"match[]": []string{`{testlabel="abc"}`},
+			},
+			response: &RuleDiscovery{
+				RuleGroups: []*RuleGroup{},
+			},
+		},
+		// This is testing OR condition, the api response should return rule if it matches one of the label selector
+		{
+			endpoint: api.rules,
+			query: url.Values{
+				"match[]": []string{`{testlabel="abc"}`, `{testlabel="rule"}`},
+			},
+			response: &RuleDiscovery{
+				RuleGroups: []*RuleGroup{
+					{
+						Name:     "grp",
+						File:     "/path/to/file",
+						Interval: 1,
+						Limit:    0,
+						Rules: []Rule{
+							AlertingRule{
+								State:       "inactive",
+								Name:        "test_metric6",
+								Query:       "up == 1",
+								Duration:    1,
+								Labels:      labels.FromStrings("testlabel", "rule"),
+								Annotations: labels.Labels{},
+								Alerts:      []*Alert{},
+								Health:      "ok",
+								Type:        "alerting",
+							},
+							RecordingRule{
+								Name:   "recording-rule-2",
+								Query:  "vector(1)",
+								Labels: labels.FromStrings("testlabel", "rule"),
+								Health: "ok",
+								Type:   "recording",
+							},
+						},
+					},
+				},
+			},
+			zeroFunc: rulesZeroFunc,
+		},
+		{
+			endpoint: api.rules,
+			query: url.Values{
 				"type":    []string{"record"},
 				"match[]": []string{`{testlabel="rule"}`},
 			},
@@ -2748,7 +2701,6 @@
 								Name:   "recording-rule-2",
 								Query:  "vector(1)",
 								Labels: labels.FromStrings("testlabel", "rule"),
->>>>>>> d116bf7b
 								Health: "ok",
 								Type:   "recording",
 							},
@@ -2761,39 +2713,150 @@
 		{
 			endpoint: api.rules,
 			query: url.Values{
-<<<<<<< HEAD
-				"maxRuleGroups": []string{"1"},
-				"nextToken":     []string{getRuleGroupNextToken("/path/to/file", "grp2")},
-=======
 				"type":    []string{"alert"},
 				"match[]": []string{`{testlabel="rule"}`},
->>>>>>> d116bf7b
 			},
 			response: &RuleDiscovery{
 				RuleGroups: []*RuleGroup{
 					{
-<<<<<<< HEAD
-						Name:     "grp2",
-=======
 						Name:     "grp",
->>>>>>> d116bf7b
 						File:     "/path/to/file",
 						Interval: 1,
 						Limit:    0,
 						Rules: []Rule{
 							AlertingRule{
 								State:       "inactive",
-<<<<<<< HEAD
+								Name:        "test_metric6",
+								Query:       "up == 1",
+								Duration:    1,
+								Labels:      labels.FromStrings("testlabel", "rule"),
+								Annotations: labels.Labels{},
+								Alerts:      []*Alert{},
+								Health:      "ok",
+								Type:        "alerting",
+							},
+						},
+					},
+				},
+			},
+			zeroFunc: rulesZeroFunc,
+		},
+		{
+			endpoint: api.rules,
+			query: url.Values{
+				"maxRuleGroups": []string{"1"},
+			},
+			response: &RuleDiscovery{
+				NextToken: getRuleGroupNextToken("/path/to/file", "grp2"),
+				RuleGroups: []*RuleGroup{
+					{
+						Name:     "grp",
+						File:     "/path/to/file",
+						Interval: 1,
+						Limit:    0,
+						Rules: []Rule{
+							AlertingRule{
+								State:       "inactive",
 								Name:        "test_metric3",
 								Query:       "absent(test_metric3) != 1",
 								Duration:    1,
 								Labels:      labels.Labels{},
-=======
+								Annotations: labels.Labels{},
+								Alerts:      []*Alert{},
+								Health:      "ok",
+								Type:        "alerting",
+							},
+							AlertingRule{
+								State:       "inactive",
+								Name:        "test_metric4",
+								Query:       "up == 1",
+								Duration:    1,
+								Labels:      labels.Labels{},
+								Annotations: labels.Labels{},
+								Alerts:      []*Alert{},
+								Health:      "ok",
+								Type:        "alerting",
+							},
+							AlertingRule{
+								State:       "pending",
+								Name:        "test_metric5",
+								Query:       "vector(1)",
+								Duration:    1,
+								Labels:      labels.FromStrings("name", "tm5"),
+								Annotations: labels.Labels{},
+								Alerts: []*Alert{
+									{
+										Labels:      labels.FromStrings("alertname", "test_metric5", "name", "tm5"),
+										Annotations: labels.Labels{},
+										State:       "pending",
+										Value:       "1e+00",
+									},
+								},
+								Health: "ok",
+								Type:   "alerting",
+							},
+							AlertingRule{
+								State:       "inactive",
 								Name:        "test_metric6",
 								Query:       "up == 1",
 								Duration:    1,
 								Labels:      labels.FromStrings("testlabel", "rule"),
->>>>>>> d116bf7b
+								Annotations: labels.Labels{},
+								Alerts:      []*Alert{},
+								Health:      "ok",
+								Type:        "alerting",
+							},
+							AlertingRule{
+								State:       "inactive",
+								Name:        "test_metric7",
+								Query:       "up == 1",
+								Duration:    1,
+								Labels:      labels.FromStrings("templatedlabel", "{{ $externalURL }}"),
+								Annotations: labels.Labels{},
+								Alerts:      []*Alert{},
+								Health:      "ok",
+								Type:        "alerting",
+							},
+							RecordingRule{
+								Name:   "recording-rule-1",
+								Query:  "vector(1)",
+								Labels: labels.Labels{},
+								Health: "ok",
+								Type:   "recording",
+							},
+							RecordingRule{
+								Name:   "recording-rule-2",
+								Query:  "vector(1)",
+								Labels: labels.FromStrings("testlabel", "rule"),
+								Health: "ok",
+								Type:   "recording",
+							},
+						},
+					},
+				},
+			},
+			zeroFunc: rulesZeroFunc,
+		},
+		{
+			endpoint: api.rules,
+			query: url.Values{
+				"maxRuleGroups": []string{"1"},
+				"nextToken":     []string{getRuleGroupNextToken("/path/to/file", "grp2")},
+			},
+			response: &RuleDiscovery{
+				RuleGroups: []*RuleGroup{
+					{
+						Name:     "grp2",
+						File:     "/path/to/file",
+						Interval: 1,
+						Limit:    0,
+						Rules: []Rule{
+							AlertingRule{
+								State:       "inactive",
+								Name:        "test_metric3",
+								Query:       "absent(test_metric3) != 1",
+								Duration:    1,
+								Labels:      labels.Labels{},
 								Annotations: labels.Labels{},
 								Alerts:      []*Alert{},
 								Health:      "ok",
