// Copyright 2016 The Prometheus Authors
// Licensed under the Apache License, Version 2.0 (the "License");
// you may not use this file except in compliance with the License.
// You may obtain a copy of the License at
//
//     http://www.apache.org/licenses/LICENSE-2.0
//
// Unless required by applicable law or agreed to in writing, software
// distributed under the License is distributed on an "AS IS" BASIS,
// WITHOUT WARRANTIES OR CONDITIONS OF ANY KIND, either express or implied.
// See the License for the specific language governing permissions and
// limitations under the License.

package v1

import (
	"bytes"
	"context"
	"encoding/json"
	"errors"
	"fmt"
	"io/ioutil"
	"math"
	"net/http"
	"net/http/httptest"
	"net/url"
	"reflect"
	"strconv"
	"strings"
	"testing"
	"time"

	"github.com/go-kit/kit/log"

	"github.com/gogo/protobuf/proto"
	"github.com/golang/snappy"
	config_util "github.com/prometheus/common/config"
	"github.com/prometheus/common/model"
	"github.com/prometheus/common/promlog"
	"github.com/prometheus/common/route"

	"github.com/prometheus/prometheus/config"
	"github.com/prometheus/prometheus/pkg/gate"
	"github.com/prometheus/prometheus/pkg/labels"
	"github.com/prometheus/prometheus/pkg/timestamp"
	"github.com/prometheus/prometheus/prompb"
	"github.com/prometheus/prometheus/promql"
	"github.com/prometheus/prometheus/rules"
	"github.com/prometheus/prometheus/scrape"
	"github.com/prometheus/prometheus/storage"
	"github.com/prometheus/prometheus/storage/remote"
	"github.com/prometheus/prometheus/util/testutil"
)

type testTargetRetriever struct{}

func (t testTargetRetriever) TargetsActive() map[string][]*scrape.Target {
	return map[string][]*scrape.Target{
		"test": {
			scrape.NewTarget(
				labels.FromMap(map[string]string{
					model.SchemeLabel:      "http",
					model.AddressLabel:     "example.com:8080",
					model.MetricsPathLabel: "/metrics",
				}),
				nil,
				url.Values{},
			),
		},
	}
}
func (t testTargetRetriever) TargetsDropped() map[string][]*scrape.Target {
	return map[string][]*scrape.Target{
		"test": {
			scrape.NewTarget(
				nil,
				labels.FromMap(map[string]string{
					model.AddressLabel:     "http://dropped.example.com:9115",
					model.MetricsPathLabel: "/probe",
					model.SchemeLabel:      "http",
					model.JobLabel:         "blackbox",
				}),
				url.Values{},
			),
		},
	}
}

type testAlertmanagerRetriever struct{}

func (t testAlertmanagerRetriever) Alertmanagers() []*url.URL {
	return []*url.URL{
		{
			Scheme: "http",
			Host:   "alertmanager.example.com:8080",
			Path:   "/api/v1/alerts",
		},
	}
}

func (t testAlertmanagerRetriever) DroppedAlertmanagers() []*url.URL {
	return []*url.URL{
		{
			Scheme: "http",
			Host:   "dropped.alertmanager.example.com:8080",
			Path:   "/api/v1/alerts",
		},
	}
}

type rulesRetrieverMock struct {
	testing *testing.T
}

func (m rulesRetrieverMock) AlertingRules() []*rules.AlertingRule {
	expr1, err := promql.ParseExpr(`absent(test_metric3) != 1`)
	if err != nil {
		m.testing.Fatalf("unable to parse alert expression: %s", err)
	}
	expr2, err := promql.ParseExpr(`up == 1`)
	if err != nil {
		m.testing.Fatalf("Unable to parse alert expression: %s", err)
	}

	rule1 := rules.NewAlertingRule(
		"test_metric3",
		expr1,
		time.Second,
		labels.Labels{},
		labels.Labels{},
		true,
		log.NewNopLogger(),
	)
	rule2 := rules.NewAlertingRule(
		"test_metric4",
		expr2,
		time.Second,
		labels.Labels{},
		labels.Labels{},
		true,
		log.NewNopLogger(),
	)
	var r []*rules.AlertingRule
	r = append(r, rule1)
	r = append(r, rule2)
	return r
}

func (m rulesRetrieverMock) RuleGroups() []*rules.Group {
	var ar rulesRetrieverMock
	arules := ar.AlertingRules()
	storage := testutil.NewStorage(m.testing)
	defer storage.Close()

	engine := promql.NewEngine(nil, nil, 10, 10*time.Second)
	opts := &rules.ManagerOptions{
		QueryFunc:  rules.EngineQueryFunc(engine, storage),
		Appendable: storage,
		Context:    context.Background(),
		Logger:     log.NewNopLogger(),
	}

	var r []rules.Rule

	for _, alertrule := range arules {
		r = append(r, alertrule)
	}

	recordingExpr, err := promql.ParseExpr(`vector(1)`)
	if err != nil {
		m.testing.Fatalf("unable to parse alert expression: %s", err)
	}
	recordingRule := rules.NewRecordingRule("recording-rule-1", recordingExpr, labels.Labels{})
	r = append(r, recordingRule)

	group := rules.NewGroup("grp", "/path/to/file", time.Second, r, false, opts)
	return []*rules.Group{group}
}

var samplePrometheusCfg = config.Config{
	GlobalConfig:       config.GlobalConfig{},
	AlertingConfig:     config.AlertingConfig{},
	RuleFiles:          []string{},
	ScrapeConfigs:      []*config.ScrapeConfig{},
	RemoteWriteConfigs: []*config.RemoteWriteConfig{},
	RemoteReadConfigs:  []*config.RemoteReadConfig{},
}

var sampleFlagMap = map[string]string{
	"flag1": "value1",
	"flag2": "value2",
}

func TestEndpoints(t *testing.T) {
	suite, err := promql.NewTest(t, `
		load 1m
			test_metric1{foo="bar"} 0+100x100
			test_metric1{foo="boo"} 1+0x100
			test_metric2{foo="boo"} 1+0x100
	`)
	if err != nil {
		t.Fatal(err)
	}
	defer suite.Close()

	if err := suite.Run(); err != nil {
		t.Fatal(err)
	}

	now := time.Now()

	var algr rulesRetrieverMock
	algr.testing = t
	algr.AlertingRules()
	algr.RuleGroups()

	t.Run("local", func(t *testing.T) {
		var algr rulesRetrieverMock
		algr.testing = t

		algr.AlertingRules()

		algr.RuleGroups()

		api := &API{
			Queryable:             suite.Storage(),
			QueryEngine:           suite.QueryEngine(),
			targetRetriever:       testTargetRetriever{},
			alertmanagerRetriever: testAlertmanagerRetriever{},
			now:            func() time.Time { return now },
			config:         func() config.Config { return samplePrometheusCfg },
			flagsMap:       sampleFlagMap,
			ready:          func(f http.HandlerFunc) http.HandlerFunc { return f },
			rulesRetriever: algr,
		}

		testEndpoints(t, api, true)
	})

	// Run all the API tests against a API that is wired to forward queries via
	// the remote read client to a test server, which in turn sends them to the
	// data from the test suite.
	t.Run("remote", func(t *testing.T) {
		server := setupRemote(suite.Storage())
		defer server.Close()

		u, err := url.Parse(server.URL)
		if err != nil {
			t.Fatal(err)
		}

		al := promlog.AllowedLevel{}
		al.Set("debug")
		remote := remote.NewStorage(promlog.New(al), func() (int64, error) {
			return 0, nil
		}, 1*time.Second)

		err = remote.ApplyConfig(&config.Config{
			RemoteReadConfigs: []*config.RemoteReadConfig{
				{
					URL:           &config_util.URL{URL: u},
					RemoteTimeout: model.Duration(1 * time.Second),
					ReadRecent:    true,
				},
			},
		})
		if err != nil {
			t.Fatal(err)
		}

		var algr rulesRetrieverMock
		algr.testing = t

		algr.AlertingRules()

		algr.RuleGroups()

		api := &API{
			Queryable:             remote,
			QueryEngine:           suite.QueryEngine(),
			targetRetriever:       testTargetRetriever{},
			alertmanagerRetriever: testAlertmanagerRetriever{},
			now:            func() time.Time { return now },
			config:         func() config.Config { return samplePrometheusCfg },
			flagsMap:       sampleFlagMap,
			ready:          func(f http.HandlerFunc) http.HandlerFunc { return f },
			rulesRetriever: algr,
		}

		testEndpoints(t, api, false)
	})
}

func setupRemote(s storage.Storage) *httptest.Server {
	handler := http.HandlerFunc(func(w http.ResponseWriter, r *http.Request) {
		req, err := remote.DecodeReadRequest(r)
		if err != nil {
			http.Error(w, err.Error(), http.StatusBadRequest)
			return
		}
		resp := prompb.ReadResponse{
			Results: make([]*prompb.QueryResult, len(req.Queries)),
		}
		for i, query := range req.Queries {
			from, through, matchers, selectParams, err := remote.FromQuery(query)
			if err != nil {
				http.Error(w, err.Error(), http.StatusBadRequest)
				return
			}

			querier, err := s.Querier(r.Context(), from, through)
			if err != nil {
				http.Error(w, err.Error(), http.StatusInternalServerError)
				return
			}
			defer querier.Close()

			set, err := querier.Select(selectParams, matchers...)
			if err != nil {
				http.Error(w, err.Error(), http.StatusInternalServerError)
				return
			}
			resp.Results[i], err = remote.ToQueryResult(set, 1e6)
			if err != nil {
				http.Error(w, err.Error(), http.StatusInternalServerError)
				return
			}
		}

		if err := remote.EncodeReadResponse(&resp, w); err != nil {
			http.Error(w, err.Error(), http.StatusInternalServerError)
			return
		}
	})

	return httptest.NewServer(handler)
}

func testEndpoints(t *testing.T, api *API, testLabelAPI bool) {
	start := time.Unix(0, 0)

	type test struct {
		endpoint apiFunc
		params   map[string]string
		query    url.Values
		response interface{}
		errType  errorType
	}

	var tests = []test{
		{
			endpoint: api.query,
			query: url.Values{
				"query": []string{"2"},
				"time":  []string{"123.4"},
			},
			response: &queryData{
				ResultType: promql.ValueTypeScalar,
				Result: promql.Scalar{
					V: 2,
					T: timestamp.FromTime(start.Add(123*time.Second + 400*time.Millisecond)),
				},
			},
		},
		{
			endpoint: api.query,
			query: url.Values{
				"query": []string{"0.333"},
				"time":  []string{"1970-01-01T00:02:03Z"},
			},
			response: &queryData{
				ResultType: promql.ValueTypeScalar,
				Result: promql.Scalar{
					V: 0.333,
					T: timestamp.FromTime(start.Add(123 * time.Second)),
				},
			},
		},
		{
			endpoint: api.query,
			query: url.Values{
				"query": []string{"0.333"},
				"time":  []string{"1970-01-01T01:02:03+01:00"},
			},
			response: &queryData{
				ResultType: promql.ValueTypeScalar,
				Result: promql.Scalar{
					V: 0.333,
					T: timestamp.FromTime(start.Add(123 * time.Second)),
				},
			},
		},
		{
			endpoint: api.query,
			query: url.Values{
				"query": []string{"0.333"},
			},
			response: &queryData{
				ResultType: promql.ValueTypeScalar,
				Result: promql.Scalar{
					V: 0.333,
					T: timestamp.FromTime(api.now()),
				},
			},
		},
		{
			endpoint: api.queryRange,
			query: url.Values{
				"query": []string{"time()"},
				"start": []string{"0"},
				"end":   []string{"2"},
				"step":  []string{"1"},
			},
			response: &queryData{
				ResultType: promql.ValueTypeMatrix,
				Result: promql.Matrix{
					promql.Series{
						Points: []promql.Point{
							{V: 0, T: timestamp.FromTime(start)},
							{V: 1, T: timestamp.FromTime(start.Add(1 * time.Second))},
							{V: 2, T: timestamp.FromTime(start.Add(2 * time.Second))},
						},
						Metric: nil,
					},
				},
			},
		},
		// Missing query params in range queries.
		{
			endpoint: api.queryRange,
			query: url.Values{
				"query": []string{"time()"},
				"end":   []string{"2"},
				"step":  []string{"1"},
			},
			errType: errorBadData,
		},
		{
			endpoint: api.queryRange,
			query: url.Values{
				"query": []string{"time()"},
				"start": []string{"0"},
				"step":  []string{"1"},
			},
			errType: errorBadData,
		},
		{
			endpoint: api.queryRange,
			query: url.Values{
				"query": []string{"time()"},
				"start": []string{"0"},
				"end":   []string{"2"},
			},
			errType: errorBadData,
		},
		// Bad query expression.
		{
			endpoint: api.query,
			query: url.Values{
				"query": []string{"invalid][query"},
				"time":  []string{"1970-01-01T01:02:03+01:00"},
			},
			errType: errorBadData,
		},
		{
			endpoint: api.queryRange,
			query: url.Values{
				"query": []string{"invalid][query"},
				"start": []string{"0"},
				"end":   []string{"100"},
				"step":  []string{"1"},
			},
			errType: errorBadData,
		},
		// Invalid step.
		{
			endpoint: api.queryRange,
			query: url.Values{
				"query": []string{"time()"},
				"start": []string{"1"},
				"end":   []string{"2"},
				"step":  []string{"0"},
			},
			errType: errorBadData,
		},
		// Start after end.
		{
			endpoint: api.queryRange,
			query: url.Values{
				"query": []string{"time()"},
				"start": []string{"2"},
				"end":   []string{"1"},
				"step":  []string{"1"},
			},
			errType: errorBadData,
		},
		// Start overflows int64 internally.
		{
			endpoint: api.queryRange,
			query: url.Values{
				"query": []string{"time()"},
				"start": []string{"148966367200.372"},
				"end":   []string{"1489667272.372"},
				"step":  []string{"1"},
			},
			errType: errorBadData,
		},
		{
			endpoint: api.series,
			query: url.Values{
				"match[]": []string{`test_metric2`},
			},
			response: []labels.Labels{
				labels.FromStrings("__name__", "test_metric2", "foo", "boo"),
			},
		},
		{
			endpoint: api.series,
			query: url.Values{
				"match[]": []string{`test_metric1{foo=~".+o"}`},
			},
			response: []labels.Labels{
				labels.FromStrings("__name__", "test_metric1", "foo", "boo"),
			},
		},
		{
			endpoint: api.series,
			query: url.Values{
				"match[]": []string{`test_metric1{foo=~".+o$"}`, `test_metric1{foo=~".+o"}`},
			},
			response: []labels.Labels{
				labels.FromStrings("__name__", "test_metric1", "foo", "boo"),
			},
		},
		{
			endpoint: api.series,
			query: url.Values{
				"match[]": []string{`test_metric1{foo=~".+o"}`, `none`},
			},
			response: []labels.Labels{
				labels.FromStrings("__name__", "test_metric1", "foo", "boo"),
			},
		},
		// Start and end before series starts.
		{
			endpoint: api.series,
			query: url.Values{
				"match[]": []string{`test_metric2`},
				"start":   []string{"-2"},
				"end":     []string{"-1"},
			},
			response: []labels.Labels{},
		},
		// Start and end after series ends.
		{
			endpoint: api.series,
			query: url.Values{
				"match[]": []string{`test_metric2`},
				"start":   []string{"100000"},
				"end":     []string{"100001"},
			},
			response: []labels.Labels{},
		},
		// Start before series starts, end after series ends.
		{
			endpoint: api.series,
			query: url.Values{
				"match[]": []string{`test_metric2`},
				"start":   []string{"-1"},
				"end":     []string{"100000"},
			},
			response: []labels.Labels{
				labels.FromStrings("__name__", "test_metric2", "foo", "boo"),
			},
		},
		// Start and end within series.
		{
			endpoint: api.series,
			query: url.Values{
				"match[]": []string{`test_metric2`},
				"start":   []string{"1"},
				"end":     []string{"100"},
			},
			response: []labels.Labels{
				labels.FromStrings("__name__", "test_metric2", "foo", "boo"),
			},
		},
		// Start within series, end after.
		{
			endpoint: api.series,
			query: url.Values{
				"match[]": []string{`test_metric2`},
				"start":   []string{"1"},
				"end":     []string{"100000"},
			},
			response: []labels.Labels{
				labels.FromStrings("__name__", "test_metric2", "foo", "boo"),
			},
		},
		// Start before series, end within series.
		{
			endpoint: api.series,
			query: url.Values{
				"match[]": []string{`test_metric2`},
				"start":   []string{"-1"},
				"end":     []string{"1"},
			},
			response: []labels.Labels{
				labels.FromStrings("__name__", "test_metric2", "foo", "boo"),
			},
		},
		// Missing match[] query params in series requests.
		{
			endpoint: api.series,
			errType:  errorBadData,
		},
		{
			endpoint: api.dropSeries,
			errType:  errorInternal,
		},
		{
			endpoint: api.targets,
			response: &TargetDiscovery{
				ActiveTargets: map[string][]*Target{
					"test": {
						{
							DiscoveredLabels: map[string]string{},
							Labels:           map[string]string{},
							ScrapeURL:        "http://example.com:8080/metrics",
							Health:           "unknown",
						},
					},
				},
				DroppedTargets: map[string][]*DroppedTarget{
					"test": {
						{
							DiscoveredLabels: map[string]string{
								"__address__":      "http://dropped.example.com:9115",
								"__metrics_path__": "/probe",
								"__scheme__":       "http",
								"job":              "blackbox",
							},
						},
					},
				},
			},
		},
		{
			endpoint: api.alertmanagers,
			response: &AlertmanagerDiscovery{
				ActiveAlertmanagers: []*AlertmanagerTarget{
					{
						URL: "http://alertmanager.example.com:8080/api/v1/alerts",
					},
				},
				DroppedAlertmanagers: []*AlertmanagerTarget{
					{
						URL: "http://dropped.alertmanager.example.com:8080/api/v1/alerts",
					},
				},
			},
		},
		{
			endpoint: api.serveConfig,
			response: &prometheusConfig{
				YAML: samplePrometheusCfg.String(),
			},
		},
		{
			endpoint: api.serveFlags,
			response: sampleFlagMap,
		},
<<<<<<< HEAD

		// Alert testing.
		{ // A valid run.
			endpoint: api.alertsTesting,
			query: url.Values{
				"RuleText": []string{"" +
					"groups:\n" +
					"- name: example\n" +
					"  rules:\n" +
					"  - alert: TestMetricZero\n" +
					"    expr: test_metric1 > 10\n" +
					"    for: 3m\n" +
					"    labels:\n" +
					"      severity: page\n" +
					"    annotations:\n" +
					"      description: \"{{ $labels.foo }} foo has been down for more than 3 minutes.\"\n"},
				"Time": []string{strconv.Itoa(int(start.Add(5 * time.Minute).Unix()))},
			},
			response: alertsTestResult{
				IsError:              false,
				Success:              "Evaluated",
				AlertStateToRowClass: map[rules.AlertState]string{rules.StateInactive: "success", rules.StatePending: "warning", rules.StateFiring: "danger"},
				AlertStateToName: map[rules.AlertState]string{
					rules.StateInactive: strings.ToUpper(rules.StateInactive.String()),
					rules.StatePending:  strings.ToUpper(rules.StatePending.String()),
					rules.StateFiring:   strings.ToUpper(rules.StateFiring.String()),
				},
				RuleResults: []ruleResult{
					ruleResult{
						Name: "TestMetricZero",
						Alerts: []rules.Alert{
							rules.Alert{
								State:       rules.StateFiring,
								Labels:      labels.FromStrings("alertname", "TestMetricZero", "foo", "bar", "severity", "page"),
								Annotations: labels.FromStrings("description", "bar foo has been down for more than 3 minutes."),
								Value:       500,
								ActiveAt:    start.Add(1 * time.Minute),
								FiredAt:     start.Add(4 * time.Minute),
							},
						},
						MatrixResult: queryData{
							ResultType: promql.ValueTypeMatrix,
							Result: promql.Matrix{
								promql.Series{
									Metric: labels.FromStrings("__name__", "ALERTS", "alertname", "TestMetricZero", "alertstate", "firing", "foo", "bar", "severity", "page"),
									Points: []promql.Point{
										promql.Point{240000, 1}, promql.Point{255000, 1}, promql.Point{270000, 1},
										promql.Point{285000, 1}, promql.Point{300000, 1},
									},
								},
								promql.Series{
									Metric: labels.FromStrings("__name__", "ALERTS", "alertname", "TestMetricZero", "alertstate", "pending", "foo", "bar", "severity", "page"),
									Points: []promql.Point{
										promql.Point{60000, 1}, promql.Point{75000, 1}, promql.Point{90000, 1},
										promql.Point{105000, 1}, promql.Point{120000, 1}, promql.Point{135000, 1},
										promql.Point{150000, 1}, promql.Point{165000, 1}, promql.Point{180000, 1},
										promql.Point{195000, 1}, promql.Point{210000, 1}, promql.Point{225000, 1},
									},
								},
							},
						},
						ExprQueryResult: queryDataWithExpr{
							ResultType: promql.ValueTypeMatrix,
							Expr:       "test_metric1 > 10",
							Result: promql.Matrix{
								promql.Series{
									Metric: labels.FromStrings("__name__", "test_metric1", "foo", "bar"),
									Points: []promql.Point{
										promql.Point{60000, 100}, promql.Point{75000, 100}, promql.Point{90000, 100},
										promql.Point{105000, 100}, promql.Point{120000, 200}, promql.Point{135000, 200},
										promql.Point{150000, 200}, promql.Point{165000, 200}, promql.Point{180000, 300},
										promql.Point{195000, 300}, promql.Point{210000, 300}, promql.Point{225000, 300},
										promql.Point{240000, 400}, promql.Point{255000, 400}, promql.Point{270000, 400},
										promql.Point{285000, 400}, promql.Point{300000, 500}},
								},
							},
						},
						HTMLSnippet: "" +
							"alert: TestMetricZero\n" +
							"expr: test_metric1 > 10\n" +
							"for: 3m\n" +
							"labels:\n" +
							"  severity: page\n" +
							"annotations:\n" +
							"  description: '{{ $labels.foo }} foo has been down for more than 3 minutes.'\n",
					},
				},
			},
		},
		{ // Expr missing in rule.
			endpoint: api.alertsTesting,
			query: url.Values{
				"RuleText": []string{"" +
					"groups:\n" +
					"- name: example\n" +
					"  rules:\n" +
					"  - alert: TestMetricZero\n" +
					"    for: 3m\n" +
					"    labels:\n" +
					"      severity: page\n" +
					"    annotations:\n" +
					"      description: \"{{ $labels.foo }} foo has been down for more than 3 minutes.\"\n"},
				"Time": []string{"0"},
			},
			response: alertsTestResult{
				IsError:              true,
				Errors:               []string{`group "example", rule 0, "TestMetricZero": field 'expr' must be set in rule`},
				Success:              "Evaluated",
				AlertStateToRowClass: map[rules.AlertState]string{rules.StateInactive: "success", rules.StatePending: "warning", rules.StateFiring: "danger"},
				AlertStateToName: map[rules.AlertState]string{
					rules.StateInactive: strings.ToUpper(rules.StateInactive.String()),
					rules.StatePending:  strings.ToUpper(rules.StatePending.String()),
					rules.StateFiring:   strings.ToUpper(rules.StateFiring.String()),
				},
			},
		},
		{ // Error in template.
			endpoint: api.alertsTesting,
			query: url.Values{
				"RuleText": []string{"" +
					"groups:\n" +
					"- name: example\n" +
					"  rules:\n" +
					"  - alert: TestMetricZero\n" +
					"    expr: test_metric1 > 10\n" +
					"    for: 3m\n" +
					"    labels:\n" +
					"      severity: page\n" +
					"    annotations:\n" +
					"      description: \"{{ $labelsfoo }} foo has been down for more than 3 minutes.\"\n"},
				"Time": []string{"0"},
			},
			response: alertsTestResult{
				IsError:              true,
				Errors:               []string{`error parsing template __alert_TestMetricZero: template: __alert_TestMetricZero:1: undefined variable "$labelsfoo"`},
				Success:              "Evaluated",
				AlertStateToRowClass: map[rules.AlertState]string{rules.StateInactive: "success", rules.StatePending: "warning", rules.StateFiring: "danger"},
				AlertStateToName: map[rules.AlertState]string{
					rules.StateInactive: strings.ToUpper(rules.StateInactive.String()),
					rules.StatePending:  strings.ToUpper(rules.StatePending.String()),
					rules.StateFiring:   strings.ToUpper(rules.StateFiring.String()),
				},
			},
		},
		{ // RuleText missing.
			endpoint: api.alertsTesting,
			query: url.Values{
				"Time": []string{"0"},
			},
			errType: errorBadData,
		},
		{ // Time field is in wrong format, should be float.
			endpoint: api.alertsTesting,
			query: url.Values{
				"RuleText": []string{"" +
					"groups:\n" +
					"- name: example\n" +
					"  rules:\n" +
					"  - alert: TestMetricZero\n" +
					"    for: 3m\n" +
					"    labels:\n" +
					"      severity: page\n" +
					"    annotations:\n" +
					"      description: \"{{ $labels.foo }} foo has been down for more than 3 minutes.\"\n"},
				"Time": []string{"12abc"},
			},
			errType: errorBadData,
		},
=======
		{
			endpoint: api.alerts,
			response: &AlertDiscovery{
				Alerts: []*Alert{},
			},
		},
		{
			endpoint: api.rules,
			response: &RuleDiscovery{
				RuleGroups: []*RuleGroup{
					{
						Name:     "grp",
						File:     "/path/to/file",
						Interval: 1,
						Rules: []rule{
							alertingRule{
								Name:        "test_metric3",
								Query:       "absent(test_metric3) != 1",
								Duration:    1,
								Labels:      labels.Labels{},
								Annotations: labels.Labels{},
								Alerts:      []*Alert{},
								Health:      "unknown",
								Type:        "alerting",
							},
							alertingRule{
								Name:        "test_metric4",
								Query:       "up == 1",
								Duration:    1,
								Labels:      labels.Labels{},
								Annotations: labels.Labels{},
								Alerts:      []*Alert{},
								Health:      "unknown",
								Type:        "alerting",
							},
							recordingRule{
								Name:   "recording-rule-1",
								Query:  "vector(1)",
								Labels: labels.Labels{},
								Health: "unknown",
								Type:   "recording",
							},
						},
					},
				},
			},
		},
	}

	if testLabelAPI {
		tests = append(tests, []test{
			{
				endpoint: api.labelValues,
				params: map[string]string{
					"name": "__name__",
				},
				response: []string{
					"test_metric1",
					"test_metric2",
				},
			},
			{
				endpoint: api.labelValues,
				params: map[string]string{
					"name": "foo",
				},
				response: []string{
					"bar",
					"boo",
				},
			},
			// Bad name parameter.
			{
				endpoint: api.labelValues,
				params: map[string]string{
					"name": "not!!!allowed",
				},
				errType: errorBadData,
			},
		}...)
>>>>>>> f2d43af8
	}

	methods := func(f apiFunc) []string {
		fp := reflect.ValueOf(f).Pointer()
		if fp == reflect.ValueOf(api.query).Pointer() || fp == reflect.ValueOf(api.queryRange).Pointer() {
			return []string{http.MethodGet, http.MethodPost}
		}
		if fp == reflect.ValueOf(api.alertsTesting).Pointer() {
			return []string{http.MethodPost}
		}
		return []string{http.MethodGet}
	}

	request := func(m string, q url.Values) (*http.Request, error) {
		if m == http.MethodPost {
			r, err := http.NewRequest(m, "http://example.com", strings.NewReader(q.Encode()))
			r.Header.Set("Content-Type", "application/x-www-form-urlencoded")
			return r, err
		}
		return http.NewRequest(m, fmt.Sprintf("http://example.com?%s", q.Encode()), nil)
	}

	for i, test := range tests {
		for _, method := range methods(test.endpoint) {
			// Build a context with the correct request params.
			ctx := context.Background()
			for p, v := range test.params {
				ctx = route.WithParam(ctx, p, v)
			}
			t.Logf("run %d\t%s\t%q", i, method, test.query.Encode())

			req, err := request(method, test.query)
			if err != nil {
				t.Fatal(err)
			}
			resp, apiErr, _ := test.endpoint(req.WithContext(ctx))
			if apiErr != nil {
				if test.errType == errorNone {
					t.Fatalf("Unexpected error: %s", apiErr)
				}
				if test.errType != apiErr.typ {
					t.Fatalf("Expected error of type %q but got type %q", test.errType, apiErr.typ)
				}
				continue
			}
			if apiErr == nil && test.errType != errorNone {
				t.Fatalf("Expected error of type %q but got none", test.errType)
			}
			if !reflect.DeepEqual(resp, test.response) {
				respJSON, err := json.Marshal(resp)
				if err != nil {
					t.Fatalf("failed to marshal response as JSON: %v", err.Error())
				}

				expectedRespJSON, err := json.Marshal(test.response)
				if err != nil {
					t.Fatalf("failed to marshal expected response as JSON: %v", err.Error())
				}

				t.Fatalf(
					"Response does not match, expected:\n%+v\ngot:\n%+v",
					string(expectedRespJSON),
					string(respJSON),
				)
			}
		}
	}
}

func TestReadEndpoint(t *testing.T) {
	suite, err := promql.NewTest(t, `
		load 1m
			test_metric1{foo="bar",baz="qux"} 1
	`)
	if err != nil {
		t.Fatal(err)
	}
	defer suite.Close()

	if err := suite.Run(); err != nil {
		t.Fatal(err)
	}

	api := &API{
		Queryable:   suite.Storage(),
		QueryEngine: suite.QueryEngine(),
		config: func() config.Config {
			return config.Config{
				GlobalConfig: config.GlobalConfig{
					ExternalLabels: model.LabelSet{
						"baz": "a",
						"b":   "c",
						"d":   "e",
					},
				},
			}
		},
		remoteReadSampleLimit: 1e6,
		remoteReadGate:        gate.New(1),
	}

	// Encode the request.
	matcher1, err := labels.NewMatcher(labels.MatchEqual, "__name__", "test_metric1")
	if err != nil {
		t.Fatal(err)
	}
	matcher2, err := labels.NewMatcher(labels.MatchEqual, "d", "e")
	if err != nil {
		t.Fatal(err)
	}
	query, err := remote.ToQuery(0, 1, []*labels.Matcher{matcher1, matcher2}, &storage.SelectParams{Step: 0, Func: "avg"})
	if err != nil {
		t.Fatal(err)
	}
	req := &prompb.ReadRequest{Queries: []*prompb.Query{query}}
	data, err := proto.Marshal(req)
	if err != nil {
		t.Fatal(err)
	}
	compressed := snappy.Encode(nil, data)
	request, err := http.NewRequest("POST", "", bytes.NewBuffer(compressed))
	if err != nil {
		t.Fatal(err)
	}
	recorder := httptest.NewRecorder()
	api.remoteRead(recorder, request)

	if recorder.Code/100 != 2 {
		t.Fatal(recorder.Code)
	}

	// Decode the response.
	compressed, err = ioutil.ReadAll(recorder.Result().Body)
	if err != nil {
		t.Fatal(err)
	}
	uncompressed, err := snappy.Decode(nil, compressed)
	if err != nil {
		t.Fatal(err)
	}

	var resp prompb.ReadResponse
	err = proto.Unmarshal(uncompressed, &resp)
	if err != nil {
		t.Fatal(err)
	}

	if len(resp.Results) != 1 {
		t.Fatalf("Expected 1 result, got %d", len(resp.Results))
	}

	result := resp.Results[0]
	expected := &prompb.QueryResult{
		Timeseries: []*prompb.TimeSeries{
			{
				Labels: []*prompb.Label{
					{Name: "__name__", Value: "test_metric1"},
					{Name: "b", Value: "c"},
					{Name: "baz", Value: "qux"},
					{Name: "d", Value: "e"},
					{Name: "foo", Value: "bar"},
				},
				Samples: []prompb.Sample{{Value: 1, Timestamp: 0}},
			},
		},
	}
	if !reflect.DeepEqual(result, expected) {
		t.Fatalf("Expected response \n%v\n but got \n%v\n", result, expected)
	}
}

func TestRespondSuccess(t *testing.T) {
	s := httptest.NewServer(http.HandlerFunc(func(w http.ResponseWriter, r *http.Request) {
		api := API{}
		api.respond(w, "test")
	}))
	defer s.Close()

	resp, err := http.Get(s.URL)
	if err != nil {
		t.Fatalf("Error on test request: %s", err)
	}
	body, err := ioutil.ReadAll(resp.Body)
	defer resp.Body.Close()
	if err != nil {
		t.Fatalf("Error reading response body: %s", err)
	}

	if resp.StatusCode != 200 {
		t.Fatalf("Return code %d expected in success response but got %d", 200, resp.StatusCode)
	}
	if h := resp.Header.Get("Content-Type"); h != "application/json" {
		t.Fatalf("Expected Content-Type %q but got %q", "application/json", h)
	}

	var res response
	if err = json.Unmarshal([]byte(body), &res); err != nil {
		t.Fatalf("Error unmarshaling JSON body: %s", err)
	}

	exp := &response{
		Status: statusSuccess,
		Data:   "test",
	}
	if !reflect.DeepEqual(&res, exp) {
		t.Fatalf("Expected response \n%v\n but got \n%v\n", res, exp)
	}
}

func TestRespondError(t *testing.T) {
	s := httptest.NewServer(http.HandlerFunc(func(w http.ResponseWriter, r *http.Request) {
		api := API{}
		api.respondError(w, &apiError{errorTimeout, errors.New("message")}, "test")
	}))
	defer s.Close()

	resp, err := http.Get(s.URL)
	if err != nil {
		t.Fatalf("Error on test request: %s", err)
	}
	body, err := ioutil.ReadAll(resp.Body)
	defer resp.Body.Close()
	if err != nil {
		t.Fatalf("Error reading response body: %s", err)
	}

	if want, have := http.StatusServiceUnavailable, resp.StatusCode; want != have {
		t.Fatalf("Return code %d expected in error response but got %d", want, have)
	}
	if h := resp.Header.Get("Content-Type"); h != "application/json" {
		t.Fatalf("Expected Content-Type %q but got %q", "application/json", h)
	}

	var res response
	if err = json.Unmarshal([]byte(body), &res); err != nil {
		t.Fatalf("Error unmarshaling JSON body: %s", err)
	}

	exp := &response{
		Status:    statusError,
		Data:      "test",
		ErrorType: errorTimeout,
		Error:     "message",
	}
	if !reflect.DeepEqual(&res, exp) {
		t.Fatalf("Expected response \n%v\n but got \n%v\n", res, exp)
	}
}

func TestParseTime(t *testing.T) {
	ts, err := time.Parse(time.RFC3339Nano, "2015-06-03T13:21:58.555Z")
	if err != nil {
		panic(err)
	}

	var tests = []struct {
		input  string
		fail   bool
		result time.Time
	}{
		{
			input: "",
			fail:  true,
		}, {
			input: "abc",
			fail:  true,
		}, {
			input: "30s",
			fail:  true,
		}, {
			input:  "123",
			result: time.Unix(123, 0),
		}, {
			input:  "123.123",
			result: time.Unix(123, 123000000),
		}, {
			input:  "2015-06-03T13:21:58.555Z",
			result: ts,
		}, {
			input:  "2015-06-03T14:21:58.555+01:00",
			result: ts,
		},
	}

	for _, test := range tests {
		ts, err := parseTime(test.input)
		if err != nil && !test.fail {
			t.Errorf("Unexpected error for %q: %s", test.input, err)
			continue
		}
		if err == nil && test.fail {
			t.Errorf("Expected error for %q but got none", test.input)
			continue
		}
		if !test.fail && !ts.Equal(test.result) {
			t.Errorf("Expected time %v for input %q but got %v", test.result, test.input, ts)
		}
	}
}

func TestParseDuration(t *testing.T) {
	var tests = []struct {
		input  string
		fail   bool
		result time.Duration
	}{
		{
			input: "",
			fail:  true,
		}, {
			input: "abc",
			fail:  true,
		}, {
			input: "2015-06-03T13:21:58.555Z",
			fail:  true,
		}, {
			// Internal int64 overflow.
			input: "-148966367200.372",
			fail:  true,
		}, {
			// Internal int64 overflow.
			input: "148966367200.372",
			fail:  true,
		}, {
			input:  "123",
			result: 123 * time.Second,
		}, {
			input:  "123.333",
			result: 123*time.Second + 333*time.Millisecond,
		}, {
			input:  "15s",
			result: 15 * time.Second,
		}, {
			input:  "5m",
			result: 5 * time.Minute,
		},
	}

	for _, test := range tests {
		d, err := parseDuration(test.input)
		if err != nil && !test.fail {
			t.Errorf("Unexpected error for %q: %s", test.input, err)
			continue
		}
		if err == nil && test.fail {
			t.Errorf("Expected error for %q but got none", test.input)
			continue
		}
		if !test.fail && d != test.result {
			t.Errorf("Expected duration %v for input %q but got %v", test.result, test.input, d)
		}
	}
}

func TestOptionsMethod(t *testing.T) {
	r := route.New()
	api := &API{ready: func(f http.HandlerFunc) http.HandlerFunc { return f }}
	api.Register(r)

	s := httptest.NewServer(r)
	defer s.Close()

	req, err := http.NewRequest("OPTIONS", s.URL+"/any_path", nil)
	if err != nil {
		t.Fatalf("Error creating OPTIONS request: %s", err)
	}
	client := &http.Client{}
	resp, err := client.Do(req)
	if err != nil {
		t.Fatalf("Error executing OPTIONS request: %s", err)
	}

	if resp.StatusCode != http.StatusNoContent {
		t.Fatalf("Expected status %d, got %d", http.StatusNoContent, resp.StatusCode)
	}

	for h, v := range corsHeaders {
		if resp.Header.Get(h) != v {
			t.Fatalf("Expected %q for header %q, got %q", v, h, resp.Header.Get(h))
		}
	}
}

func TestRespond(t *testing.T) {
	cases := []struct {
		response interface{}
		expected string
	}{
		{
			response: &queryData{
				ResultType: promql.ValueTypeMatrix,
				Result: promql.Matrix{
					promql.Series{
						Points: []promql.Point{{V: 1, T: 1000}},
						Metric: labels.FromStrings("__name__", "foo"),
					},
				},
			},
			expected: `{"status":"success","data":{"resultType":"matrix","result":[{"metric":{"__name__":"foo"},"values":[[1,"1"]]}]}}`,
		},
		{
			response: promql.Point{V: 0, T: 0},
			expected: `{"status":"success","data":[0,"0"]}`,
		},
		{
			response: promql.Point{V: 20, T: 1},
			expected: `{"status":"success","data":[0.001,"20"]}`,
		},
		{
			response: promql.Point{V: 20, T: 10},
			expected: `{"status":"success","data":[0.010,"20"]}`,
		},
		{
			response: promql.Point{V: 20, T: 100},
			expected: `{"status":"success","data":[0.100,"20"]}`,
		},
		{
			response: promql.Point{V: 20, T: 1001},
			expected: `{"status":"success","data":[1.001,"20"]}`,
		},
		{
			response: promql.Point{V: 20, T: 1010},
			expected: `{"status":"success","data":[1.010,"20"]}`,
		},
		{
			response: promql.Point{V: 20, T: 1100},
			expected: `{"status":"success","data":[1.100,"20"]}`,
		},
		{
			response: promql.Point{V: 20, T: 12345678123456555},
			expected: `{"status":"success","data":[12345678123456.555,"20"]}`,
		},
		{
			response: promql.Point{V: 20, T: -1},
			expected: `{"status":"success","data":[-0.001,"20"]}`,
		},
		{
			response: promql.Point{V: math.NaN(), T: 0},
			expected: `{"status":"success","data":[0,"NaN"]}`,
		},
		{
			response: promql.Point{V: math.Inf(1), T: 0},
			expected: `{"status":"success","data":[0,"+Inf"]}`,
		},
		{
			response: promql.Point{V: math.Inf(-1), T: 0},
			expected: `{"status":"success","data":[0,"-Inf"]}`,
		},
		{
			response: promql.Point{V: 1.2345678e6, T: 0},
			expected: `{"status":"success","data":[0,"1234567.8"]}`,
		},
		{
			response: promql.Point{V: 1.2345678e-6, T: 0},
			expected: `{"status":"success","data":[0,"0.0000012345678"]}`,
		},
		{
			response: promql.Point{V: 1.2345678e-67, T: 0},
			expected: `{"status":"success","data":[0,"1.2345678e-67"]}`,
		},
	}

	for _, c := range cases {
		s := httptest.NewServer(http.HandlerFunc(func(w http.ResponseWriter, r *http.Request) {
			api := API{}
			api.respond(w, c.response)
		}))
		defer s.Close()

		resp, err := http.Get(s.URL)
		if err != nil {
			t.Fatalf("Error on test request: %s", err)
		}
		body, err := ioutil.ReadAll(resp.Body)
		defer resp.Body.Close()
		if err != nil {
			t.Fatalf("Error reading response body: %s", err)
		}

		if string(body) != c.expected {
			t.Fatalf("Expected response \n%v\n but got \n%v\n", c.expected, string(body))
		}
	}
}

// This is a global to avoid the benchmark being optimized away.
var testResponseWriter = httptest.ResponseRecorder{}

func BenchmarkRespond(b *testing.B) {
	b.ReportAllocs()
	points := []promql.Point{}
	for i := 0; i < 10000; i++ {
		points = append(points, promql.Point{V: float64(i * 1000000), T: int64(i)})
	}
	response := &queryData{
		ResultType: promql.ValueTypeMatrix,
		Result: promql.Matrix{
			promql.Series{
				Points: points,
				Metric: nil,
			},
		},
	}
	b.ResetTimer()
	api := API{}
	for n := 0; n < b.N; n++ {
		api.respond(&testResponseWriter, response)
	}
}<|MERGE_RESOLUTION|>--- conflicted
+++ resolved
@@ -670,8 +670,53 @@
 			endpoint: api.serveFlags,
 			response: sampleFlagMap,
 		},
-<<<<<<< HEAD
-
+		{
+			endpoint: api.alerts,
+			response: &AlertDiscovery{
+				Alerts: []*Alert{},
+			},
+		},
+		{
+			endpoint: api.rules,
+			response: &RuleDiscovery{
+				RuleGroups: []*RuleGroup{
+					{
+						Name:     "grp",
+						File:     "/path/to/file",
+						Interval: 1,
+						Rules: []rule{
+							alertingRule{
+								Name:        "test_metric3",
+								Query:       "absent(test_metric3) != 1",
+								Duration:    1,
+								Labels:      labels.Labels{},
+								Annotations: labels.Labels{},
+								Alerts:      []*Alert{},
+								Health:      "unknown",
+								Type:        "alerting",
+							},
+							alertingRule{
+								Name:        "test_metric4",
+								Query:       "up == 1",
+								Duration:    1,
+								Labels:      labels.Labels{},
+								Annotations: labels.Labels{},
+								Alerts:      []*Alert{},
+								Health:      "unknown",
+								Type:        "alerting",
+							},
+							recordingRule{
+								Name:   "recording-rule-1",
+								Query:  "vector(1)",
+								Labels: labels.Labels{},
+								Health: "unknown",
+								Type:   "recording",
+							},
+						},
+					},
+				},
+			},
+		},
 		// Alert testing.
 		{ // A valid run.
 			endpoint: api.alertsTesting,
@@ -805,7 +850,7 @@
 			},
 			response: alertsTestResult{
 				IsError:              true,
-				Errors:               []string{`error parsing template __alert_TestMetricZero: template: __alert_TestMetricZero:1: undefined variable "$labelsfoo"`},
+				Errors:               []string{`group "example", rule 0, "TestMetricZero": msg=template: __alert_TestMetricZero:1: undefined variable "$labelsfoo"`},
 				Success:              "Evaluated",
 				AlertStateToRowClass: map[rules.AlertState]string{rules.StateInactive: "success", rules.StatePending: "warning", rules.StateFiring: "danger"},
 				AlertStateToName: map[rules.AlertState]string{
@@ -839,54 +884,6 @@
 			},
 			errType: errorBadData,
 		},
-=======
-		{
-			endpoint: api.alerts,
-			response: &AlertDiscovery{
-				Alerts: []*Alert{},
-			},
-		},
-		{
-			endpoint: api.rules,
-			response: &RuleDiscovery{
-				RuleGroups: []*RuleGroup{
-					{
-						Name:     "grp",
-						File:     "/path/to/file",
-						Interval: 1,
-						Rules: []rule{
-							alertingRule{
-								Name:        "test_metric3",
-								Query:       "absent(test_metric3) != 1",
-								Duration:    1,
-								Labels:      labels.Labels{},
-								Annotations: labels.Labels{},
-								Alerts:      []*Alert{},
-								Health:      "unknown",
-								Type:        "alerting",
-							},
-							alertingRule{
-								Name:        "test_metric4",
-								Query:       "up == 1",
-								Duration:    1,
-								Labels:      labels.Labels{},
-								Annotations: labels.Labels{},
-								Alerts:      []*Alert{},
-								Health:      "unknown",
-								Type:        "alerting",
-							},
-							recordingRule{
-								Name:   "recording-rule-1",
-								Query:  "vector(1)",
-								Labels: labels.Labels{},
-								Health: "unknown",
-								Type:   "recording",
-							},
-						},
-					},
-				},
-			},
-		},
 	}
 
 	if testLabelAPI {
@@ -920,7 +917,6 @@
 				errType: errorBadData,
 			},
 		}...)
->>>>>>> f2d43af8
 	}
 
 	methods := func(f apiFunc) []string {
