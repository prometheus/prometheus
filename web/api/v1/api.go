--- conflicted
+++ resolved
@@ -289,11 +289,8 @@
 	otlpEnabled, otlpDeltaToCumulative, otlpNativeDeltaIngestion bool,
 	ctZeroIngestionEnabled bool,
 	lookbackDelta time.Duration,
-<<<<<<< HEAD
-	overrideErrorCode OverrideErrorCode,
-=======
 	enableTypeAndUnitLabels bool,
->>>>>>> 93bbf4bc
+  overrideErrorCode OverrideErrorCode,
 ) *API {
 	a := &API{
 		QueryEngine:       qe,
