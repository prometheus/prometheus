--- conflicted
+++ resolved
@@ -475,7 +475,6 @@
 	return ranker.rank(v) / float64(len(v.Points))
 }
 
-<<<<<<< HEAD
 type max struct{}
 
 func (m max) rank(v promql.Series) float64 {
@@ -486,8 +485,6 @@
 	return ans
 }
 
-=======
->>>>>>> 3e796496
 func (api *API) queryRange(r *http.Request) (result apiFuncResult) {
 	start, err := parseTime(r.FormValue("start"))
 	if err != nil {
