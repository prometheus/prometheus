// Copyright 2022 The Prometheus Authors
// Licensed under the Apache License, Version 2.0 (the "License");
// you may not use this file except in compliance with the License.
// You may obtain a copy of the License at
//
//     http://www.apache.org/licenses/LICENSE-2.0
//
// Unless required by applicable law or agreed to in writing, software
// distributed under the License is distributed on an "AS IS" BASIS,
// WITHOUT WARRANTIES OR CONDITIONS OF ANY KIND, either express or implied.
// See the License for the specific language governing permissions and
// limitations under the License.

// nolint:revive // Many unsued function arguments in this file by design.
package v1

import (
	"context"
	"fmt"
	"net/http"
	"net/http/httptest"
	"net/url"
	"testing"
	"time"

	"github.com/go-kit/log"
	"github.com/grafana/regexp"
	"github.com/pkg/errors"
	"github.com/prometheus/client_golang/prometheus"
	"github.com/prometheus/common/route"
	"github.com/stretchr/testify/require"

	"github.com/prometheus/prometheus/config"
	"github.com/prometheus/prometheus/model/labels"
	"github.com/prometheus/prometheus/promql"
	"github.com/prometheus/prometheus/rules"
	"github.com/prometheus/prometheus/scrape"
	"github.com/prometheus/prometheus/storage"
	"github.com/prometheus/prometheus/util/annotations"
)

func TestApiStatusCodes(t *testing.T) {
	for name, tc := range map[string]struct {
		err            error
		expectedString string
		expectedCode   int
	}{
		"random error": {
			err:            errors.New("some random error"),
			expectedString: "some random error",
			expectedCode:   http.StatusUnprocessableEntity,
		},

		"promql.ErrTooManySamples": {
			err:            promql.ErrTooManySamples("some error"),
			expectedString: "too many samples",
			expectedCode:   http.StatusUnprocessableEntity,
		},

		"promql.ErrQueryCanceled": {
			err:            promql.ErrQueryCanceled("some error"),
			expectedString: "query was canceled",
			expectedCode:   statusClientClosedConnection,
		},

		"promql.ErrQueryTimeout": {
			err:            promql.ErrQueryTimeout("some error"),
			expectedString: "query timed out",
			expectedCode:   http.StatusServiceUnavailable,
		},

		"context.DeadlineExceeded": {
			err:            context.DeadlineExceeded,
			expectedString: "context deadline exceeded",
			expectedCode:   http.StatusUnprocessableEntity,
		},

		"context.Canceled": {
			err:            context.Canceled,
			expectedString: "context canceled",
			expectedCode:   statusClientClosedConnection,
		},
	} {
		for k, q := range map[string]storage.SampleAndChunkQueryable{
			"error from queryable": errorTestQueryable{err: tc.err},
			"error from querier":   errorTestQueryable{q: errorTestQuerier{err: tc.err}},
			"error from seriesset": errorTestQueryable{q: errorTestQuerier{s: errorTestSeriesSet{err: tc.err}}},
		} {
			t.Run(fmt.Sprintf("%s/%s", name, k), func(t *testing.T) {
				r := createPrometheusAPI(q)
				rec := httptest.NewRecorder()

				req := httptest.NewRequest("GET", "/api/v1/query?query=up", nil)

				r.ServeHTTP(rec, req)

				require.Equal(t, tc.expectedCode, rec.Code)
				require.Contains(t, rec.Body.String(), tc.expectedString)
			})
		}
	}
}

func createPrometheusAPI(q storage.SampleAndChunkQueryable) *route.Router {
	engine := promql.NewEngine(promql.EngineOpts{
		Logger:             log.NewNopLogger(),
		Reg:                nil,
		ActiveQueryTracker: nil,
		MaxSamples:         100,
		Timeout:            5 * time.Second,
	})

	api := NewAPI(
		engine,
		q,
		nil,
		nil,
		func(context.Context) ScrapePoolsRetriever { return &DummyScrapePoolsRetriever{} },
		func(context.Context) TargetRetriever { return &DummyTargetRetriever{} },
		func(context.Context) AlertmanagerRetriever { return &DummyAlertmanagerRetriever{} },
		func() config.Config { return config.Config{} },
		map[string]string{}, // TODO: include configuration flags
		GlobalURLOptions{},
		func(f http.HandlerFunc) http.HandlerFunc { return f },
		nil,   // Only needed for admin APIs.
		"",    // This is for snapshots, which is disabled when admin APIs are disabled. Hence empty.
		false, // Disable admin APIs.
		log.NewNopLogger(),
		func(context.Context) RulesRetriever { return &DummyRulesRetriever{} },
		0, 0, 0, // Remote read samples and concurrency limit.
		false, // Not an agent.
		regexp.MustCompile(".*"),
		func() (RuntimeInfo, error) { return RuntimeInfo{}, errors.New("not implemented") },
		&PrometheusVersion{},
		prometheus.DefaultGatherer,
		nil,
		nil,
		false,
		false,
	)

	promRouter := route.New().WithPrefix("/api/v1")
	api.Register(promRouter)

	return promRouter
}

type errorTestQueryable struct {
	storage.ExemplarQueryable
	q   storage.Querier
	err error
}

func (t errorTestQueryable) ExemplarQuerier(ctx context.Context) (storage.ExemplarQuerier, error) {
	return nil, t.err
}

func (t errorTestQueryable) ChunkQuerier(mint, maxt int64) (storage.ChunkQuerier, error) {
	return nil, t.err
}

func (t errorTestQueryable) Querier(mint, maxt int64) (storage.Querier, error) {
	if t.q != nil {
		return t.q, nil
	}
	return nil, t.err
}

type errorTestQuerier struct {
	s   storage.SeriesSet
	err error
}

<<<<<<< HEAD
func (t errorTestQuerier) LabelValues(name string, matchers ...*labels.Matcher) ([]string, annotations.Annotations, error) {
=======
func (t errorTestQuerier) LabelValues(context.Context, string, ...*labels.Matcher) ([]string, storage.Warnings, error) {
>>>>>>> 156222cc
	return nil, nil, t.err
}

func (t errorTestQuerier) LabelNames(context.Context, ...*labels.Matcher) ([]string, annotations.Annotations, error) {
	return nil, nil, t.err
}

func (t errorTestQuerier) Close() error {
	return nil
}

func (t errorTestQuerier) Select(_ context.Context, sortSeries bool, hints *storage.SelectHints, matchers ...*labels.Matcher) storage.SeriesSet {
	if t.s != nil {
		return t.s
	}
	return storage.ErrSeriesSet(t.err)
}

type errorTestSeriesSet struct {
	err error
}

func (t errorTestSeriesSet) Next() bool {
	return false
}

func (t errorTestSeriesSet) At() storage.Series {
	return nil
}

func (t errorTestSeriesSet) Err() error {
	return t.err
}

func (t errorTestSeriesSet) Warnings() annotations.Annotations {
	return nil
}

// DummyTargetRetriever implements github.com/prometheus/prometheus/web/api/v1.ScrapePoolsRetriever.
type DummyScrapePoolsRetriever struct{}

func (DummyScrapePoolsRetriever) ScrapePools() []string {
	return []string{}
}

// DummyTargetRetriever implements github.com/prometheus/prometheus/web/api/v1.targetRetriever.
type DummyTargetRetriever struct{}

// TargetsActive implements targetRetriever.
func (DummyTargetRetriever) TargetsActive() map[string][]*scrape.Target {
	return map[string][]*scrape.Target{}
}

// TargetsDropped implements targetRetriever.
func (DummyTargetRetriever) TargetsDropped() map[string][]*scrape.Target {
	return map[string][]*scrape.Target{}
}

// TargetsDroppedCounts implements targetRetriever.
func (DummyTargetRetriever) TargetsDroppedCounts() map[string]int {
	return nil
}

// DummyAlertmanagerRetriever implements AlertmanagerRetriever.
type DummyAlertmanagerRetriever struct{}

// Alertmanagers implements AlertmanagerRetriever.
func (DummyAlertmanagerRetriever) Alertmanagers() []*url.URL { return nil }

// DroppedAlertmanagers implements AlertmanagerRetriever.
func (DummyAlertmanagerRetriever) DroppedAlertmanagers() []*url.URL { return nil }

// DummyRulesRetriever implements RulesRetriever.
type DummyRulesRetriever struct{}

// RuleGroups implements RulesRetriever.
func (DummyRulesRetriever) RuleGroups() []*rules.Group {
	return nil
}

// AlertingRules implements RulesRetriever.
func (DummyRulesRetriever) AlertingRules() []*rules.AlertingRule {
	return nil
}<|MERGE_RESOLUTION|>--- conflicted
+++ resolved
@@ -171,11 +171,7 @@
 	err error
 }
 
-<<<<<<< HEAD
-func (t errorTestQuerier) LabelValues(name string, matchers ...*labels.Matcher) ([]string, annotations.Annotations, error) {
-=======
-func (t errorTestQuerier) LabelValues(context.Context, string, ...*labels.Matcher) ([]string, storage.Warnings, error) {
->>>>>>> 156222cc
+func (t errorTestQuerier) LabelValues(context.Context, string, ...*labels.Matcher) ([]string, annotations.Annotations, error) {
 	return nil, nil, t.err
 }
 
