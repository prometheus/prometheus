// Copyright 2013 The Prometheus Authors
// Licensed under the Apache License, Version 2.0 (the "License");
// you may not use this file except in compliance with the License.
// You may obtain a copy of the License at
//
// http://www.apache.org/licenses/LICENSE-2.0
//
// Unless required by applicable law or agreed to in writing, software
// distributed under the License is distributed on an "AS IS" BASIS,
// WITHOUT WARRANTIES OR CONDITIONS OF ANY KIND, either express or implied.
// See the License for the specific language governing permissions and
// limitations under the License.

package web

import (
	"bytes"
	"context"
	"encoding/json"
	"fmt"
	"io"
	"log/slog"
	"math"
	"net"
	"net/http"
	"net/http/pprof"
	"net/url"
	"os"
	"path"
	"path/filepath"
	"runtime"
	"runtime/debug"
	"strconv"
	"strings"
	"sync"
	"time"

	"github.com/alecthomas/units"
	"github.com/grafana/regexp"
	"github.com/mwitkow/go-conntrack"
	"github.com/prometheus/client_golang/prometheus"
	"github.com/prometheus/client_golang/prometheus/promhttp"
	io_prometheus_client "github.com/prometheus/client_model/go"
	"github.com/prometheus/common/model"
	"github.com/prometheus/common/promslog"
	"github.com/prometheus/common/route"
	"github.com/prometheus/common/server"
	toolkit_web "github.com/prometheus/exporter-toolkit/web"
	"go.opentelemetry.io/contrib/instrumentation/net/http/otelhttp"
	"go.uber.org/atomic"

	"github.com/prometheus/prometheus/config"
	"github.com/prometheus/prometheus/notifier"
	"github.com/prometheus/prometheus/promql"
	"github.com/prometheus/prometheus/rules"
	"github.com/prometheus/prometheus/scrape"
	"github.com/prometheus/prometheus/storage"
	"github.com/prometheus/prometheus/template"
	"github.com/prometheus/prometheus/util/httputil"
	"github.com/prometheus/prometheus/util/netconnlimit"
	"github.com/prometheus/prometheus/util/notifications"
	api_v1 "github.com/prometheus/prometheus/web/api/v1"
	"github.com/prometheus/prometheus/web/ui"
)

// Paths handled by the React router that should all serve the main React app's index.html,
// no matter if agent mode is enabled or not.
var oldUIReactRouterPaths = []string{
	"/config",
	"/flags",
	"/service-discovery",
	"/status",
	"/targets",
}

var newUIReactRouterPaths = []string{
	"/config",
	"/flags",
	"/service-discovery",
	"/alertmanager-discovery",
	"/status",
	"/targets",
}

// Paths that are handled by the React router when the Agent mode is set.
var reactRouterAgentPaths = []string{
	"/agent",
}

// Paths that are handled by the React router when the Agent mode is not set.
var oldUIReactRouterServerPaths = []string{
	"/alerts",
	"/graph",
	"/rules",
	"/tsdb-status",
}

var newUIReactRouterServerPaths = []string{
	"/alerts",
	"/query", // The old /graph redirects to /query on the server side.
	"/rules",
	"/tsdb-status",
}

type ReadyStatus uint32

const (
	NotReady ReadyStatus = iota
	Ready
	Stopping
)

// withStackTracer logs the stack trace in case the request panics. The function
// will re-raise the error which will then be handled by the net/http package.
// It is needed because the go-kit log package doesn't manage properly the
// panics from net/http (see https://github.com/go-kit/kit/issues/233).
func withStackTracer(h http.Handler, l *slog.Logger) http.Handler {
	return http.HandlerFunc(func(w http.ResponseWriter, r *http.Request) {
		defer func() {
			if err := recover(); err != nil {
				const size = 64 << 10
				buf := make([]byte, size)
				buf = buf[:runtime.Stack(buf, false)]
				l.Error("panic while serving request", "client", r.RemoteAddr, "url", r.URL, "err", err, "stack", buf)
				panic(err)
			}
		}()
		h.ServeHTTP(w, r)
	})
}

type metrics struct {
	requestCounter  *prometheus.CounterVec
	requestDuration *prometheus.HistogramVec
	responseSize    *prometheus.HistogramVec
	readyStatus     prometheus.Gauge
}

func newMetrics(r prometheus.Registerer) *metrics {
	m := &metrics{
		requestCounter: prometheus.NewCounterVec(
			prometheus.CounterOpts{
				Name: "prometheus_http_requests_total",
				Help: "Counter of HTTP requests.",
			},
			[]string{"handler", "code"},
		),
		requestDuration: prometheus.NewHistogramVec(
			prometheus.HistogramOpts{
				Name:                            "prometheus_http_request_duration_seconds",
				Help:                            "Histogram of latencies for HTTP requests.",
				Buckets:                         []float64{.1, .2, .4, 1, 3, 8, 20, 60, 120},
				NativeHistogramBucketFactor:     1.1,
				NativeHistogramMaxBucketNumber:  100,
				NativeHistogramMinResetDuration: 1 * time.Hour,
			},
			[]string{"handler"},
		),
		responseSize: prometheus.NewHistogramVec(
			prometheus.HistogramOpts{
				Name:    "prometheus_http_response_size_bytes",
				Help:    "Histogram of response size for HTTP requests.",
				Buckets: prometheus.ExponentialBuckets(100, 10, 8),
			},
			[]string{"handler"},
		),
		readyStatus: prometheus.NewGauge(prometheus.GaugeOpts{
			Name: "prometheus_ready",
			Help: "Whether Prometheus startup was fully completed and the server is ready for normal operation.",
		}),
	}

	if r != nil {
		r.MustRegister(m.requestCounter, m.requestDuration, m.responseSize, m.readyStatus)
		registerFederationMetrics(r)
	}
	return m
}

func (m *metrics) instrumentHandlerWithPrefix(prefix string) func(handlerName string, handler http.HandlerFunc) http.HandlerFunc {
	return func(handlerName string, handler http.HandlerFunc) http.HandlerFunc {
		return m.instrumentHandler(prefix+handlerName, handler)
	}
}

func (m *metrics) instrumentHandler(handlerName string, handler http.HandlerFunc) http.HandlerFunc {
	m.requestCounter.WithLabelValues(handlerName, "200")
	return promhttp.InstrumentHandlerCounter(
		m.requestCounter.MustCurryWith(prometheus.Labels{"handler": handlerName}),
		promhttp.InstrumentHandlerDuration(
			m.requestDuration.MustCurryWith(prometheus.Labels{"handler": handlerName}),
			promhttp.InstrumentHandlerResponseSize(
				m.responseSize.MustCurryWith(prometheus.Labels{"handler": handlerName}),
				handler,
			),
		),
	)
}

// PrometheusVersion contains build information about Prometheus.
type PrometheusVersion = api_v1.PrometheusVersion

type LocalStorage interface {
	storage.Storage
	api_v1.TSDBAdminStats
}

// Handler serves various HTTP endpoints of the Prometheus server.
type Handler struct {
	logger *slog.Logger

	gatherer prometheus.Gatherer
	metrics  *metrics

	scrapeManager   *scrape.Manager
	ruleManager     *rules.Manager
	queryEngine     *promql.Engine
	lookbackDelta   time.Duration
	context         context.Context
	storage         storage.Storage
	localStorage    LocalStorage
	exemplarStorage storage.ExemplarQueryable
	notifier        *notifier.Manager

	apiV1 *api_v1.API

	router      *route.Router
	quitCh      chan struct{}
	quitOnce    sync.Once
	reloadCh    chan chan error
	options     *Options
	config      *config.Config
	versionInfo *PrometheusVersion
	birth       time.Time
	cwd         string
	flagsMap    map[string]string

	mtx sync.RWMutex
	now func() model.Time

	ready atomic.Uint32 // ready is uint32 rather than boolean to be able to use atomic functions.
}

// ApplyConfig updates the config field of the Handler struct.
func (h *Handler) ApplyConfig(conf *config.Config) error {
	h.mtx.Lock()
	defer h.mtx.Unlock()

	h.config = conf

	return nil
}

// Options for the web Handler.
type Options struct {
	Context               context.Context
	TSDBRetentionDuration model.Duration
	TSDBDir               string
	TSDBMaxBytes          units.Base2Bytes
	LocalStorage          LocalStorage
	Storage               storage.Storage
	ExemplarStorage       storage.ExemplarQueryable
	QueryEngine           *promql.Engine
	LookbackDelta         time.Duration
	ScrapeManager         *scrape.Manager
	RuleManager           *rules.Manager
	Notifier              *notifier.Manager
	Version               *PrometheusVersion
	NotificationsGetter   func() []notifications.Notification
	NotificationsSub      func() (<-chan notifications.Notification, func(), bool)
	Flags                 map[string]string

	ListenAddresses            []string
	CORSOrigin                 *regexp.Regexp
	ReadTimeout                time.Duration
	MaxConnections             int
	ExternalURL                *url.URL
	RoutePrefix                string
	UseLocalAssets             bool
	UserAssetsPath             string
	ConsoleTemplatesPath       string
	ConsoleLibrariesPath       string
	UseOldUI                   bool
	EnableLifecycle            bool
	EnableAdminAPI             bool
	PageTitle                  string
	RemoteReadSampleLimit      int
	RemoteReadConcurrencyLimit int
	RemoteReadBytesInFrame     int
	EnableRemoteWriteReceiver  bool
	EnableOTLPWriteReceiver    bool
	ConvertOTLPDelta           bool
	NativeOTLPDeltaIngestion   bool
	IsAgent                    bool
	CTZeroIngestionEnabled     bool
	EnableTypeAndUnitLabels    bool
	AppName                    string

	AcceptRemoteWriteProtoMsgs []config.RemoteWriteProtoMsg

	Gatherer   prometheus.Gatherer
	Registerer prometheus.Registerer
}

// New initializes a new web Handler.
func New(logger *slog.Logger, o *Options) *Handler {
	if logger == nil {
		logger = promslog.NewNopLogger()
	}

	m := newMetrics(o.Registerer)
	router := route.New().
		WithInstrumentation(m.instrumentHandler).
		WithInstrumentation(setPathWithPrefix(""))

	cwd, err := os.Getwd()
	if err != nil {
		cwd = "<error retrieving current working directory>"
	}

	h := &Handler{
		logger: logger,

		gatherer: o.Gatherer,
		metrics:  m,

		router:      router,
		quitCh:      make(chan struct{}),
		reloadCh:    make(chan chan error),
		options:     o,
		versionInfo: o.Version,
		birth:       time.Now().UTC(),
		cwd:         cwd,
		flagsMap:    o.Flags,

		context:         o.Context,
		scrapeManager:   o.ScrapeManager,
		ruleManager:     o.RuleManager,
		queryEngine:     o.QueryEngine,
		lookbackDelta:   o.LookbackDelta,
		storage:         o.Storage,
		localStorage:    o.LocalStorage,
		exemplarStorage: o.ExemplarStorage,
		notifier:        o.Notifier,

		now: model.Now,
	}
	h.SetReady(NotReady)

	factorySPr := func(context.Context) api_v1.ScrapePoolsRetriever { return h.scrapeManager }
	factoryTr := func(context.Context) api_v1.TargetRetriever { return h.scrapeManager }
	factoryAr := func(context.Context) api_v1.AlertmanagerRetriever { return h.notifier }
	FactoryRr := func(context.Context) api_v1.RulesRetriever { return h.ruleManager }

	var app storage.Appendable
	if o.EnableRemoteWriteReceiver || o.EnableOTLPWriteReceiver {
		app = h.storage
	}

	h.apiV1 = api_v1.NewAPI(h.queryEngine, h.storage, app, h.exemplarStorage, factorySPr, factoryTr, factoryAr,
		func() config.Config {
			h.mtx.RLock()
			defer h.mtx.RUnlock()
			return *h.config
		},
		o.Flags,
		api_v1.GlobalURLOptions{
			ListenAddress: o.ListenAddresses[0],
			Host:          o.ExternalURL.Host,
			Scheme:        o.ExternalURL.Scheme,
		},
		h.testReady,
		h.options.LocalStorage,
		h.options.TSDBDir,
		h.options.EnableAdminAPI,
		logger,
		FactoryRr,
		h.options.RemoteReadSampleLimit,
		h.options.RemoteReadConcurrencyLimit,
		h.options.RemoteReadBytesInFrame,
		h.options.IsAgent,
		h.options.CORSOrigin,
		h.runtimeInfo,
		h.versionInfo,
		h.options.NotificationsGetter,
		h.options.NotificationsSub,
		o.Gatherer,
		o.Registerer,
		nil,
		o.EnableRemoteWriteReceiver,
		o.AcceptRemoteWriteProtoMsgs,
		o.EnableOTLPWriteReceiver,
		o.ConvertOTLPDelta,
		o.NativeOTLPDeltaIngestion,
		o.CTZeroIngestionEnabled,
		o.LookbackDelta,
<<<<<<< HEAD
		nil,
=======
		o.EnableTypeAndUnitLabels,
>>>>>>> 93bbf4bc
	)

	if o.RoutePrefix != "/" {
		// If the prefix is missing for the root path, prepend it.
		router.Get("/", func(w http.ResponseWriter, r *http.Request) {
			http.Redirect(w, r, o.RoutePrefix, http.StatusFound)
		})
		router = router.WithPrefix(o.RoutePrefix)
	}

	homePage := "/query"
	if o.UseOldUI {
		homePage = "/graph"
	}
	if o.IsAgent {
		homePage = "/agent"
	}

	readyf := h.testReady

	router.Get("/", func(w http.ResponseWriter, r *http.Request) {
		http.Redirect(w, r, path.Join(o.ExternalURL.Path, homePage), http.StatusFound)
	})

	if !o.UseOldUI {
		router.Get("/graph", func(w http.ResponseWriter, r *http.Request) {
			http.Redirect(w, r, path.Join(o.ExternalURL.Path, "/query?"+r.URL.RawQuery), http.StatusFound)
		})
	}

	reactAssetsRoot := "/static/mantine-ui"
	if h.options.UseOldUI {
		reactAssetsRoot = "/static/react-app"
	}

	// The console library examples at 'console_libraries/prom.lib' still depend on old asset files being served under `classic`.
	router.Get("/classic/static/*filepath", func(w http.ResponseWriter, r *http.Request) {
		r.URL.Path = path.Join("/static", route.Param(r.Context(), "filepath"))
		fs := server.StaticFileServer(ui.Assets)
		fs.ServeHTTP(w, r)
	})

	router.Get("/version", h.version)
	router.Get("/metrics", promhttp.Handler().ServeHTTP)

	router.Get("/federate", readyf(httputil.CompressionHandler{
		Handler: http.HandlerFunc(h.federation),
	}.ServeHTTP))

	router.Get("/consoles/*filepath", readyf(h.consoles))

	serveReactApp := func(w http.ResponseWriter, _ *http.Request) {
		indexPath := reactAssetsRoot + "/index.html"
		f, err := ui.Assets.Open(indexPath)
		if err != nil {
			w.WriteHeader(http.StatusInternalServerError)
			fmt.Fprintf(w, "Error opening React index.html: %v", err)
			return
		}
		defer func() { _ = f.Close() }()
		idx, err := io.ReadAll(f)
		if err != nil {
			w.WriteHeader(http.StatusInternalServerError)
			fmt.Fprintf(w, "Error reading React index.html: %v", err)
			return
		}
		replacedIdx := bytes.ReplaceAll(idx, []byte("CONSOLES_LINK_PLACEHOLDER"), []byte(h.consolesPath()))
		replacedIdx = bytes.ReplaceAll(replacedIdx, []byte("TITLE_PLACEHOLDER"), []byte(h.options.PageTitle))
		replacedIdx = bytes.ReplaceAll(replacedIdx, []byte("AGENT_MODE_PLACEHOLDER"), []byte(strconv.FormatBool(h.options.IsAgent)))
		replacedIdx = bytes.ReplaceAll(replacedIdx, []byte("READY_PLACEHOLDER"), []byte(strconv.FormatBool(h.isReady())))
		replacedIdx = bytes.ReplaceAll(replacedIdx, []byte("LOOKBACKDELTA_PLACEHOLDER"), []byte(model.Duration(h.options.LookbackDelta).String()))
		w.Write(replacedIdx)
	}

	// Serve the React app.
	reactRouterPaths := newUIReactRouterPaths
	reactRouterServerPaths := newUIReactRouterServerPaths
	if h.options.UseOldUI {
		reactRouterPaths = oldUIReactRouterPaths
		reactRouterServerPaths = oldUIReactRouterServerPaths
	}

	for _, p := range reactRouterPaths {
		router.Get(p, serveReactApp)
	}

	if h.options.IsAgent {
		for _, p := range reactRouterAgentPaths {
			router.Get(p, serveReactApp)
		}
	} else {
		for _, p := range reactRouterServerPaths {
			router.Get(p, serveReactApp)
		}
	}

	// The favicon and manifest are bundled as part of the React app, but we want to serve
	// them on the root.
	for _, p := range []string{"/favicon.svg", "/favicon.ico", "/manifest.json"} {
		assetPath := reactAssetsRoot + p
		router.Get(p, func(w http.ResponseWriter, r *http.Request) {
			r.URL.Path = assetPath
			fs := server.StaticFileServer(ui.Assets)
			fs.ServeHTTP(w, r)
		})
	}

	reactStaticAssetsDir := "/assets"
	if h.options.UseOldUI {
		reactStaticAssetsDir = "/static"
	}
	// Static files required by the React app.
	router.Get(reactStaticAssetsDir+"/*filepath", func(w http.ResponseWriter, r *http.Request) {
		r.URL.Path = path.Join(reactAssetsRoot+reactStaticAssetsDir, route.Param(r.Context(), "filepath"))
		fs := server.StaticFileServer(ui.Assets)
		fs.ServeHTTP(w, r)
	})

	if o.UserAssetsPath != "" {
		router.Get("/user/*filepath", route.FileServe(o.UserAssetsPath))
	}

	if o.EnableLifecycle {
		router.Post("/-/quit", h.quit)
		router.Put("/-/quit", h.quit)
		router.Post("/-/reload", h.reload)
		router.Put("/-/reload", h.reload)
	} else {
		forbiddenAPINotEnabled := func(w http.ResponseWriter, _ *http.Request) {
			w.WriteHeader(http.StatusForbidden)
			w.Write([]byte("Lifecycle API is not enabled."))
		}
		router.Post("/-/quit", forbiddenAPINotEnabled)
		router.Put("/-/quit", forbiddenAPINotEnabled)
		router.Post("/-/reload", forbiddenAPINotEnabled)
		router.Put("/-/reload", forbiddenAPINotEnabled)
	}
	router.Get("/-/quit", func(w http.ResponseWriter, _ *http.Request) {
		w.WriteHeader(http.StatusMethodNotAllowed)
		w.Write([]byte("Only POST or PUT requests allowed"))
	})
	router.Get("/-/reload", func(w http.ResponseWriter, _ *http.Request) {
		w.WriteHeader(http.StatusMethodNotAllowed)
		w.Write([]byte("Only POST or PUT requests allowed"))
	})

	router.Get("/debug/*subpath", serveDebug)
	router.Post("/debug/*subpath", serveDebug)

	router.Get("/-/healthy", func(w http.ResponseWriter, _ *http.Request) {
		w.WriteHeader(http.StatusOK)
		fmt.Fprintf(w, "%s is Healthy.\n", o.AppName)
	})
	router.Head("/-/healthy", func(w http.ResponseWriter, _ *http.Request) {
		w.WriteHeader(http.StatusOK)
	})
	router.Get("/-/ready", readyf(func(w http.ResponseWriter, _ *http.Request) {
		w.WriteHeader(http.StatusOK)
		fmt.Fprintf(w, "%s is Ready.\n", o.AppName)
	}))
	router.Head("/-/ready", readyf(func(w http.ResponseWriter, _ *http.Request) {
		w.WriteHeader(http.StatusOK)
	}))

	return h
}

func serveDebug(w http.ResponseWriter, req *http.Request) {
	ctx := req.Context()
	subpath := route.Param(ctx, "subpath")

	if subpath == "/pprof" {
		http.Redirect(w, req, req.URL.Path+"/", http.StatusMovedPermanently)
		return
	}

	if !strings.HasPrefix(subpath, "/pprof/") {
		http.NotFound(w, req)
		return
	}
	subpath = strings.TrimPrefix(subpath, "/pprof/")

	switch subpath {
	case "cmdline":
		pprof.Cmdline(w, req)
	case "profile":
		pprof.Profile(w, req)
	case "symbol":
		pprof.Symbol(w, req)
	case "trace":
		pprof.Trace(w, req)
	default:
		req.URL.Path = "/debug/pprof/" + subpath
		pprof.Index(w, req)
	}
}

// SetReady sets the ready status of our web Handler.
func (h *Handler) SetReady(v ReadyStatus) {
	if v == Ready {
		h.ready.Store(uint32(Ready))
		h.metrics.readyStatus.Set(1)
		return
	}

	h.ready.Store(uint32(v))
	h.metrics.readyStatus.Set(0)
}

// Verifies whether the server is ready or not.
func (h *Handler) isReady() bool {
	return ReadyStatus(h.ready.Load()) == Ready
}

// Checks if server is ready, calls f if it is, returns 503 if it is not.
func (h *Handler) testReady(f http.HandlerFunc) http.HandlerFunc {
	return func(w http.ResponseWriter, r *http.Request) {
		switch ReadyStatus(h.ready.Load()) {
		case Ready:
			f(w, r)
		case NotReady:
			w.WriteHeader(http.StatusServiceUnavailable)
			w.Header().Set("X-Prometheus-Stopping", "false")
			fmt.Fprintf(w, "Service Unavailable")
		case Stopping:
			w.Header().Set("X-Prometheus-Stopping", "true")
			w.WriteHeader(http.StatusServiceUnavailable)
			fmt.Fprintf(w, "Service Unavailable")
		default:
			w.WriteHeader(http.StatusInternalServerError)
			fmt.Fprintf(w, "Unknown state")
		}
	}
}

// Quit returns the receive-only quit channel.
func (h *Handler) Quit() <-chan struct{} {
	return h.quitCh
}

// Reload returns the receive-only channel that signals configuration reload requests.
func (h *Handler) Reload() <-chan chan error {
	return h.reloadCh
}

// Listeners creates the TCP listeners for web requests.
func (h *Handler) Listeners() ([]net.Listener, error) {
	var listeners []net.Listener
	sem := netconnlimit.NewSharedSemaphore(h.options.MaxConnections)
	for _, address := range h.options.ListenAddresses {
		listener, err := h.Listener(address, sem)
		if err != nil {
			return listeners, err
		}
		listeners = append(listeners, listener)
	}
	return listeners, nil
}

// Listener creates the TCP listener for web requests.
func (h *Handler) Listener(address string, sem chan struct{}) (net.Listener, error) {
	h.logger.Info("Start listening for connections", "address", address)

	listener, err := net.Listen("tcp", address)
	if err != nil {
		return listener, err
	}
	listener = netconnlimit.SharedLimitListener(listener, sem)

	// Monitor incoming connections with conntrack.
	listener = conntrack.NewListener(listener,
		conntrack.TrackWithName("http"),
		conntrack.TrackWithTracing())

	return listener, nil
}

// Run serves the HTTP endpoints.
func (h *Handler) Run(ctx context.Context, listeners []net.Listener, webConfig string) error {
	if len(listeners) == 0 {
		var err error
		listeners, err = h.Listeners()
		if err != nil {
			return err
		}
	}

	mux := http.NewServeMux()
	mux.Handle("/", h.router)

	apiPath := "/api"
	if h.options.RoutePrefix != "/" {
		apiPath = h.options.RoutePrefix + apiPath
		h.logger.Info("Router prefix", "prefix", h.options.RoutePrefix)
	}
	av1 := route.New().
		WithInstrumentation(h.metrics.instrumentHandlerWithPrefix("/api/v1")).
		WithInstrumentation(setPathWithPrefix(apiPath + "/v1"))
	h.apiV1.Register(av1)

	mux.Handle(apiPath+"/v1/", http.StripPrefix(apiPath+"/v1", av1))

	errlog := slog.NewLogLogger(h.logger.Handler(), slog.LevelError)

	spanNameFormatter := otelhttp.WithSpanNameFormatter(func(_ string, r *http.Request) string {
		return fmt.Sprintf("%s %s", r.Method, r.URL.Path)
	})

	httpSrv := &http.Server{
		Handler:     withStackTracer(otelhttp.NewHandler(mux, "", spanNameFormatter), h.logger),
		ErrorLog:    errlog,
		ReadTimeout: h.options.ReadTimeout,
	}

	errCh := make(chan error, 1)
	go func() {
		errCh <- toolkit_web.ServeMultiple(listeners, httpSrv, &toolkit_web.FlagConfig{WebConfigFile: &webConfig}, h.logger)
	}()

	select {
	case e := <-errCh:
		return e
	case <-ctx.Done():
		httpSrv.Shutdown(ctx)
		return nil
	}
}

func (h *Handler) consoles(w http.ResponseWriter, r *http.Request) {
	ctx := r.Context()
	name := route.Param(ctx, "filepath")

	file, err := http.Dir(h.options.ConsoleTemplatesPath).Open(name)
	if err != nil {
		http.Error(w, err.Error(), http.StatusNotFound)
		return
	}
	defer file.Close()
	text, err := io.ReadAll(file)
	if err != nil {
		http.Error(w, err.Error(), http.StatusInternalServerError)
		return
	}

	ctx = httputil.ContextFromRequest(ctx, r)

	// Provide URL parameters as a map for easy use. Advanced users may have need for
	// parameters beyond the first, so provide RawParams.
	rawParams, err := url.ParseQuery(r.URL.RawQuery)
	if err != nil {
		http.Error(w, err.Error(), http.StatusBadRequest)
		return
	}
	params := map[string]string{}
	for k, v := range rawParams {
		params[k] = v[0]
	}

	h.mtx.RLock()
	els := h.config.GlobalConfig.ExternalLabels
	h.mtx.RUnlock()
	externalLabels := els.Map()

	// Inject some convenience variables that are easier to remember for users
	// who are not used to Go's templating system.
	defs := []string{
		"{{$rawParams := .RawParams }}",
		"{{$params := .Params}}",
		"{{$path := .Path}}",
		"{{$externalLabels := .ExternalLabels}}",
	}

	data := struct {
		RawParams      url.Values
		Params         map[string]string
		Path           string
		ExternalLabels map[string]string
	}{
		RawParams:      rawParams,
		Params:         params,
		Path:           strings.TrimLeft(name, "/"),
		ExternalLabels: externalLabels,
	}

	tmpl := template.NewTemplateExpander(
		ctx,
		strings.Join(append(defs, string(text)), ""),
		"__console_"+name,
		data,
		h.now(),
		template.QueryFunc(rules.EngineQueryFunc(h.queryEngine, h.storage)),
		h.options.ExternalURL,
		nil,
	)
	filenames, err := filepath.Glob(h.options.ConsoleLibrariesPath + "/*.lib")
	if err != nil {
		http.Error(w, err.Error(), http.StatusInternalServerError)
		return
	}
	result, err := tmpl.ExpandHTML(filenames)
	if err != nil {
		http.Error(w, err.Error(), http.StatusInternalServerError)
		return
	}
	io.WriteString(w, result)
}

func (h *Handler) runtimeInfo() (api_v1.RuntimeInfo, error) {
	status := api_v1.RuntimeInfo{
		StartTime:      h.birth,
		CWD:            h.cwd,
		GoroutineCount: runtime.NumGoroutine(),
		GOMAXPROCS:     runtime.GOMAXPROCS(0),
		GOMEMLIMIT:     debug.SetMemoryLimit(-1),
		GOGC:           os.Getenv("GOGC"),
		GODEBUG:        os.Getenv("GODEBUG"),
	}

	hostname, err := os.Hostname()
	if err != nil {
		return status, fmt.Errorf("error getting hostname: %w", err)
	}
	status.Hostname = hostname
	status.ServerTime = time.Now().UTC()

	if h.options.TSDBRetentionDuration != 0 {
		status.StorageRetention = h.options.TSDBRetentionDuration.String()
	}
	if h.options.TSDBMaxBytes != 0 {
		if status.StorageRetention != "" {
			status.StorageRetention += " or "
		}
		status.StorageRetention += h.options.TSDBMaxBytes.String()
	}

	metrics, err := h.gatherer.Gather()
	if err != nil {
		return status, fmt.Errorf("error gathering runtime status: %w", err)
	}
	for _, mF := range metrics {
		switch *mF.Name {
		case "prometheus_tsdb_wal_corruptions_total":
			status.CorruptionCount = int64(toFloat64(mF))
		case "prometheus_config_last_reload_successful":
			status.ReloadConfigSuccess = toFloat64(mF) != 0
		case "prometheus_config_last_reload_success_timestamp_seconds":
			status.LastConfigTime = time.Unix(int64(toFloat64(mF)), 0).UTC()
		}
	}
	return status, nil
}

func toFloat64(f *io_prometheus_client.MetricFamily) float64 {
	m := f.Metric[0]
	if m.Gauge != nil {
		return m.Gauge.GetValue()
	}
	if m.Counter != nil {
		return m.Counter.GetValue()
	}
	if m.Untyped != nil {
		return m.Untyped.GetValue()
	}
	return math.NaN()
}

func (h *Handler) version(w http.ResponseWriter, _ *http.Request) {
	dec := json.NewEncoder(w)
	if err := dec.Encode(h.versionInfo); err != nil {
		http.Error(w, fmt.Sprintf("error encoding JSON: %s", err), http.StatusInternalServerError)
	}
}

func (h *Handler) quit(w http.ResponseWriter, _ *http.Request) {
	var closed bool
	h.quitOnce.Do(func() {
		closed = true
		close(h.quitCh)
		fmt.Fprintf(w, "Requesting termination... Goodbye!")
	})
	if !closed {
		fmt.Fprintf(w, "Termination already in progress.")
	}
}

func (h *Handler) reload(w http.ResponseWriter, _ *http.Request) {
	rc := make(chan error)
	h.reloadCh <- rc
	if err := <-rc; err != nil {
		http.Error(w, fmt.Sprintf("failed to reload config: %s", err), http.StatusInternalServerError)
	}
}

func (h *Handler) consolesPath() string {
	if _, err := os.Stat(h.options.ConsoleTemplatesPath + "/index.html"); !os.IsNotExist(err) {
		return h.options.ExternalURL.Path + "/consoles/index.html"
	}
	if h.options.UserAssetsPath != "" {
		if _, err := os.Stat(h.options.UserAssetsPath + "/index.html"); !os.IsNotExist(err) {
			return h.options.ExternalURL.Path + "/user/index.html"
		}
	}
	return ""
}

func setPathWithPrefix(prefix string) func(handlerName string, handler http.HandlerFunc) http.HandlerFunc {
	return func(_ string, handler http.HandlerFunc) http.HandlerFunc {
		return func(w http.ResponseWriter, r *http.Request) {
			handler(w, r.WithContext(httputil.ContextWithPath(r.Context(), prefix+r.URL.Path)))
		}
	}
}<|MERGE_RESOLUTION|>--- conflicted
+++ resolved
@@ -394,11 +394,8 @@
 		o.NativeOTLPDeltaIngestion,
 		o.CTZeroIngestionEnabled,
 		o.LookbackDelta,
-<<<<<<< HEAD
-		nil,
-=======
 		o.EnableTypeAndUnitLabels,
->>>>>>> 93bbf4bc
+    nil,
 	)
 
 	if o.RoutePrefix != "/" {
