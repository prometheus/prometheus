--- conflicted
+++ resolved
@@ -176,19 +176,9 @@
 	gatherer prometheus.Gatherer
 	metrics  *metrics
 
-<<<<<<< HEAD
-	scrapeManager *scrape.Manager
-	ruleManager   *rules.Manager
-	remoteStorage *remote.Storage
-	queryEngine   *promql.Engine
-	lookbackDelta time.Duration
-	context       context.Context
-	storage       storage.Storage
-	localStorage  LocalStorage
-	notifier      *notifier.Manager
-=======
 	scrapeManager   *scrape.Manager
 	ruleManager     *rules.Manager
+  remoteStorage *remote.Storage
 	queryEngine     *promql.Engine
 	lookbackDelta   time.Duration
 	context         context.Context
@@ -196,7 +186,6 @@
 	localStorage    LocalStorage
 	exemplarStorage storage.ExemplarQueryable
 	notifier        *notifier.Manager
->>>>>>> d614ae9e
 
 	apiV1 *api_v1.API
 
@@ -298,17 +287,6 @@
 		cwd:         cwd,
 		flagsMap:    o.Flags,
 
-<<<<<<< HEAD
-		context:       o.Context,
-		scrapeManager: o.ScrapeManager,
-		ruleManager:   o.RuleManager,
-		queryEngine:   o.QueryEngine,
-		lookbackDelta: o.LookbackDelta,
-		storage:       o.Storage,
-		localStorage:  o.LocalStorage,
-		remoteStorage: o.RemoteStorage,
-		notifier:      o.Notifier,
-=======
 		context:         o.Context,
 		scrapeManager:   o.ScrapeManager,
 		ruleManager:     o.RuleManager,
@@ -316,9 +294,9 @@
 		lookbackDelta:   o.LookbackDelta,
 		storage:         o.Storage,
 		localStorage:    o.LocalStorage,
+    remoteStorage: o.RemoteStorage,
 		exemplarStorage: o.ExemplarStorage,
 		notifier:        o.Notifier,
->>>>>>> d614ae9e
 
 		now: model.Now,
 	}
