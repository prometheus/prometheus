--- conflicted
+++ resolved
@@ -10,14 +10,9 @@
  public:
   explicit Querier(const DataStorage& storage) : storage_(storage) {}
 
-<<<<<<< HEAD
   template<typename Query>
-  [[nodiscard]] PROMPP_ALWAYS_INLINE QueriedChunkList query(const Query& query) const {
-    QueriedChunkList chunks;
-=======
   [[nodiscard]] PROMPP_ALWAYS_INLINE const QueriedChunkList& query(const Query& query) {
     chunks_.clear();
->>>>>>> c6ffb6eb
 
     for (auto& ls_id : query.label_set_ids) {
       query_chunks(ls_id, query.start_timestamp_ms, query.end_timestamp_ms);
