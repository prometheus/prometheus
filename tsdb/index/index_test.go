// Copyright 2017 The Prometheus Authors
// Licensed under the Apache License, Version 2.0 (the "License");
// you may not use this file except in compliance with the License.
// You may obtain a copy of the License at
//
// http://www.apache.org/licenses/LICENSE-2.0
//
// Unless required by applicable law or agreed to in writing, software
// distributed under the License is distributed on an "AS IS" BASIS,
// WITHOUT WARRANTIES OR CONDITIONS OF ANY KIND, either express or implied.
// See the License for the specific language governing permissions and
// limitations under the License.

package index

import (
	"context"
	"errors"
	"fmt"
	"hash/crc32"
	"os"
	"path/filepath"
	"slices"
	"sort"
	"strconv"
	"testing"

	"github.com/stretchr/testify/require"
	"go.uber.org/goleak"

	"github.com/prometheus/prometheus/model/labels"
	"github.com/prometheus/prometheus/storage"
	"github.com/prometheus/prometheus/tsdb/chunkenc"
	"github.com/prometheus/prometheus/tsdb/chunks"
	"github.com/prometheus/prometheus/tsdb/encoding"
	"github.com/prometheus/prometheus/util/testutil"
)

func TestMain(m *testing.M) {
	goleak.VerifyTestMain(m)
}

type series struct {
	l      labels.Labels
	chunks []chunks.Meta
}

type mockIndex struct {
	series   map[storage.SeriesRef]series
	postings map[labels.Label][]storage.SeriesRef
	symbols  map[string]struct{}
}

func newMockIndex() mockIndex {
	ix := mockIndex{
		series:   make(map[storage.SeriesRef]series),
		postings: make(map[labels.Label][]storage.SeriesRef),
		symbols:  make(map[string]struct{}),
	}
	ix.postings[allPostingsKey] = []storage.SeriesRef{}
	return ix
}

func (m mockIndex) Symbols() (map[string]struct{}, error) {
	return m.symbols, nil
}

func (m mockIndex) AddSeries(ref storage.SeriesRef, l labels.Labels, chunks ...chunks.Meta) error {
	if _, ok := m.series[ref]; ok {
		return fmt.Errorf("series with reference %d already added", ref)
	}
	l.Range(func(lbl labels.Label) {
		m.symbols[lbl.Name] = struct{}{}
		m.symbols[lbl.Value] = struct{}{}
		if _, ok := m.postings[lbl]; !ok {
			m.postings[lbl] = []storage.SeriesRef{}
		}
		m.postings[lbl] = append(m.postings[lbl], ref)
	})
	m.postings[allPostingsKey] = append(m.postings[allPostingsKey], ref)

	s := series{l: l}
	// Actual chunk data is not stored in the index.
	for _, c := range chunks {
		c.Chunk = nil
		s.chunks = append(s.chunks, c)
	}
	m.series[ref] = s

	return nil
}

func (m mockIndex) Close() error {
	return nil
}

func (m mockIndex) LabelValues(_ context.Context, name string) ([]string, error) {
	values := []string{}
	for l := range m.postings {
		if l.Name == name {
			values = append(values, l.Value)
		}
	}
	return values, nil
}

func (m mockIndex) Postings(ctx context.Context, name string, values ...string) (Postings, error) {
	p := []Postings{}
	for _, value := range values {
		l := labels.Label{Name: name, Value: value}
		p = append(p, m.SortedPostings(NewListPostings(m.postings[l])))
	}
	return Merge(ctx, p...), nil
}

func (m mockIndex) SortedPostings(p Postings) Postings {
	ep, err := ExpandPostings(p)
	if err != nil {
		return ErrPostings(fmt.Errorf("expand postings: %w", err))
	}

	sort.Slice(ep, func(i, j int) bool {
		return labels.Compare(m.series[ep[i]].l, m.series[ep[j]].l) < 0
	})
	return NewListPostings(ep)
}

func (m mockIndex) Series(ref storage.SeriesRef, builder *labels.ScratchBuilder, chks *[]chunks.Meta) error {
	s, ok := m.series[ref]
	if !ok {
		return errors.New("not found")
	}
	builder.Assign(s.l)
	*chks = append((*chks)[:0], s.chunks...)

	return nil
}

func TestIndexRW_Create_Open(t *testing.T) {
	dir := t.TempDir()

	fn := filepath.Join(dir, indexFilename)

	// An empty index must still result in a readable file.
	iw, err := NewWriter(context.Background(), fn)
	require.NoError(t, err)
	require.NoError(t, iw.Close())

	ir, err := NewFileReader(fn)
	require.NoError(t, err)
	require.NoError(t, ir.Close())

	// Modify magic header must cause open to fail.
	f, err := os.OpenFile(fn, os.O_WRONLY, 0o666)
	require.NoError(t, err)
	_, err = f.WriteAt([]byte{0, 0}, 0)
	require.NoError(t, err)
	f.Close()

	_, err = NewFileReader(dir)
	require.Error(t, err)
}

func TestIndexRW_Postings(t *testing.T) {
	ctx := context.Background()
	var input indexWriterSeriesSlice
	for i := 1; i < 5; i++ {
		input = append(input, &indexWriterSeries{
			labels: labels.FromStrings("a", "1", "b", strconv.Itoa(i)),
		})
	}
	ir, fn, _ := createFileReader(ctx, t, input)

	p, err := ir.Postings(ctx, "a", "1")
	require.NoError(t, err)

	var c []chunks.Meta
	var builder labels.ScratchBuilder

	for i := 0; p.Next(); i++ {
		err := ir.Series(p.At(), &builder, &c)

		require.NoError(t, err)
		require.Empty(t, c)
		testutil.RequireEqual(t, input[i].labels, builder.Labels())
	}
	require.NoError(t, p.Err())

	// The label indices are no longer used, so test them by hand here.
	labelValuesOffsets := map[string]uint64{}
	d := encoding.NewDecbufAt(ir.b, int(ir.toc.LabelIndicesTable), castagnoliTable)
	cnt := d.Be32()

	for d.Err() == nil && d.Len() > 0 && cnt > 0 {
		require.Equal(t, 1, d.Uvarint(), "Unexpected number of keys for label indices table")
		lbl := d.UvarintStr()
		off := d.Uvarint64()
		labelValuesOffsets[lbl] = off
		cnt--
	}
	require.NoError(t, d.Err())

	labelIndices := map[string][]string{}
	for lbl, off := range labelValuesOffsets {
		d := encoding.NewDecbufAt(ir.b, int(off), castagnoliTable)
		require.Equal(t, 1, d.Be32int(), "Unexpected number of label indices table names")
		for i := d.Be32(); i > 0 && d.Err() == nil; i-- {
			v, err := ir.lookupSymbol(ctx, d.Be32())
			require.NoError(t, err)
			labelIndices[lbl] = append(labelIndices[lbl], v)
		}
		require.NoError(t, d.Err())
	}

	require.Equal(t, map[string][]string{
		"a": {"1"},
		"b": {"1", "2", "3", "4"},
	}, labelIndices)

	t.Run("ShardedPostings()", func(t *testing.T) {
		ir, err := NewFileReader(fn)
		require.NoError(t, err)
		t.Cleanup(func() {
			require.NoError(t, ir.Close())
		})

		// List all postings for a given label value. This is what we expect to get
		// in output from all shards.
		p, err = ir.Postings(ctx, "a", "1")
		require.NoError(t, err)

		var expected []storage.SeriesRef
		for p.Next() {
			expected = append(expected, p.At())
		}
		require.NoError(t, p.Err())
		require.NotEmpty(t, expected)

		// Query the same postings for each shard.
		const shardCount = uint64(4)
		actualShards := make(map[uint64][]storage.SeriesRef)
		actualPostings := make([]storage.SeriesRef, 0, len(expected))

		for shardIndex := uint64(0); shardIndex < shardCount; shardIndex++ {
			p, err = ir.Postings(ctx, "a", "1")
			require.NoError(t, err)

			p = ir.ShardedPostings(p, shardIndex, shardCount)
			for p.Next() {
				ref := p.At()

				actualShards[shardIndex] = append(actualShards[shardIndex], ref)
				actualPostings = append(actualPostings, ref)
			}
			require.NoError(t, p.Err())
		}

		// We expect the postings merged out of shards is the exact same of the non sharded ones.
		require.ElementsMatch(t, expected, actualPostings)

		// We expect the series in each shard are the expected ones.
		for shardIndex, ids := range actualShards {
			for _, id := range ids {
				var lbls labels.ScratchBuilder

				require.NoError(t, ir.Series(id, &lbls, nil))
				require.Equal(t, shardIndex, labels.StableHash(lbls.Labels())%shardCount)
			}
		}
	})
}

func TestPostingsMany(t *testing.T) {
	ctx := context.Background()
	// Create a label in the index which has 999 values.
	var input indexWriterSeriesSlice
	for i := 1; i < 1000; i++ {
		v := fmt.Sprintf("%03d", i)
		input = append(input, &indexWriterSeries{
			labels: labels.FromStrings("i", v, "foo", "bar"),
		})
	}
	ir, _, symbols := createFileReader(ctx, t, input)

	cases := []struct {
		in []string
	}{
		// Simple cases, everything is present.
		{in: []string{"002"}},
		{in: []string{"031", "032", "033"}},
		{in: []string{"032", "033"}},
		{in: []string{"127", "128"}},
		{in: []string{"127", "128", "129"}},
		{in: []string{"127", "129"}},
		{in: []string{"128", "129"}},
		{in: []string{"998", "999"}},
		{in: []string{"999"}},
		// Before actual values.
		{in: []string{"000"}},
		{in: []string{"000", "001"}},
		{in: []string{"000", "002"}},
		// After actual values.
		{in: []string{"999a"}},
		{in: []string{"999", "999a"}},
		{in: []string{"998", "999", "999a"}},
		// In the middle of actual values.
		{in: []string{"126a", "127", "128"}},
		{in: []string{"127", "127a", "128"}},
		{in: []string{"127", "127a", "128", "128a", "129"}},
		{in: []string{"127", "128a", "129"}},
		{in: []string{"128", "128a", "129"}},
		{in: []string{"128", "129", "129a"}},
		{in: []string{"126a", "126b", "127", "127a", "127b", "128", "128a", "128b", "129", "129a", "129b"}},
	}

	var builder labels.ScratchBuilder
	for _, c := range cases {
		it, err := ir.Postings(ctx, "i", c.in...)
		require.NoError(t, err)

		got := []string{}
		var metas []chunks.Meta
		for it.Next() {
			require.NoError(t, ir.Series(it.At(), &builder, &metas))
			got = append(got, builder.Labels().Get("i"))
		}
		require.NoError(t, it.Err())
		exp := []string{}
		for _, e := range c.in {
			if _, ok := symbols[e]; ok && e != "l" {
				exp = append(exp, e)
			}
		}
		require.Equal(t, exp, got, fmt.Sprintf("input: %v", c.in))
	}
}

func TestPersistence_index_e2e(t *testing.T) {
	ctx := context.Background()
	lbls, err := labels.ReadLabels(filepath.Join("..", "testdata", "20kseries.json"), 20000)
	require.NoError(t, err)
	// Sort labels as the index writer expects series in sorted order.
	sort.Sort(labels.Slice(lbls))

	var input indexWriterSeriesSlice
	ref := uint64(0)
	// Generate ChunkMetas for every label set.
	for i, lset := range lbls {
		var metas []chunks.Meta

		for j := 0; j <= (i % 20); j++ {
			ref++
			metas = append(metas, chunks.Meta{
				MinTime: int64(j * 10000),
				MaxTime: int64((j+1)*10000) - 1,
				Ref:     chunks.ChunkRef(ref),
				Chunk:   chunkenc.NewXORChunk(),
			})
		}
		input = append(input, &indexWriterSeries{
			labels: lset,
			chunks: metas,
		})
	}

	ir, _, _ := createFileReader(ctx, t, input)

	// Population procedure as done by compaction.
	var (
		postings = NewMemPostings()
		values   = map[string]map[string]struct{}{}
	)

	mi := newMockIndex()

	for i, s := range input {
		require.NoError(t, mi.AddSeries(storage.SeriesRef(i), s.labels, s.chunks...))

		s.labels.Range(func(l labels.Label) {
			valset, ok := values[l.Name]
			if !ok {
				valset = map[string]struct{}{}
				values[l.Name] = valset
			}
			valset[l.Value] = struct{}{}
		})
		postings.Add(storage.SeriesRef(i), s.labels)
	}

	for p := range mi.postings {
		gotp, err := ir.Postings(ctx, p.Name, p.Value)
		require.NoError(t, err)

		expp, err := mi.Postings(ctx, p.Name, p.Value)
		require.NoError(t, err)

		var chks, expchks []chunks.Meta
		var builder, eBuilder labels.ScratchBuilder

		for gotp.Next() {
			require.True(t, expp.Next())

			ref := gotp.At()

			err := ir.Series(ref, &builder, &chks)
			require.NoError(t, err)

			err = mi.Series(expp.At(), &eBuilder, &expchks)
			require.NoError(t, err)
			testutil.RequireEqual(t, eBuilder.Labels(), builder.Labels())
			require.Equal(t, expchks, chks)
		}
		require.False(t, expp.Next(), "Expected no more postings for %q=%q", p.Name, p.Value)
		require.NoError(t, gotp.Err())
	}

	labelPairs := map[string][]string{}
	for l := range mi.postings {
		labelPairs[l.Name] = append(labelPairs[l.Name], l.Value)
	}
	for k, v := range labelPairs {
		sort.Strings(v)

		res, err := ir.SortedLabelValues(ctx, k)
		require.NoError(t, err)

		require.Equal(t, len(v), len(res))
		for i := 0; i < len(v); i++ {
			require.Equal(t, v[i], res[i])
		}
	}

	gotSymbols := []string{}
	it := ir.Symbols()
	for it.Next() {
		gotSymbols = append(gotSymbols, it.At())
	}
	require.NoError(t, it.Err())
	expSymbols := []string{}
	for s := range mi.symbols {
		expSymbols = append(expSymbols, s)
	}
	sort.Strings(expSymbols)
	require.Equal(t, expSymbols, gotSymbols)
}

func TestWriter_ShouldReturnErrorOnSeriesWithDuplicatedLabelNames(t *testing.T) {
	w, err := NewWriter(context.Background(), filepath.Join(t.TempDir(), "index"))
	require.NoError(t, err)

	require.NoError(t, w.AddSymbol("__name__"))
	require.NoError(t, w.AddSymbol("metric_1"))
	require.NoError(t, w.AddSymbol("metric_2"))

	require.NoError(t, w.AddSeries(0, labels.FromStrings("__name__", "metric_1", "__name__", "metric_2")))

	err = w.Close()
	require.Error(t, err)
	require.ErrorContains(t, err, "corruption detected when writing postings to index")
}

func TestDecbufUvarintWithInvalidBuffer(t *testing.T) {
	b := realByteSlice([]byte{0x81, 0x81, 0x81, 0x81, 0x81, 0x81})

	db := encoding.NewDecbufUvarintAt(b, 0, castagnoliTable)
	require.Error(t, db.Err())
}

func TestReaderWithInvalidBuffer(t *testing.T) {
	b := realByteSlice([]byte{0x81, 0x81, 0x81, 0x81, 0x81, 0x81})

	_, err := NewReader(b)
	require.Error(t, err)
}

// TestNewFileReaderErrorNoOpenFiles ensures that in case of an error no file remains open.
func TestNewFileReaderErrorNoOpenFiles(t *testing.T) {
	dir := testutil.NewTemporaryDirectory("block", t)

	idxName := filepath.Join(dir.Path(), "index")
	err := os.WriteFile(idxName, []byte("corrupted contents"), 0o666)
	require.NoError(t, err)

	_, err = NewFileReader(idxName)
	require.Error(t, err)

	// dir.Close will fail on Win if idxName fd is not closed on error path.
	dir.Close()
}

func TestSymbols(t *testing.T) {
	buf := encoding.Encbuf{}

	// Add prefix to the buffer to simulate symbols as part of larger buffer.
	buf.PutUvarintStr("something")

	symbolsStart := buf.Len()
	buf.PutBE32int(204) // Length of symbols table.
	buf.PutBE32int(100) // Number of symbols.
	for i := 0; i < 100; i++ {
		// i represents index in unicode characters table.
		buf.PutUvarintStr(string(rune(i))) // Symbol.
	}
	checksum := crc32.Checksum(buf.Get()[symbolsStart+4:], castagnoliTable)
	buf.PutBE32(checksum) // Check sum at the end.

	s, err := NewSymbols(realByteSlice(buf.Get()), FormatV2, symbolsStart)
	require.NoError(t, err)

	// We store only 4 offsets to symbols.
	require.Equal(t, 32, s.Size())

	for i := 99; i >= 0; i-- {
		s, err := s.Lookup(uint32(i))
		require.NoError(t, err)
		require.Equal(t, string(rune(i)), s)
	}
	_, err = s.Lookup(100)
	require.Error(t, err)

	for i := 99; i >= 0; i-- {
		r, err := s.ReverseLookup(string(rune(i)))
		require.NoError(t, err)
		require.Equal(t, uint32(i), r)
	}
	_, err = s.ReverseLookup(string(rune(100)))
	require.Error(t, err)

	iter := s.Iter()
	i := 0
	for iter.Next() {
		require.Equal(t, string(rune(i)), iter.At())
		i++
	}
	require.NoError(t, iter.Err())
}

func BenchmarkReader_ShardedPostings(b *testing.B) {
	const (
		numSeries = 10000
		numShards = 16
	)

	ctx := context.Background()
	var input indexWriterSeriesSlice
	for i := 1; i <= numSeries; i++ {
		input = append(input, &indexWriterSeries{
			labels: labels.FromStrings("const", fmt.Sprintf("%10d", 1), "unique", fmt.Sprintf("%10d", i)),
		})
	}
	ir, _, _ := createFileReader(ctx, b, input)
	b.ResetTimer()

	for n := 0; n < b.N; n++ {
		allPostings, err := ir.Postings(ctx, "const", fmt.Sprintf("%10d", 1))
		require.NoError(b, err)

		ir.ShardedPostings(allPostings, uint64(n%numShards), numShards)
	}
}

func TestDecoder_Postings_WrongInput(t *testing.T) {
	_, _, err := (&Decoder{}).Postings([]byte("the cake is a lie"))
	require.Error(t, err)
}

func TestChunksRefOrdering(t *testing.T) {
	dir := t.TempDir()

	idx, err := NewWriter(context.Background(), filepath.Join(dir, "index"))
	require.NoError(t, err)

	require.NoError(t, idx.AddSymbol("1"))
	require.NoError(t, idx.AddSymbol("2"))
	require.NoError(t, idx.AddSymbol("__name__"))

	c50 := chunks.Meta{Ref: 50}
	c100 := chunks.Meta{Ref: 100}
	c200 := chunks.Meta{Ref: 200}

	require.NoError(t, idx.AddSeries(1, labels.FromStrings("__name__", "1"), c100))
	require.EqualError(t, idx.AddSeries(2, labels.FromStrings("__name__", "2"), c50), "unsorted chunk reference: 50, previous: 100")
	require.NoError(t, idx.AddSeries(2, labels.FromStrings("__name__", "2"), c200))
	require.NoError(t, idx.Close())
}

func TestChunksTimeOrdering(t *testing.T) {
	dir := t.TempDir()

	idx, err := NewWriter(context.Background(), filepath.Join(dir, "index"))
	require.NoError(t, err)

	require.NoError(t, idx.AddSymbol("1"))
	require.NoError(t, idx.AddSymbol("2"))
	require.NoError(t, idx.AddSymbol("__name__"))

	require.NoError(t, idx.AddSeries(1, labels.FromStrings("__name__", "1"),
		chunks.Meta{Ref: 1, MinTime: 0, MaxTime: 10}, // Also checks that first chunk can have MinTime: 0.
		chunks.Meta{Ref: 2, MinTime: 11, MaxTime: 20},
		chunks.Meta{Ref: 3, MinTime: 21, MaxTime: 30},
	))

	require.EqualError(t, idx.AddSeries(1, labels.FromStrings("__name__", "2"),
		chunks.Meta{Ref: 10, MinTime: 0, MaxTime: 10},
		chunks.Meta{Ref: 20, MinTime: 10, MaxTime: 20},
	), "chunk minT 10 is not higher than previous chunk maxT 10")

	require.EqualError(t, idx.AddSeries(1, labels.FromStrings("__name__", "2"),
		chunks.Meta{Ref: 10, MinTime: 100, MaxTime: 30},
	), "chunk maxT 30 is less than minT 100")

	require.NoError(t, idx.Close())
}

<<<<<<< HEAD
func TestReader_PostingsForLabelMatchingHonorsContextCancel(t *testing.T) {
	const seriesCount = 1000
	var input indexWriterSeriesSlice
	for i := 1; i < seriesCount; i++ {
		input = append(input, &indexWriterSeries{
			labels: labels.FromStrings("__name__", fmt.Sprintf("%4d", i)),
			chunks: []chunks.Meta{
				{Ref: 1, MinTime: 0, MaxTime: 10},
			},
		})
	}
	ir, _, _ := createFileReader(context.Background(), t, input)

	failAfter := uint64(seriesCount / 2) // Fail after processing half of the series.
	ctx := &testutil.MockContextErrAfter{FailAfter: failAfter}
	p := ir.PostingsForLabelMatching(ctx, "__name__", func(string) bool {
		return true
	})
	require.Error(t, p.Err())
	require.Equal(t, failAfter, ctx.Count())
}

// createFileReader creates a Reader for a temporary index file, which input has been written to.
// It returns the Reader, the index filename and the symbol map.
=======
// createFileReader creates a temporary index file. It writes the provided input to this file. 
// It returns a Reader for this file, the file's name, and the symbol map.
>>>>>>> 2c6c2140
func createFileReader(ctx context.Context, tb testing.TB, input indexWriterSeriesSlice) (*Reader, string, map[string]struct{}) {
	tb.Helper()

	fn := filepath.Join(tb.TempDir(), indexFilename)

	iw, err := NewWriter(ctx, fn)
	require.NoError(tb, err)

	symbols := map[string]struct{}{}
	for _, s := range input {
		s.labels.Range(func(l labels.Label) {
			symbols[l.Name] = struct{}{}
			symbols[l.Value] = struct{}{}
		})
	}

	syms := []string{}
	for s := range symbols {
		syms = append(syms, s)
	}
	slices.Sort(syms)
	for _, s := range syms {
		require.NoError(tb, iw.AddSymbol(s))
	}
	for i, s := range input {
		require.NoError(tb, iw.AddSeries(storage.SeriesRef(i), s.labels, s.chunks...))
	}
	require.NoError(tb, iw.Close())

	ir, err := NewFileReader(fn)
	require.NoError(tb, err)
	tb.Cleanup(func() {
		require.NoError(tb, ir.Close())
	})
	return ir, fn, symbols
}<|MERGE_RESOLUTION|>--- conflicted
+++ resolved
@@ -612,7 +612,6 @@
 	require.NoError(t, idx.Close())
 }
 
-<<<<<<< HEAD
 func TestReader_PostingsForLabelMatchingHonorsContextCancel(t *testing.T) {
 	const seriesCount = 1000
 	var input indexWriterSeriesSlice
@@ -635,12 +634,8 @@
 	require.Equal(t, failAfter, ctx.Count())
 }
 
-// createFileReader creates a Reader for a temporary index file, which input has been written to.
-// It returns the Reader, the index filename and the symbol map.
-=======
-// createFileReader creates a temporary index file. It writes the provided input to this file. 
+// createFileReader creates a temporary index file. It writes the provided input to this file.
 // It returns a Reader for this file, the file's name, and the symbol map.
->>>>>>> 2c6c2140
 func createFileReader(ctx context.Context, tb testing.TB, input indexWriterSeriesSlice) (*Reader, string, map[string]struct{}) {
 	tb.Helper()
 
