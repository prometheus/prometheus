--- conflicted
+++ resolved
@@ -220,13 +220,8 @@
 			first, last, err := Segments(w.Dir())
 			require.NoError(t, err)
 
-<<<<<<< HEAD
-			wt := newWriteToMock()
+			wt := newWriteToMock(0)
 			watcher := NewWatcher(wMetrics, nil, nil, "", wt, dir, true, true, true)
-=======
-			wt := newWriteToMock(0)
-			watcher := NewWatcher(wMetrics, nil, nil, "", wt, dir, true, true)
->>>>>>> b938bbc1
 			watcher.SetStartTime(now)
 
 			// Set the Watcher's metrics so they're not nil pointers.
@@ -310,13 +305,8 @@
 			_, _, err = Segments(w.Dir())
 			require.NoError(t, err)
 
-<<<<<<< HEAD
-			wt := newWriteToMock()
+			wt := newWriteToMock(0)
 			watcher := NewWatcher(wMetrics, nil, nil, "", wt, dir, false, false, false)
-=======
-			wt := newWriteToMock(0)
-			watcher := NewWatcher(wMetrics, nil, nil, "", wt, dir, false, false)
->>>>>>> b938bbc1
 			go watcher.Start()
 
 			expected := seriesCount
@@ -404,13 +394,8 @@
 			_, _, err = Segments(w.Dir())
 			require.NoError(t, err)
 			readTimeout = time.Second
-<<<<<<< HEAD
-			wt := newWriteToMock()
+			wt := newWriteToMock(0)
 			watcher := NewWatcher(wMetrics, nil, nil, "", wt, dir, false, false, false)
-=======
-			wt := newWriteToMock(0)
-			watcher := NewWatcher(wMetrics, nil, nil, "", wt, dir, false, false)
->>>>>>> b938bbc1
 			go watcher.Start()
 
 			expected := seriesCount * 2
@@ -480,13 +465,8 @@
 			_, _, err = Segments(w.Dir())
 			require.NoError(t, err)
 
-<<<<<<< HEAD
-			wt := newWriteToMock()
+			wt := newWriteToMock(0)
 			watcher := NewWatcher(wMetrics, nil, nil, "", wt, dir, false, false, false)
-=======
-			wt := newWriteToMock(0)
-			watcher := NewWatcher(wMetrics, nil, nil, "", wt, dir, false, false)
->>>>>>> b938bbc1
 			go watcher.Start()
 
 			expectedSeries := seriesCount
@@ -554,13 +534,8 @@
 				require.NoError(t, err)
 			}
 
-<<<<<<< HEAD
-			wt := newWriteToMock()
+			wt := newWriteToMock(0)
 			watcher := NewWatcher(wMetrics, nil, nil, "", wt, dir, false, false, false)
-=======
-			wt := newWriteToMock(0)
-			watcher := NewWatcher(wMetrics, nil, nil, "", wt, dir, false, false)
->>>>>>> b938bbc1
 			watcher.MaxSegment = -1
 
 			// Set the Watcher's metrics so they're not nil pointers.
@@ -632,13 +607,8 @@
 			require.NoError(t, err)
 
 			readTimeout = time.Second
-<<<<<<< HEAD
-			wt := newWriteToMock()
+			wt := newWriteToMock(0)
 			watcher := NewWatcher(wMetrics, nil, nil, "", wt, dir, false, false, false)
-=======
-			wt := newWriteToMock(0)
-			watcher := NewWatcher(wMetrics, nil, nil, "", wt, dir, false, false)
->>>>>>> b938bbc1
 			watcher.MaxSegment = -1
 			go watcher.Start()
 
@@ -716,13 +686,8 @@
 			}
 			require.NoError(t, w.Close())
 
-<<<<<<< HEAD
-			wt := newWriteToMock()
+			wt := newWriteToMock(0)
 			watcher := NewWatcher(wMetrics, nil, nil, "", wt, dir, false, false, false)
-=======
-			wt := newWriteToMock(0)
-			watcher := NewWatcher(wMetrics, nil, nil, "", wt, dir, false, false)
->>>>>>> b938bbc1
 			watcher.MaxSegment = segments
 
 			watcher.setMetrics()
@@ -811,7 +776,7 @@
 			}()
 
 			wt := newWriteToMock(time.Millisecond)
-			watcher := NewWatcher(wMetrics, nil, nil, "", wt, dir, false, false)
+			watcher := NewWatcher(wMetrics, nil, nil, "", wt, dir, false, false, false)
 			watcher.MaxSegment = segments
 
 			watcher.setMetrics()
