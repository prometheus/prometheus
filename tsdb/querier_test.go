--- conflicted
+++ resolved
@@ -3615,7 +3615,6 @@
 	}
 }
 
-<<<<<<< HEAD
 func TestPrependPostings(t *testing.T) {
 	t.Run("empty", func(t *testing.T) {
 		p := newPrependPostings(nil, index.NewListPostings(nil))
@@ -3744,7 +3743,8 @@
 func (f *indexReaderCountingPostingsForMatchersCalls) PostingsForMatchers(ctx context.Context, concurrent bool, ms ...*labels.Matcher) (index.Postings, error) {
 	f.postingsForMatchersCalls++
 	return f.IndexReader.PostingsForMatchers(ctx, concurrent, ms...)
-=======
+}
+
 func TestQueryWithOneChunkCompletelyDeleted(t *testing.T) {
 	ctx := context.Background()
 	db := openTestDB(t, nil, nil)
@@ -3820,5 +3820,4 @@
 	}
 	require.NoError(t, css.Err())
 	require.Equal(t, 1, seriesCount)
->>>>>>> 6d2e0a74
 }