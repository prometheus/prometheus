// Copyright 2017 The Prometheus Authors
// Licensed under the Apache License, Version 2.0 (the "License");
// you may not use this file except in compliance with the License.
// You may obtain a copy of the License at
//
// http://www.apache.org/licenses/LICENSE-2.0
//
// Unless required by applicable law or agreed to in writing, software
// distributed under the License is distributed on an "AS IS" BASIS,
// WITHOUT WARRANTIES OR CONDITIONS OF ANY KIND, either express or implied.
// See the License for the specific language governing permissions and
// limitations under the License.

package tsdb

import (
	"bufio"
	"context"
	"encoding/binary"
	"fmt"
	"hash/crc32"
	"io/ioutil"
	"math"
	"math/rand"
	"os"
	"path"
	"path/filepath"
	"sort"
	"strconv"
	"sync"
	"testing"
	"time"

	"github.com/go-kit/kit/log"
	"github.com/oklog/ulid"
	"github.com/pkg/errors"
	"github.com/prometheus/client_golang/prometheus"
	prom_testutil "github.com/prometheus/client_golang/prometheus/testutil"
	"github.com/prometheus/prometheus/pkg/labels"
	"github.com/prometheus/prometheus/storage"
	"github.com/prometheus/prometheus/tsdb/chunks"
	"github.com/prometheus/prometheus/tsdb/fileutil"
	"github.com/prometheus/prometheus/tsdb/index"
	"github.com/prometheus/prometheus/tsdb/record"
	"github.com/prometheus/prometheus/tsdb/tombstones"
	"github.com/prometheus/prometheus/tsdb/tsdbutil"
	"github.com/prometheus/prometheus/tsdb/wal"
	"github.com/prometheus/prometheus/util/testutil"
	"go.uber.org/goleak"
)

func TestMain(m *testing.M) {
	goleak.VerifyTestMain(m)
}

func openTestDB(t testing.TB, opts *Options, rngs []int64) (db *DB) {
	tmpdir, err := ioutil.TempDir("", "test")
	testutil.Ok(t, err)

	if len(rngs) == 0 {
		db, err = Open(tmpdir, nil, nil, opts)
	} else {
		opts, rngs = validateOpts(opts, rngs)
		db, err = open(tmpdir, nil, nil, opts, rngs)
	}
	testutil.Ok(t, err)

	// Do not Close() the test database by default as it will deadlock on test failures.
	t.Cleanup(func() {
		testutil.Ok(t, os.RemoveAll(tmpdir))
	})
	return db
}

// query runs a matcher query against the querier and fully expands its data.
func query(t testing.TB, q storage.Querier, matchers ...*labels.Matcher) map[string][]tsdbutil.Sample {
	ss := q.Select(false, nil, matchers...)
	defer func() {
		testutil.Ok(t, q.Close())
	}()

	result := map[string][]tsdbutil.Sample{}
	for ss.Next() {
		series := ss.At()

		samples := []tsdbutil.Sample{}
		it := series.Iterator()
		for it.Next() {
			t, v := it.At()
			samples = append(samples, sample{t: t, v: v})
		}
		testutil.Ok(t, it.Err())

		if len(samples) == 0 {
			continue
		}

		name := series.Labels().String()
		result[name] = samples
	}
	testutil.Ok(t, ss.Err())
	testutil.Equals(t, 0, len(ss.Warnings()))

	return result
}

// queryChunks runs a matcher query against the querier and fully expands its data.
func queryChunks(t testing.TB, q storage.ChunkQuerier, matchers ...*labels.Matcher) map[string][]chunks.Meta {
	ss := q.Select(false, nil, matchers...)
	defer func() {
		testutil.Ok(t, q.Close())
	}()

	result := map[string][]chunks.Meta{}
	for ss.Next() {
		series := ss.At()

		chks := []chunks.Meta{}
		it := series.Iterator()
		for it.Next() {
			chks = append(chks, it.At())
		}
		testutil.Ok(t, it.Err())

		if len(chks) == 0 {
			continue
		}

		name := series.Labels().String()
		result[name] = chks
	}
	testutil.Ok(t, ss.Err())
	testutil.Equals(t, 0, len(ss.Warnings()))
	return result
}

// Ensure that blocks are held in memory in their time order
// and not in ULID order as they are read from the directory.
func TestDB_reloadOrder(t *testing.T) {
	db := openTestDB(t, nil, nil)
	defer func() {
		testutil.Ok(t, db.Close())
	}()

	metas := []BlockMeta{
		{MinTime: 90, MaxTime: 100},
		{MinTime: 70, MaxTime: 80},
		{MinTime: 100, MaxTime: 110},
	}
	for _, m := range metas {
		createBlock(t, db.Dir(), genSeries(1, 1, m.MinTime, m.MaxTime))
	}

	testutil.Ok(t, db.reload())
	blocks := db.Blocks()
	testutil.Equals(t, 3, len(blocks))
	testutil.Equals(t, metas[1].MinTime, blocks[0].Meta().MinTime)
	testutil.Equals(t, metas[1].MaxTime, blocks[0].Meta().MaxTime)
	testutil.Equals(t, metas[0].MinTime, blocks[1].Meta().MinTime)
	testutil.Equals(t, metas[0].MaxTime, blocks[1].Meta().MaxTime)
	testutil.Equals(t, metas[2].MinTime, blocks[2].Meta().MinTime)
	testutil.Equals(t, metas[2].MaxTime, blocks[2].Meta().MaxTime)
}

func TestDataAvailableOnlyAfterCommit(t *testing.T) {
	db := openTestDB(t, nil, nil)
	defer func() {
		testutil.Ok(t, db.Close())
	}()

	ctx := context.Background()
	app := db.Appender(ctx)

	_, err := app.Add(labels.FromStrings("foo", "bar"), 0, 0)
	testutil.Ok(t, err)

	querier, err := db.Querier(context.TODO(), 0, 1)
	testutil.Ok(t, err)
	seriesSet := query(t, querier, labels.MustNewMatcher(labels.MatchEqual, "foo", "bar"))
	testutil.Equals(t, map[string][]tsdbutil.Sample{}, seriesSet)

	err = app.Commit()
	testutil.Ok(t, err)

	querier, err = db.Querier(context.TODO(), 0, 1)
	testutil.Ok(t, err)
	defer querier.Close()

	seriesSet = query(t, querier, labels.MustNewMatcher(labels.MatchEqual, "foo", "bar"))

	testutil.Equals(t, map[string][]tsdbutil.Sample{`{foo="bar"}`: {sample{t: 0, v: 0}}}, seriesSet)
}

// TestNoPanicAfterWALCorrutpion ensures that querying the db after a WAL corruption doesn't cause a panic.
// https://github.com/prometheus/prometheus/issues/7548
func TestNoPanicAfterWALCorrutpion(t *testing.T) {
	db := openTestDB(t, &Options{WALSegmentSize: 32 * 1024}, nil)

	// Append until the first mmaped head chunk.
	// This is to ensure that all samples can be read from the mmaped chunks when the WAL is corrupted.
	var expSamples []tsdbutil.Sample
	var maxt int64
	ctx := context.Background()
	{
		for {
			app := db.Appender(ctx)
			_, err := app.Add(labels.FromStrings("foo", "bar"), maxt, 0)
			expSamples = append(expSamples, sample{t: maxt, v: 0})
			testutil.Ok(t, err)
			testutil.Ok(t, app.Commit())
			mmapedChunks, err := ioutil.ReadDir(mmappedChunksDir(db.Dir()))
			testutil.Ok(t, err)
			if len(mmapedChunks) > 0 {
				break
			}
			maxt++
		}
		testutil.Ok(t, db.Close())
	}

	// Corrupt the WAL after the first sample of the series so that it has at least one sample and
	// it is not garbage collected.
	// The repair deletes all WAL records after the corrupted record and these are read from the mmaped chunk.
	{
		walFiles, err := ioutil.ReadDir(path.Join(db.Dir(), "wal"))
		testutil.Ok(t, err)
		f, err := os.OpenFile(path.Join(db.Dir(), "wal", walFiles[0].Name()), os.O_RDWR, 0666)
		testutil.Ok(t, err)
		r := wal.NewReader(bufio.NewReader(f))
		testutil.Assert(t, r.Next(), "reading the series record")
		testutil.Assert(t, r.Next(), "reading the first sample record")
		// Write an invalid record header to corrupt everything after the first wal sample.
		_, err = f.WriteAt([]byte{99}, r.Offset())
		testutil.Ok(t, err)
		f.Close()
	}

	// Query the data.
	{
		db, err := Open(db.Dir(), nil, nil, nil)
		testutil.Ok(t, err)
		defer func() {
			testutil.Ok(t, db.Close())
		}()
		testutil.Equals(t, 1.0, prom_testutil.ToFloat64(db.head.metrics.walCorruptionsTotal), "WAL corruption count mismatch")

		querier, err := db.Querier(context.TODO(), 0, maxt)
		testutil.Ok(t, err)
		seriesSet := query(t, querier, labels.MustNewMatcher(labels.MatchEqual, "", ""))
		// The last sample should be missing as it was after the WAL segment corruption.
		testutil.Equals(t, map[string][]tsdbutil.Sample{`{foo="bar"}`: expSamples[0 : len(expSamples)-1]}, seriesSet)
	}
}

func TestDataNotAvailableAfterRollback(t *testing.T) {
	db := openTestDB(t, nil, nil)
	defer func() {
		testutil.Ok(t, db.Close())
	}()

	app := db.Appender(context.Background())
	_, err := app.Add(labels.FromStrings("foo", "bar"), 0, 0)
	testutil.Ok(t, err)

	err = app.Rollback()
	testutil.Ok(t, err)

	querier, err := db.Querier(context.TODO(), 0, 1)
	testutil.Ok(t, err)
	defer querier.Close()

	seriesSet := query(t, querier, labels.MustNewMatcher(labels.MatchEqual, "foo", "bar"))

	testutil.Equals(t, map[string][]tsdbutil.Sample{}, seriesSet)
}

func TestDBAppenderAddRef(t *testing.T) {
	db := openTestDB(t, nil, nil)
	defer func() {
		testutil.Ok(t, db.Close())
	}()

	ctx := context.Background()
	app1 := db.Appender(ctx)

	ref1, err := app1.Add(labels.FromStrings("a", "b"), 123, 0)
	testutil.Ok(t, err)

	// Reference should already work before commit.
	err = app1.AddFast(ref1, 124, 1)
	testutil.Ok(t, err)

	err = app1.Commit()
	testutil.Ok(t, err)

	app2 := db.Appender(ctx)

	// first ref should already work in next transaction.
	err = app2.AddFast(ref1, 125, 0)
	testutil.Ok(t, err)

	ref2, err := app2.Add(labels.FromStrings("a", "b"), 133, 1)
	testutil.Ok(t, err)

	testutil.Assert(t, ref1 == ref2, "")

	// Reference must be valid to add another sample.
	err = app2.AddFast(ref2, 143, 2)
	testutil.Ok(t, err)

	err = app2.AddFast(9999999, 1, 1)
	testutil.Equals(t, storage.ErrNotFound, errors.Cause(err))

	testutil.Ok(t, app2.Commit())

	q, err := db.Querier(context.TODO(), 0, 200)
	testutil.Ok(t, err)

	res := query(t, q, labels.MustNewMatcher(labels.MatchEqual, "a", "b"))

	testutil.Equals(t, map[string][]tsdbutil.Sample{
		labels.FromStrings("a", "b").String(): {
			sample{t: 123, v: 0},
			sample{t: 124, v: 1},
			sample{t: 125, v: 0},
			sample{t: 133, v: 1},
			sample{t: 143, v: 2},
		},
	}, res)
}

func TestAppendEmptyLabelsIgnored(t *testing.T) {
	db := openTestDB(t, nil, nil)
	defer func() {
		testutil.Ok(t, db.Close())
	}()

	ctx := context.Background()
	app1 := db.Appender(ctx)

	ref1, err := app1.Add(labels.FromStrings("a", "b"), 123, 0)
	testutil.Ok(t, err)

	// Construct labels manually so there is an empty label.
	ref2, err := app1.Add(labels.Labels{labels.Label{Name: "a", Value: "b"}, labels.Label{Name: "c", Value: ""}}, 124, 0)
	testutil.Ok(t, err)

	// Should be the same series.
	testutil.Equals(t, ref1, ref2)

	err = app1.Commit()
	testutil.Ok(t, err)
}

func TestDeleteSimple(t *testing.T) {
	numSamples := int64(10)

	cases := []struct {
		Intervals tombstones.Intervals
		remaint   []int64
	}{
		{
			Intervals: tombstones.Intervals{{Mint: 0, Maxt: 3}},
			remaint:   []int64{4, 5, 6, 7, 8, 9},
		},
		{
			Intervals: tombstones.Intervals{{Mint: 1, Maxt: 3}},
			remaint:   []int64{0, 4, 5, 6, 7, 8, 9},
		},
		{
			Intervals: tombstones.Intervals{{Mint: 1, Maxt: 3}, {Mint: 4, Maxt: 7}},
			remaint:   []int64{0, 8, 9},
		},
		{
			Intervals: tombstones.Intervals{{Mint: 1, Maxt: 3}, {Mint: 4, Maxt: 700}},
			remaint:   []int64{0},
		},
		{ // This case is to ensure that labels and symbols are deleted.
			Intervals: tombstones.Intervals{{Mint: 0, Maxt: 9}},
			remaint:   []int64{},
		},
	}

Outer:
	for _, c := range cases {
		db := openTestDB(t, nil, nil)
		defer func() {
			testutil.Ok(t, db.Close())
		}()

		ctx := context.Background()
		app := db.Appender(ctx)

		smpls := make([]float64, numSamples)
		for i := int64(0); i < numSamples; i++ {
			smpls[i] = rand.Float64()
			app.Add(labels.Labels{{Name: "a", Value: "b"}}, i, smpls[i])
		}

		testutil.Ok(t, app.Commit())

		// TODO(gouthamve): Reset the tombstones somehow.
		// Delete the ranges.
		for _, r := range c.Intervals {
			testutil.Ok(t, db.Delete(r.Mint, r.Maxt, labels.MustNewMatcher(labels.MatchEqual, "a", "b")))
		}

		// Compare the result.
		q, err := db.Querier(context.TODO(), 0, numSamples)
		testutil.Ok(t, err)

		res := q.Select(false, nil, labels.MustNewMatcher(labels.MatchEqual, "a", "b"))

		expSamples := make([]tsdbutil.Sample, 0, len(c.remaint))
		for _, ts := range c.remaint {
			expSamples = append(expSamples, sample{ts, smpls[ts]})
		}

		expss := newMockSeriesSet([]storage.Series{
			storage.NewListSeries(labels.FromStrings("a", "b"), expSamples),
		})

		for {
			eok, rok := expss.Next(), res.Next()
			testutil.Equals(t, eok, rok)

			if !eok {
				testutil.Equals(t, 0, len(res.Warnings()))
				continue Outer
			}
			sexp := expss.At()
			sres := res.At()

			testutil.Equals(t, sexp.Labels(), sres.Labels())

			smplExp, errExp := storage.ExpandSamples(sexp.Iterator(), nil)
			smplRes, errRes := storage.ExpandSamples(sres.Iterator(), nil)

			testutil.Equals(t, errExp, errRes)
			testutil.Equals(t, smplExp, smplRes)
		}
	}
}

func TestAmendDatapointCausesError(t *testing.T) {
	db := openTestDB(t, nil, nil)
	defer func() {
		testutil.Ok(t, db.Close())
	}()

	ctx := context.Background()
	app := db.Appender(ctx)
	_, err := app.Add(labels.Labels{{Name: "a", Value: "b"}}, 0, 0)
	testutil.Ok(t, err)
	testutil.Ok(t, app.Commit())

	app = db.Appender(ctx)
	_, err = app.Add(labels.Labels{{Name: "a", Value: "b"}}, 0, 1)
	testutil.Equals(t, storage.ErrDuplicateSampleForTimestamp, err)
	testutil.Ok(t, app.Rollback())
}

func TestDuplicateNaNDatapointNoAmendError(t *testing.T) {
	db := openTestDB(t, nil, nil)
	defer func() {
		testutil.Ok(t, db.Close())
	}()

	ctx := context.Background()
	app := db.Appender(ctx)
	_, err := app.Add(labels.Labels{{Name: "a", Value: "b"}}, 0, math.NaN())
	testutil.Ok(t, err)
	testutil.Ok(t, app.Commit())

	app = db.Appender(ctx)
	_, err = app.Add(labels.Labels{{Name: "a", Value: "b"}}, 0, math.NaN())
	testutil.Ok(t, err)
}

func TestNonDuplicateNaNDatapointsCausesAmendError(t *testing.T) {
	db := openTestDB(t, nil, nil)
	defer func() {
		testutil.Ok(t, db.Close())
	}()

	ctx := context.Background()
	app := db.Appender(ctx)
	_, err := app.Add(labels.Labels{{Name: "a", Value: "b"}}, 0, math.Float64frombits(0x7ff0000000000001))
	testutil.Ok(t, err)
	testutil.Ok(t, app.Commit())

	app = db.Appender(ctx)
	_, err = app.Add(labels.Labels{{Name: "a", Value: "b"}}, 0, math.Float64frombits(0x7ff0000000000002))
	testutil.Equals(t, storage.ErrDuplicateSampleForTimestamp, err)
}

func TestEmptyLabelsetCausesError(t *testing.T) {
	db := openTestDB(t, nil, nil)
	defer func() {
		testutil.Ok(t, db.Close())
	}()

	ctx := context.Background()
	app := db.Appender(ctx)
	_, err := app.Add(labels.Labels{}, 0, 0)
	testutil.NotOk(t, err)
	testutil.Equals(t, "empty labelset: invalid sample", err.Error())
}

func TestSkippingInvalidValuesInSameTxn(t *testing.T) {
	db := openTestDB(t, nil, nil)
	defer func() {
		testutil.Ok(t, db.Close())
	}()

	// Append AmendedValue.
	ctx := context.Background()
	app := db.Appender(ctx)
	_, err := app.Add(labels.Labels{{Name: "a", Value: "b"}}, 0, 1)
	testutil.Ok(t, err)
	_, err = app.Add(labels.Labels{{Name: "a", Value: "b"}}, 0, 2)
	testutil.Ok(t, err)
	testutil.Ok(t, app.Commit())

	// Make sure the right value is stored.
	q, err := db.Querier(context.TODO(), 0, 10)
	testutil.Ok(t, err)

	ssMap := query(t, q, labels.MustNewMatcher(labels.MatchEqual, "a", "b"))

	testutil.Equals(t, map[string][]tsdbutil.Sample{
		labels.New(labels.Label{Name: "a", Value: "b"}).String(): {sample{0, 1}},
	}, ssMap)

	// Append Out of Order Value.
	app = db.Appender(ctx)
	_, err = app.Add(labels.Labels{{Name: "a", Value: "b"}}, 10, 3)
	testutil.Ok(t, err)
	_, err = app.Add(labels.Labels{{Name: "a", Value: "b"}}, 7, 5)
	testutil.Ok(t, err)
	testutil.Ok(t, app.Commit())

	q, err = db.Querier(context.TODO(), 0, 10)
	testutil.Ok(t, err)

	ssMap = query(t, q, labels.MustNewMatcher(labels.MatchEqual, "a", "b"))

	testutil.Equals(t, map[string][]tsdbutil.Sample{
		labels.New(labels.Label{Name: "a", Value: "b"}).String(): {sample{0, 1}, sample{10, 3}},
	}, ssMap)
}

func TestDB_Snapshot(t *testing.T) {
	db := openTestDB(t, nil, nil)

	// append data
	ctx := context.Background()
	app := db.Appender(ctx)
	mint := int64(1414141414000)
	for i := 0; i < 1000; i++ {
		_, err := app.Add(labels.FromStrings("foo", "bar"), mint+int64(i), 1.0)
		testutil.Ok(t, err)
	}
	testutil.Ok(t, app.Commit())

	// create snapshot
	snap, err := ioutil.TempDir("", "snap")
	testutil.Ok(t, err)

	defer func() {
		testutil.Ok(t, os.RemoveAll(snap))
	}()
	testutil.Ok(t, db.Snapshot(snap, true))
	testutil.Ok(t, db.Close())

	// reopen DB from snapshot
	db, err = Open(snap, nil, nil, nil)
	testutil.Ok(t, err)
	defer func() { testutil.Ok(t, db.Close()) }()

	querier, err := db.Querier(context.TODO(), mint, mint+1000)
	testutil.Ok(t, err)
	defer func() { testutil.Ok(t, querier.Close()) }()

	// sum values
	seriesSet := querier.Select(false, nil, labels.MustNewMatcher(labels.MatchEqual, "foo", "bar"))
	sum := 0.0
	for seriesSet.Next() {
		series := seriesSet.At().Iterator()
		for series.Next() {
			_, v := series.At()
			sum += v
		}
		testutil.Ok(t, series.Err())
	}
	testutil.Ok(t, seriesSet.Err())
	testutil.Equals(t, 0, len(seriesSet.Warnings()))
	testutil.Equals(t, 1000.0, sum)
}

// TestDB_Snapshot_ChunksOutsideOfCompactedRange ensures that a snapshot removes chunks samples
// that are outside the set block time range.
// See https://github.com/prometheus/prometheus/issues/5105
func TestDB_Snapshot_ChunksOutsideOfCompactedRange(t *testing.T) {
	db := openTestDB(t, nil, nil)

	ctx := context.Background()
	app := db.Appender(ctx)
	mint := int64(1414141414000)
	for i := 0; i < 1000; i++ {
		_, err := app.Add(labels.FromStrings("foo", "bar"), mint+int64(i), 1.0)
		testutil.Ok(t, err)
	}
	testutil.Ok(t, app.Commit())

	snap, err := ioutil.TempDir("", "snap")
	testutil.Ok(t, err)

	// Hackingly introduce "race", by having lower max time then maxTime in last chunk.
	db.head.maxTime.Sub(10)

	defer func() {
		testutil.Ok(t, os.RemoveAll(snap))
	}()
	testutil.Ok(t, db.Snapshot(snap, true))
	testutil.Ok(t, db.Close())

	// Reopen DB from snapshot.
	db, err = Open(snap, nil, nil, nil)
	testutil.Ok(t, err)
	defer func() { testutil.Ok(t, db.Close()) }()

	querier, err := db.Querier(context.TODO(), mint, mint+1000)
	testutil.Ok(t, err)
	defer func() { testutil.Ok(t, querier.Close()) }()

	// Sum values.
	seriesSet := querier.Select(false, nil, labels.MustNewMatcher(labels.MatchEqual, "foo", "bar"))
	sum := 0.0
	for seriesSet.Next() {
		series := seriesSet.At().Iterator()
		for series.Next() {
			_, v := series.At()
			sum += v
		}
		testutil.Ok(t, series.Err())
	}
	testutil.Ok(t, seriesSet.Err())
	testutil.Equals(t, 0, len(seriesSet.Warnings()))

	// Since we snapshotted with MaxTime - 10, so expect 10 less samples.
	testutil.Equals(t, 1000.0-10, sum)
}

func TestDB_SnapshotWithDelete(t *testing.T) {
	numSamples := int64(10)

	db := openTestDB(t, nil, nil)

	ctx := context.Background()
	app := db.Appender(ctx)

	smpls := make([]float64, numSamples)
	for i := int64(0); i < numSamples; i++ {
		smpls[i] = rand.Float64()
		app.Add(labels.Labels{{Name: "a", Value: "b"}}, i, smpls[i])
	}

	testutil.Ok(t, app.Commit())
	cases := []struct {
		intervals tombstones.Intervals
		remaint   []int64
	}{
		{
			intervals: tombstones.Intervals{{Mint: 1, Maxt: 3}, {Mint: 4, Maxt: 7}},
			remaint:   []int64{0, 8, 9},
		},
	}

Outer:
	for _, c := range cases {
		// TODO(gouthamve): Reset the tombstones somehow.
		// Delete the ranges.
		for _, r := range c.intervals {
			testutil.Ok(t, db.Delete(r.Mint, r.Maxt, labels.MustNewMatcher(labels.MatchEqual, "a", "b")))
		}

		// create snapshot
		snap, err := ioutil.TempDir("", "snap")
		testutil.Ok(t, err)

		defer func() {
			testutil.Ok(t, os.RemoveAll(snap))
		}()
		testutil.Ok(t, db.Snapshot(snap, true))
		testutil.Ok(t, db.Close())

		// reopen DB from snapshot
		db, err = Open(snap, nil, nil, nil)
		testutil.Ok(t, err)
		defer func() { testutil.Ok(t, db.Close()) }()

		// Compare the result.
		q, err := db.Querier(context.TODO(), 0, numSamples)
		testutil.Ok(t, err)
		defer func() { testutil.Ok(t, q.Close()) }()

		res := q.Select(false, nil, labels.MustNewMatcher(labels.MatchEqual, "a", "b"))

		expSamples := make([]tsdbutil.Sample, 0, len(c.remaint))
		for _, ts := range c.remaint {
			expSamples = append(expSamples, sample{ts, smpls[ts]})
		}

		expss := newMockSeriesSet([]storage.Series{
			storage.NewListSeries(labels.FromStrings("a", "b"), expSamples),
		})

		if len(expSamples) == 0 {
			testutil.Assert(t, res.Next() == false, "")
			continue
		}

		for {
			eok, rok := expss.Next(), res.Next()
			testutil.Equals(t, eok, rok)

			if !eok {
				testutil.Equals(t, 0, len(res.Warnings()))
				continue Outer
			}
			sexp := expss.At()
			sres := res.At()

			testutil.Equals(t, sexp.Labels(), sres.Labels())

			smplExp, errExp := storage.ExpandSamples(sexp.Iterator(), nil)
			smplRes, errRes := storage.ExpandSamples(sres.Iterator(), nil)

			testutil.Equals(t, errExp, errRes)
			testutil.Equals(t, smplExp, smplRes)
		}
	}
}

func TestDB_e2e(t *testing.T) {
	const (
		numDatapoints = 1000
		numRanges     = 1000
		timeInterval  = int64(3)
	)
	// Create 8 series with 1000 data-points of different ranges and run queries.
	lbls := []labels.Labels{
		{
			{Name: "a", Value: "b"},
			{Name: "instance", Value: "localhost:9090"},
			{Name: "job", Value: "prometheus"},
		},
		{
			{Name: "a", Value: "b"},
			{Name: "instance", Value: "127.0.0.1:9090"},
			{Name: "job", Value: "prometheus"},
		},
		{
			{Name: "a", Value: "b"},
			{Name: "instance", Value: "127.0.0.1:9090"},
			{Name: "job", Value: "prom-k8s"},
		},
		{
			{Name: "a", Value: "b"},
			{Name: "instance", Value: "localhost:9090"},
			{Name: "job", Value: "prom-k8s"},
		},
		{
			{Name: "a", Value: "c"},
			{Name: "instance", Value: "localhost:9090"},
			{Name: "job", Value: "prometheus"},
		},
		{
			{Name: "a", Value: "c"},
			{Name: "instance", Value: "127.0.0.1:9090"},
			{Name: "job", Value: "prometheus"},
		},
		{
			{Name: "a", Value: "c"},
			{Name: "instance", Value: "127.0.0.1:9090"},
			{Name: "job", Value: "prom-k8s"},
		},
		{
			{Name: "a", Value: "c"},
			{Name: "instance", Value: "localhost:9090"},
			{Name: "job", Value: "prom-k8s"},
		},
	}

	seriesMap := map[string][]tsdbutil.Sample{}
	for _, l := range lbls {
		seriesMap[labels.New(l...).String()] = []tsdbutil.Sample{}
	}

	db := openTestDB(t, nil, nil)
	defer func() {
		testutil.Ok(t, db.Close())
	}()

	ctx := context.Background()
	app := db.Appender(ctx)

	for _, l := range lbls {
		lset := labels.New(l...)
		series := []tsdbutil.Sample{}

		ts := rand.Int63n(300)
		for i := 0; i < numDatapoints; i++ {
			v := rand.Float64()

			series = append(series, sample{ts, v})

			_, err := app.Add(lset, ts, v)
			testutil.Ok(t, err)

			ts += rand.Int63n(timeInterval) + 1
		}

		seriesMap[lset.String()] = series
	}

	testutil.Ok(t, app.Commit())

	// Query each selector on 1000 random time-ranges.
	queries := []struct {
		ms []*labels.Matcher
	}{
		{
			ms: []*labels.Matcher{labels.MustNewMatcher(labels.MatchEqual, "a", "b")},
		},
		{
			ms: []*labels.Matcher{
				labels.MustNewMatcher(labels.MatchEqual, "a", "b"),
				labels.MustNewMatcher(labels.MatchEqual, "job", "prom-k8s"),
			},
		},
		{
			ms: []*labels.Matcher{
				labels.MustNewMatcher(labels.MatchEqual, "a", "c"),
				labels.MustNewMatcher(labels.MatchEqual, "instance", "localhost:9090"),
				labels.MustNewMatcher(labels.MatchEqual, "job", "prometheus"),
			},
		},
		// TODO: Add Regexp Matchers.
	}

	for _, qry := range queries {
		matched := labels.Slice{}
		for _, ls := range lbls {
			s := labels.Selector(qry.ms)
			if s.Matches(ls) {
				matched = append(matched, ls)
			}
		}

		sort.Sort(matched)

		for i := 0; i < numRanges; i++ {
			mint := rand.Int63n(300)
			maxt := mint + rand.Int63n(timeInterval*int64(numDatapoints))

			expected := map[string][]tsdbutil.Sample{}

			// Build the mockSeriesSet.
			for _, m := range matched {
				smpls := boundedSamples(seriesMap[m.String()], mint, maxt)
				if len(smpls) > 0 {
					expected[m.String()] = smpls
				}
			}

			q, err := db.Querier(context.TODO(), mint, maxt)
			testutil.Ok(t, err)

			ss := q.Select(false, nil, qry.ms...)
			result := map[string][]tsdbutil.Sample{}

			for ss.Next() {
				x := ss.At()

				smpls, err := storage.ExpandSamples(x.Iterator(), newSample)
				testutil.Ok(t, err)

				if len(smpls) > 0 {
					result[x.Labels().String()] = smpls
				}
			}

			testutil.Ok(t, ss.Err())
			testutil.Equals(t, 0, len(ss.Warnings()))
			testutil.Equals(t, expected, result)

			q.Close()
		}
	}
}

func TestWALFlushedOnDBClose(t *testing.T) {
	db := openTestDB(t, nil, nil)

	dirDb := db.Dir()

	lbls := labels.Labels{labels.Label{Name: "labelname", Value: "labelvalue"}}

	ctx := context.Background()
	app := db.Appender(ctx)
	_, err := app.Add(lbls, 0, 1)
	testutil.Ok(t, err)
	testutil.Ok(t, app.Commit())

	testutil.Ok(t, db.Close())

	db, err = Open(dirDb, nil, nil, nil)
	testutil.Ok(t, err)
	defer func() { testutil.Ok(t, db.Close()) }()

	q, err := db.Querier(context.TODO(), 0, 1)
	testutil.Ok(t, err)

	values, ws, err := q.LabelValues("labelname")
	testutil.Ok(t, err)
	testutil.Equals(t, 0, len(ws))
	testutil.Equals(t, []string{"labelvalue"}, values)
}

func TestWALSegmentSizeOptions(t *testing.T) {
	tests := map[int]func(dbdir string, segmentSize int){
		// Default Wal Size.
		0: func(dbDir string, segmentSize int) {
			filesAndDir, err := ioutil.ReadDir(filepath.Join(dbDir, "wal"))
			testutil.Ok(t, err)
			files := []os.FileInfo{}
			for _, f := range filesAndDir {
				if !f.IsDir() {
					files = append(files, f)
				}
			}
			// All the full segment files (all but the last) should match the segment size option.
			for _, f := range files[:len(files)-1] {
				testutil.Equals(t, int64(DefaultOptions().WALSegmentSize), f.Size(), "WAL file size doesn't match WALSegmentSize option, filename: %v", f.Name())
			}
			lastFile := files[len(files)-1]
			testutil.Assert(t, int64(DefaultOptions().WALSegmentSize) > lastFile.Size(), "last WAL file size is not smaller than the WALSegmentSize option, filename: %v", lastFile.Name())
		},
		// Custom Wal Size.
		2 * 32 * 1024: func(dbDir string, segmentSize int) {
			filesAndDir, err := ioutil.ReadDir(filepath.Join(dbDir, "wal"))
			testutil.Ok(t, err)
			files := []os.FileInfo{}
			for _, f := range filesAndDir {
				if !f.IsDir() {
					files = append(files, f)
				}
			}
			testutil.Assert(t, len(files) > 1, "current WALSegmentSize should result in more than a single WAL file.")
			// All the full segment files (all but the last) should match the segment size option.
			for _, f := range files[:len(files)-1] {
				testutil.Equals(t, int64(segmentSize), f.Size(), "WAL file size doesn't match WALSegmentSize option, filename: %v", f.Name())
			}
			lastFile := files[len(files)-1]
			testutil.Assert(t, int64(segmentSize) > lastFile.Size(), "last WAL file size is not smaller than the WALSegmentSize option, filename: %v", lastFile.Name())
		},
		// Wal disabled.
		-1: func(dbDir string, segmentSize int) {
			// Check that WAL dir is not there.
			_, err := os.Stat(filepath.Join(dbDir, "wal"))
			testutil.NotOk(t, err)
			// Check that there is chunks dir.
			_, err = os.Stat(mmappedChunksDir(dbDir))
			testutil.Ok(t, err)
		},
	}
	for segmentSize, testFunc := range tests {
		t.Run(fmt.Sprintf("WALSegmentSize %d test", segmentSize), func(t *testing.T) {
			opts := DefaultOptions()
			opts.WALSegmentSize = segmentSize
			db := openTestDB(t, opts, nil)

			for i := int64(0); i < 155; i++ {
				app := db.Appender(context.Background())
				ref, err := app.Add(labels.Labels{labels.Label{Name: "wal" + fmt.Sprintf("%d", i), Value: "size"}}, i, rand.Float64())
				testutil.Ok(t, err)
				for j := int64(1); j <= 78; j++ {
					err := app.AddFast(ref, i+j, rand.Float64())
					testutil.Ok(t, err)
				}
				testutil.Ok(t, app.Commit())
			}

			dbDir := db.Dir()
			testutil.Ok(t, db.Close())
			testFunc(dbDir, int(opts.WALSegmentSize))
		})
	}
}

func TestTombstoneClean(t *testing.T) {
	numSamples := int64(10)

	db := openTestDB(t, nil, nil)

	ctx := context.Background()
	app := db.Appender(ctx)

	smpls := make([]float64, numSamples)
	for i := int64(0); i < numSamples; i++ {
		smpls[i] = rand.Float64()
		app.Add(labels.Labels{{Name: "a", Value: "b"}}, i, smpls[i])
	}

	testutil.Ok(t, app.Commit())
	cases := []struct {
		intervals tombstones.Intervals
		remaint   []int64
	}{
		{
			intervals: tombstones.Intervals{{Mint: 1, Maxt: 3}, {Mint: 4, Maxt: 7}},
			remaint:   []int64{0, 8, 9},
		},
	}

	for _, c := range cases {
		// Delete the ranges.

		// create snapshot
		snap, err := ioutil.TempDir("", "snap")
		testutil.Ok(t, err)

		defer func() {
			testutil.Ok(t, os.RemoveAll(snap))
		}()
		testutil.Ok(t, db.Snapshot(snap, true))
		testutil.Ok(t, db.Close())

		// reopen DB from snapshot
		db, err = Open(snap, nil, nil, nil)
		testutil.Ok(t, err)
		defer db.Close()

		for _, r := range c.intervals {
			testutil.Ok(t, db.Delete(r.Mint, r.Maxt, labels.MustNewMatcher(labels.MatchEqual, "a", "b")))
		}

		// All of the setup for THIS line.
		testutil.Ok(t, db.CleanTombstones())

		// Compare the result.
		q, err := db.Querier(context.TODO(), 0, numSamples)
		testutil.Ok(t, err)
		defer q.Close()

		res := q.Select(false, nil, labels.MustNewMatcher(labels.MatchEqual, "a", "b"))

		expSamples := make([]tsdbutil.Sample, 0, len(c.remaint))
		for _, ts := range c.remaint {
			expSamples = append(expSamples, sample{ts, smpls[ts]})
		}

		expss := newMockSeriesSet([]storage.Series{
			storage.NewListSeries(labels.FromStrings("a", "b"), expSamples),
		})

		if len(expSamples) == 0 {
			testutil.Assert(t, res.Next() == false, "")
			continue
		}

		for {
			eok, rok := expss.Next(), res.Next()
			testutil.Equals(t, eok, rok)

			if !eok {
				break
			}
			sexp := expss.At()
			sres := res.At()

			testutil.Equals(t, sexp.Labels(), sres.Labels())

			smplExp, errExp := storage.ExpandSamples(sexp.Iterator(), nil)
			smplRes, errRes := storage.ExpandSamples(sres.Iterator(), nil)

			testutil.Equals(t, errExp, errRes)
			testutil.Equals(t, smplExp, smplRes)
		}
		testutil.Equals(t, 0, len(res.Warnings()))

		for _, b := range db.Blocks() {
			testutil.Equals(t, tombstones.NewMemTombstones(), b.tombstones)
		}
	}
}

// TestTombstoneCleanFail tests that a failing TombstoneClean doesn't leave any blocks behind.
// When TombstoneClean errors the original block that should be rebuilt doesn't get deleted so
// if TombstoneClean leaves any blocks behind these will overlap.
func TestTombstoneCleanFail(t *testing.T) {
	db := openTestDB(t, nil, nil)
	defer func() {
		testutil.Ok(t, db.Close())
	}()

	var expectedBlockDirs []string

	// Create some empty blocks pending for compaction.
	// totalBlocks should be >=2 so we have enough blocks to trigger compaction failure.
	totalBlocks := 2
	for i := 0; i < totalBlocks; i++ {
		blockDir := createBlock(t, db.Dir(), genSeries(1, 1, 0, 1))
		block, err := OpenBlock(nil, blockDir, nil)
		testutil.Ok(t, err)
		// Add some fake tombstones to trigger the compaction.
		tomb := tombstones.NewMemTombstones()
		tomb.AddInterval(0, tombstones.Interval{Mint: 0, Maxt: 1})
		block.tombstones = tomb

		db.blocks = append(db.blocks, block)
		expectedBlockDirs = append(expectedBlockDirs, blockDir)
	}

	// Initialize the mockCompactorFailing with a room for a single compaction iteration.
	// mockCompactorFailing will fail on the second iteration so we can check if the cleanup works as expected.
	db.compactor = &mockCompactorFailing{
		t:      t,
		blocks: db.blocks,
		max:    totalBlocks + 1,
	}

	// The compactor should trigger a failure here.
	testutil.NotOk(t, db.CleanTombstones())

	// Now check that the CleanTombstones didn't leave any blocks behind after a failure.
	actualBlockDirs, err := blockDirs(db.dir)
	testutil.Ok(t, err)
	testutil.Equals(t, expectedBlockDirs, actualBlockDirs)
}

// mockCompactorFailing creates a new empty block on every write and fails when reached the max allowed total.
type mockCompactorFailing struct {
	t      *testing.T
	blocks []*Block
	max    int
}

func (*mockCompactorFailing) Plan(dir string) ([]string, error) {
	return nil, nil
}
func (c *mockCompactorFailing) Write(dest string, b BlockReader, mint, maxt int64, parent *BlockMeta) (ulid.ULID, error) {
	if len(c.blocks) >= c.max {
		return ulid.ULID{}, fmt.Errorf("the compactor already did the maximum allowed blocks so it is time to fail")
	}

	block, err := OpenBlock(nil, createBlock(c.t, dest, genSeries(1, 1, 0, 1)), nil)
	testutil.Ok(c.t, err)
	testutil.Ok(c.t, block.Close()) // Close block as we won't be using anywhere.
	c.blocks = append(c.blocks, block)

	// Now check that all expected blocks are actually persisted on disk.
	// This way we make sure that the we have some blocks that are supposed to be removed.
	var expectedBlocks []string
	for _, b := range c.blocks {
		expectedBlocks = append(expectedBlocks, filepath.Join(dest, b.Meta().ULID.String()))
	}
	actualBlockDirs, err := blockDirs(dest)
	testutil.Ok(c.t, err)

	testutil.Equals(c.t, expectedBlocks, actualBlockDirs)

	return block.Meta().ULID, nil
}

func (*mockCompactorFailing) Compact(string, []string, []*Block) (ulid.ULID, error) {
	return ulid.ULID{}, nil
}

func TestTimeRetention(t *testing.T) {
	db := openTestDB(t, nil, []int64{1000})
	defer func() {
		testutil.Ok(t, db.Close())
	}()

	blocks := []*BlockMeta{
		{MinTime: 500, MaxTime: 900}, // Oldest block
		{MinTime: 1000, MaxTime: 1500},
		{MinTime: 1500, MaxTime: 2000}, // Newest Block
	}

	for _, m := range blocks {
		createBlock(t, db.Dir(), genSeries(10, 10, m.MinTime, m.MaxTime))
	}

	testutil.Ok(t, db.reload())                       // Reload the db to register the new blocks.
	testutil.Equals(t, len(blocks), len(db.Blocks())) // Ensure all blocks are registered.

	db.opts.RetentionDuration = blocks[2].MaxTime - blocks[1].MinTime
	testutil.Ok(t, db.reload())

	expBlocks := blocks[1:]
	actBlocks := db.Blocks()

	testutil.Equals(t, 1, int(prom_testutil.ToFloat64(db.metrics.timeRetentionCount)), "metric retention count mismatch")
	testutil.Equals(t, len(expBlocks), len(actBlocks))
	testutil.Equals(t, expBlocks[0].MaxTime, actBlocks[0].meta.MaxTime)
	testutil.Equals(t, expBlocks[len(expBlocks)-1].MaxTime, actBlocks[len(actBlocks)-1].meta.MaxTime)
}

func TestSizeRetention(t *testing.T) {
	db := openTestDB(t, nil, []int64{100})
	defer func() {
		testutil.Ok(t, db.Close())
	}()

	blocks := []*BlockMeta{
		{MinTime: 100, MaxTime: 200}, // Oldest block
		{MinTime: 200, MaxTime: 300},
		{MinTime: 300, MaxTime: 400},
		{MinTime: 400, MaxTime: 500},
		{MinTime: 500, MaxTime: 600}, // Newest Block
	}

	for _, m := range blocks {
		createBlock(t, db.Dir(), genSeries(100, 10, m.MinTime, m.MaxTime))
	}

	headBlocks := []*BlockMeta{
		{MinTime: 700, MaxTime: 800},
	}

	// Add some data to the WAL.
	headApp := db.Head().Appender(context.Background())
	for _, m := range headBlocks {
		series := genSeries(100, 10, m.MinTime, m.MaxTime)
		for _, s := range series {
			it := s.Iterator()
			for it.Next() {
				tim, v := it.At()
				_, err := headApp.Add(s.Labels(), tim, v)
				testutil.Ok(t, err)
			}
			testutil.Ok(t, it.Err())
		}
	}
	testutil.Ok(t, headApp.Commit())

	// Test that registered size matches the actual disk size.
	testutil.Ok(t, db.reload())                                         // Reload the db to register the new db size.
	testutil.Equals(t, len(blocks), len(db.Blocks()))                   // Ensure all blocks are registered.
	blockSize := int64(prom_testutil.ToFloat64(db.metrics.blocksBytes)) // Use the actual internal metrics.
	walSize, err := db.Head().wal.Size()
	testutil.Ok(t, err)
	// Expected size should take into account block size + WAL size
	expSize := blockSize + walSize
	actSize, err := fileutil.DirSize(db.Dir())
	testutil.Ok(t, err)
	testutil.Equals(t, expSize, actSize, "registered size doesn't match actual disk size")

	// Create a WAL checkpoint, and compare sizes.
	first, last, err := wal.Segments(db.Head().wal.Dir())
	testutil.Ok(t, err)
	_, err = wal.Checkpoint(log.NewNopLogger(), db.Head().wal, first, last-1, func(x uint64) bool { return false }, 0)
	testutil.Ok(t, err)
	blockSize = int64(prom_testutil.ToFloat64(db.metrics.blocksBytes)) // Use the actual internal metrics.
	walSize, err = db.Head().wal.Size()
	testutil.Ok(t, err)
	expSize = blockSize + walSize
	actSize, err = fileutil.DirSize(db.Dir())
	testutil.Ok(t, err)
	testutil.Equals(t, expSize, actSize, "registered size doesn't match actual disk size")

	// Decrease the max bytes limit so that a delete is triggered.
	// Check total size, total count and check that the oldest block was deleted.
	firstBlockSize := db.Blocks()[0].Size()
	sizeLimit := actSize - firstBlockSize
	db.opts.MaxBytes = sizeLimit // Set the new db size limit one block smaller that the actual size.
	testutil.Ok(t, db.reload())  // Reload the db to register the new db size.

	expBlocks := blocks[1:]
	actBlocks := db.Blocks()
	blockSize = int64(prom_testutil.ToFloat64(db.metrics.blocksBytes))
	walSize, err = db.Head().wal.Size()
	testutil.Ok(t, err)
	// Expected size should take into account block size + WAL size
	expSize = blockSize + walSize
	actRetentionCount := int(prom_testutil.ToFloat64(db.metrics.sizeRetentionCount))
	actSize, err = fileutil.DirSize(db.Dir())
	testutil.Ok(t, err)

	testutil.Equals(t, 1, actRetentionCount, "metric retention count mismatch")
	testutil.Equals(t, actSize, expSize, "metric db size doesn't match actual disk size")
	testutil.Assert(t, expSize <= sizeLimit, "actual size (%v) is expected to be less than or equal to limit (%v)", expSize, sizeLimit)
	testutil.Equals(t, len(blocks)-1, len(actBlocks), "new block count should be decreased from:%v to:%v", len(blocks), len(blocks)-1)
	testutil.Equals(t, expBlocks[0].MaxTime, actBlocks[0].meta.MaxTime, "maxT mismatch of the first block")
	testutil.Equals(t, expBlocks[len(expBlocks)-1].MaxTime, actBlocks[len(actBlocks)-1].meta.MaxTime, "maxT mismatch of the last block")
}

func TestSizeRetentionMetric(t *testing.T) {
	cases := []struct {
		maxBytes    int64
		expMaxBytes int64
	}{
		{maxBytes: 1000, expMaxBytes: 1000},
		{maxBytes: 0, expMaxBytes: 0},
		{maxBytes: -1000, expMaxBytes: 0},
	}

	for _, c := range cases {
		db := openTestDB(t, &Options{
			MaxBytes: c.maxBytes,
		}, []int64{100})
		defer func() {
			testutil.Ok(t, db.Close())
		}()

		actMaxBytes := int64(prom_testutil.ToFloat64(db.metrics.maxBytes))
		testutil.Equals(t, actMaxBytes, c.expMaxBytes, "metric retention limit bytes mismatch")
	}
}

func TestNotMatcherSelectsLabelsUnsetSeries(t *testing.T) {
	db := openTestDB(t, nil, nil)
	defer func() {
		testutil.Ok(t, db.Close())
	}()

	labelpairs := []labels.Labels{
		labels.FromStrings("a", "abcd", "b", "abcde"),
		labels.FromStrings("labelname", "labelvalue"),
	}

	ctx := context.Background()
	app := db.Appender(ctx)
	for _, lbls := range labelpairs {
		_, err := app.Add(lbls, 0, 1)
		testutil.Ok(t, err)
	}
	testutil.Ok(t, app.Commit())

	cases := []struct {
		selector labels.Selector
		series   []labels.Labels
	}{{
		selector: labels.Selector{
			labels.MustNewMatcher(labels.MatchNotEqual, "lname", "lvalue"),
		},
		series: labelpairs,
	}, {
		selector: labels.Selector{
			labels.MustNewMatcher(labels.MatchEqual, "a", "abcd"),
			labels.MustNewMatcher(labels.MatchNotEqual, "b", "abcde"),
		},
		series: []labels.Labels{},
	}, {
		selector: labels.Selector{
			labels.MustNewMatcher(labels.MatchEqual, "a", "abcd"),
			labels.MustNewMatcher(labels.MatchNotEqual, "b", "abc"),
		},
		series: []labels.Labels{labelpairs[0]},
	}, {
		selector: labels.Selector{
			labels.MustNewMatcher(labels.MatchNotRegexp, "a", "abd.*"),
		},
		series: labelpairs,
	}, {
		selector: labels.Selector{
			labels.MustNewMatcher(labels.MatchNotRegexp, "a", "abc.*"),
		},
		series: labelpairs[1:],
	}, {
		selector: labels.Selector{
			labels.MustNewMatcher(labels.MatchNotRegexp, "c", "abd.*"),
		},
		series: labelpairs,
	}, {
		selector: labels.Selector{
			labels.MustNewMatcher(labels.MatchNotRegexp, "labelname", "labelvalue"),
		},
		series: labelpairs[:1],
	}}

	q, err := db.Querier(context.TODO(), 0, 10)
	testutil.Ok(t, err)
	defer func() { testutil.Ok(t, q.Close()) }()

	for _, c := range cases {
		ss := q.Select(false, nil, c.selector...)
		lres, _, ws, err := expandSeriesSet(ss)
		testutil.Ok(t, err)
		testutil.Equals(t, 0, len(ws))
		testutil.Equals(t, c.series, lres)
	}
}

// expandSeriesSet returns the raw labels in the order they are retrieved from
// the series set and the samples keyed by Labels().String().
func expandSeriesSet(ss storage.SeriesSet) ([]labels.Labels, map[string][]sample, storage.Warnings, error) {
	resultLabels := []labels.Labels{}
	resultSamples := map[string][]sample{}
	for ss.Next() {
		series := ss.At()
		samples := []sample{}
		it := series.Iterator()
		for it.Next() {
			t, v := it.At()
			samples = append(samples, sample{t: t, v: v})
		}
		resultLabels = append(resultLabels, series.Labels())
		resultSamples[series.Labels().String()] = samples
	}
	return resultLabels, resultSamples, ss.Warnings(), ss.Err()
}

func TestOverlappingBlocksDetectsAllOverlaps(t *testing.T) {
	// Create 10 blocks that does not overlap (0-10, 10-20, ..., 100-110) but in reverse order to ensure our algorithm
	// will handle that.
	var metas = make([]BlockMeta, 11)
	for i := 10; i >= 0; i-- {
		metas[i] = BlockMeta{MinTime: int64(i * 10), MaxTime: int64((i + 1) * 10)}
	}

	testutil.Assert(t, len(OverlappingBlocks(metas)) == 0, "we found unexpected overlaps")

	// Add overlapping blocks. We've to establish order again since we aren't interested
	// in trivial overlaps caused by unorderedness.
	add := func(ms ...BlockMeta) []BlockMeta {
		repl := append(append([]BlockMeta{}, metas...), ms...)
		sort.Slice(repl, func(i, j int) bool {
			return repl[i].MinTime < repl[j].MinTime
		})
		return repl
	}

	// o1 overlaps with 10-20.
	o1 := BlockMeta{MinTime: 15, MaxTime: 17}
	testutil.Equals(t, Overlaps{
		{Min: 15, Max: 17}: {metas[1], o1},
	}, OverlappingBlocks(add(o1)))

	// o2 overlaps with 20-30 and 30-40.
	o2 := BlockMeta{MinTime: 21, MaxTime: 31}
	testutil.Equals(t, Overlaps{
		{Min: 21, Max: 30}: {metas[2], o2},
		{Min: 30, Max: 31}: {o2, metas[3]},
	}, OverlappingBlocks(add(o2)))

	// o3a and o3b overlaps with 30-40 and each other.
	o3a := BlockMeta{MinTime: 33, MaxTime: 39}
	o3b := BlockMeta{MinTime: 34, MaxTime: 36}
	testutil.Equals(t, Overlaps{
		{Min: 34, Max: 36}: {metas[3], o3a, o3b},
	}, OverlappingBlocks(add(o3a, o3b)))

	// o4 is 1:1 overlap with 50-60.
	o4 := BlockMeta{MinTime: 50, MaxTime: 60}
	testutil.Equals(t, Overlaps{
		{Min: 50, Max: 60}: {metas[5], o4},
	}, OverlappingBlocks(add(o4)))

	// o5 overlaps with 60-70, 70-80 and 80-90.
	o5 := BlockMeta{MinTime: 61, MaxTime: 85}
	testutil.Equals(t, Overlaps{
		{Min: 61, Max: 70}: {metas[6], o5},
		{Min: 70, Max: 80}: {o5, metas[7]},
		{Min: 80, Max: 85}: {o5, metas[8]},
	}, OverlappingBlocks(add(o5)))

	// o6a overlaps with 90-100, 100-110 and o6b, o6b overlaps with 90-100 and o6a.
	o6a := BlockMeta{MinTime: 92, MaxTime: 105}
	o6b := BlockMeta{MinTime: 94, MaxTime: 99}
	testutil.Equals(t, Overlaps{
		{Min: 94, Max: 99}:   {metas[9], o6a, o6b},
		{Min: 100, Max: 105}: {o6a, metas[10]},
	}, OverlappingBlocks(add(o6a, o6b)))

	// All together.
	testutil.Equals(t, Overlaps{
		{Min: 15, Max: 17}: {metas[1], o1},
		{Min: 21, Max: 30}: {metas[2], o2}, {Min: 30, Max: 31}: {o2, metas[3]},
		{Min: 34, Max: 36}: {metas[3], o3a, o3b},
		{Min: 50, Max: 60}: {metas[5], o4},
		{Min: 61, Max: 70}: {metas[6], o5}, {Min: 70, Max: 80}: {o5, metas[7]}, {Min: 80, Max: 85}: {o5, metas[8]},
		{Min: 94, Max: 99}: {metas[9], o6a, o6b}, {Min: 100, Max: 105}: {o6a, metas[10]},
	}, OverlappingBlocks(add(o1, o2, o3a, o3b, o4, o5, o6a, o6b)))

	// Additional case.
	var nc1 []BlockMeta
	nc1 = append(nc1, BlockMeta{MinTime: 1, MaxTime: 5})
	nc1 = append(nc1, BlockMeta{MinTime: 2, MaxTime: 3})
	nc1 = append(nc1, BlockMeta{MinTime: 2, MaxTime: 3})
	nc1 = append(nc1, BlockMeta{MinTime: 2, MaxTime: 3})
	nc1 = append(nc1, BlockMeta{MinTime: 2, MaxTime: 3})
	nc1 = append(nc1, BlockMeta{MinTime: 2, MaxTime: 6})
	nc1 = append(nc1, BlockMeta{MinTime: 3, MaxTime: 5})
	nc1 = append(nc1, BlockMeta{MinTime: 5, MaxTime: 7})
	nc1 = append(nc1, BlockMeta{MinTime: 7, MaxTime: 10})
	nc1 = append(nc1, BlockMeta{MinTime: 8, MaxTime: 9})
	testutil.Equals(t, Overlaps{
		{Min: 2, Max: 3}: {nc1[0], nc1[1], nc1[2], nc1[3], nc1[4], nc1[5]}, // 1-5, 2-3, 2-3, 2-3, 2-3, 2,6
		{Min: 3, Max: 5}: {nc1[0], nc1[5], nc1[6]},                         // 1-5, 2-6, 3-5
		{Min: 5, Max: 6}: {nc1[5], nc1[7]},                                 // 2-6, 5-7
		{Min: 8, Max: 9}: {nc1[8], nc1[9]},                                 // 7-10, 8-9
	}, OverlappingBlocks(nc1))
}

// Regression test for https://github.com/prometheus/tsdb/issues/347
func TestChunkAtBlockBoundary(t *testing.T) {
	db := openTestDB(t, nil, nil)
	defer func() {
		testutil.Ok(t, db.Close())
	}()

	ctx := context.Background()
	app := db.Appender(ctx)

	blockRange := db.compactor.(*LeveledCompactor).ranges[0]
	label := labels.FromStrings("foo", "bar")

	for i := int64(0); i < 3; i++ {
		_, err := app.Add(label, i*blockRange, 0)
		testutil.Ok(t, err)
		_, err = app.Add(label, i*blockRange+1000, 0)
		testutil.Ok(t, err)
	}

	err := app.Commit()
	testutil.Ok(t, err)

	err = db.Compact()
	testutil.Ok(t, err)

	for _, block := range db.Blocks() {
		r, err := block.Index()
		testutil.Ok(t, err)
		defer r.Close()

		meta := block.Meta()

		k, v := index.AllPostingsKey()
		p, err := r.Postings(k, v)
		testutil.Ok(t, err)

		var (
			lset labels.Labels
			chks []chunks.Meta
		)

		chunkCount := 0

		for p.Next() {
			err = r.Series(p.At(), &lset, &chks)
			testutil.Ok(t, err)
			for _, c := range chks {
				testutil.Assert(t, meta.MinTime <= c.MinTime && c.MaxTime <= meta.MaxTime,
					"chunk spans beyond block boundaries: [block.MinTime=%d, block.MaxTime=%d]; [chunk.MinTime=%d, chunk.MaxTime=%d]",
					meta.MinTime, meta.MaxTime, c.MinTime, c.MaxTime)
				chunkCount++
			}
		}
		testutil.Assert(t, chunkCount == 1, "expected 1 chunk in block %s, got %d", meta.ULID, chunkCount)
	}
}

func TestQuerierWithBoundaryChunks(t *testing.T) {
	db := openTestDB(t, nil, nil)
	defer func() {
		testutil.Ok(t, db.Close())
	}()

	ctx := context.Background()
	app := db.Appender(ctx)

	blockRange := db.compactor.(*LeveledCompactor).ranges[0]
	label := labels.FromStrings("foo", "bar")

	for i := int64(0); i < 5; i++ {
		_, err := app.Add(label, i*blockRange, 0)
		testutil.Ok(t, err)
		_, err = app.Add(labels.FromStrings("blockID", strconv.FormatInt(i, 10)), i*blockRange, 0)
		testutil.Ok(t, err)
	}

	err := app.Commit()
	testutil.Ok(t, err)

	err = db.Compact()
	testutil.Ok(t, err)

	testutil.Assert(t, len(db.blocks) >= 3, "invalid test, less than three blocks in DB")

	q, err := db.Querier(context.TODO(), blockRange, 2*blockRange)
	testutil.Ok(t, err)
	defer q.Close()

	// The requested interval covers 2 blocks, so the querier's label values for blockID should give us 2 values, one from each block.
	b, ws, err := q.LabelValues("blockID")
	testutil.Ok(t, err)
	testutil.Equals(t, storage.Warnings(nil), ws)
	testutil.Equals(t, []string{"1", "2"}, b)
}

// TestInitializeHeadTimestamp ensures that the h.minTime is set properly.
// 	- no blocks no WAL: set to the time of the first  appended sample
// 	- no blocks with WAL: set to the smallest sample from the WAL
//	- with blocks no WAL: set to the last block maxT
// 	- with blocks with WAL: same as above
func TestInitializeHeadTimestamp(t *testing.T) {
	t.Run("clean", func(t *testing.T) {
		dir, err := ioutil.TempDir("", "test_head_init")
		testutil.Ok(t, err)
		defer func() {
			testutil.Ok(t, os.RemoveAll(dir))
		}()

		db, err := Open(dir, nil, nil, nil)
		testutil.Ok(t, err)
		defer db.Close()

		// Should be set to init values if no WAL or blocks exist so far.
		testutil.Equals(t, int64(math.MaxInt64), db.head.MinTime())
		testutil.Equals(t, int64(math.MinInt64), db.head.MaxTime())

		// First added sample initializes the writable range.
		ctx := context.Background()
		app := db.Appender(ctx)
		_, err = app.Add(labels.FromStrings("a", "b"), 1000, 1)
		testutil.Ok(t, err)

		testutil.Equals(t, int64(1000), db.head.MinTime())
		testutil.Equals(t, int64(1000), db.head.MaxTime())
	})
	t.Run("wal-only", func(t *testing.T) {
		dir, err := ioutil.TempDir("", "test_head_init")
		testutil.Ok(t, err)
		defer func() {
			testutil.Ok(t, os.RemoveAll(dir))
		}()

		testutil.Ok(t, os.MkdirAll(path.Join(dir, "wal"), 0777))
		w, err := wal.New(nil, nil, path.Join(dir, "wal"), false)
		testutil.Ok(t, err)

		var enc record.Encoder
		err = w.Log(
			enc.Series([]record.RefSeries{
				{Ref: 123, Labels: labels.FromStrings("a", "1")},
				{Ref: 124, Labels: labels.FromStrings("a", "2")},
			}, nil),
			enc.Samples([]record.RefSample{
				{Ref: 123, T: 5000, V: 1},
				{Ref: 124, T: 15000, V: 1},
			}, nil),
		)
		testutil.Ok(t, err)
		testutil.Ok(t, w.Close())

		db, err := Open(dir, nil, nil, nil)
		testutil.Ok(t, err)
		defer db.Close()

		testutil.Equals(t, int64(5000), db.head.MinTime())
		testutil.Equals(t, int64(15000), db.head.MaxTime())
	})
	t.Run("existing-block", func(t *testing.T) {
		dir, err := ioutil.TempDir("", "test_head_init")
		testutil.Ok(t, err)
		defer func() {
			testutil.Ok(t, os.RemoveAll(dir))
		}()

		createBlock(t, dir, genSeries(1, 1, 1000, 2000))

		db, err := Open(dir, nil, nil, nil)
		testutil.Ok(t, err)
		defer db.Close()

		testutil.Equals(t, int64(2000), db.head.MinTime())
		testutil.Equals(t, int64(2000), db.head.MaxTime())
	})
	t.Run("existing-block-and-wal", func(t *testing.T) {
		dir, err := ioutil.TempDir("", "test_head_init")
		testutil.Ok(t, err)
		defer func() {
			testutil.Ok(t, os.RemoveAll(dir))
		}()

		createBlock(t, dir, genSeries(1, 1, 1000, 6000))

		testutil.Ok(t, os.MkdirAll(path.Join(dir, "wal"), 0777))
		w, err := wal.New(nil, nil, path.Join(dir, "wal"), false)
		testutil.Ok(t, err)

		var enc record.Encoder
		err = w.Log(
			enc.Series([]record.RefSeries{
				{Ref: 123, Labels: labels.FromStrings("a", "1")},
				{Ref: 124, Labels: labels.FromStrings("a", "2")},
			}, nil),
			enc.Samples([]record.RefSample{
				{Ref: 123, T: 5000, V: 1},
				{Ref: 124, T: 15000, V: 1},
			}, nil),
		)
		testutil.Ok(t, err)
		testutil.Ok(t, w.Close())

		r := prometheus.NewRegistry()

		db, err := Open(dir, nil, r, nil)
		testutil.Ok(t, err)
		defer db.Close()

		testutil.Equals(t, int64(6000), db.head.MinTime())
		testutil.Equals(t, int64(15000), db.head.MaxTime())
		// Check that old series has been GCed.
		testutil.Equals(t, 1.0, prom_testutil.ToFloat64(db.head.metrics.series))
	})
}

func TestNoEmptyBlocks(t *testing.T) {
	db := openTestDB(t, nil, []int64{100})
	ctx := context.Background()
	defer func() {
		testutil.Ok(t, db.Close())
	}()
	db.DisableCompactions()

	rangeToTriggerCompaction := db.compactor.(*LeveledCompactor).ranges[0]/2*3 - 1
	defaultLabel := labels.FromStrings("foo", "bar")
	defaultMatcher := labels.MustNewMatcher(labels.MatchRegexp, "", ".*")

	t.Run("Test no blocks after compact with empty head.", func(t *testing.T) {
		testutil.Ok(t, db.Compact())
		actBlocks, err := blockDirs(db.Dir())
		testutil.Ok(t, err)
		testutil.Equals(t, len(db.Blocks()), len(actBlocks))
		testutil.Equals(t, 0, len(actBlocks))
		testutil.Equals(t, 0, int(prom_testutil.ToFloat64(db.compactor.(*LeveledCompactor).metrics.ran)), "no compaction should be triggered here")
	})

	t.Run("Test no blocks after deleting all samples from head.", func(t *testing.T) {
		app := db.Appender(ctx)
		_, err := app.Add(defaultLabel, 1, 0)
		testutil.Ok(t, err)
		_, err = app.Add(defaultLabel, 2, 0)
		testutil.Ok(t, err)
		_, err = app.Add(defaultLabel, 3+rangeToTriggerCompaction, 0)
		testutil.Ok(t, err)
		testutil.Ok(t, app.Commit())
		testutil.Ok(t, db.Delete(math.MinInt64, math.MaxInt64, defaultMatcher))
		testutil.Ok(t, db.Compact())
		testutil.Equals(t, 1, int(prom_testutil.ToFloat64(db.compactor.(*LeveledCompactor).metrics.ran)), "compaction should have been triggered here")

		actBlocks, err := blockDirs(db.Dir())
		testutil.Ok(t, err)
		testutil.Equals(t, len(db.Blocks()), len(actBlocks))
		testutil.Equals(t, 0, len(actBlocks))

		app = db.Appender(ctx)
		_, err = app.Add(defaultLabel, 1, 0)
		testutil.Assert(t, err == storage.ErrOutOfBounds, "the head should be truncated so no samples in the past should be allowed")

		// Adding new blocks.
		currentTime := db.Head().MaxTime()
		_, err = app.Add(defaultLabel, currentTime, 0)
		testutil.Ok(t, err)
		_, err = app.Add(defaultLabel, currentTime+1, 0)
		testutil.Ok(t, err)
		_, err = app.Add(defaultLabel, currentTime+rangeToTriggerCompaction, 0)
		testutil.Ok(t, err)
		testutil.Ok(t, app.Commit())

		testutil.Ok(t, db.Compact())
		testutil.Equals(t, 2, int(prom_testutil.ToFloat64(db.compactor.(*LeveledCompactor).metrics.ran)), "compaction should have been triggered here")
		actBlocks, err = blockDirs(db.Dir())
		testutil.Ok(t, err)
		testutil.Equals(t, len(db.Blocks()), len(actBlocks))
		testutil.Assert(t, len(actBlocks) == 1, "No blocks created when compacting with >0 samples")
	})

	t.Run(`When no new block is created from head, and there are some blocks on disk
	compaction should not run into infinite loop (was seen during development).`, func(t *testing.T) {
		oldBlocks := db.Blocks()
		app := db.Appender(ctx)
		currentTime := db.Head().MaxTime()
		_, err := app.Add(defaultLabel, currentTime, 0)
		testutil.Ok(t, err)
		_, err = app.Add(defaultLabel, currentTime+1, 0)
		testutil.Ok(t, err)
		_, err = app.Add(defaultLabel, currentTime+rangeToTriggerCompaction, 0)
		testutil.Ok(t, err)
		testutil.Ok(t, app.Commit())
		testutil.Ok(t, db.head.Delete(math.MinInt64, math.MaxInt64, defaultMatcher))
		testutil.Ok(t, db.Compact())
		testutil.Equals(t, 3, int(prom_testutil.ToFloat64(db.compactor.(*LeveledCompactor).metrics.ran)), "compaction should have been triggered here")
		testutil.Equals(t, oldBlocks, db.Blocks())
	})

	t.Run("Test no blocks remaining after deleting all samples from disk.", func(t *testing.T) {
		currentTime := db.Head().MaxTime()
		blocks := []*BlockMeta{
			{MinTime: currentTime, MaxTime: currentTime + db.compactor.(*LeveledCompactor).ranges[0]},
			{MinTime: currentTime + 100, MaxTime: currentTime + 100 + db.compactor.(*LeveledCompactor).ranges[0]},
		}
		for _, m := range blocks {
			createBlock(t, db.Dir(), genSeries(2, 2, m.MinTime, m.MaxTime))
		}

		oldBlocks := db.Blocks()
		testutil.Ok(t, db.reload())                                      // Reload the db to register the new blocks.
		testutil.Equals(t, len(blocks)+len(oldBlocks), len(db.Blocks())) // Ensure all blocks are registered.
		testutil.Ok(t, db.Delete(math.MinInt64, math.MaxInt64, defaultMatcher))
		testutil.Ok(t, db.Compact())
		testutil.Equals(t, 5, int(prom_testutil.ToFloat64(db.compactor.(*LeveledCompactor).metrics.ran)), "compaction should have been triggered here once for each block that have tombstones")

		actBlocks, err := blockDirs(db.Dir())
		testutil.Ok(t, err)
		testutil.Equals(t, len(db.Blocks()), len(actBlocks))
		testutil.Equals(t, 1, len(actBlocks), "All samples are deleted. Only the most recent block should remain after compaction.")
	})
}

func TestDB_LabelNames(t *testing.T) {
	tests := []struct {
		// Add 'sampleLabels1' -> Test Head -> Compact -> Test Disk ->
		// -> Add 'sampleLabels2' -> Test Head+Disk

		sampleLabels1 [][2]string // For checking head and disk separately.
		// To test Head+Disk, sampleLabels2 should have
		// at least 1 unique label name which is not in sampleLabels1.
		sampleLabels2 [][2]string // // For checking head and disk together.
		exp1          []string    // after adding sampleLabels1.
		exp2          []string    // after adding sampleLabels1 and sampleLabels2.
	}{
		{
			sampleLabels1: [][2]string{
				{"name1", "1"},
				{"name3", "3"},
				{"name2", "2"},
			},
			sampleLabels2: [][2]string{
				{"name4", "4"},
				{"name1", "1"},
			},
			exp1: []string{"name1", "name2", "name3"},
			exp2: []string{"name1", "name2", "name3", "name4"},
		},
		{
			sampleLabels1: [][2]string{
				{"name2", "2"},
				{"name1", "1"},
				{"name2", "2"},
			},
			sampleLabels2: [][2]string{
				{"name6", "6"},
				{"name0", "0"},
			},
			exp1: []string{"name1", "name2"},
			exp2: []string{"name0", "name1", "name2", "name6"},
		},
	}

	blockRange := int64(1000)
	// Appends samples into the database.
	appendSamples := func(db *DB, mint, maxt int64, sampleLabels [][2]string) {
		t.Helper()
		ctx := context.Background()
		app := db.Appender(ctx)
		for i := mint; i <= maxt; i++ {
			for _, tuple := range sampleLabels {
				label := labels.FromStrings(tuple[0], tuple[1])
				_, err := app.Add(label, i*blockRange, 0)
				testutil.Ok(t, err)
			}
		}
		err := app.Commit()
		testutil.Ok(t, err)
	}
	for _, tst := range tests {
		db := openTestDB(t, nil, nil)
		defer func() {
			testutil.Ok(t, db.Close())
		}()

		appendSamples(db, 0, 4, tst.sampleLabels1)

		// Testing head.
		headIndexr, err := db.head.Index()
		testutil.Ok(t, err)
		labelNames, err := headIndexr.LabelNames()
		testutil.Ok(t, err)
		testutil.Equals(t, tst.exp1, labelNames)
		testutil.Ok(t, headIndexr.Close())

		// Testing disk.
		err = db.Compact()
		testutil.Ok(t, err)
		// All blocks have same label names, hence check them individually.
		// No need to aggregate and check.
		for _, b := range db.Blocks() {
			blockIndexr, err := b.Index()
			testutil.Ok(t, err)
			labelNames, err = blockIndexr.LabelNames()
			testutil.Ok(t, err)
			testutil.Equals(t, tst.exp1, labelNames)
			testutil.Ok(t, blockIndexr.Close())
		}

		// Adding more samples to head with new label names
		// so that we can test (head+disk).LabelNames() (the union).
		appendSamples(db, 5, 9, tst.sampleLabels2)

		// Testing DB (union).
		q, err := db.Querier(context.TODO(), math.MinInt64, math.MaxInt64)
		testutil.Ok(t, err)
		var ws storage.Warnings
		labelNames, ws, err = q.LabelNames()
		testutil.Ok(t, err)
		testutil.Equals(t, 0, len(ws))
		testutil.Ok(t, q.Close())
		testutil.Equals(t, tst.exp2, labelNames)
	}
}

func TestCorrectNumTombstones(t *testing.T) {
	db := openTestDB(t, nil, nil)
	defer func() {
		testutil.Ok(t, db.Close())
	}()

	blockRange := db.compactor.(*LeveledCompactor).ranges[0]
	defaultLabel := labels.FromStrings("foo", "bar")
	defaultMatcher := labels.MustNewMatcher(labels.MatchEqual, defaultLabel[0].Name, defaultLabel[0].Value)

	ctx := context.Background()
	app := db.Appender(ctx)
	for i := int64(0); i < 3; i++ {
		for j := int64(0); j < 15; j++ {
			_, err := app.Add(defaultLabel, i*blockRange+j, 0)
			testutil.Ok(t, err)
		}
	}
	testutil.Ok(t, app.Commit())

	err := db.Compact()
	testutil.Ok(t, err)
	testutil.Equals(t, 1, len(db.blocks))

	testutil.Ok(t, db.Delete(0, 1, defaultMatcher))
	testutil.Equals(t, uint64(1), db.blocks[0].meta.Stats.NumTombstones)

	// {0, 1} and {2, 3} are merged to form 1 tombstone.
	testutil.Ok(t, db.Delete(2, 3, defaultMatcher))
	testutil.Equals(t, uint64(1), db.blocks[0].meta.Stats.NumTombstones)

	testutil.Ok(t, db.Delete(5, 6, defaultMatcher))
	testutil.Equals(t, uint64(2), db.blocks[0].meta.Stats.NumTombstones)

	testutil.Ok(t, db.Delete(9, 11, defaultMatcher))
	testutil.Equals(t, uint64(3), db.blocks[0].meta.Stats.NumTombstones)
}

// TestBlockRanges checks the following use cases:
//  - No samples can be added with timestamps lower than the last block maxt.
//  - The compactor doesn't create overlapping blocks
// even when the last blocks is not within the default boundaries.
//	- Lower boundary is based on the smallest sample in the head and
// upper boundary is rounded to the configured block range.
//
// This ensures that a snapshot that includes the head and creates a block with a custom time range
// will not overlap with the first block created by the next compaction.
func TestBlockRanges(t *testing.T) {
	logger := log.NewLogfmtLogger(log.NewSyncWriter(os.Stderr))
	ctx := context.Background()

	dir, err := ioutil.TempDir("", "test_storage")
	testutil.Ok(t, err)

	// Test that the compactor doesn't create overlapping blocks
	// when a non standard block already exists.
	firstBlockMaxT := int64(3)
	createBlock(t, dir, genSeries(1, 1, 0, firstBlockMaxT))
	db, err := open(dir, logger, nil, DefaultOptions(), []int64{10000})
	testutil.Ok(t, err)

	rangeToTriggerCompaction := db.compactor.(*LeveledCompactor).ranges[0]/2*3 + 1
	defer func() {
		os.RemoveAll(dir)
	}()
	app := db.Appender(ctx)
	lbl := labels.Labels{{Name: "a", Value: "b"}}
	_, err = app.Add(lbl, firstBlockMaxT-1, rand.Float64())
	if err == nil {
		t.Fatalf("appending a sample with a timestamp covered by a previous block shouldn't be possible")
	}
	_, err = app.Add(lbl, firstBlockMaxT+1, rand.Float64())
	testutil.Ok(t, err)
	_, err = app.Add(lbl, firstBlockMaxT+2, rand.Float64())
	testutil.Ok(t, err)
	secondBlockMaxt := firstBlockMaxT + rangeToTriggerCompaction
	_, err = app.Add(lbl, secondBlockMaxt, rand.Float64()) // Add samples to trigger a new compaction

	testutil.Ok(t, err)
	testutil.Ok(t, app.Commit())
	for x := 0; x < 100; x++ {
		if len(db.Blocks()) == 2 {
			break
		}
		time.Sleep(100 * time.Millisecond)
	}
	testutil.Equals(t, 2, len(db.Blocks()), "no new block created after the set timeout")

	if db.Blocks()[0].Meta().MaxTime > db.Blocks()[1].Meta().MinTime {
		t.Fatalf("new block overlaps  old:%v,new:%v", db.Blocks()[0].Meta(), db.Blocks()[1].Meta())
	}

	// Test that wal records are skipped when an existing block covers the same time ranges
	// and compaction doesn't create an overlapping block.
	app = db.Appender(ctx)
	db.DisableCompactions()
	_, err = app.Add(lbl, secondBlockMaxt+1, rand.Float64())
	testutil.Ok(t, err)
	_, err = app.Add(lbl, secondBlockMaxt+2, rand.Float64())
	testutil.Ok(t, err)
	_, err = app.Add(lbl, secondBlockMaxt+3, rand.Float64())
	testutil.Ok(t, err)
	_, err = app.Add(lbl, secondBlockMaxt+4, rand.Float64())
	testutil.Ok(t, err)
	testutil.Ok(t, app.Commit())
	testutil.Ok(t, db.Close())

	thirdBlockMaxt := secondBlockMaxt + 2
	createBlock(t, dir, genSeries(1, 1, secondBlockMaxt+1, thirdBlockMaxt))

	db, err = open(dir, logger, nil, DefaultOptions(), []int64{10000})
	testutil.Ok(t, err)

	defer db.Close()
	testutil.Equals(t, 3, len(db.Blocks()), "db doesn't include expected number of blocks")
	testutil.Equals(t, db.Blocks()[2].Meta().MaxTime, thirdBlockMaxt, "unexpected maxt of the last block")

	app = db.Appender(ctx)
	_, err = app.Add(lbl, thirdBlockMaxt+rangeToTriggerCompaction, rand.Float64()) // Trigger a compaction
	testutil.Ok(t, err)
	testutil.Ok(t, app.Commit())
	for x := 0; x < 100; x++ {
		if len(db.Blocks()) == 4 {
			break
		}
		time.Sleep(100 * time.Millisecond)
	}

	testutil.Equals(t, 4, len(db.Blocks()), "no new block created after the set timeout")

	if db.Blocks()[2].Meta().MaxTime > db.Blocks()[3].Meta().MinTime {
		t.Fatalf("new block overlaps  old:%v,new:%v", db.Blocks()[2].Meta(), db.Blocks()[3].Meta())
	}
}

// TestDBReadOnly ensures that opening a DB in readonly mode doesn't modify any files on the disk.
// It also checks that the API calls return equivalent results as a normal db.Open() mode.
func TestDBReadOnly(t *testing.T) {
	var (
		dbDir     string
		logger    = log.NewLogfmtLogger(log.NewSyncWriter(os.Stderr))
		expBlocks []*Block
		expSeries map[string][]tsdbutil.Sample
		expChunks map[string][]chunks.Meta
		expDBHash []byte
		matchAll  = labels.MustNewMatcher(labels.MatchEqual, "", "")
		err       error
	)

	// Bootstrap the db.
	{
		dbDir, err = ioutil.TempDir("", "test")
		testutil.Ok(t, err)

		defer func() {
			testutil.Ok(t, os.RemoveAll(dbDir))
		}()

		dbBlocks := []*BlockMeta{
			// Create three 2-sample blocks.
			{MinTime: 10, MaxTime: 12},
			{MinTime: 12, MaxTime: 14},
			{MinTime: 14, MaxTime: 16},
		}

		for _, m := range dbBlocks {
			_ = createBlock(t, dbDir, genSeries(1, 1, m.MinTime, m.MaxTime))
		}

		// Add head to test DBReadOnly WAL reading capabilities.
		w, err := wal.New(logger, nil, filepath.Join(dbDir, "wal"), true)
		testutil.Ok(t, err)
		h := createHead(t, w, genSeries(1, 1, 16, 18), dbDir)
		testutil.Ok(t, h.Close())
	}

	// Open a normal db to use for a comparison.
	{
		dbWritable, err := Open(dbDir, logger, nil, nil)
		testutil.Ok(t, err)
		dbWritable.DisableCompactions()

		dbSizeBeforeAppend, err := fileutil.DirSize(dbWritable.Dir())
		testutil.Ok(t, err)
		app := dbWritable.Appender(context.Background())
		_, err = app.Add(labels.FromStrings("foo", "bar"), dbWritable.Head().MaxTime()+1, 0)
		testutil.Ok(t, err)
		testutil.Ok(t, app.Commit())

		expBlocks = dbWritable.Blocks()
		expDbSize, err := fileutil.DirSize(dbWritable.Dir())
		testutil.Ok(t, err)
		testutil.Assert(t, expDbSize > dbSizeBeforeAppend, "db size didn't increase after an append")

		q, err := dbWritable.Querier(context.TODO(), math.MinInt64, math.MaxInt64)
		testutil.Ok(t, err)
		expSeries = query(t, q, matchAll)
		cq, err := dbWritable.ChunkQuerier(context.TODO(), math.MinInt64, math.MaxInt64)
		testutil.Ok(t, err)
		expChunks = queryChunks(t, cq, matchAll)

		testutil.Ok(t, dbWritable.Close()) // Close here to allow getting the dir hash for windows.
		expDBHash = testutil.DirHash(t, dbWritable.Dir())
	}

	// Open a read only db and ensure that the API returns the same result as the normal DB.
	dbReadOnly, err := OpenDBReadOnly(dbDir, logger)
	testutil.Ok(t, err)
	defer func() { testutil.Ok(t, dbReadOnly.Close()) }()

	t.Run("blocks", func(t *testing.T) {
		blocks, err := dbReadOnly.Blocks()
		testutil.Ok(t, err)
		testutil.Equals(t, len(expBlocks), len(blocks))
		for i, expBlock := range expBlocks {
			testutil.Equals(t, expBlock.Meta(), blocks[i].Meta(), "block meta mismatch")
		}
	})

	t.Run("querier", func(t *testing.T) {
		// Open a read only db and ensure that the API returns the same result as the normal DB.
		q, err := dbReadOnly.Querier(context.TODO(), math.MinInt64, math.MaxInt64)
		testutil.Ok(t, err)
		readOnlySeries := query(t, q, matchAll)
		readOnlyDBHash := testutil.DirHash(t, dbDir)

		testutil.Equals(t, len(expSeries), len(readOnlySeries), "total series mismatch")
		testutil.Equals(t, expSeries, readOnlySeries, "series mismatch")
		testutil.Equals(t, expDBHash, readOnlyDBHash, "after all read operations the db hash should remain the same")
	})
	t.Run("chunk querier", func(t *testing.T) {
		cq, err := dbReadOnly.ChunkQuerier(context.TODO(), math.MinInt64, math.MaxInt64)
		testutil.Ok(t, err)
		readOnlySeries := queryChunks(t, cq, matchAll)
		readOnlyDBHash := testutil.DirHash(t, dbDir)

		testutil.Equals(t, len(expChunks), len(readOnlySeries), "total series mismatch")
		testutil.Equals(t, expChunks, readOnlySeries, "series chunks mismatch")
		testutil.Equals(t, expDBHash, readOnlyDBHash, "after all read operations the db hash should remain the same")
	})
}

// TestDBReadOnlyClosing ensures that after closing the db
// all api methods return an ErrClosed.
func TestDBReadOnlyClosing(t *testing.T) {
	dbDir, err := ioutil.TempDir("", "test")
	testutil.Ok(t, err)

	defer func() {
		testutil.Ok(t, os.RemoveAll(dbDir))
	}()
	db, err := OpenDBReadOnly(dbDir, log.NewLogfmtLogger(log.NewSyncWriter(os.Stderr)))
	testutil.Ok(t, err)
	testutil.Ok(t, db.Close())
	testutil.Equals(t, db.Close(), ErrClosed)
	_, err = db.Blocks()
	testutil.Equals(t, err, ErrClosed)
	_, err = db.Querier(context.TODO(), 0, 1)
	testutil.Equals(t, err, ErrClosed)
}

func TestDBReadOnly_FlushWAL(t *testing.T) {
	var (
		dbDir  string
		logger = log.NewLogfmtLogger(log.NewSyncWriter(os.Stderr))
		err    error
		maxt   int
		ctx    = context.Background()
	)

	// Bootstrap the db.
	{
		dbDir, err = ioutil.TempDir("", "test")
		testutil.Ok(t, err)

		defer func() {
			testutil.Ok(t, os.RemoveAll(dbDir))
		}()

		// Append data to the WAL.
		db, err := Open(dbDir, logger, nil, nil)
		testutil.Ok(t, err)
		db.DisableCompactions()
		app := db.Appender(ctx)
		maxt = 1000
		for i := 0; i < maxt; i++ {
			_, err := app.Add(labels.FromStrings(defaultLabelName, "flush"), int64(i), 1.0)
			testutil.Ok(t, err)
		}
		testutil.Ok(t, app.Commit())
		defer func() { testutil.Ok(t, db.Close()) }()
	}

	// Flush WAL.
	db, err := OpenDBReadOnly(dbDir, logger)
	testutil.Ok(t, err)

	flush, err := ioutil.TempDir("", "flush")
	testutil.Ok(t, err)

	defer func() {
		testutil.Ok(t, os.RemoveAll(flush))
	}()
	testutil.Ok(t, db.FlushWAL(flush))
	testutil.Ok(t, db.Close())

	// Reopen the DB from the flushed WAL block.
	db, err = OpenDBReadOnly(flush, logger)
	testutil.Ok(t, err)
	defer func() { testutil.Ok(t, db.Close()) }()
	blocks, err := db.Blocks()
	testutil.Ok(t, err)
	testutil.Equals(t, len(blocks), 1)

	querier, err := db.Querier(context.TODO(), 0, int64(maxt)-1)
	testutil.Ok(t, err)
	defer func() { testutil.Ok(t, querier.Close()) }()

	// Sum the values.
	seriesSet := querier.Select(false, nil, labels.MustNewMatcher(labels.MatchEqual, defaultLabelName, "flush"))

	sum := 0.0
	for seriesSet.Next() {
		series := seriesSet.At().Iterator()
		for series.Next() {
			_, v := series.At()
			sum += v
		}
		testutil.Ok(t, series.Err())
	}
	testutil.Ok(t, seriesSet.Err())
	testutil.Equals(t, 0, len(seriesSet.Warnings()))
	testutil.Equals(t, 1000.0, sum)
}

func TestDBCannotSeePartialCommits(t *testing.T) {
	tmpdir, _ := ioutil.TempDir("", "test")
	defer func() {
		testutil.Ok(t, os.RemoveAll(tmpdir))
	}()

	db, err := Open(tmpdir, nil, nil, nil)
	testutil.Ok(t, err)
	defer db.Close()

	stop := make(chan struct{})
	firstInsert := make(chan struct{})
	ctx := context.Background()

	// Insert data in batches.
	go func() {
		iter := 0
		for {
			app := db.Appender(ctx)

			for j := 0; j < 100; j++ {
				_, err := app.Add(labels.FromStrings("foo", "bar", "a", strconv.Itoa(j)), int64(iter), float64(iter))
				testutil.Ok(t, err)
			}
			err = app.Commit()
			testutil.Ok(t, err)

			if iter == 0 {
				close(firstInsert)
			}
			iter++

			select {
			case <-stop:
				return
			default:
			}
		}
	}()

	<-firstInsert

	// This is a race condition, so do a few tests to tickle it.
	// Usually most will fail.
	inconsistencies := 0
	for i := 0; i < 10; i++ {
		func() {
			querier, err := db.Querier(context.Background(), 0, 1000000)
			testutil.Ok(t, err)
			defer querier.Close()

			ss := querier.Select(false, nil, labels.MustNewMatcher(labels.MatchEqual, "foo", "bar"))
			_, seriesSet, ws, err := expandSeriesSet(ss)
			testutil.Ok(t, err)
			testutil.Equals(t, 0, len(ws))

			values := map[float64]struct{}{}
			for _, series := range seriesSet {
				values[series[len(series)-1].v] = struct{}{}
			}
			if len(values) != 1 {
				inconsistencies++
			}
		}()
	}
	stop <- struct{}{}

	testutil.Equals(t, 0, inconsistencies, "Some queries saw inconsistent results.")
}

func TestDBQueryDoesntSeeAppendsAfterCreation(t *testing.T) {
	tmpdir, _ := ioutil.TempDir("", "test")
	defer func() {
		testutil.Ok(t, os.RemoveAll(tmpdir))
	}()

	db, err := Open(tmpdir, nil, nil, nil)
	testutil.Ok(t, err)
	defer db.Close()

	querierBeforeAdd, err := db.Querier(context.Background(), 0, 1000000)
	testutil.Ok(t, err)
	defer querierBeforeAdd.Close()

	ctx := context.Background()
	app := db.Appender(ctx)
	_, err = app.Add(labels.FromStrings("foo", "bar"), 0, 0)
	testutil.Ok(t, err)

	querierAfterAddButBeforeCommit, err := db.Querier(context.Background(), 0, 1000000)
	testutil.Ok(t, err)
	defer querierAfterAddButBeforeCommit.Close()

	// None of the queriers should return anything after the Add but before the commit.
	ss := querierBeforeAdd.Select(false, nil, labels.MustNewMatcher(labels.MatchEqual, "foo", "bar"))
	_, seriesSet, ws, err := expandSeriesSet(ss)
	testutil.Ok(t, err)
	testutil.Equals(t, 0, len(ws))
	testutil.Equals(t, map[string][]sample{}, seriesSet)

	ss = querierAfterAddButBeforeCommit.Select(false, nil, labels.MustNewMatcher(labels.MatchEqual, "foo", "bar"))
	_, seriesSet, ws, err = expandSeriesSet(ss)
	testutil.Ok(t, err)
	testutil.Equals(t, 0, len(ws))
	testutil.Equals(t, map[string][]sample{}, seriesSet)

	// This commit is after the queriers are created, so should not be returned.
	err = app.Commit()
	testutil.Ok(t, err)

	// Nothing returned for querier created before the Add.
	ss = querierBeforeAdd.Select(false, nil, labels.MustNewMatcher(labels.MatchEqual, "foo", "bar"))
	_, seriesSet, ws, err = expandSeriesSet(ss)
	testutil.Ok(t, err)
	testutil.Equals(t, 0, len(ws))
	testutil.Equals(t, map[string][]sample{}, seriesSet)

	// Series exists but has no samples for querier created after Add.
	ss = querierAfterAddButBeforeCommit.Select(false, nil, labels.MustNewMatcher(labels.MatchEqual, "foo", "bar"))
	_, seriesSet, ws, err = expandSeriesSet(ss)
	testutil.Ok(t, err)
<<<<<<< HEAD
=======
	testutil.Equals(t, 0, len(ws))
>>>>>>> 7aa5fb01
	testutil.Equals(t, map[string][]sample{`{foo="bar"}`: {}}, seriesSet)

	querierAfterCommit, err := db.Querier(context.Background(), 0, 1000000)
	testutil.Ok(t, err)
	defer querierAfterCommit.Close()

	// Samples are returned for querier created after Commit.
	ss = querierAfterCommit.Select(false, nil, labels.MustNewMatcher(labels.MatchEqual, "foo", "bar"))
	_, seriesSet, ws, err = expandSeriesSet(ss)
	testutil.Ok(t, err)
<<<<<<< HEAD
=======
	testutil.Equals(t, 0, len(ws))
>>>>>>> 7aa5fb01
	testutil.Equals(t, map[string][]sample{`{foo="bar"}`: {{t: 0, v: 0}}}, seriesSet)
}

// TestChunkWriter_ReadAfterWrite ensures that chunk segment are cut at the set segment size and
// that the resulted segments includes the expected chunks data.
func TestChunkWriter_ReadAfterWrite(t *testing.T) {
	chk1 := tsdbutil.ChunkFromSamples([]tsdbutil.Sample{sample{1, 1}})
	chk2 := tsdbutil.ChunkFromSamples([]tsdbutil.Sample{sample{1, 2}})
	chk3 := tsdbutil.ChunkFromSamples([]tsdbutil.Sample{sample{1, 3}})
	chk4 := tsdbutil.ChunkFromSamples([]tsdbutil.Sample{sample{1, 4}})
	chk5 := tsdbutil.ChunkFromSamples([]tsdbutil.Sample{sample{1, 5}})
	chunkSize := len(chk1.Chunk.Bytes()) + chunks.MaxChunkLengthFieldSize + chunks.ChunkEncodingSize + crc32.Size

	tests := []struct {
		chks [][]chunks.Meta
		segmentSize,
		expSegmentsCount int
		expSegmentSizes []int
	}{
		// 0:Last chunk ends at the segment boundary so
		// all chunks should fit in a single segment.
		{
			chks: [][]chunks.Meta{
				{
					chk1,
					chk2,
					chk3,
				},
			},
			segmentSize:      3 * chunkSize,
			expSegmentSizes:  []int{3 * chunkSize},
			expSegmentsCount: 1,
		},
		// 1:Two chunks can fit in a single segment so the last one should result in a new segment.
		{
			chks: [][]chunks.Meta{
				{
					chk1,
					chk2,
					chk3,
					chk4,
					chk5,
				},
			},
			segmentSize:      2 * chunkSize,
			expSegmentSizes:  []int{2 * chunkSize, 2 * chunkSize, chunkSize},
			expSegmentsCount: 3,
		},
		// 2:When the segment size is smaller than the size of 2 chunks
		// the last segment should still create a new segment.
		{
			chks: [][]chunks.Meta{
				{
					chk1,
					chk2,
					chk3,
				},
			},
			segmentSize:      2*chunkSize - 1,
			expSegmentSizes:  []int{chunkSize, chunkSize, chunkSize},
			expSegmentsCount: 3,
		},
		// 3:When the segment is smaller than a single chunk
		// it should still be written by ignoring the max segment size.
		{
			chks: [][]chunks.Meta{
				{
					chk1,
				},
			},
			segmentSize:      chunkSize - 1,
			expSegmentSizes:  []int{chunkSize},
			expSegmentsCount: 1,
		},
		// 4:All chunks are bigger than the max segment size, but
		// these should still be written even when this will result in bigger segment than the set size.
		// Each segment will hold a single chunk.
		{
			chks: [][]chunks.Meta{
				{
					chk1,
					chk2,
					chk3,
				},
			},
			segmentSize:      1,
			expSegmentSizes:  []int{chunkSize, chunkSize, chunkSize},
			expSegmentsCount: 3,
		},
		// 5:Adding multiple batches of chunks.
		{
			chks: [][]chunks.Meta{
				{
					chk1,
					chk2,
					chk3,
				},
				{
					chk4,
					chk5,
				},
			},
			segmentSize:      3 * chunkSize,
			expSegmentSizes:  []int{3 * chunkSize, 2 * chunkSize},
			expSegmentsCount: 2,
		},
		// 6:Adding multiple batches of chunks.
		{
			chks: [][]chunks.Meta{
				{
					chk1,
				},
				{
					chk2,
					chk3,
				},
				{
					chk4,
				},
			},
			segmentSize:      2 * chunkSize,
			expSegmentSizes:  []int{2 * chunkSize, 2 * chunkSize},
			expSegmentsCount: 2,
		},
	}

	for i, test := range tests {
		t.Run(strconv.Itoa(i), func(t *testing.T) {

			tempDir, err := ioutil.TempDir("", "test_chunk_writer")
			testutil.Ok(t, err)
			defer func() { testutil.Ok(t, os.RemoveAll(tempDir)) }()

			chunkw, err := chunks.NewWriterWithSegSize(tempDir, chunks.SegmentHeaderSize+int64(test.segmentSize))
			testutil.Ok(t, err)

			for _, chks := range test.chks {
				testutil.Ok(t, chunkw.WriteChunks(chks...))
			}
			testutil.Ok(t, chunkw.Close())

			files, err := ioutil.ReadDir(tempDir)
			testutil.Ok(t, err)
			testutil.Equals(t, test.expSegmentsCount, len(files), "expected segments count mismatch")

			// Verify that all data is written to the segments.
			sizeExp := 0
			sizeAct := 0

			for _, chks := range test.chks {
				for _, chk := range chks {
					l := make([]byte, binary.MaxVarintLen32)
					sizeExp += binary.PutUvarint(l, uint64(len(chk.Chunk.Bytes()))) // The length field.
					sizeExp += chunks.ChunkEncodingSize
					sizeExp += len(chk.Chunk.Bytes()) // The data itself.
					sizeExp += crc32.Size             // The 4 bytes of crc32
				}
			}
			sizeExp += test.expSegmentsCount * chunks.SegmentHeaderSize // The segment header bytes.

			for i, f := range files {
				size := int(f.Size())
				// Verify that the segment is the same or smaller than the expected size.
				testutil.Assert(t, chunks.SegmentHeaderSize+test.expSegmentSizes[i] >= size, "Segment:%v should NOT be bigger than:%v actual:%v", i, chunks.SegmentHeaderSize+test.expSegmentSizes[i], size)

				sizeAct += size
			}
			testutil.Equals(t, sizeExp, sizeAct)

			// Check the content of the chunks.
			r, err := chunks.NewDirReader(tempDir, nil)
			testutil.Ok(t, err)
			defer func() { testutil.Ok(t, r.Close()) }()

			for _, chks := range test.chks {
				for _, chkExp := range chks {
					chkAct, err := r.Chunk(chkExp.Ref)
					testutil.Ok(t, err)
					testutil.Equals(t, chkExp.Chunk.Bytes(), chkAct.Bytes())
				}
			}
		})
	}
}

func TestRangeForTimestamp(t *testing.T) {
	type args struct {
		t     int64
		width int64
	}
	tests := []struct {
		args     args
		expected int64
	}{
		{args{0, 5}, 5},
		{args{1, 5}, 5},
		{args{5, 5}, 10},
		{args{6, 5}, 10},
		{args{13, 5}, 15},
		{args{95, 5}, 100},
	}
	for _, tt := range tests {
		got := rangeForTimestamp(tt.args.t, tt.args.width)
		testutil.Equals(t, tt.expected, got)
	}
}

// TestChunkReader_ConcurrentReads checks that the chunk result can be read concurrently.
// Regression test for https://github.com/prometheus/prometheus/pull/6514.
func TestChunkReader_ConcurrentReads(t *testing.T) {
	chks := []chunks.Meta{
		tsdbutil.ChunkFromSamples([]tsdbutil.Sample{sample{1, 1}}),
		tsdbutil.ChunkFromSamples([]tsdbutil.Sample{sample{1, 2}}),
		tsdbutil.ChunkFromSamples([]tsdbutil.Sample{sample{1, 3}}),
		tsdbutil.ChunkFromSamples([]tsdbutil.Sample{sample{1, 4}}),
		tsdbutil.ChunkFromSamples([]tsdbutil.Sample{sample{1, 5}}),
	}

	tempDir, err := ioutil.TempDir("", "test_chunk_writer")
	testutil.Ok(t, err)
	defer func() { testutil.Ok(t, os.RemoveAll(tempDir)) }()

	chunkw, err := chunks.NewWriter(tempDir)
	testutil.Ok(t, err)

	testutil.Ok(t, chunkw.WriteChunks(chks...))
	testutil.Ok(t, chunkw.Close())

	r, err := chunks.NewDirReader(tempDir, nil)
	testutil.Ok(t, err)

	var wg sync.WaitGroup
	for _, chk := range chks {
		for i := 0; i < 100; i++ {
			wg.Add(1)
			go func(chunk chunks.Meta) {
				defer wg.Done()

				chkAct, err := r.Chunk(chunk.Ref)
				testutil.Ok(t, err)
				testutil.Equals(t, chunk.Chunk.Bytes(), chkAct.Bytes())
			}(chk)
		}
		wg.Wait()
	}
	testutil.Ok(t, r.Close())
}

// TestCompactHead ensures that the head compaction
// creates a block that is ready for loading and
// does not cause data loss.
// This test:
// * opens a storage;
// * appends values;
// * compacts the head; and
// * queries the db to ensure the samples are present from the compacted head.
func TestCompactHead(t *testing.T) {
	dbDir, err := ioutil.TempDir("", "testFlush")
	testutil.Ok(t, err)
	defer func() { testutil.Ok(t, os.RemoveAll(dbDir)) }()

	// Open a DB and append data to the WAL.
	tsdbCfg := &Options{
		RetentionDuration: int64(time.Hour * 24 * 15 / time.Millisecond),
		NoLockfile:        true,
		MinBlockDuration:  int64(time.Hour * 2 / time.Millisecond),
		MaxBlockDuration:  int64(time.Hour * 2 / time.Millisecond),
		WALCompression:    true,
	}

	db, err := Open(dbDir, log.NewNopLogger(), prometheus.NewRegistry(), tsdbCfg)
	testutil.Ok(t, err)
	ctx := context.Background()
	app := db.Appender(ctx)
	var expSamples []sample
	maxt := 100
	for i := 0; i < maxt; i++ {
		val := rand.Float64()
		_, err := app.Add(labels.FromStrings("a", "b"), int64(i), val)
		testutil.Ok(t, err)
		expSamples = append(expSamples, sample{int64(i), val})
	}
	testutil.Ok(t, app.Commit())

	// Compact the Head to create a new block.
	testutil.Ok(t, db.CompactHead(NewRangeHead(db.Head(), 0, int64(maxt)-1)))
	testutil.Ok(t, db.Close())

	// Delete everything but the new block and
	// reopen the db to query it to ensure it includes the head data.
	testutil.Ok(t, deleteNonBlocks(db.Dir()))
	db, err = Open(dbDir, log.NewNopLogger(), prometheus.NewRegistry(), tsdbCfg)
	testutil.Ok(t, err)
	testutil.Equals(t, 1, len(db.Blocks()))
	testutil.Equals(t, int64(maxt), db.Head().MinTime())
	defer func() { testutil.Ok(t, db.Close()) }()
	querier, err := db.Querier(context.Background(), 0, int64(maxt)-1)
	testutil.Ok(t, err)
	defer func() { testutil.Ok(t, querier.Close()) }()

	seriesSet := querier.Select(false, nil, &labels.Matcher{Type: labels.MatchEqual, Name: "a", Value: "b"})
	var actSamples []sample

	for seriesSet.Next() {
		series := seriesSet.At().Iterator()
		for series.Next() {
			time, val := series.At()
			actSamples = append(actSamples, sample{int64(time), val})
		}
		testutil.Ok(t, series.Err())
	}
	testutil.Equals(t, expSamples, actSamples)
	testutil.Ok(t, seriesSet.Err())
}

func deleteNonBlocks(dbDir string) error {
	dirs, err := ioutil.ReadDir(dbDir)
	if err != nil {
		return err
	}
	for _, dir := range dirs {
		if ok := isBlockDir(dir); !ok {
			if err := os.RemoveAll(filepath.Join(dbDir, dir.Name())); err != nil {
				return err
			}
		}
	}
	dirs, err = ioutil.ReadDir(dbDir)
	if err != nil {
		return err
	}
	for _, dir := range dirs {
		if ok := isBlockDir(dir); !ok {
			return errors.Errorf("root folder:%v still hase non block directory:%v", dbDir, dir.Name())
		}
	}
	return nil
}

func TestOpen_VariousBlockStates(t *testing.T) {
	tmpDir, err := ioutil.TempDir("", "test")
	testutil.Ok(t, err)
	t.Cleanup(func() {
		testutil.Ok(t, os.RemoveAll(tmpDir))
	})

	var (
		expectedLoadedDirs  = map[string]struct{}{}
		expectedRemovedDirs = map[string]struct{}{}
		expectedIgnoredDirs = map[string]struct{}{}
	)

	{
		// Ok blocks; should be loaded.
		expectedLoadedDirs[createBlock(t, tmpDir, genSeries(10, 2, 0, 10))] = struct{}{}
		expectedLoadedDirs[createBlock(t, tmpDir, genSeries(10, 2, 10, 20))] = struct{}{}
	}
	{
		// Block to repair; should be repaired & loaded.
		dbDir := filepath.Join("testdata", "repair_index_version", "01BZJ9WJQPWHGNC2W4J9TA62KC")
		outDir := filepath.Join(tmpDir, "01BZJ9WJQPWHGNC2W4J9TA62KC")
		expectedLoadedDirs[outDir] = struct{}{}

		// Touch chunks dir in block.
		testutil.Ok(t, os.MkdirAll(filepath.Join(dbDir, "chunks"), 0777))
		defer func() {
			testutil.Ok(t, os.RemoveAll(filepath.Join(dbDir, "chunks")))
		}()
		testutil.Ok(t, os.Mkdir(outDir, os.ModePerm))
		testutil.Ok(t, fileutil.CopyDirs(dbDir, outDir))
	}
	{
		// Missing meta.json; should be ignored and only logged.
		// TODO(bwplotka): Probably add metric.
		dir := createBlock(t, tmpDir, genSeries(10, 2, 20, 30))
		expectedIgnoredDirs[dir] = struct{}{}
		testutil.Ok(t, os.Remove(filepath.Join(dir, metaFilename)))
	}
	{
		// Tmp blocks during creation & deletion; those should be removed on start.
		dir := createBlock(t, tmpDir, genSeries(10, 2, 30, 40))
		testutil.Ok(t, fileutil.Replace(dir, dir+tmpForCreationBlockDirSuffix))
		expectedRemovedDirs[dir+tmpForCreationBlockDirSuffix] = struct{}{}

		// Tmp blocks during creation & deletion; those should be removed on start.
		dir = createBlock(t, tmpDir, genSeries(10, 2, 40, 50))
		testutil.Ok(t, fileutil.Replace(dir, dir+tmpForDeletionBlockDirSuffix))
		expectedRemovedDirs[dir+tmpForDeletionBlockDirSuffix] = struct{}{}
	}
	{
		// One ok block; but two should be replaced.
		dir := createBlock(t, tmpDir, genSeries(10, 2, 50, 60))
		expectedLoadedDirs[dir] = struct{}{}

		m, _, err := readMetaFile(dir)
		testutil.Ok(t, err)

		compacted := createBlock(t, tmpDir, genSeries(10, 2, 50, 55))
		expectedRemovedDirs[compacted] = struct{}{}

		m.Compaction.Parents = append(m.Compaction.Parents,
			BlockDesc{ULID: ulid.MustParse(filepath.Base(compacted))},
			BlockDesc{ULID: ulid.MustNew(1, nil)},
			BlockDesc{ULID: ulid.MustNew(123, nil)},
		)

		// Regression test: Already removed parent can be still in list, which was causing Open errors.
		m.Compaction.Parents = append(m.Compaction.Parents, BlockDesc{ULID: ulid.MustParse(filepath.Base(compacted))})
		m.Compaction.Parents = append(m.Compaction.Parents, BlockDesc{ULID: ulid.MustParse(filepath.Base(compacted))})
		_, err = writeMetaFile(log.NewLogfmtLogger(os.Stderr), dir, m)
		testutil.Ok(t, err)
	}

	opts := DefaultOptions()
	opts.RetentionDuration = 0
	db, err := Open(tmpDir, log.NewLogfmtLogger(os.Stderr), nil, opts)
	testutil.Ok(t, err)

	loadedBlocks := db.Blocks()

	var loaded int
	for _, l := range loadedBlocks {
		if _, ok := expectedLoadedDirs[filepath.Join(tmpDir, l.meta.ULID.String())]; !ok {
			t.Fatal("unexpected block", l.meta.ULID, "was loaded")
		}
		loaded++
	}
	testutil.Equals(t, len(expectedLoadedDirs), loaded)
	testutil.Ok(t, db.Close())

	files, err := ioutil.ReadDir(tmpDir)
	testutil.Ok(t, err)

	var ignored int
	for _, f := range files {
		if _, ok := expectedRemovedDirs[filepath.Join(tmpDir, f.Name())]; ok {
			t.Fatal("expected", filepath.Join(tmpDir, f.Name()), "to be removed, but still exists")
		}
		if _, ok := expectedIgnoredDirs[filepath.Join(tmpDir, f.Name())]; ok {
			ignored++
		}
	}
	testutil.Equals(t, len(expectedIgnoredDirs), ignored)
}<|MERGE_RESOLUTION|>--- conflicted
+++ resolved
@@ -2382,10 +2382,7 @@
 	ss = querierAfterAddButBeforeCommit.Select(false, nil, labels.MustNewMatcher(labels.MatchEqual, "foo", "bar"))
 	_, seriesSet, ws, err = expandSeriesSet(ss)
 	testutil.Ok(t, err)
-<<<<<<< HEAD
-=======
 	testutil.Equals(t, 0, len(ws))
->>>>>>> 7aa5fb01
 	testutil.Equals(t, map[string][]sample{`{foo="bar"}`: {}}, seriesSet)
 
 	querierAfterCommit, err := db.Querier(context.Background(), 0, 1000000)
@@ -2396,10 +2393,7 @@
 	ss = querierAfterCommit.Select(false, nil, labels.MustNewMatcher(labels.MatchEqual, "foo", "bar"))
 	_, seriesSet, ws, err = expandSeriesSet(ss)
 	testutil.Ok(t, err)
-<<<<<<< HEAD
-=======
 	testutil.Equals(t, 0, len(ws))
->>>>>>> 7aa5fb01
 	testutil.Equals(t, map[string][]sample{`{foo="bar"}`: {{t: 0, v: 0}}}, seriesSet)
 }
 
