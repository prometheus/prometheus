--- conflicted
+++ resolved
@@ -5049,14 +5049,10 @@
 		app := db.Appender(context.Background())
 		totalAppended := 0
 		for m := fromMins; m <= toMins; m += time.Minute.Milliseconds() {
-<<<<<<< HEAD
-			_, err := app.Append(0, series1, m, float64(m), nil)
-=======
 			if !filter(m / time.Minute.Milliseconds()) {
 				continue
 			}
-			_, err := app.Append(0, series1, m, float64(m))
->>>>>>> 7cfe0b15
+			_, err := app.Append(0, series1, m, float64(m),nil)
 			if m >= queryMinT && m <= queryMaxT {
 				expSamples = append(expSamples, sample{t: m, f: float64(m)})
 			}
