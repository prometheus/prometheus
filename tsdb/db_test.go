// Copyright 2017 The Prometheus Authors
// Licensed under the Apache License, Version 2.0 (the "License");
// you may not use this file except in compliance with the License.
// You may obtain a copy of the License at
//
// http://www.apache.org/licenses/LICENSE-2.0
//
// Unless required by applicable law or agreed to in writing, software
// distributed under the License is distributed on an "AS IS" BASIS,
// WITHOUT WARRANTIES OR CONDITIONS OF ANY KIND, either express or implied.
// See the License for the specific language governing permissions and
// limitations under the License.

package tsdb

import (
	"bufio"
	"context"
	"encoding/binary"
	"flag"
	"fmt"
	"hash/crc32"
	"math"
	"math/rand"
	"os"
	"path"
	"path/filepath"
	"runtime"
	"sort"
	"strconv"
	"sync"
	"testing"
	"time"

	"github.com/go-kit/log"
	"github.com/oklog/ulid"
	"github.com/prometheus/client_golang/prometheus"
	prom_testutil "github.com/prometheus/client_golang/prometheus/testutil"
	"github.com/stretchr/testify/require"
	"go.uber.org/atomic"
	"go.uber.org/goleak"

	"github.com/prometheus/prometheus/config"
	"github.com/prometheus/prometheus/model/histogram"
	"github.com/prometheus/prometheus/model/labels"
	"github.com/prometheus/prometheus/model/metadata"
	"github.com/prometheus/prometheus/storage"
	"github.com/prometheus/prometheus/tsdb/chunkenc"
	"github.com/prometheus/prometheus/tsdb/chunks"
	"github.com/prometheus/prometheus/tsdb/fileutil"
	"github.com/prometheus/prometheus/tsdb/index"
	"github.com/prometheus/prometheus/tsdb/record"
	"github.com/prometheus/prometheus/tsdb/tombstones"
	"github.com/prometheus/prometheus/tsdb/tsdbutil"
	"github.com/prometheus/prometheus/tsdb/wlog"
	"github.com/prometheus/prometheus/util/annotations"
	"github.com/prometheus/prometheus/util/testutil"
)

func TestMain(m *testing.M) {
	var isolationEnabled bool
	flag.BoolVar(&isolationEnabled, "test.tsdb-isolation", true, "enable isolation")
	flag.Parse()
	defaultIsolationDisabled = !isolationEnabled

	goleak.VerifyTestMain(m,
		goleak.IgnoreTopFunction("github.com/prometheus/prometheus/tsdb.(*SegmentWAL).cut.func1"),
		goleak.IgnoreTopFunction("github.com/prometheus/prometheus/tsdb.(*SegmentWAL).cut.func2"),
		goleak.IgnoreTopFunction("go.opencensus.io/stats/view.(*worker).start"))
}

func openTestDB(t testing.TB, opts *Options, rngs []int64) (db *DB) {
	tmpdir := t.TempDir()
	var err error

	if opts == nil {
		opts = DefaultOptions()
	}
	opts.EnableNativeHistograms = true

	if len(rngs) == 0 {
		db, err = Open(tmpdir, nil, nil, opts, nil)
	} else {
		opts, rngs = validateOpts(opts, rngs)
		db, err = open(tmpdir, nil, nil, opts, rngs, nil)
	}
	require.NoError(t, err)

	// Do not Close() the test database by default as it will deadlock on test failures.
	return db
}

// query runs a matcher query against the querier and fully expands its data.
func query(t testing.TB, q storage.Querier, matchers ...*labels.Matcher) map[string][]chunks.Sample {
	ss := q.Select(context.Background(), false, nil, matchers...)
	defer func() {
		require.NoError(t, q.Close())
	}()

	var it chunkenc.Iterator
	result := map[string][]chunks.Sample{}
	for ss.Next() {
		series := ss.At()

		samples := []chunks.Sample{}
		it = series.Iterator(it)
		for typ := it.Next(); typ != chunkenc.ValNone; typ = it.Next() {
			switch typ {
			case chunkenc.ValFloat:
				ts, v := it.At()
				samples = append(samples, sample{t: ts, f: v})
			case chunkenc.ValHistogram:
				ts, h := it.AtHistogram(nil)
				samples = append(samples, sample{t: ts, h: h})
			case chunkenc.ValFloatHistogram:
				ts, fh := it.AtFloatHistogram(nil)
				samples = append(samples, sample{t: ts, fh: fh})
			default:
				t.Fatalf("unknown sample type in query %s", typ.String())
			}
		}
		require.NoError(t, it.Err())

		if len(samples) == 0 {
			continue
		}

		name := series.Labels().String()
		result[name] = samples
	}
	require.NoError(t, ss.Err())
	require.Empty(t, ss.Warnings())

	return result
}

// queryAndExpandChunks runs a matcher query against the querier and fully expands its data into samples.
func queryAndExpandChunks(t testing.TB, q storage.ChunkQuerier, matchers ...*labels.Matcher) map[string][][]chunks.Sample {
	s := queryChunks(t, q, matchers...)

	res := make(map[string][][]chunks.Sample)
	for k, v := range s {
		var samples [][]chunks.Sample
		for _, chk := range v {
			sam, err := storage.ExpandSamples(chk.Chunk.Iterator(nil), nil)
			require.NoError(t, err)
			samples = append(samples, sam)
		}
		res[k] = samples
	}

	return res
}

// queryChunks runs a matcher query against the querier and expands its data.
func queryChunks(t testing.TB, q storage.ChunkQuerier, matchers ...*labels.Matcher) map[string][]chunks.Meta {
	ss := q.Select(context.Background(), false, nil, matchers...)
	defer func() {
		require.NoError(t, q.Close())
	}()

	var it chunks.Iterator
	result := map[string][]chunks.Meta{}
	for ss.Next() {
		series := ss.At()

		chks := []chunks.Meta{}
		it = series.Iterator(it)
		for it.Next() {
			chks = append(chks, it.At())
		}
		require.NoError(t, it.Err())

		if len(chks) == 0 {
			continue
		}

		name := series.Labels().String()
		result[name] = chks
	}
	require.NoError(t, ss.Err())
	require.Empty(t, ss.Warnings())
	return result
}

// Ensure that blocks are held in memory in their time order
// and not in ULID order as they are read from the directory.
func TestDB_reloadOrder(t *testing.T) {
	db := openTestDB(t, nil, nil)
	defer func() {
		require.NoError(t, db.Close())
	}()

	metas := []BlockMeta{
		{MinTime: 90, MaxTime: 100},
		{MinTime: 70, MaxTime: 80},
		{MinTime: 100, MaxTime: 110},
	}
	for _, m := range metas {
		createBlock(t, db.Dir(), genSeries(1, 1, m.MinTime, m.MaxTime))
	}

	require.NoError(t, db.reloadBlocks())
	blocks := db.Blocks()
	require.Len(t, blocks, 3)
	require.Equal(t, metas[1].MinTime, blocks[0].Meta().MinTime)
	require.Equal(t, metas[1].MaxTime, blocks[0].Meta().MaxTime)
	require.Equal(t, metas[0].MinTime, blocks[1].Meta().MinTime)
	require.Equal(t, metas[0].MaxTime, blocks[1].Meta().MaxTime)
	require.Equal(t, metas[2].MinTime, blocks[2].Meta().MinTime)
	require.Equal(t, metas[2].MaxTime, blocks[2].Meta().MaxTime)
}

func TestDataAvailableOnlyAfterCommit(t *testing.T) {
	db := openTestDB(t, nil, nil)
	defer func() {
		require.NoError(t, db.Close())
	}()

	ctx := context.Background()
	app := db.Appender(ctx)

	_, err := app.Append(0, labels.FromStrings("foo", "bar"), 0, 0, nil)
	require.NoError(t, err)

	querier, err := db.Querier(0, 1)
	require.NoError(t, err)
	seriesSet := query(t, querier, labels.MustNewMatcher(labels.MatchEqual, "foo", "bar"))
	require.Equal(t, map[string][]chunks.Sample{}, seriesSet)

	err = app.Commit()
	require.NoError(t, err)

	querier, err = db.Querier(0, 1)
	require.NoError(t, err)
	defer querier.Close()

	seriesSet = query(t, querier, labels.MustNewMatcher(labels.MatchEqual, "foo", "bar"))

	require.Equal(t, map[string][]chunks.Sample{`{foo="bar"}`: {sample{t: 0, f: 0}}}, seriesSet)
}

// TestNoPanicAfterWALCorruption ensures that querying the db after a WAL corruption doesn't cause a panic.
// https://github.com/prometheus/prometheus/issues/7548
func TestNoPanicAfterWALCorruption(t *testing.T) {
	db := openTestDB(t, &Options{WALSegmentSize: 32 * 1024}, nil)

	// Append until the first mmaped head chunk.
	// This is to ensure that all samples can be read from the mmaped chunks when the WAL is corrupted.
	var expSamples []chunks.Sample
	var maxt int64
	ctx := context.Background()
	{
		// Appending 121 samples because on the 121st a new chunk will be created.
		for i := 0; i < 121; i++ {
			app := db.Appender(ctx)
			_, err := app.Append(0, labels.FromStrings("foo", "bar"), maxt, 0, nil)
			expSamples = append(expSamples, sample{t: maxt, f: 0})
			require.NoError(t, err)
			require.NoError(t, app.Commit())
			maxt++
		}
		require.NoError(t, db.Close())
	}

	// Corrupt the WAL after the first sample of the series so that it has at least one sample and
	// it is not garbage collected.
	// The repair deletes all WAL records after the corrupted record and these are read from the mmaped chunk.
	{
		walFiles, err := os.ReadDir(path.Join(db.Dir(), "wal"))
		require.NoError(t, err)
		f, err := os.OpenFile(path.Join(db.Dir(), "wal", walFiles[0].Name()), os.O_RDWR, 0o666)
		require.NoError(t, err)
		r := wlog.NewReader(bufio.NewReader(f))
		require.True(t, r.Next(), "reading the series record")
		require.True(t, r.Next(), "reading the first sample record")
		// Write an invalid record header to corrupt everything after the first wal sample.
		_, err = f.WriteAt([]byte{99}, r.Offset())
		require.NoError(t, err)
		f.Close()
	}

	// Query the data.
	{
		db, err := Open(db.Dir(), nil, nil, nil, nil)
		require.NoError(t, err)
		defer func() {
			require.NoError(t, db.Close())
		}()
		require.Equal(t, 1.0, prom_testutil.ToFloat64(db.head.metrics.walCorruptionsTotal), "WAL corruption count mismatch")

		querier, err := db.Querier(0, maxt)
		require.NoError(t, err)
		seriesSet := query(t, querier, labels.MustNewMatcher(labels.MatchEqual, "", ""))
		// The last sample should be missing as it was after the WAL segment corruption.
		require.Equal(t, map[string][]chunks.Sample{`{foo="bar"}`: expSamples[0 : len(expSamples)-1]}, seriesSet)
	}
}

func TestDataNotAvailableAfterRollback(t *testing.T) {
	db := openTestDB(t, nil, nil)
	defer func() {
		require.NoError(t, db.Close())
	}()

	app := db.Appender(context.Background())
	_, err := app.Append(0, labels.FromStrings("foo", "bar"), 0, 0, nil)
	require.NoError(t, err)

	err = app.Rollback()
	require.NoError(t, err)

	querier, err := db.Querier(0, 1)
	require.NoError(t, err)
	defer querier.Close()

	seriesSet := query(t, querier, labels.MustNewMatcher(labels.MatchEqual, "foo", "bar"))

	require.Equal(t, map[string][]chunks.Sample{}, seriesSet)
}

func TestDBAppenderAddRef(t *testing.T) {
	db := openTestDB(t, nil, nil)
	defer func() {
		require.NoError(t, db.Close())
	}()

	ctx := context.Background()
	app1 := db.Appender(ctx)

	ref1, err := app1.Append(0, labels.FromStrings("a", "b"), 123, 0, nil)
	require.NoError(t, err)

	// Reference should already work before commit.
	ref2, err := app1.Append(ref1, labels.EmptyLabels(), 124, 1, nil)
	require.NoError(t, err)
	require.Equal(t, ref1, ref2)

	err = app1.Commit()
	require.NoError(t, err)

	app2 := db.Appender(ctx)

	// first ref should already work in next transaction.
	ref3, err := app2.Append(ref1, labels.EmptyLabels(), 125, 0, nil)
	require.NoError(t, err)
	require.Equal(t, ref1, ref3)

	ref4, err := app2.Append(ref1, labels.FromStrings("a", "b"), 133, 1, nil)
	require.NoError(t, err)
	require.Equal(t, ref1, ref4)

	// Reference must be valid to add another sample.
	ref5, err := app2.Append(ref2, labels.EmptyLabels(), 143, 2, nil)
	require.NoError(t, err)
	require.Equal(t, ref1, ref5)

	// Missing labels & invalid refs should fail.
	_, err = app2.Append(9999999, labels.EmptyLabels(), 1, 1, nil)
	require.ErrorIs(t, err, ErrInvalidSample)

	require.NoError(t, app2.Commit())

	q, err := db.Querier(0, 200)
	require.NoError(t, err)

	res := query(t, q, labels.MustNewMatcher(labels.MatchEqual, "a", "b"))

	require.Equal(t, map[string][]chunks.Sample{
		labels.FromStrings("a", "b").String(): {
			sample{t: 123, f: 0},
			sample{t: 124, f: 1},
			sample{t: 125, f: 0},
			sample{t: 133, f: 1},
			sample{t: 143, f: 2},
		},
	}, res)
}

func TestAppendEmptyLabelsIgnored(t *testing.T) {
	db := openTestDB(t, nil, nil)
	defer func() {
		require.NoError(t, db.Close())
	}()

	ctx := context.Background()
	app1 := db.Appender(ctx)

	ref1, err := app1.Append(0, labels.FromStrings("a", "b"), 123, 0, nil)
	require.NoError(t, err)

	// Add with empty label.
	ref2, err := app1.Append(0, labels.FromStrings("a", "b", "c", ""), 124, 0, nil)
	require.NoError(t, err)

	// Should be the same series.
	require.Equal(t, ref1, ref2)

	err = app1.Commit()
	require.NoError(t, err)
}

func TestDeleteSimple(t *testing.T) {
	const numSamples int64 = 10

	cases := []struct {
		Intervals tombstones.Intervals
		remaint   []int64
	}{
		{
			Intervals: tombstones.Intervals{{Mint: 0, Maxt: 3}},
			remaint:   []int64{4, 5, 6, 7, 8, 9},
		},
		{
			Intervals: tombstones.Intervals{{Mint: 1, Maxt: 3}},
			remaint:   []int64{0, 4, 5, 6, 7, 8, 9},
		},
		{
			Intervals: tombstones.Intervals{{Mint: 1, Maxt: 3}, {Mint: 4, Maxt: 7}},
			remaint:   []int64{0, 8, 9},
		},
		{
			Intervals: tombstones.Intervals{{Mint: 1, Maxt: 3}, {Mint: 4, Maxt: 700}},
			remaint:   []int64{0},
		},
		{ // This case is to ensure that labels and symbols are deleted.
			Intervals: tombstones.Intervals{{Mint: 0, Maxt: 9}},
			remaint:   []int64{},
		},
	}

Outer:
	for _, c := range cases {
		db := openTestDB(t, nil, nil)
		defer func() {
			require.NoError(t, db.Close())
		}()

		ctx := context.Background()
		app := db.Appender(ctx)

		smpls := make([]float64, numSamples)
		for i := int64(0); i < numSamples; i++ {
			smpls[i] = rand.Float64()
			app.Append(0, labels.FromStrings("a", "b"), i, smpls[i], nil)
		}

		require.NoError(t, app.Commit())

		// TODO(gouthamve): Reset the tombstones somehow.
		// Delete the ranges.
		for _, r := range c.Intervals {
			require.NoError(t, db.Delete(ctx, r.Mint, r.Maxt, labels.MustNewMatcher(labels.MatchEqual, "a", "b")))
		}

		// Compare the result.
		q, err := db.Querier(0, numSamples)
		require.NoError(t, err)

		res := q.Select(ctx, false, nil, labels.MustNewMatcher(labels.MatchEqual, "a", "b"))

		expSamples := make([]chunks.Sample, 0, len(c.remaint))
		for _, ts := range c.remaint {
			expSamples = append(expSamples, sample{ts, smpls[ts], nil, nil})
		}

		expss := newMockSeriesSet([]storage.Series{
			storage.NewListSeries(labels.FromStrings("a", "b"), expSamples),
		})

		for {
			eok, rok := expss.Next(), res.Next()
			require.Equal(t, eok, rok)

			if !eok {
				require.Empty(t, res.Warnings())
				continue Outer
			}
			sexp := expss.At()
			sres := res.At()

			require.Equal(t, sexp.Labels(), sres.Labels())

			smplExp, errExp := storage.ExpandSamples(sexp.Iterator(nil), nil)
			smplRes, errRes := storage.ExpandSamples(sres.Iterator(nil), nil)

			require.Equal(t, errExp, errRes)
			require.Equal(t, smplExp, smplRes)
		}
	}
}

func TestAmendHistogramDatapointCausesError(t *testing.T) {
	db := openTestDB(t, nil, nil)
	defer func() {
		require.NoError(t, db.Close())
	}()

	ctx := context.Background()
	app := db.Appender(ctx)
	_, err := app.Append(0, labels.FromStrings("a", "b"), 0, 0, nil)
	require.NoError(t, err)
	require.NoError(t, app.Commit())

	app = db.Appender(ctx)
	_, err = app.Append(0, labels.FromStrings("a", "b"), 0, 0, nil)
	require.NoError(t, err)
	_, err = app.Append(0, labels.FromStrings("a", "b"), 0, 1, nil)
	require.ErrorIs(t, err, storage.ErrDuplicateSampleForTimestamp)
	require.NoError(t, app.Rollback())

	h := histogram.Histogram{
		Schema:        3,
		Count:         52,
		Sum:           2.7,
		ZeroThreshold: 0.1,
		ZeroCount:     42,
		PositiveSpans: []histogram.Span{
			{Offset: 0, Length: 4},
			{Offset: 10, Length: 3},
		},
		PositiveBuckets: []int64{1, 2, -2, 1, -1, 0, 0},
	}
	fh := h.ToFloat(nil)

	app = db.Appender(ctx)
	_, err = app.AppendHistogram(0, labels.FromStrings("a", "c"), 0, h.Copy(), nil)
	require.NoError(t, err)
	require.NoError(t, app.Commit())

	app = db.Appender(ctx)
	_, err = app.AppendHistogram(0, labels.FromStrings("a", "c"), 0, h.Copy(), nil)
	require.NoError(t, err)
	h.Schema = 2
	_, err = app.AppendHistogram(0, labels.FromStrings("a", "c"), 0, h.Copy(), nil)
	require.Equal(t, storage.ErrDuplicateSampleForTimestamp, err)
	require.NoError(t, app.Rollback())

	// Float histogram.
	app = db.Appender(ctx)
	_, err = app.AppendHistogram(0, labels.FromStrings("a", "d"), 0, nil, fh.Copy())
	require.NoError(t, err)
	require.NoError(t, app.Commit())

	app = db.Appender(ctx)
	_, err = app.AppendHistogram(0, labels.FromStrings("a", "d"), 0, nil, fh.Copy())
	require.NoError(t, err)
	fh.Schema = 2
	_, err = app.AppendHistogram(0, labels.FromStrings("a", "d"), 0, nil, fh.Copy())
	require.Equal(t, storage.ErrDuplicateSampleForTimestamp, err)
	require.NoError(t, app.Rollback())
}

func TestDuplicateNaNDatapointNoAmendError(t *testing.T) {
	db := openTestDB(t, nil, nil)
	defer func() {
		require.NoError(t, db.Close())
	}()

	ctx := context.Background()
	app := db.Appender(ctx)
	_, err := app.Append(0, labels.FromStrings("a", "b"), 0, math.NaN(), nil)
	require.NoError(t, err)
	require.NoError(t, app.Commit())

	app = db.Appender(ctx)
	_, err = app.Append(0, labels.FromStrings("a", "b"), 0, math.NaN(), nil)
	require.NoError(t, err)
}

func TestNonDuplicateNaNDatapointsCausesAmendError(t *testing.T) {
	db := openTestDB(t, nil, nil)
	defer func() {
		require.NoError(t, db.Close())
	}()

	ctx := context.Background()
	app := db.Appender(ctx)
	_, err := app.Append(0, labels.FromStrings("a", "b"), 0, math.Float64frombits(0x7ff0000000000001), nil)
	require.NoError(t, err)
	require.NoError(t, app.Commit())

	app = db.Appender(ctx)
	_, err = app.Append(0, labels.FromStrings("a", "b"), 0, math.Float64frombits(0x7ff0000000000002), nil)
	require.ErrorIs(t, err, storage.ErrDuplicateSampleForTimestamp)
}

func TestEmptyLabelsetCausesError(t *testing.T) {
	db := openTestDB(t, nil, nil)
	defer func() {
		require.NoError(t, db.Close())
	}()

	ctx := context.Background()
	app := db.Appender(ctx)
	_, err := app.Append(0, labels.Labels{}, 0, 0, nil)
	require.Error(t, err)
	require.Equal(t, "empty labelset: invalid sample", err.Error())
}

func TestSkippingInvalidValuesInSameTxn(t *testing.T) {
	db := openTestDB(t, nil, nil)
	defer func() {
		require.NoError(t, db.Close())
	}()

	// Append AmendedValue.
	ctx := context.Background()
	app := db.Appender(ctx)
	_, err := app.Append(0, labels.FromStrings("a", "b"), 0, 1, nil)
	require.NoError(t, err)
	_, err = app.Append(0, labels.FromStrings("a", "b"), 0, 2, nil)
	require.NoError(t, err)
	require.NoError(t, app.Commit())

	// Make sure the right value is stored.
	q, err := db.Querier(0, 10)
	require.NoError(t, err)

	ssMap := query(t, q, labels.MustNewMatcher(labels.MatchEqual, "a", "b"))

	require.Equal(t, map[string][]chunks.Sample{
		labels.New(labels.Label{Name: "a", Value: "b"}).String(): {sample{0, 1, nil, nil}},
	}, ssMap)

	// Append Out of Order Value.
	app = db.Appender(ctx)
	_, err = app.Append(0, labels.FromStrings("a", "b"), 10, 3, nil)
	require.NoError(t, err)
	_, err = app.Append(0, labels.FromStrings("a", "b"), 7, 5, nil)
	require.NoError(t, err)
	require.NoError(t, app.Commit())

	q, err = db.Querier(0, 10)
	require.NoError(t, err)

	ssMap = query(t, q, labels.MustNewMatcher(labels.MatchEqual, "a", "b"))

	require.Equal(t, map[string][]chunks.Sample{
		labels.New(labels.Label{Name: "a", Value: "b"}).String(): {sample{0, 1, nil, nil}, sample{10, 3, nil, nil}},
	}, ssMap)
}

func TestDB_Snapshot(t *testing.T) {
	db := openTestDB(t, nil, nil)

	// append data
	ctx := context.Background()
	app := db.Appender(ctx)
	mint := int64(1414141414000)
	for i := 0; i < 1000; i++ {
		_, err := app.Append(0, labels.FromStrings("foo", "bar"), mint+int64(i), 1.0, nil)
		require.NoError(t, err)
	}
	require.NoError(t, app.Commit())

	// create snapshot
	snap := t.TempDir()
	require.NoError(t, db.Snapshot(snap, true))
	require.NoError(t, db.Close())

	// reopen DB from snapshot
	db, err := Open(snap, nil, nil, nil, nil)
	require.NoError(t, err)
	defer func() { require.NoError(t, db.Close()) }()

	querier, err := db.Querier(mint, mint+1000)
	require.NoError(t, err)
	defer func() { require.NoError(t, querier.Close()) }()

	// sum values
	seriesSet := querier.Select(context.Background(), false, nil, labels.MustNewMatcher(labels.MatchEqual, "foo", "bar"))
	var series chunkenc.Iterator
	sum := 0.0
	for seriesSet.Next() {
		series = seriesSet.At().Iterator(series)
		for series.Next() == chunkenc.ValFloat {
			_, v := series.At()
			sum += v
		}
		require.NoError(t, series.Err())
	}
	require.NoError(t, seriesSet.Err())
	require.Empty(t, seriesSet.Warnings())
	require.Equal(t, 1000.0, sum)
}

// TestDB_Snapshot_ChunksOutsideOfCompactedRange ensures that a snapshot removes chunks samples
// that are outside the set block time range.
// See https://github.com/prometheus/prometheus/issues/5105
func TestDB_Snapshot_ChunksOutsideOfCompactedRange(t *testing.T) {
	db := openTestDB(t, nil, nil)

	ctx := context.Background()
	app := db.Appender(ctx)
	mint := int64(1414141414000)
	for i := 0; i < 1000; i++ {
		_, err := app.Append(0, labels.FromStrings("foo", "bar"), mint+int64(i), 1.0, nil)
		require.NoError(t, err)
	}
	require.NoError(t, app.Commit())

	snap := t.TempDir()

	// Hackingly introduce "race", by having lower max time then maxTime in last chunk.
	db.head.maxTime.Sub(10)

	require.NoError(t, db.Snapshot(snap, true))
	require.NoError(t, db.Close())

	// Reopen DB from snapshot.
	db, err := Open(snap, nil, nil, nil, nil)
	require.NoError(t, err)
	defer func() { require.NoError(t, db.Close()) }()

	querier, err := db.Querier(mint, mint+1000)
	require.NoError(t, err)
	defer func() { require.NoError(t, querier.Close()) }()

	// Sum values.
	seriesSet := querier.Select(ctx, false, nil, labels.MustNewMatcher(labels.MatchEqual, "foo", "bar"))
	var series chunkenc.Iterator
	sum := 0.0
	for seriesSet.Next() {
		series = seriesSet.At().Iterator(series)
		for series.Next() == chunkenc.ValFloat {
			_, v := series.At()
			sum += v
		}
		require.NoError(t, series.Err())
	}
	require.NoError(t, seriesSet.Err())
	require.Empty(t, seriesSet.Warnings())

	// Since we snapshotted with MaxTime - 10, so expect 10 less samples.
	require.Equal(t, 1000.0-10, sum)
}

func TestDB_SnapshotWithDelete(t *testing.T) {
	const numSamples int64 = 10

	db := openTestDB(t, nil, nil)
	defer func() { require.NoError(t, db.Close()) }()

	ctx := context.Background()
	app := db.Appender(ctx)

	smpls := make([]float64, numSamples)
	for i := int64(0); i < numSamples; i++ {
		smpls[i] = rand.Float64()
		app.Append(0, labels.FromStrings("a", "b"), i, smpls[i], nil)
	}

	require.NoError(t, app.Commit())
	cases := []struct {
		intervals tombstones.Intervals
		remaint   []int64
	}{
		{
			intervals: tombstones.Intervals{{Mint: 1, Maxt: 3}, {Mint: 4, Maxt: 7}},
			remaint:   []int64{0, 8, 9},
		},
	}

Outer:
	for _, c := range cases {
		// TODO(gouthamve): Reset the tombstones somehow.
		// Delete the ranges.
		for _, r := range c.intervals {
			require.NoError(t, db.Delete(ctx, r.Mint, r.Maxt, labels.MustNewMatcher(labels.MatchEqual, "a", "b")))
		}

		// create snapshot
		snap := t.TempDir()

		require.NoError(t, db.Snapshot(snap, true))

		// reopen DB from snapshot
		newDB, err := Open(snap, nil, nil, nil, nil)
		require.NoError(t, err)
		defer func() { require.NoError(t, newDB.Close()) }()

		// Compare the result.
		q, err := newDB.Querier(0, numSamples)
		require.NoError(t, err)
		defer func() { require.NoError(t, q.Close()) }()

		res := q.Select(ctx, false, nil, labels.MustNewMatcher(labels.MatchEqual, "a", "b"))

		expSamples := make([]chunks.Sample, 0, len(c.remaint))
		for _, ts := range c.remaint {
			expSamples = append(expSamples, sample{ts, smpls[ts], nil, nil})
		}

		expss := newMockSeriesSet([]storage.Series{
			storage.NewListSeries(labels.FromStrings("a", "b"), expSamples),
		})

		if len(expSamples) == 0 {
			require.False(t, res.Next())
			continue
		}

		for {
			eok, rok := expss.Next(), res.Next()
			require.Equal(t, eok, rok)

			if !eok {
				require.Empty(t, res.Warnings())
				continue Outer
			}
			sexp := expss.At()
			sres := res.At()

			require.Equal(t, sexp.Labels(), sres.Labels())

			smplExp, errExp := storage.ExpandSamples(sexp.Iterator(nil), nil)
			smplRes, errRes := storage.ExpandSamples(sres.Iterator(nil), nil)

			require.Equal(t, errExp, errRes)
			require.Equal(t, smplExp, smplRes)
		}
	}
}

func TestDB_e2e(t *testing.T) {
	const (
		numDatapoints = 1000
		numRanges     = 1000
		timeInterval  = int64(3)
	)
	// Create 8 series with 1000 data-points of different ranges and run queries.
	lbls := [][]labels.Label{
		{
			{Name: "a", Value: "b"},
			{Name: "instance", Value: "localhost:9090"},
			{Name: "job", Value: "prometheus"},
		},
		{
			{Name: "a", Value: "b"},
			{Name: "instance", Value: "127.0.0.1:9090"},
			{Name: "job", Value: "prometheus"},
		},
		{
			{Name: "a", Value: "b"},
			{Name: "instance", Value: "127.0.0.1:9090"},
			{Name: "job", Value: "prom-k8s"},
		},
		{
			{Name: "a", Value: "b"},
			{Name: "instance", Value: "localhost:9090"},
			{Name: "job", Value: "prom-k8s"},
		},
		{
			{Name: "a", Value: "c"},
			{Name: "instance", Value: "localhost:9090"},
			{Name: "job", Value: "prometheus"},
		},
		{
			{Name: "a", Value: "c"},
			{Name: "instance", Value: "127.0.0.1:9090"},
			{Name: "job", Value: "prometheus"},
		},
		{
			{Name: "a", Value: "c"},
			{Name: "instance", Value: "127.0.0.1:9090"},
			{Name: "job", Value: "prom-k8s"},
		},
		{
			{Name: "a", Value: "c"},
			{Name: "instance", Value: "localhost:9090"},
			{Name: "job", Value: "prom-k8s"},
		},
	}

	seriesMap := map[string][]chunks.Sample{}
	for _, l := range lbls {
		seriesMap[labels.New(l...).String()] = []chunks.Sample{}
	}

	db := openTestDB(t, nil, nil)
	defer func() {
		require.NoError(t, db.Close())
	}()

	ctx := context.Background()
	app := db.Appender(ctx)

	for _, l := range lbls {
		lset := labels.New(l...)
		series := []chunks.Sample{}

		ts := rand.Int63n(300)
		for i := 0; i < numDatapoints; i++ {
			v := rand.Float64()

			series = append(series, sample{ts, v, nil, nil})

			_, err := app.Append(0, lset, ts, v, nil)
			require.NoError(t, err)

			ts += rand.Int63n(timeInterval) + 1
		}

		seriesMap[lset.String()] = series
	}

	require.NoError(t, app.Commit())

	// Query each selector on 1000 random time-ranges.
	queries := []struct {
		ms []*labels.Matcher
	}{
		{
			ms: []*labels.Matcher{labels.MustNewMatcher(labels.MatchEqual, "a", "b")},
		},
		{
			ms: []*labels.Matcher{
				labels.MustNewMatcher(labels.MatchEqual, "a", "b"),
				labels.MustNewMatcher(labels.MatchEqual, "job", "prom-k8s"),
			},
		},
		{
			ms: []*labels.Matcher{
				labels.MustNewMatcher(labels.MatchEqual, "a", "c"),
				labels.MustNewMatcher(labels.MatchEqual, "instance", "localhost:9090"),
				labels.MustNewMatcher(labels.MatchEqual, "job", "prometheus"),
			},
		},
		// TODO: Add Regexp Matchers.
	}

	for _, qry := range queries {
		matched := labels.Slice{}
		for _, l := range lbls {
			s := labels.Selector(qry.ms)
			ls := labels.New(l...)
			if s.Matches(ls) {
				matched = append(matched, ls)
			}
		}

		sort.Sort(matched)

		for i := 0; i < numRanges; i++ {
			mint := rand.Int63n(300)
			maxt := mint + rand.Int63n(timeInterval*int64(numDatapoints))

			expected := map[string][]chunks.Sample{}

			// Build the mockSeriesSet.
			for _, m := range matched {
				smpls := boundedSamples(seriesMap[m.String()], mint, maxt)
				if len(smpls) > 0 {
					expected[m.String()] = smpls
				}
			}

			q, err := db.Querier(mint, maxt)
			require.NoError(t, err)

			ss := q.Select(ctx, false, nil, qry.ms...)
			result := map[string][]chunks.Sample{}

			for ss.Next() {
				x := ss.At()

				smpls, err := storage.ExpandSamples(x.Iterator(nil), newSample)
				require.NoError(t, err)

				if len(smpls) > 0 {
					result[x.Labels().String()] = smpls
				}
			}

			require.NoError(t, ss.Err())
			require.Empty(t, ss.Warnings())
			require.Equal(t, expected, result)

			q.Close()
		}
	}
}

func TestWALFlushedOnDBClose(t *testing.T) {
	db := openTestDB(t, nil, nil)

	dirDb := db.Dir()

	lbls := labels.FromStrings("labelname", "labelvalue")

	ctx := context.Background()
	app := db.Appender(ctx)
	_, err := app.Append(0, lbls, 0, 1, nil)
	require.NoError(t, err)
	require.NoError(t, app.Commit())

	require.NoError(t, db.Close())

	db, err = Open(dirDb, nil, nil, nil, nil)
	require.NoError(t, err)
	defer func() { require.NoError(t, db.Close()) }()

	q, err := db.Querier(0, 1)
	require.NoError(t, err)

	values, ws, err := q.LabelValues(ctx, "labelname", nil)
	require.NoError(t, err)
	require.Empty(t, ws)
	require.Equal(t, []string{"labelvalue"}, values)
}

func TestWALSegmentSizeOptions(t *testing.T) {
	tests := map[int]func(dbdir string, segmentSize int){
		// Default Wal Size.
		0: func(dbDir string, segmentSize int) {
			filesAndDir, err := os.ReadDir(filepath.Join(dbDir, "wal"))
			require.NoError(t, err)
			files := []os.FileInfo{}
			for _, f := range filesAndDir {
				if !f.IsDir() {
					fi, err := f.Info()
					require.NoError(t, err)
					files = append(files, fi)
				}
			}
			// All the full segment files (all but the last) should match the segment size option.
			for _, f := range files[:len(files)-1] {
				require.Equal(t, int64(DefaultOptions().WALSegmentSize), f.Size(), "WAL file size doesn't match WALSegmentSize option, filename: %v", f.Name())
			}
			lastFile := files[len(files)-1]
			require.Greater(t, int64(DefaultOptions().WALSegmentSize), lastFile.Size(), "last WAL file size is not smaller than the WALSegmentSize option, filename: %v", lastFile.Name())
		},
		// Custom Wal Size.
		2 * 32 * 1024: func(dbDir string, segmentSize int) {
			filesAndDir, err := os.ReadDir(filepath.Join(dbDir, "wal"))
			require.NoError(t, err)
			files := []os.FileInfo{}
			for _, f := range filesAndDir {
				if !f.IsDir() {
					fi, err := f.Info()
					require.NoError(t, err)
					files = append(files, fi)
				}
			}
			require.NotEmpty(t, files, "current WALSegmentSize should result in more than a single WAL file.")
			// All the full segment files (all but the last) should match the segment size option.
			for _, f := range files[:len(files)-1] {
				require.Equal(t, int64(segmentSize), f.Size(), "WAL file size doesn't match WALSegmentSize option, filename: %v", f.Name())
			}
			lastFile := files[len(files)-1]
			require.Greater(t, int64(segmentSize), lastFile.Size(), "last WAL file size is not smaller than the WALSegmentSize option, filename: %v", lastFile.Name())
		},
		// Wal disabled.
		-1: func(dbDir string, segmentSize int) {
			// Check that WAL dir is not there.
			_, err := os.Stat(filepath.Join(dbDir, "wal"))
			require.Error(t, err)
			// Check that there is chunks dir.
			_, err = os.Stat(mmappedChunksDir(dbDir))
			require.NoError(t, err)
		},
	}
	for segmentSize, testFunc := range tests {
		t.Run(fmt.Sprintf("WALSegmentSize %d test", segmentSize), func(t *testing.T) {
			opts := DefaultOptions()
			opts.WALSegmentSize = segmentSize
			db := openTestDB(t, opts, nil)

			for i := int64(0); i < 155; i++ {
				app := db.Appender(context.Background())
				ref, err := app.Append(0, labels.FromStrings("wal"+strconv.Itoa(int(i)), "size"), i, rand.Float64(), nil)
				require.NoError(t, err)
				for j := int64(1); j <= 78; j++ {
					_, err := app.Append(ref, labels.EmptyLabels(), i+j, rand.Float64(), nil)
					require.NoError(t, err)
				}
				require.NoError(t, app.Commit())
			}

			dbDir := db.Dir()
			require.NoError(t, db.Close())
			testFunc(dbDir, opts.WALSegmentSize)
		})
	}
}

// https://github.com/prometheus/prometheus/issues/9846
// https://github.com/prometheus/prometheus/issues/9859
func TestWALReplayRaceOnSamplesLoggedBeforeSeries(t *testing.T) {
	const (
		numRuns                        = 1
		numSamplesBeforeSeriesCreation = 1000
	)

	// We test both with few and many samples appended after series creation. If samples are < 120 then there's no
	// mmap-ed chunk, otherwise there's at least 1 mmap-ed chunk when replaying the WAL.
	for _, numSamplesAfterSeriesCreation := range []int{1, 1000} {
		for run := 1; run <= numRuns; run++ {
			t.Run(fmt.Sprintf("samples after series creation = %d, run = %d", numSamplesAfterSeriesCreation, run), func(t *testing.T) {
				testWALReplayRaceOnSamplesLoggedBeforeSeries(t, numSamplesBeforeSeriesCreation, numSamplesAfterSeriesCreation)
			})
		}
	}
}

func testWALReplayRaceOnSamplesLoggedBeforeSeries(t *testing.T, numSamplesBeforeSeriesCreation, numSamplesAfterSeriesCreation int) {
	const numSeries = 1000

	db := openTestDB(t, nil, nil)
	db.DisableCompactions()

	for seriesRef := 1; seriesRef <= numSeries; seriesRef++ {
		// Log samples before the series is logged to the WAL.
		var enc record.Encoder
		var samples []record.RefSample

		for ts := 0; ts < numSamplesBeforeSeriesCreation; ts++ {
			samples = append(samples, record.RefSample{
				Ref: chunks.HeadSeriesRef(uint64(seriesRef)),
				T:   int64(ts),
				V:   float64(ts),
			})
		}

		err := db.Head().wal.Log(enc.Samples(samples, nil))
		require.NoError(t, err)

		// Add samples via appender so that they're logged after the series in the WAL.
		app := db.Appender(context.Background())
		lbls := labels.FromStrings("series_id", strconv.Itoa(seriesRef))

		for ts := numSamplesBeforeSeriesCreation; ts < numSamplesBeforeSeriesCreation+numSamplesAfterSeriesCreation; ts++ {
			_, err := app.Append(0, lbls, int64(ts), float64(ts), nil)
			require.NoError(t, err)
		}
		require.NoError(t, app.Commit())
	}

	require.NoError(t, db.Close())

	// Reopen the DB, replaying the WAL.
	reopenDB, err := Open(db.Dir(), log.NewLogfmtLogger(os.Stderr), nil, nil, nil)
	require.NoError(t, err)
	t.Cleanup(func() {
		require.NoError(t, reopenDB.Close())
	})

	// Query back chunks for all series.
	q, err := reopenDB.ChunkQuerier(math.MinInt64, math.MaxInt64)
	require.NoError(t, err)

	set := q.Select(context.Background(), false, nil, labels.MustNewMatcher(labels.MatchRegexp, "series_id", ".+"))
	actualSeries := 0
	var chunksIt chunks.Iterator

	for set.Next() {
		actualSeries++
		actualChunks := 0

		chunksIt = set.At().Iterator(chunksIt)
		for chunksIt.Next() {
			actualChunks++
		}
		require.NoError(t, chunksIt.Err())

		// We expect 1 chunk every 120 samples after series creation.
		require.Equalf(t, (numSamplesAfterSeriesCreation/120)+1, actualChunks, "series: %s", set.At().Labels().String())
	}

	require.NoError(t, set.Err())
	require.Equal(t, numSeries, actualSeries)
}

func TestTombstoneClean(t *testing.T) {
	const numSamples int64 = 10

	db := openTestDB(t, nil, nil)

	ctx := context.Background()
	app := db.Appender(ctx)

	smpls := make([]float64, numSamples)
	for i := int64(0); i < numSamples; i++ {
		smpls[i] = rand.Float64()
		app.Append(0, labels.FromStrings("a", "b"), i, smpls[i], nil)
	}

	require.NoError(t, app.Commit())
	cases := []struct {
		intervals tombstones.Intervals
		remaint   []int64
	}{
		{
			intervals: tombstones.Intervals{{Mint: 1, Maxt: 3}, {Mint: 4, Maxt: 7}},
			remaint:   []int64{0, 8, 9},
		},
	}

	for _, c := range cases {
		// Delete the ranges.

		// Create snapshot.
		snap := t.TempDir()
		require.NoError(t, db.Snapshot(snap, true))
		require.NoError(t, db.Close())

		// Reopen DB from snapshot.
		db, err := Open(snap, nil, nil, nil, nil)
		require.NoError(t, err)
		defer db.Close()

		for _, r := range c.intervals {
			require.NoError(t, db.Delete(ctx, r.Mint, r.Maxt, labels.MustNewMatcher(labels.MatchEqual, "a", "b")))
		}

		// All of the setup for THIS line.
		require.NoError(t, db.CleanTombstones())

		// Compare the result.
		q, err := db.Querier(0, numSamples)
		require.NoError(t, err)
		defer q.Close()

		res := q.Select(ctx, false, nil, labels.MustNewMatcher(labels.MatchEqual, "a", "b"))

		expSamples := make([]chunks.Sample, 0, len(c.remaint))
		for _, ts := range c.remaint {
			expSamples = append(expSamples, sample{ts, smpls[ts], nil, nil})
		}

		expss := newMockSeriesSet([]storage.Series{
			storage.NewListSeries(labels.FromStrings("a", "b"), expSamples),
		})

		if len(expSamples) == 0 {
			require.False(t, res.Next())
			continue
		}

		for {
			eok, rok := expss.Next(), res.Next()
			require.Equal(t, eok, rok)

			if !eok {
				break
			}
			sexp := expss.At()
			sres := res.At()

			require.Equal(t, sexp.Labels(), sres.Labels())

			smplExp, errExp := storage.ExpandSamples(sexp.Iterator(nil), nil)
			smplRes, errRes := storage.ExpandSamples(sres.Iterator(nil), nil)

			require.Equal(t, errExp, errRes)
			require.Equal(t, smplExp, smplRes)
		}
		require.Empty(t, res.Warnings())

		for _, b := range db.Blocks() {
			require.Equal(t, tombstones.NewMemTombstones(), b.tombstones)
		}
	}
}

// TestTombstoneCleanResultEmptyBlock tests that a TombstoneClean that results in empty blocks (no timeseries)
// will also delete the resultant block.
func TestTombstoneCleanResultEmptyBlock(t *testing.T) {
	numSamples := int64(10)

	db := openTestDB(t, nil, nil)

	ctx := context.Background()
	app := db.Appender(ctx)

	smpls := make([]float64, numSamples)
	for i := int64(0); i < numSamples; i++ {
		smpls[i] = rand.Float64()
		app.Append(0, labels.FromStrings("a", "b"), i, smpls[i], nil)
	}

	require.NoError(t, app.Commit())
	// Interval should cover the whole block.
	intervals := tombstones.Intervals{{Mint: 0, Maxt: numSamples}}

	// Create snapshot.
	snap := t.TempDir()
	require.NoError(t, db.Snapshot(snap, true))
	require.NoError(t, db.Close())

	// Reopen DB from snapshot.
	db, err := Open(snap, nil, nil, nil, nil)
	require.NoError(t, err)
	defer db.Close()

	// Create tombstones by deleting all samples.
	for _, r := range intervals {
		require.NoError(t, db.Delete(ctx, r.Mint, r.Maxt, labels.MustNewMatcher(labels.MatchEqual, "a", "b")))
	}

	require.NoError(t, db.CleanTombstones())

	// After cleaning tombstones that covers the entire block, no blocks should be left behind.
	actualBlockDirs, err := blockDirs(db.dir)
	require.NoError(t, err)
	require.Empty(t, actualBlockDirs)
}

// TestTombstoneCleanFail tests that a failing TombstoneClean doesn't leave any blocks behind.
// When TombstoneClean errors the original block that should be rebuilt doesn't get deleted so
// if TombstoneClean leaves any blocks behind these will overlap.
func TestTombstoneCleanFail(t *testing.T) {
	db := openTestDB(t, nil, nil)
	defer func() {
		require.NoError(t, db.Close())
	}()

	var oldBlockDirs []string

	// Create some blocks pending for compaction.
	// totalBlocks should be >=2 so we have enough blocks to trigger compaction failure.
	totalBlocks := 2
	for i := 0; i < totalBlocks; i++ {
		blockDir := createBlock(t, db.Dir(), genSeries(1, 1, int64(i), int64(i)+1))
		block, err := OpenBlock(nil, blockDir, nil)
		require.NoError(t, err)
		// Add some fake tombstones to trigger the compaction.
		tomb := tombstones.NewMemTombstones()
		tomb.AddInterval(0, tombstones.Interval{Mint: int64(i), Maxt: int64(i) + 1})
		block.tombstones = tomb

		db.blocks = append(db.blocks, block)
		oldBlockDirs = append(oldBlockDirs, blockDir)
	}

	// Initialize the mockCompactorFailing with a room for a single compaction iteration.
	// mockCompactorFailing will fail on the second iteration so we can check if the cleanup works as expected.
	db.compactor = &mockCompactorFailing{
		t:      t,
		blocks: db.blocks,
		max:    totalBlocks + 1,
	}

	// The compactor should trigger a failure here.
	require.Error(t, db.CleanTombstones())

	// Now check that the CleanTombstones replaced the old block even after a failure.
	actualBlockDirs, err := blockDirs(db.dir)
	require.NoError(t, err)
	// Only one block should have been replaced by a new block.
	require.Equal(t, len(oldBlockDirs), len(actualBlockDirs))
	require.Len(t, intersection(oldBlockDirs, actualBlockDirs), len(actualBlockDirs)-1)
}

// TestTombstoneCleanRetentionLimitsRace tests that a CleanTombstones operation
// and retention limit policies, when triggered at the same time,
// won't race against each other.
func TestTombstoneCleanRetentionLimitsRace(t *testing.T) {
	if testing.Short() {
		t.Skip("skipping test in short mode.")
	}

	opts := DefaultOptions()
	var wg sync.WaitGroup

	// We want to make sure that a race doesn't happen when a normal reload and a CleanTombstones()
	// reload try to delete the same block. Without the correct lock placement, it can happen if a
	// block is marked for deletion due to retention limits and also has tombstones to be cleaned at
	// the same time.
	//
	// That is something tricky to trigger, so let's try several times just to make sure.
	for i := 0; i < 20; i++ {
		t.Run(fmt.Sprintf("iteration%d", i), func(t *testing.T) {
			db := openTestDB(t, opts, nil)
			totalBlocks := 20
			dbDir := db.Dir()
			// Generate some blocks with old mint (near epoch).
			for j := 0; j < totalBlocks; j++ {
				blockDir := createBlock(t, dbDir, genSeries(10, 1, int64(j), int64(j)+1))
				block, err := OpenBlock(nil, blockDir, nil)
				require.NoError(t, err)
				// Cover block with tombstones so it can be deleted with CleanTombstones() as well.
				tomb := tombstones.NewMemTombstones()
				tomb.AddInterval(0, tombstones.Interval{Mint: int64(j), Maxt: int64(j) + 1})
				block.tombstones = tomb

				db.blocks = append(db.blocks, block)
			}

			wg.Add(2)
			// Run reload and CleanTombstones together, with a small time window randomization
			go func() {
				defer wg.Done()
				time.Sleep(time.Duration(rand.Float64() * 100 * float64(time.Millisecond)))
				require.NoError(t, db.reloadBlocks())
			}()
			go func() {
				defer wg.Done()
				time.Sleep(time.Duration(rand.Float64() * 100 * float64(time.Millisecond)))
				require.NoError(t, db.CleanTombstones())
			}()

			wg.Wait()

			require.NoError(t, db.Close())
		})
	}
}

func intersection(oldBlocks, actualBlocks []string) (intersection []string) {
	hash := make(map[string]bool)
	for _, e := range oldBlocks {
		hash[e] = true
	}
	for _, e := range actualBlocks {
		// If block present in the hashmap then append intersection list.
		if hash[e] {
			intersection = append(intersection, e)
		}
	}
	return
}

// mockCompactorFailing creates a new empty block on every write and fails when reached the max allowed total.
// For CompactOOO, it always fails.
type mockCompactorFailing struct {
	t      *testing.T
	blocks []*Block
	max    int
}

func (*mockCompactorFailing) Plan(string) ([]string, error) {
	return nil, nil
}

func (c *mockCompactorFailing) Write(dest string, _ BlockReader, _, _ int64, _ *BlockMeta) ([]ulid.ULID, error) {
	if len(c.blocks) >= c.max {
		return []ulid.ULID{}, fmt.Errorf("the compactor already did the maximum allowed blocks so it is time to fail")
	}

	block, err := OpenBlock(nil, createBlock(c.t, dest, genSeries(1, 1, 0, 1)), nil)
	require.NoError(c.t, err)
	require.NoError(c.t, block.Close()) // Close block as we won't be using anywhere.
	c.blocks = append(c.blocks, block)

	// Now check that all expected blocks are actually persisted on disk.
	// This way we make sure that we have some blocks that are supposed to be removed.
	var expectedBlocks []string
	for _, b := range c.blocks {
		expectedBlocks = append(expectedBlocks, filepath.Join(dest, b.Meta().ULID.String()))
	}
	actualBlockDirs, err := blockDirs(dest)
	require.NoError(c.t, err)

	require.Equal(c.t, expectedBlocks, actualBlockDirs)

	return []ulid.ULID{block.Meta().ULID}, nil
}

func (*mockCompactorFailing) Compact(string, []string, []*Block) ([]ulid.ULID, error) {
	return []ulid.ULID{}, nil
}

func (*mockCompactorFailing) CompactOOO(string, *OOOCompactionHead) (result []ulid.ULID, err error) {
	return nil, fmt.Errorf("mock compaction failing CompactOOO")
}

func TestTimeRetention(t *testing.T) {
	testCases := []struct {
		name              string
		blocks            []*BlockMeta
		expBlocks         []*BlockMeta
		retentionDuration int64
	}{
		{
			name: "Block max time delta greater than retention duration",
			blocks: []*BlockMeta{
				{MinTime: 500, MaxTime: 900}, // Oldest block, beyond retention
				{MinTime: 1000, MaxTime: 1500},
				{MinTime: 1500, MaxTime: 2000}, // Newest block
			},
			expBlocks: []*BlockMeta{
				{MinTime: 1000, MaxTime: 1500},
				{MinTime: 1500, MaxTime: 2000},
			},
			retentionDuration: 1000,
		},
		{
			name: "Block max time delta equal to retention duration",
			blocks: []*BlockMeta{
				{MinTime: 500, MaxTime: 900},   // Oldest block
				{MinTime: 1000, MaxTime: 1500}, // Coinciding exactly with the retention duration.
				{MinTime: 1500, MaxTime: 2000}, // Newest block
			},
			expBlocks: []*BlockMeta{
				{MinTime: 1500, MaxTime: 2000},
			},
			retentionDuration: 500,
		},
	}
	for _, tc := range testCases {
		t.Run(tc.name, func(t *testing.T) {
			db := openTestDB(t, nil, []int64{1000})
			defer func() {
				require.NoError(t, db.Close())
			}()

			for _, m := range tc.blocks {
				createBlock(t, db.Dir(), genSeries(10, 10, m.MinTime, m.MaxTime))
			}

			require.NoError(t, db.reloadBlocks())       // Reload the db to register the new blocks.
			require.Len(t, db.Blocks(), len(tc.blocks)) // Ensure all blocks are registered.

			db.opts.RetentionDuration = tc.retentionDuration
			// Reloading should truncate the blocks which are >= the retention duration vs the first block.
			require.NoError(t, db.reloadBlocks())

			actBlocks := db.Blocks()

			require.Equal(t, 1, int(prom_testutil.ToFloat64(db.metrics.timeRetentionCount)), "metric retention count mismatch")
			require.Len(t, actBlocks, len(tc.expBlocks))
			for i, eb := range tc.expBlocks {
				require.Equal(t, eb.MinTime, actBlocks[i].meta.MinTime)
				require.Equal(t, eb.MaxTime, actBlocks[i].meta.MaxTime)
			}
		})
	}
}

func TestRetentionDurationMetric(t *testing.T) {
	db := openTestDB(t, &Options{
		RetentionDuration: 1000,
	}, []int64{100})
	defer func() {
		require.NoError(t, db.Close())
	}()

	expRetentionDuration := 1.0
	actRetentionDuration := prom_testutil.ToFloat64(db.metrics.retentionDuration)
	require.Equal(t, expRetentionDuration, actRetentionDuration, "metric retention duration mismatch")
}

func TestSizeRetention(t *testing.T) {
	opts := DefaultOptions()
	opts.OutOfOrderTimeWindow = 100
	db := openTestDB(t, opts, []int64{100})
	defer func() {
		require.NoError(t, db.Close())
	}()

	blocks := []*BlockMeta{
		{MinTime: 100, MaxTime: 200}, // Oldest block
		{MinTime: 200, MaxTime: 300},
		{MinTime: 300, MaxTime: 400},
		{MinTime: 400, MaxTime: 500},
		{MinTime: 500, MaxTime: 600}, // Newest Block
	}

	for _, m := range blocks {
		createBlock(t, db.Dir(), genSeries(100, 10, m.MinTime, m.MaxTime))
	}

	headBlocks := []*BlockMeta{
		{MinTime: 700, MaxTime: 800},
	}

	// Add some data to the WAL.
	headApp := db.Head().Appender(context.Background())
	var aSeries labels.Labels
	var it chunkenc.Iterator
	for _, m := range headBlocks {
		series := genSeries(100, 10, m.MinTime, m.MaxTime+1)
		for _, s := range series {
			aSeries = s.Labels()
			it = s.Iterator(it)
			for it.Next() == chunkenc.ValFloat {
				tim, v := it.At()
				_, err := headApp.Append(0, s.Labels(), tim, v, nil)
				require.NoError(t, err)
			}
			require.NoError(t, it.Err())
		}
	}
	require.NoError(t, headApp.Commit())
	db.Head().mmapHeadChunks()

	require.Eventually(t, func() bool {
		return db.Head().chunkDiskMapper.IsQueueEmpty()
	}, 2*time.Second, 100*time.Millisecond)

	// Test that registered size matches the actual disk size.
	require.NoError(t, db.reloadBlocks())                               // Reload the db to register the new db size.
	require.Equal(t, len(blocks), len(db.Blocks()))                     // Ensure all blocks are registered.
	blockSize := int64(prom_testutil.ToFloat64(db.metrics.blocksBytes)) // Use the actual internal metrics.
	walSize, err := db.Head().wal.Size()
	require.NoError(t, err)
	cdmSize, err := db.Head().chunkDiskMapper.Size()
	require.NoError(t, err)
	require.NotZero(t, cdmSize)
	// Expected size should take into account block size + WAL size + Head
	// chunks size
	expSize := blockSize + walSize + cdmSize
	actSize, err := fileutil.DirSize(db.Dir())
	require.NoError(t, err)
	require.Equal(t, expSize, actSize, "registered size doesn't match actual disk size")

	// Create a WAL checkpoint, and compare sizes.
	first, last, err := wlog.Segments(db.Head().wal.Dir())
	require.NoError(t, err)
	_, err = wlog.Checkpoint(log.NewNopLogger(), db.Head().wal, first, last-1, func(x chunks.HeadSeriesRef) bool { return false }, 0)
	require.NoError(t, err)
	blockSize = int64(prom_testutil.ToFloat64(db.metrics.blocksBytes)) // Use the actual internal metrics.
	walSize, err = db.Head().wal.Size()
	require.NoError(t, err)
	cdmSize, err = db.Head().chunkDiskMapper.Size()
	require.NoError(t, err)
	require.NotZero(t, cdmSize)
	expSize = blockSize + walSize + cdmSize
	actSize, err = fileutil.DirSize(db.Dir())
	require.NoError(t, err)
	require.Equal(t, expSize, actSize, "registered size doesn't match actual disk size")

	// Truncate Chunk Disk Mapper and compare sizes.
	require.NoError(t, db.Head().chunkDiskMapper.Truncate(900))
	cdmSize, err = db.Head().chunkDiskMapper.Size()
	require.NoError(t, err)
	require.NotZero(t, cdmSize)
	expSize = blockSize + walSize + cdmSize
	actSize, err = fileutil.DirSize(db.Dir())
	require.NoError(t, err)
	require.Equal(t, expSize, actSize, "registered size doesn't match actual disk size")

	// Add some out of order samples to check the size of WBL.
	headApp = db.Head().Appender(context.Background())
	for ts := int64(750); ts < 800; ts++ {
		_, err := headApp.Append(0, aSeries, ts, float64(ts), nil)
		require.NoError(t, err)
	}
	require.NoError(t, headApp.Commit())

	walSize, err = db.Head().wal.Size()
	require.NoError(t, err)
	wblSize, err := db.Head().wbl.Size()
	require.NoError(t, err)
	require.NotZero(t, wblSize)
	cdmSize, err = db.Head().chunkDiskMapper.Size()
	require.NoError(t, err)
	expSize = blockSize + walSize + wblSize + cdmSize
	actSize, err = fileutil.DirSize(db.Dir())
	require.NoError(t, err)
	require.Equal(t, expSize, actSize, "registered size doesn't match actual disk size")

	// Decrease the max bytes limit so that a delete is triggered.
	// Check total size, total count and check that the oldest block was deleted.
	firstBlockSize := db.Blocks()[0].Size()
	sizeLimit := actSize - firstBlockSize
	db.opts.MaxBytes = sizeLimit          // Set the new db size limit one block smaller that the actual size.
	require.NoError(t, db.reloadBlocks()) // Reload the db to register the new db size.

	expBlocks := blocks[1:]
	actBlocks := db.Blocks()
	blockSize = int64(prom_testutil.ToFloat64(db.metrics.blocksBytes))
	walSize, err = db.Head().wal.Size()
	require.NoError(t, err)
	cdmSize, err = db.Head().chunkDiskMapper.Size()
	require.NoError(t, err)
	require.NotZero(t, cdmSize)
	// Expected size should take into account block size + WAL size + WBL size
	expSize = blockSize + walSize + wblSize + cdmSize
	actRetentionCount := int(prom_testutil.ToFloat64(db.metrics.sizeRetentionCount))
	actSize, err = fileutil.DirSize(db.Dir())
	require.NoError(t, err)

	require.Equal(t, 1, actRetentionCount, "metric retention count mismatch")
	require.Equal(t, expSize, actSize, "metric db size doesn't match actual disk size")
	require.LessOrEqual(t, expSize, sizeLimit, "actual size (%v) is expected to be less than or equal to limit (%v)", expSize, sizeLimit)
	require.Len(t, actBlocks, len(blocks)-1, "new block count should be decreased from:%v to:%v", len(blocks), len(blocks)-1)
	require.Equal(t, expBlocks[0].MaxTime, actBlocks[0].meta.MaxTime, "maxT mismatch of the first block")
	require.Equal(t, expBlocks[len(expBlocks)-1].MaxTime, actBlocks[len(actBlocks)-1].meta.MaxTime, "maxT mismatch of the last block")
}

func TestSizeRetentionMetric(t *testing.T) {
	cases := []struct {
		maxBytes    int64
		expMaxBytes int64
	}{
		{maxBytes: 1000, expMaxBytes: 1000},
		{maxBytes: 0, expMaxBytes: 0},
		{maxBytes: -1000, expMaxBytes: 0},
	}

	for _, c := range cases {
		db := openTestDB(t, &Options{
			MaxBytes: c.maxBytes,
		}, []int64{100})
		defer func() {
			require.NoError(t, db.Close())
		}()

		actMaxBytes := int64(prom_testutil.ToFloat64(db.metrics.maxBytes))
		require.Equal(t, c.expMaxBytes, actMaxBytes, "metric retention limit bytes mismatch")
	}
}

func TestNotMatcherSelectsLabelsUnsetSeries(t *testing.T) {
	db := openTestDB(t, nil, nil)
	defer func() {
		require.NoError(t, db.Close())
	}()

	labelpairs := []labels.Labels{
		labels.FromStrings("a", "abcd", "b", "abcde"),
		labels.FromStrings("labelname", "labelvalue"),
	}

	ctx := context.Background()
	app := db.Appender(ctx)
	for _, lbls := range labelpairs {
		_, err := app.Append(0, lbls, 0, 1, nil)
		require.NoError(t, err)
	}
	require.NoError(t, app.Commit())

	cases := []struct {
		selector labels.Selector
		series   []labels.Labels
	}{{
		selector: labels.Selector{
			labels.MustNewMatcher(labels.MatchNotEqual, "lname", "lvalue"),
		},
		series: labelpairs,
	}, {
		selector: labels.Selector{
			labels.MustNewMatcher(labels.MatchEqual, "a", "abcd"),
			labels.MustNewMatcher(labels.MatchNotEqual, "b", "abcde"),
		},
		series: []labels.Labels{},
	}, {
		selector: labels.Selector{
			labels.MustNewMatcher(labels.MatchEqual, "a", "abcd"),
			labels.MustNewMatcher(labels.MatchNotEqual, "b", "abc"),
		},
		series: []labels.Labels{labelpairs[0]},
	}, {
		selector: labels.Selector{
			labels.MustNewMatcher(labels.MatchNotRegexp, "a", "abd.*"),
		},
		series: labelpairs,
	}, {
		selector: labels.Selector{
			labels.MustNewMatcher(labels.MatchNotRegexp, "a", "abc.*"),
		},
		series: labelpairs[1:],
	}, {
		selector: labels.Selector{
			labels.MustNewMatcher(labels.MatchNotRegexp, "c", "abd.*"),
		},
		series: labelpairs,
	}, {
		selector: labels.Selector{
			labels.MustNewMatcher(labels.MatchNotRegexp, "labelname", "labelvalue"),
		},
		series: labelpairs[:1],
	}}

	q, err := db.Querier(0, 10)
	require.NoError(t, err)
	defer func() { require.NoError(t, q.Close()) }()

	for _, c := range cases {
		ss := q.Select(ctx, false, nil, c.selector...)
		lres, _, ws, err := expandSeriesSet(ss)
		require.NoError(t, err)
		require.Empty(t, ws)
		require.Equal(t, c.series, lres)
	}
}

// expandSeriesSet returns the raw labels in the order they are retrieved from
// the series set and the samples keyed by Labels().String().
func expandSeriesSet(ss storage.SeriesSet) ([]labels.Labels, map[string][]sample, annotations.Annotations, error) {
	resultLabels := []labels.Labels{}
	resultSamples := map[string][]sample{}
	var it chunkenc.Iterator
	for ss.Next() {
		series := ss.At()
		samples := []sample{}
		it = series.Iterator(it)
		for it.Next() == chunkenc.ValFloat {
			t, v := it.At()
			samples = append(samples, sample{t: t, f: v})
		}
		resultLabels = append(resultLabels, series.Labels())
		resultSamples[series.Labels().String()] = samples
	}
	return resultLabels, resultSamples, ss.Warnings(), ss.Err()
}

func TestOverlappingBlocksDetectsAllOverlaps(t *testing.T) {
	// Create 10 blocks that does not overlap (0-10, 10-20, ..., 100-110) but in reverse order to ensure our algorithm
	// will handle that.
	metas := make([]BlockMeta, 11)
	for i := 10; i >= 0; i-- {
		metas[i] = BlockMeta{MinTime: int64(i * 10), MaxTime: int64((i + 1) * 10)}
	}

	require.Empty(t, OverlappingBlocks(metas), "we found unexpected overlaps")

	// Add overlapping blocks. We've to establish order again since we aren't interested
	// in trivial overlaps caused by unorderedness.
	add := func(ms ...BlockMeta) []BlockMeta {
		repl := append(append([]BlockMeta{}, metas...), ms...)
		sort.Slice(repl, func(i, j int) bool {
			return repl[i].MinTime < repl[j].MinTime
		})
		return repl
	}

	// o1 overlaps with 10-20.
	o1 := BlockMeta{MinTime: 15, MaxTime: 17}
	require.Equal(t, Overlaps{
		{Min: 15, Max: 17}: {metas[1], o1},
	}, OverlappingBlocks(add(o1)))

	// o2 overlaps with 20-30 and 30-40.
	o2 := BlockMeta{MinTime: 21, MaxTime: 31}
	require.Equal(t, Overlaps{
		{Min: 21, Max: 30}: {metas[2], o2},
		{Min: 30, Max: 31}: {o2, metas[3]},
	}, OverlappingBlocks(add(o2)))

	// o3a and o3b overlaps with 30-40 and each other.
	o3a := BlockMeta{MinTime: 33, MaxTime: 39}
	o3b := BlockMeta{MinTime: 34, MaxTime: 36}
	require.Equal(t, Overlaps{
		{Min: 34, Max: 36}: {metas[3], o3a, o3b},
	}, OverlappingBlocks(add(o3a, o3b)))

	// o4 is 1:1 overlap with 50-60.
	o4 := BlockMeta{MinTime: 50, MaxTime: 60}
	require.Equal(t, Overlaps{
		{Min: 50, Max: 60}: {metas[5], o4},
	}, OverlappingBlocks(add(o4)))

	// o5 overlaps with 60-70, 70-80 and 80-90.
	o5 := BlockMeta{MinTime: 61, MaxTime: 85}
	require.Equal(t, Overlaps{
		{Min: 61, Max: 70}: {metas[6], o5},
		{Min: 70, Max: 80}: {o5, metas[7]},
		{Min: 80, Max: 85}: {o5, metas[8]},
	}, OverlappingBlocks(add(o5)))

	// o6a overlaps with 90-100, 100-110 and o6b, o6b overlaps with 90-100 and o6a.
	o6a := BlockMeta{MinTime: 92, MaxTime: 105}
	o6b := BlockMeta{MinTime: 94, MaxTime: 99}
	require.Equal(t, Overlaps{
		{Min: 94, Max: 99}:   {metas[9], o6a, o6b},
		{Min: 100, Max: 105}: {o6a, metas[10]},
	}, OverlappingBlocks(add(o6a, o6b)))

	// All together.
	require.Equal(t, Overlaps{
		{Min: 15, Max: 17}: {metas[1], o1},
		{Min: 21, Max: 30}: {metas[2], o2}, {Min: 30, Max: 31}: {o2, metas[3]},
		{Min: 34, Max: 36}: {metas[3], o3a, o3b},
		{Min: 50, Max: 60}: {metas[5], o4},
		{Min: 61, Max: 70}: {metas[6], o5}, {Min: 70, Max: 80}: {o5, metas[7]}, {Min: 80, Max: 85}: {o5, metas[8]},
		{Min: 94, Max: 99}: {metas[9], o6a, o6b}, {Min: 100, Max: 105}: {o6a, metas[10]},
	}, OverlappingBlocks(add(o1, o2, o3a, o3b, o4, o5, o6a, o6b)))

	// Additional case.
	var nc1 []BlockMeta
	nc1 = append(nc1, BlockMeta{MinTime: 1, MaxTime: 5})
	nc1 = append(nc1, BlockMeta{MinTime: 2, MaxTime: 3})
	nc1 = append(nc1, BlockMeta{MinTime: 2, MaxTime: 3})
	nc1 = append(nc1, BlockMeta{MinTime: 2, MaxTime: 3})
	nc1 = append(nc1, BlockMeta{MinTime: 2, MaxTime: 3})
	nc1 = append(nc1, BlockMeta{MinTime: 2, MaxTime: 6})
	nc1 = append(nc1, BlockMeta{MinTime: 3, MaxTime: 5})
	nc1 = append(nc1, BlockMeta{MinTime: 5, MaxTime: 7})
	nc1 = append(nc1, BlockMeta{MinTime: 7, MaxTime: 10})
	nc1 = append(nc1, BlockMeta{MinTime: 8, MaxTime: 9})
	require.Equal(t, Overlaps{
		{Min: 2, Max: 3}: {nc1[0], nc1[1], nc1[2], nc1[3], nc1[4], nc1[5]}, // 1-5, 2-3, 2-3, 2-3, 2-3, 2,6
		{Min: 3, Max: 5}: {nc1[0], nc1[5], nc1[6]},                         // 1-5, 2-6, 3-5
		{Min: 5, Max: 6}: {nc1[5], nc1[7]},                                 // 2-6, 5-7
		{Min: 8, Max: 9}: {nc1[8], nc1[9]},                                 // 7-10, 8-9
	}, OverlappingBlocks(nc1))
}

// Regression test for https://github.com/prometheus/tsdb/issues/347
func TestChunkAtBlockBoundary(t *testing.T) {
	db := openTestDB(t, nil, nil)
	defer func() {
		require.NoError(t, db.Close())
	}()

	ctx := context.Background()
	app := db.Appender(ctx)

	blockRange := db.compactor.(*LeveledCompactor).ranges[0]
	label := labels.FromStrings("foo", "bar")

	for i := int64(0); i < 3; i++ {
		_, err := app.Append(0, label, i*blockRange, 0, nil)
		require.NoError(t, err)
		_, err = app.Append(0, label, i*blockRange+1000, 0, nil)
		require.NoError(t, err)
	}

	err := app.Commit()
	require.NoError(t, err)

	err = db.Compact(ctx)
	require.NoError(t, err)

	var builder labels.ScratchBuilder

	for _, block := range db.Blocks() {
		r, err := block.Index()
		require.NoError(t, err)
		defer r.Close()

		meta := block.Meta()

		k, v := index.AllPostingsKey()
		p, err := r.Postings(ctx, k, v)
		require.NoError(t, err)

		var chks []chunks.Meta

		chunkCount := 0

		for p.Next() {
			err = r.Series(p.At(), &builder, &chks)
			require.NoError(t, err)
			for _, c := range chks {
				require.True(t, meta.MinTime <= c.MinTime && c.MaxTime <= meta.MaxTime,
					"chunk spans beyond block boundaries: [block.MinTime=%d, block.MaxTime=%d]; [chunk.MinTime=%d, chunk.MaxTime=%d]",
					meta.MinTime, meta.MaxTime, c.MinTime, c.MaxTime)
				chunkCount++
			}
		}
		require.Equal(t, 1, chunkCount, "expected 1 chunk in block %s, got %d", meta.ULID, chunkCount)
	}
}

func TestQuerierWithBoundaryChunks(t *testing.T) {
	db := openTestDB(t, nil, nil)
	defer func() {
		require.NoError(t, db.Close())
	}()

	ctx := context.Background()
	app := db.Appender(ctx)

	blockRange := db.compactor.(*LeveledCompactor).ranges[0]
	label := labels.FromStrings("foo", "bar")

	for i := int64(0); i < 5; i++ {
		_, err := app.Append(0, label, i*blockRange, 0, nil)
		require.NoError(t, err)
		_, err = app.Append(0, labels.FromStrings("blockID", strconv.FormatInt(i, 10)), i*blockRange, 0, nil)
		require.NoError(t, err)
	}

	err := app.Commit()
	require.NoError(t, err)

	err = db.Compact(ctx)
	require.NoError(t, err)

	require.GreaterOrEqual(t, len(db.blocks), 3, "invalid test, less than three blocks in DB")

	q, err := db.Querier(blockRange, 2*blockRange)
	require.NoError(t, err)
	defer q.Close()

	// The requested interval covers 2 blocks, so the querier's label values for blockID should give us 2 values, one from each block.
	b, ws, err := q.LabelValues(ctx, "blockID", nil)
	require.NoError(t, err)
	var nilAnnotations annotations.Annotations
	require.Equal(t, nilAnnotations, ws)
	require.Equal(t, []string{"1", "2"}, b)
}

// TestInitializeHeadTimestamp ensures that the h.minTime is set properly.
//   - no blocks no WAL: set to the time of the first  appended sample
//   - no blocks with WAL: set to the smallest sample from the WAL
//   - with blocks no WAL: set to the last block maxT
//   - with blocks with WAL: same as above
func TestInitializeHeadTimestamp(t *testing.T) {
	t.Run("clean", func(t *testing.T) {
		dir := t.TempDir()

		db, err := Open(dir, nil, nil, nil, nil)
		require.NoError(t, err)
		defer db.Close()

		// Should be set to init values if no WAL or blocks exist so far.
		require.Equal(t, int64(math.MaxInt64), db.head.MinTime())
		require.Equal(t, int64(math.MinInt64), db.head.MaxTime())
		require.False(t, db.head.initialized())

		// First added sample initializes the writable range.
		ctx := context.Background()
		app := db.Appender(ctx)
		_, err = app.Append(0, labels.FromStrings("a", "b"), 1000, 1, nil)
		require.NoError(t, err)

		require.Equal(t, int64(1000), db.head.MinTime())
		require.Equal(t, int64(1000), db.head.MaxTime())
		require.True(t, db.head.initialized())
	})
	t.Run("wal-only", func(t *testing.T) {
		dir := t.TempDir()

		require.NoError(t, os.MkdirAll(path.Join(dir, "wal"), 0o777))
		w, err := wlog.New(nil, nil, path.Join(dir, "wal"), wlog.CompressionNone)
		require.NoError(t, err)

		var enc record.Encoder
		err = w.Log(
			enc.Series([]record.RefSeries{
				{Ref: 123, Labels: labels.FromStrings("a", "1")},
				{Ref: 124, Labels: labels.FromStrings("a", "2")},
			}, nil),
			enc.Samples([]record.RefSample{
				{Ref: 123, T: 5000, V: 1},
				{Ref: 124, T: 15000, V: 1},
			}, nil),
		)
		require.NoError(t, err)
		require.NoError(t, w.Close())

		db, err := Open(dir, nil, nil, nil, nil)
		require.NoError(t, err)
		defer db.Close()

		require.Equal(t, int64(5000), db.head.MinTime())
		require.Equal(t, int64(15000), db.head.MaxTime())
		require.True(t, db.head.initialized())
	})
	t.Run("existing-block", func(t *testing.T) {
		dir := t.TempDir()

		createBlock(t, dir, genSeries(1, 1, 1000, 2000))

		db, err := Open(dir, nil, nil, nil, nil)
		require.NoError(t, err)
		defer db.Close()

		require.Equal(t, int64(2000), db.head.MinTime())
		require.Equal(t, int64(2000), db.head.MaxTime())
		require.True(t, db.head.initialized())
	})
	t.Run("existing-block-and-wal", func(t *testing.T) {
		dir := t.TempDir()

		createBlock(t, dir, genSeries(1, 1, 1000, 6000))

		require.NoError(t, os.MkdirAll(path.Join(dir, "wal"), 0o777))
		w, err := wlog.New(nil, nil, path.Join(dir, "wal"), wlog.CompressionNone)
		require.NoError(t, err)

		var enc record.Encoder
		err = w.Log(
			enc.Series([]record.RefSeries{
				{Ref: 123, Labels: labels.FromStrings("a", "1")},
				{Ref: 124, Labels: labels.FromStrings("a", "2")},
			}, nil),
			enc.Samples([]record.RefSample{
				{Ref: 123, T: 5000, V: 1},
				{Ref: 124, T: 15000, V: 1},
			}, nil),
		)
		require.NoError(t, err)
		require.NoError(t, w.Close())

		r := prometheus.NewRegistry()

		db, err := Open(dir, nil, r, nil, nil)
		require.NoError(t, err)
		defer db.Close()

		require.Equal(t, int64(6000), db.head.MinTime())
		require.Equal(t, int64(15000), db.head.MaxTime())
		require.True(t, db.head.initialized())
		// Check that old series has been GCed.
		require.Equal(t, 1.0, prom_testutil.ToFloat64(db.head.metrics.series))
	})
}

func TestNoEmptyBlocks(t *testing.T) {
	db := openTestDB(t, nil, []int64{100})
	ctx := context.Background()
	defer func() {
		require.NoError(t, db.Close())
	}()
	db.DisableCompactions()

	rangeToTriggerCompaction := db.compactor.(*LeveledCompactor).ranges[0]/2*3 - 1
	defaultLabel := labels.FromStrings("foo", "bar")
	defaultMatcher := labels.MustNewMatcher(labels.MatchRegexp, "", ".*")

	t.Run("Test no blocks after compact with empty head.", func(t *testing.T) {
		require.NoError(t, db.Compact(ctx))
		actBlocks, err := blockDirs(db.Dir())
		require.NoError(t, err)
		require.Equal(t, len(db.Blocks()), len(actBlocks))
		require.Empty(t, actBlocks)
		require.Equal(t, 0, int(prom_testutil.ToFloat64(db.compactor.(*LeveledCompactor).metrics.Ran)), "no compaction should be triggered here")
	})

	t.Run("Test no blocks after deleting all samples from head.", func(t *testing.T) {
		app := db.Appender(ctx)
		_, err := app.Append(0, defaultLabel, 1, 0, nil)
		require.NoError(t, err)
		_, err = app.Append(0, defaultLabel, 2, 0, nil)
		require.NoError(t, err)
		_, err = app.Append(0, defaultLabel, 3+rangeToTriggerCompaction, 0, nil)
		require.NoError(t, err)
		require.NoError(t, app.Commit())
		require.NoError(t, db.Delete(ctx, math.MinInt64, math.MaxInt64, defaultMatcher))
		require.NoError(t, db.Compact(ctx))
		require.Equal(t, 1, int(prom_testutil.ToFloat64(db.compactor.(*LeveledCompactor).metrics.Ran)), "compaction should have been triggered here")

		actBlocks, err := blockDirs(db.Dir())
		require.NoError(t, err)
		require.Equal(t, len(db.Blocks()), len(actBlocks))
		require.Empty(t, actBlocks)

		app = db.Appender(ctx)
		_, err = app.Append(0, defaultLabel, 1, 0, nil)
		require.Equal(t, storage.ErrOutOfBounds, err, "the head should be truncated so no samples in the past should be allowed")

		// Adding new blocks.
		currentTime := db.Head().MaxTime()
		_, err = app.Append(0, defaultLabel, currentTime, 0, nil)
		require.NoError(t, err)
		_, err = app.Append(0, defaultLabel, currentTime+1, 0, nil)
		require.NoError(t, err)
		_, err = app.Append(0, defaultLabel, currentTime+rangeToTriggerCompaction, 0, nil)
		require.NoError(t, err)
		require.NoError(t, app.Commit())

		require.NoError(t, db.Compact(ctx))
		require.Equal(t, 2, int(prom_testutil.ToFloat64(db.compactor.(*LeveledCompactor).metrics.Ran)), "compaction should have been triggered here")
		actBlocks, err = blockDirs(db.Dir())
		require.NoError(t, err)
		require.Equal(t, len(db.Blocks()), len(actBlocks))
		require.Len(t, actBlocks, 1, "No blocks created when compacting with >0 samples")
	})

	t.Run(`When no new block is created from head, and there are some blocks on disk
	compaction should not run into infinite loop (was seen during development).`, func(t *testing.T) {
		oldBlocks := db.Blocks()
		app := db.Appender(ctx)
		currentTime := db.Head().MaxTime()
		_, err := app.Append(0, defaultLabel, currentTime, 0, nil)
		require.NoError(t, err)
		_, err = app.Append(0, defaultLabel, currentTime+1, 0, nil)
		require.NoError(t, err)
		_, err = app.Append(0, defaultLabel, currentTime+rangeToTriggerCompaction, 0, nil)
		require.NoError(t, err)
		require.NoError(t, app.Commit())
		require.NoError(t, db.head.Delete(ctx, math.MinInt64, math.MaxInt64, defaultMatcher))
		require.NoError(t, db.Compact(ctx))
		require.Equal(t, 3, int(prom_testutil.ToFloat64(db.compactor.(*LeveledCompactor).metrics.Ran)), "compaction should have been triggered here")
		require.Equal(t, oldBlocks, db.Blocks())
	})

	t.Run("Test no blocks remaining after deleting all samples from disk.", func(t *testing.T) {
		currentTime := db.Head().MaxTime()
		blocks := []*BlockMeta{
			{MinTime: currentTime, MaxTime: currentTime + db.compactor.(*LeveledCompactor).ranges[0]},
			{MinTime: currentTime + 100, MaxTime: currentTime + 100 + db.compactor.(*LeveledCompactor).ranges[0]},
		}
		for _, m := range blocks {
			createBlock(t, db.Dir(), genSeries(2, 2, m.MinTime, m.MaxTime))
		}

		oldBlocks := db.Blocks()
		require.NoError(t, db.reloadBlocks())                   // Reload the db to register the new blocks.
		require.Len(t, db.Blocks(), len(blocks)+len(oldBlocks)) // Ensure all blocks are registered.
		require.NoError(t, db.Delete(ctx, math.MinInt64, math.MaxInt64, defaultMatcher))
		require.NoError(t, db.Compact(ctx))
		require.Equal(t, 5, int(prom_testutil.ToFloat64(db.compactor.(*LeveledCompactor).metrics.Ran)), "compaction should have been triggered here once for each block that have tombstones")

		actBlocks, err := blockDirs(db.Dir())
		require.NoError(t, err)
		require.Equal(t, len(db.Blocks()), len(actBlocks))
		require.Len(t, actBlocks, 1, "All samples are deleted. Only the most recent block should remain after compaction.")
	})
}

func TestDB_LabelNames(t *testing.T) {
	ctx := context.Background()
	tests := []struct {
		// Add 'sampleLabels1' -> Test Head -> Compact -> Test Disk ->
		// -> Add 'sampleLabels2' -> Test Head+Disk

		sampleLabels1 [][2]string // For checking head and disk separately.
		// To test Head+Disk, sampleLabels2 should have
		// at least 1 unique label name which is not in sampleLabels1.
		sampleLabels2 [][2]string // // For checking head and disk together.
		exp1          []string    // after adding sampleLabels1.
		exp2          []string    // after adding sampleLabels1 and sampleLabels2.
	}{
		{
			sampleLabels1: [][2]string{
				{"name1", "1"},
				{"name3", "3"},
				{"name2", "2"},
			},
			sampleLabels2: [][2]string{
				{"name4", "4"},
				{"name1", "1"},
			},
			exp1: []string{"name1", "name2", "name3"},
			exp2: []string{"name1", "name2", "name3", "name4"},
		},
		{
			sampleLabels1: [][2]string{
				{"name2", "2"},
				{"name1", "1"},
				{"name2", "2"},
			},
			sampleLabels2: [][2]string{
				{"name6", "6"},
				{"name0", "0"},
			},
			exp1: []string{"name1", "name2"},
			exp2: []string{"name0", "name1", "name2", "name6"},
		},
	}

	blockRange := int64(1000)
	// Appends samples into the database.
	appendSamples := func(db *DB, mint, maxt int64, sampleLabels [][2]string) {
		t.Helper()
		app := db.Appender(ctx)
		for i := mint; i <= maxt; i++ {
			for _, tuple := range sampleLabels {
				label := labels.FromStrings(tuple[0], tuple[1])
				_, err := app.Append(0, label, i*blockRange, 0, nil)
				require.NoError(t, err)
			}
		}
		err := app.Commit()
		require.NoError(t, err)
	}
	for _, tst := range tests {
		ctx := context.Background()
		db := openTestDB(t, nil, nil)
		defer func() {
			require.NoError(t, db.Close())
		}()

		appendSamples(db, 0, 4, tst.sampleLabels1)

		// Testing head.
		headIndexr, err := db.head.Index()
		require.NoError(t, err)
		labelNames, err := headIndexr.LabelNames(ctx)
		require.NoError(t, err)
		require.Equal(t, tst.exp1, labelNames)
		require.NoError(t, headIndexr.Close())

		// Testing disk.
		err = db.Compact(ctx)
		require.NoError(t, err)
		// All blocks have same label names, hence check them individually.
		// No need to aggregate and check.
		for _, b := range db.Blocks() {
			blockIndexr, err := b.Index()
			require.NoError(t, err)
			labelNames, err = blockIndexr.LabelNames(ctx)
			require.NoError(t, err)
			require.Equal(t, tst.exp1, labelNames)
			require.NoError(t, blockIndexr.Close())
		}

		// Adding more samples to head with new label names
		// so that we can test (head+disk).LabelNames(ctx) (the union).
		appendSamples(db, 5, 9, tst.sampleLabels2)

		// Testing DB (union).
		q, err := db.Querier(math.MinInt64, math.MaxInt64)
		require.NoError(t, err)
		var ws annotations.Annotations
		labelNames, ws, err = q.LabelNames(ctx, nil)
		require.NoError(t, err)
		require.Empty(t, ws)
		require.NoError(t, q.Close())
		require.Equal(t, tst.exp2, labelNames)
	}
}

func TestCorrectNumTombstones(t *testing.T) {
	db := openTestDB(t, nil, nil)
	defer func() {
		require.NoError(t, db.Close())
	}()

	blockRange := db.compactor.(*LeveledCompactor).ranges[0]
	name, value := "foo", "bar"
	defaultLabel := labels.FromStrings(name, value)
	defaultMatcher := labels.MustNewMatcher(labels.MatchEqual, name, value)

	ctx := context.Background()
	app := db.Appender(ctx)
	for i := int64(0); i < 3; i++ {
		for j := int64(0); j < 15; j++ {
			_, err := app.Append(0, defaultLabel, i*blockRange+j, 0, nil)
			require.NoError(t, err)
		}
	}
	require.NoError(t, app.Commit())

	err := db.Compact(ctx)
	require.NoError(t, err)
	require.Len(t, db.blocks, 1)

	require.NoError(t, db.Delete(ctx, 0, 1, defaultMatcher))
	require.Equal(t, uint64(1), db.blocks[0].meta.Stats.NumTombstones)

	// {0, 1} and {2, 3} are merged to form 1 tombstone.
	require.NoError(t, db.Delete(ctx, 2, 3, defaultMatcher))
	require.Equal(t, uint64(1), db.blocks[0].meta.Stats.NumTombstones)

	require.NoError(t, db.Delete(ctx, 5, 6, defaultMatcher))
	require.Equal(t, uint64(2), db.blocks[0].meta.Stats.NumTombstones)

	require.NoError(t, db.Delete(ctx, 9, 11, defaultMatcher))
	require.Equal(t, uint64(3), db.blocks[0].meta.Stats.NumTombstones)
}

// TestBlockRanges checks the following use cases:
//   - No samples can be added with timestamps lower than the last block maxt.
//   - The compactor doesn't create overlapping blocks
//
// even when the last blocks is not within the default boundaries.
//   - Lower boundary is based on the smallest sample in the head and
//
// upper boundary is rounded to the configured block range.
//
// This ensures that a snapshot that includes the head and creates a block with a custom time range
// will not overlap with the first block created by the next compaction.
func TestBlockRanges(t *testing.T) {
	logger := log.NewLogfmtLogger(log.NewSyncWriter(os.Stderr))
	ctx := context.Background()

	dir := t.TempDir()

	// Test that the compactor doesn't create overlapping blocks
	// when a non standard block already exists.
	firstBlockMaxT := int64(3)
	createBlock(t, dir, genSeries(1, 1, 0, firstBlockMaxT))
	db, err := open(dir, logger, nil, DefaultOptions(), []int64{10000}, nil)
	require.NoError(t, err)

	rangeToTriggerCompaction := db.compactor.(*LeveledCompactor).ranges[0]/2*3 + 1

	app := db.Appender(ctx)
	lbl := labels.FromStrings("a", "b")
	_, err = app.Append(0, lbl, firstBlockMaxT-1, rand.Float64(), nil)
	require.Error(t, err, "appending a sample with a timestamp covered by a previous block shouldn't be possible")
	_, err = app.Append(0, lbl, firstBlockMaxT+1, rand.Float64(), nil)
	require.NoError(t, err)
	_, err = app.Append(0, lbl, firstBlockMaxT+2, rand.Float64(), nil)
	require.NoError(t, err)
	secondBlockMaxt := firstBlockMaxT + rangeToTriggerCompaction
	_, err = app.Append(0, lbl, secondBlockMaxt, rand.Float64(), nil) // Add samples to trigger a new compaction

	require.NoError(t, err)
	require.NoError(t, app.Commit())
	for x := 0; x < 100; x++ {
		if len(db.Blocks()) == 2 {
			break
		}
		time.Sleep(100 * time.Millisecond)
	}
	require.Len(t, db.Blocks(), 2, "no new block created after the set timeout")

	require.LessOrEqual(t, db.Blocks()[1].Meta().MinTime, db.Blocks()[0].Meta().MaxTime,
		"new block overlaps  old:%v,new:%v", db.Blocks()[0].Meta(), db.Blocks()[1].Meta())

	// Test that wal records are skipped when an existing block covers the same time ranges
	// and compaction doesn't create an overlapping block.
	app = db.Appender(ctx)
	db.DisableCompactions()
	_, err = app.Append(0, lbl, secondBlockMaxt+1, rand.Float64(), nil)
	require.NoError(t, err)
	_, err = app.Append(0, lbl, secondBlockMaxt+2, rand.Float64(), nil)
	require.NoError(t, err)
	_, err = app.Append(0, lbl, secondBlockMaxt+3, rand.Float64(), nil)
	require.NoError(t, err)
	_, err = app.Append(0, lbl, secondBlockMaxt+4, rand.Float64(), nil)
	require.NoError(t, err)
	require.NoError(t, app.Commit())
	require.NoError(t, db.Close())

	thirdBlockMaxt := secondBlockMaxt + 2
	createBlock(t, dir, genSeries(1, 1, secondBlockMaxt+1, thirdBlockMaxt))

	db, err = open(dir, logger, nil, DefaultOptions(), []int64{10000}, nil)
	require.NoError(t, err)

	defer db.Close()
	require.Len(t, db.Blocks(), 3, "db doesn't include expected number of blocks")
	require.Equal(t, db.Blocks()[2].Meta().MaxTime, thirdBlockMaxt, "unexpected maxt of the last block")

	app = db.Appender(ctx)
	_, err = app.Append(0, lbl, thirdBlockMaxt+rangeToTriggerCompaction, rand.Float64(), nil) // Trigger a compaction
	require.NoError(t, err)
	require.NoError(t, app.Commit())
	for x := 0; x < 100; x++ {
		if len(db.Blocks()) == 4 {
			break
		}
		time.Sleep(100 * time.Millisecond)
	}

	require.Len(t, db.Blocks(), 4, "no new block created after the set timeout")

	require.LessOrEqual(t, db.Blocks()[3].Meta().MinTime, db.Blocks()[2].Meta().MaxTime,
		"new block overlaps  old:%v,new:%v", db.Blocks()[2].Meta(), db.Blocks()[3].Meta())
}

// TestDBReadOnly ensures that opening a DB in readonly mode doesn't modify any files on the disk.
// It also checks that the API calls return equivalent results as a normal db.Open() mode.
func TestDBReadOnly(t *testing.T) {
	var (
		dbDir     string
		logger    = log.NewLogfmtLogger(log.NewSyncWriter(os.Stderr))
		expBlocks []*Block
		expBlock  *Block
		expSeries map[string][]chunks.Sample
		expChunks map[string][][]chunks.Sample
		expDBHash []byte
		matchAll  = labels.MustNewMatcher(labels.MatchEqual, "", "")
		err       error
	)

	// Bootstrap the db.
	{
		dbDir = t.TempDir()

		dbBlocks := []*BlockMeta{
			// Create three 2-sample blocks.
			{MinTime: 10, MaxTime: 12},
			{MinTime: 12, MaxTime: 14},
			{MinTime: 14, MaxTime: 16},
		}

		for _, m := range dbBlocks {
			_ = createBlock(t, dbDir, genSeries(1, 1, m.MinTime, m.MaxTime))
		}

		// Add head to test DBReadOnly WAL reading capabilities.
		w, err := wlog.New(logger, nil, filepath.Join(dbDir, "wal"), wlog.CompressionSnappy)
		require.NoError(t, err)
		h := createHead(t, w, genSeries(1, 1, 16, 18), dbDir)
		require.NoError(t, h.Close())
	}

	// Open a normal db to use for a comparison.
	{
		dbWritable, err := Open(dbDir, logger, nil, nil, nil)
		require.NoError(t, err)
		dbWritable.DisableCompactions()

		dbSizeBeforeAppend, err := fileutil.DirSize(dbWritable.Dir())
		require.NoError(t, err)
		app := dbWritable.Appender(context.Background())
		_, err = app.Append(0, labels.FromStrings("foo", "bar"), dbWritable.Head().MaxTime()+1, 0, nil)
		require.NoError(t, err)
		require.NoError(t, app.Commit())

		expBlocks = dbWritable.Blocks()
		expBlock = expBlocks[0]
		expDbSize, err := fileutil.DirSize(dbWritable.Dir())
		require.NoError(t, err)
		require.Greater(t, expDbSize, dbSizeBeforeAppend, "db size didn't increase after an append")

		q, err := dbWritable.Querier(math.MinInt64, math.MaxInt64)
		require.NoError(t, err)
		expSeries = query(t, q, matchAll)
		cq, err := dbWritable.ChunkQuerier(math.MinInt64, math.MaxInt64)
		require.NoError(t, err)
		expChunks = queryAndExpandChunks(t, cq, matchAll)

		require.NoError(t, dbWritable.Close()) // Close here to allow getting the dir hash for windows.
		expDBHash = testutil.DirHash(t, dbWritable.Dir())
	}

	// Open a read only db and ensure that the API returns the same result as the normal DB.
	dbReadOnly, err := OpenDBReadOnly(dbDir, "", logger)
	require.NoError(t, err)
	defer func() { require.NoError(t, dbReadOnly.Close()) }()

	t.Run("blocks", func(t *testing.T) {
		blocks, err := dbReadOnly.Blocks()
		require.NoError(t, err)
		require.Equal(t, len(expBlocks), len(blocks))
		for i, expBlock := range expBlocks {
			require.Equal(t, expBlock.Meta(), blocks[i].Meta(), "block meta mismatch")
		}
	})
	t.Run("block", func(t *testing.T) {
		blockID := expBlock.meta.ULID.String()
		block, err := dbReadOnly.Block(blockID)
		require.NoError(t, err)
		require.Equal(t, expBlock.Meta(), block.Meta(), "block meta mismatch")
	})
	t.Run("invalid block ID", func(t *testing.T) {
		blockID := "01GTDVZZF52NSWB5SXQF0P2PGF"
		_, err := dbReadOnly.Block(blockID)
		require.Error(t, err)
	})
	t.Run("last block ID", func(t *testing.T) {
		blockID, err := dbReadOnly.LastBlockID()
		require.NoError(t, err)
		require.Equal(t, expBlocks[2].Meta().ULID.String(), blockID)
	})
	t.Run("querier", func(t *testing.T) {
		// Open a read only db and ensure that the API returns the same result as the normal DB.
		q, err := dbReadOnly.Querier(math.MinInt64, math.MaxInt64)
		require.NoError(t, err)
		readOnlySeries := query(t, q, matchAll)
		readOnlyDBHash := testutil.DirHash(t, dbDir)

		require.Equal(t, len(expSeries), len(readOnlySeries), "total series mismatch")
		require.Equal(t, expSeries, readOnlySeries, "series mismatch")
		require.Equal(t, expDBHash, readOnlyDBHash, "after all read operations the db hash should remain the same")
	})
	t.Run("chunk querier", func(t *testing.T) {
		cq, err := dbReadOnly.ChunkQuerier(math.MinInt64, math.MaxInt64)
		require.NoError(t, err)
		readOnlySeries := queryAndExpandChunks(t, cq, matchAll)
		readOnlyDBHash := testutil.DirHash(t, dbDir)

		require.Equal(t, len(expChunks), len(readOnlySeries), "total series mismatch")
		require.Equal(t, expChunks, readOnlySeries, "series chunks mismatch")
		require.Equal(t, expDBHash, readOnlyDBHash, "after all read operations the db hash should remain the same")
	})
}

// TestDBReadOnlyClosing ensures that after closing the db
// all api methods return an ErrClosed.
func TestDBReadOnlyClosing(t *testing.T) {
	sandboxDir := t.TempDir()
	db, err := OpenDBReadOnly(t.TempDir(), sandboxDir, log.NewLogfmtLogger(log.NewSyncWriter(os.Stderr)))
	require.NoError(t, err)
	// The sandboxDir was there.
	require.DirExists(t, db.sandboxDir)
	require.NoError(t, db.Close())
	// The sandboxDir was deleted when closing.
	require.NoDirExists(t, db.sandboxDir)
	require.Equal(t, db.Close(), ErrClosed)
	_, err = db.Blocks()
	require.Equal(t, err, ErrClosed)
	_, err = db.Querier(0, 1)
	require.Equal(t, err, ErrClosed)
}

func TestDBReadOnly_FlushWAL(t *testing.T) {
	var (
		dbDir  string
		logger = log.NewLogfmtLogger(log.NewSyncWriter(os.Stderr))
		err    error
		maxt   int
		ctx    = context.Background()
	)

	// Bootstrap the db.
	{
		dbDir = t.TempDir()

		// Append data to the WAL.
		db, err := Open(dbDir, logger, nil, nil, nil)
		require.NoError(t, err)
		db.DisableCompactions()
		app := db.Appender(ctx)
		maxt = 1000
		for i := 0; i < maxt; i++ {
			_, err := app.Append(0, labels.FromStrings(defaultLabelName, "flush"), int64(i), 1.0, nil)
			require.NoError(t, err)
		}
		require.NoError(t, app.Commit())
		require.NoError(t, db.Close())
	}

	// Flush WAL.
	db, err := OpenDBReadOnly(dbDir, "", logger)
	require.NoError(t, err)

	flush := t.TempDir()
	require.NoError(t, db.FlushWAL(flush))
	require.NoError(t, db.Close())

	// Reopen the DB from the flushed WAL block.
	db, err = OpenDBReadOnly(flush, "", logger)
	require.NoError(t, err)
	defer func() { require.NoError(t, db.Close()) }()
	blocks, err := db.Blocks()
	require.NoError(t, err)
	require.Len(t, blocks, 1)

	querier, err := db.Querier(0, int64(maxt)-1)
	require.NoError(t, err)
	defer func() { require.NoError(t, querier.Close()) }()

	// Sum the values.
	seriesSet := querier.Select(ctx, false, nil, labels.MustNewMatcher(labels.MatchEqual, defaultLabelName, "flush"))
	var series chunkenc.Iterator

	sum := 0.0
	for seriesSet.Next() {
		series = seriesSet.At().Iterator(series)
		for series.Next() == chunkenc.ValFloat {
			_, v := series.At()
			sum += v
		}
		require.NoError(t, series.Err())
	}
	require.NoError(t, seriesSet.Err())
	require.Empty(t, seriesSet.Warnings())
	require.Equal(t, 1000.0, sum)
}

func TestDBReadOnly_Querier_NoAlteration(t *testing.T) {
	countChunks := func(dir string) int {
		files, err := os.ReadDir(mmappedChunksDir(dir))
		require.NoError(t, err)
		return len(files)
	}

	dirHash := func(dir string) (hash []byte) {
		// Windows requires the DB to be closed: "xxx\lock: The process cannot access the file because it is being used by another process."
		// But closing the DB alters the directory in this case (it'll cut a new chunk).
		if runtime.GOOS != "windows" {
			hash = testutil.DirHash(t, dir)
		}
		return
	}

	spinUpQuerierAndCheck := func(dir, sandboxDir string, chunksCount int) {
		dBDirHash := dirHash(dir)
		// Bootsrap a RO db from the same dir and set up a querier.
		dbReadOnly, err := OpenDBReadOnly(dir, sandboxDir, nil)
		require.NoError(t, err)
		require.Equal(t, chunksCount, countChunks(dir))
		q, err := dbReadOnly.Querier(math.MinInt, math.MaxInt)
		require.NoError(t, err)
		require.NoError(t, q.Close())
		require.NoError(t, dbReadOnly.Close())
		// The RO Head doesn't alter RW db chunks_head/.
		require.Equal(t, chunksCount, countChunks(dir))
		require.Equal(t, dirHash(dir), dBDirHash)
	}

	t.Run("doesn't cut chunks while replaying WAL", func(t *testing.T) {
		db := openTestDB(t, nil, nil)
		defer func() {
			require.NoError(t, db.Close())
		}()

		// Append until the first mmaped head chunk.
		for i := 0; i < 121; i++ {
			app := db.Appender(context.Background())
			_, err := app.Append(0, labels.FromStrings("foo", "bar"), int64(i), 0, nil)
			require.NoError(t, err)
			require.NoError(t, app.Commit())
		}

		spinUpQuerierAndCheck(db.dir, t.TempDir(), 0)

		// The RW Head should have no problem cutting its own chunk,
		// this also proves that a chunk needed to be cut.
		require.NotPanics(t, func() { db.ForceHeadMMap() })
		require.Equal(t, 1, countChunks(db.dir))
	})

	t.Run("doesn't truncate corrupted chunks", func(t *testing.T) {
		db := openTestDB(t, nil, nil)
		require.NoError(t, db.Close())

		// Simulate a corrupted chunk: without a header.
		chunk, err := os.Create(path.Join(mmappedChunksDir(db.dir), "000001"))
		require.NoError(t, err)
		require.NoError(t, chunk.Close())

		spinUpQuerierAndCheck(db.dir, t.TempDir(), 1)

		// The RW Head should have no problem truncating its corrupted file:
		// this proves that the chunk needed to be truncated.
		db, err = Open(db.dir, nil, nil, nil, nil)
		defer func() {
			require.NoError(t, db.Close())
		}()
		require.NoError(t, err)
		require.Equal(t, 0, countChunks(db.dir))
	})
}

func TestDBCannotSeePartialCommits(t *testing.T) {
	if defaultIsolationDisabled {
		t.Skip("skipping test since tsdb isolation is disabled")
	}

	tmpdir := t.TempDir()

	db, err := Open(tmpdir, nil, nil, nil, nil)
	require.NoError(t, err)
	defer db.Close()

	stop := make(chan struct{})
	firstInsert := make(chan struct{})
	ctx := context.Background()

	// Insert data in batches.
	go func() {
		iter := 0
		for {
			app := db.Appender(ctx)

			for j := 0; j < 100; j++ {
				_, err := app.Append(0, labels.FromStrings("foo", "bar", "a", strconv.Itoa(j)), int64(iter), float64(iter), nil)
				require.NoError(t, err)
			}
			err = app.Commit()
			require.NoError(t, err)

			if iter == 0 {
				close(firstInsert)
			}
			iter++

			select {
			case <-stop:
				return
			default:
			}
		}
	}()

	<-firstInsert

	// This is a race condition, so do a few tests to tickle it.
	// Usually most will fail.
	inconsistencies := 0
	for i := 0; i < 10; i++ {
		func() {
			querier, err := db.Querier(0, 1000000)
			require.NoError(t, err)
			defer querier.Close()

			ss := querier.Select(ctx, false, nil, labels.MustNewMatcher(labels.MatchEqual, "foo", "bar"))
			_, seriesSet, ws, err := expandSeriesSet(ss)
			require.NoError(t, err)
			require.Empty(t, ws)

			values := map[float64]struct{}{}
			for _, series := range seriesSet {
				values[series[len(series)-1].f] = struct{}{}
			}
			if len(values) != 1 {
				inconsistencies++
			}
		}()
	}
	stop <- struct{}{}

	require.Equal(t, 0, inconsistencies, "Some queries saw inconsistent results.")
}

func TestDBQueryDoesntSeeAppendsAfterCreation(t *testing.T) {
	if defaultIsolationDisabled {
		t.Skip("skipping test since tsdb isolation is disabled")
	}

	tmpdir := t.TempDir()

	db, err := Open(tmpdir, nil, nil, nil, nil)
	require.NoError(t, err)
	defer db.Close()

	querierBeforeAdd, err := db.Querier(0, 1000000)
	require.NoError(t, err)
	defer querierBeforeAdd.Close()

	ctx := context.Background()
	app := db.Appender(ctx)
	_, err = app.Append(0, labels.FromStrings("foo", "bar"), 0, 0, nil)
	require.NoError(t, err)

	querierAfterAddButBeforeCommit, err := db.Querier(0, 1000000)
	require.NoError(t, err)
	defer querierAfterAddButBeforeCommit.Close()

	// None of the queriers should return anything after the Add but before the commit.
	ss := querierBeforeAdd.Select(ctx, false, nil, labels.MustNewMatcher(labels.MatchEqual, "foo", "bar"))
	_, seriesSet, ws, err := expandSeriesSet(ss)
	require.NoError(t, err)
	require.Empty(t, ws)
	require.Equal(t, map[string][]sample{}, seriesSet)

	ss = querierAfterAddButBeforeCommit.Select(ctx, false, nil, labels.MustNewMatcher(labels.MatchEqual, "foo", "bar"))
	_, seriesSet, ws, err = expandSeriesSet(ss)
	require.NoError(t, err)
	require.Empty(t, ws)
	require.Equal(t, map[string][]sample{}, seriesSet)

	// This commit is after the queriers are created, so should not be returned.
	err = app.Commit()
	require.NoError(t, err)

	// Nothing returned for querier created before the Add.
	ss = querierBeforeAdd.Select(ctx, false, nil, labels.MustNewMatcher(labels.MatchEqual, "foo", "bar"))
	_, seriesSet, ws, err = expandSeriesSet(ss)
	require.NoError(t, err)
	require.Empty(t, ws)
	require.Equal(t, map[string][]sample{}, seriesSet)

	// Series exists but has no samples for querier created after Add.
	ss = querierAfterAddButBeforeCommit.Select(ctx, false, nil, labels.MustNewMatcher(labels.MatchEqual, "foo", "bar"))
	_, seriesSet, ws, err = expandSeriesSet(ss)
	require.NoError(t, err)
	require.Empty(t, ws)
	require.Equal(t, map[string][]sample{`{foo="bar"}`: {}}, seriesSet)

	querierAfterCommit, err := db.Querier(0, 1000000)
	require.NoError(t, err)
	defer querierAfterCommit.Close()

	// Samples are returned for querier created after Commit.
	ss = querierAfterCommit.Select(ctx, false, nil, labels.MustNewMatcher(labels.MatchEqual, "foo", "bar"))
	_, seriesSet, ws, err = expandSeriesSet(ss)
	require.NoError(t, err)
	require.Empty(t, ws)
	require.Equal(t, map[string][]sample{`{foo="bar"}`: {{t: 0, f: 0}}}, seriesSet)
}

func assureChunkFromSamples(t *testing.T, samples []chunks.Sample) chunks.Meta {
	chks, err := chunks.ChunkFromSamples(samples)
	require.NoError(t, err)
	return chks
}

// TestChunkWriter_ReadAfterWrite ensures that chunk segment are cut at the set segment size and
// that the resulted segments includes the expected chunks data.
func TestChunkWriter_ReadAfterWrite(t *testing.T) {
	chk1 := assureChunkFromSamples(t, []chunks.Sample{sample{1, 1, nil, nil}})
	chk2 := assureChunkFromSamples(t, []chunks.Sample{sample{1, 2, nil, nil}})
	chk3 := assureChunkFromSamples(t, []chunks.Sample{sample{1, 3, nil, nil}})
	chk4 := assureChunkFromSamples(t, []chunks.Sample{sample{1, 4, nil, nil}})
	chk5 := assureChunkFromSamples(t, []chunks.Sample{sample{1, 5, nil, nil}})
	chunkSize := len(chk1.Chunk.Bytes()) + chunks.MaxChunkLengthFieldSize + chunks.ChunkEncodingSize + crc32.Size

	tests := []struct {
		chks [][]chunks.Meta
		segmentSize,
		expSegmentsCount int
		expSegmentSizes []int
	}{
		// 0:Last chunk ends at the segment boundary so
		// all chunks should fit in a single segment.
		{
			chks: [][]chunks.Meta{
				{
					chk1,
					chk2,
					chk3,
				},
			},
			segmentSize:      3 * chunkSize,
			expSegmentSizes:  []int{3 * chunkSize},
			expSegmentsCount: 1,
		},
		// 1:Two chunks can fit in a single segment so the last one should result in a new segment.
		{
			chks: [][]chunks.Meta{
				{
					chk1,
					chk2,
					chk3,
					chk4,
					chk5,
				},
			},
			segmentSize:      2 * chunkSize,
			expSegmentSizes:  []int{2 * chunkSize, 2 * chunkSize, chunkSize},
			expSegmentsCount: 3,
		},
		// 2:When the segment size is smaller than the size of 2 chunks
		// the last segment should still create a new segment.
		{
			chks: [][]chunks.Meta{
				{
					chk1,
					chk2,
					chk3,
				},
			},
			segmentSize:      2*chunkSize - 1,
			expSegmentSizes:  []int{chunkSize, chunkSize, chunkSize},
			expSegmentsCount: 3,
		},
		// 3:When the segment is smaller than a single chunk
		// it should still be written by ignoring the max segment size.
		{
			chks: [][]chunks.Meta{
				{
					chk1,
				},
			},
			segmentSize:      chunkSize - 1,
			expSegmentSizes:  []int{chunkSize},
			expSegmentsCount: 1,
		},
		// 4:All chunks are bigger than the max segment size, but
		// these should still be written even when this will result in bigger segment than the set size.
		// Each segment will hold a single chunk.
		{
			chks: [][]chunks.Meta{
				{
					chk1,
					chk2,
					chk3,
				},
			},
			segmentSize:      1,
			expSegmentSizes:  []int{chunkSize, chunkSize, chunkSize},
			expSegmentsCount: 3,
		},
		// 5:Adding multiple batches of chunks.
		{
			chks: [][]chunks.Meta{
				{
					chk1,
					chk2,
					chk3,
				},
				{
					chk4,
					chk5,
				},
			},
			segmentSize:      3 * chunkSize,
			expSegmentSizes:  []int{3 * chunkSize, 2 * chunkSize},
			expSegmentsCount: 2,
		},
		// 6:Adding multiple batches of chunks.
		{
			chks: [][]chunks.Meta{
				{
					chk1,
				},
				{
					chk2,
					chk3,
				},
				{
					chk4,
				},
			},
			segmentSize:      2 * chunkSize,
			expSegmentSizes:  []int{2 * chunkSize, 2 * chunkSize},
			expSegmentsCount: 2,
		},
	}

	for i, test := range tests {
		t.Run(strconv.Itoa(i), func(t *testing.T) {
			tempDir := t.TempDir()

			chunkw, err := chunks.NewWriterWithSegSize(tempDir, chunks.SegmentHeaderSize+int64(test.segmentSize))
			require.NoError(t, err)

			for _, chks := range test.chks {
				require.NoError(t, chunkw.WriteChunks(chks...))
			}
			require.NoError(t, chunkw.Close())

			files, err := os.ReadDir(tempDir)
			require.NoError(t, err)
			require.Len(t, files, test.expSegmentsCount, "expected segments count mismatch")

			// Verify that all data is written to the segments.
			sizeExp := 0
			sizeAct := 0

			for _, chks := range test.chks {
				for _, chk := range chks {
					l := make([]byte, binary.MaxVarintLen32)
					sizeExp += binary.PutUvarint(l, uint64(len(chk.Chunk.Bytes()))) // The length field.
					sizeExp += chunks.ChunkEncodingSize
					sizeExp += len(chk.Chunk.Bytes()) // The data itself.
					sizeExp += crc32.Size             // The 4 bytes of crc32
				}
			}
			sizeExp += test.expSegmentsCount * chunks.SegmentHeaderSize // The segment header bytes.

			for i, f := range files {
				fi, err := f.Info()
				require.NoError(t, err)
				size := int(fi.Size())
				// Verify that the segment is the same or smaller than the expected size.
				require.GreaterOrEqual(t, chunks.SegmentHeaderSize+test.expSegmentSizes[i], size, "Segment:%v should NOT be bigger than:%v actual:%v", i, chunks.SegmentHeaderSize+test.expSegmentSizes[i], size)

				sizeAct += size
			}
			require.Equal(t, sizeExp, sizeAct)

			// Check the content of the chunks.
			r, err := chunks.NewDirReader(tempDir, nil)
			require.NoError(t, err)
			defer func() { require.NoError(t, r.Close()) }()

			for _, chks := range test.chks {
				for _, chkExp := range chks {
					chkAct, iterable, err := r.ChunkOrIterable(chkExp)
					require.NoError(t, err)
					require.Nil(t, iterable)
					require.Equal(t, chkExp.Chunk.Bytes(), chkAct.Bytes())
				}
			}
		})
	}
}

func TestRangeForTimestamp(t *testing.T) {
	type args struct {
		t     int64
		width int64
	}
	tests := []struct {
		args     args
		expected int64
	}{
		{args{0, 5}, 5},
		{args{1, 5}, 5},
		{args{5, 5}, 10},
		{args{6, 5}, 10},
		{args{13, 5}, 15},
		{args{95, 5}, 100},
	}
	for _, tt := range tests {
		got := rangeForTimestamp(tt.args.t, tt.args.width)
		require.Equal(t, tt.expected, got)
	}
}

// TestChunkReader_ConcurrentReads checks that the chunk result can be read concurrently.
// Regression test for https://github.com/prometheus/prometheus/pull/6514.
func TestChunkReader_ConcurrentReads(t *testing.T) {
	chks := []chunks.Meta{
		assureChunkFromSamples(t, []chunks.Sample{sample{1, 1, nil, nil}}),
		assureChunkFromSamples(t, []chunks.Sample{sample{1, 2, nil, nil}}),
		assureChunkFromSamples(t, []chunks.Sample{sample{1, 3, nil, nil}}),
		assureChunkFromSamples(t, []chunks.Sample{sample{1, 4, nil, nil}}),
		assureChunkFromSamples(t, []chunks.Sample{sample{1, 5, nil, nil}}),
	}

	tempDir := t.TempDir()

	chunkw, err := chunks.NewWriter(tempDir)
	require.NoError(t, err)

	require.NoError(t, chunkw.WriteChunks(chks...))
	require.NoError(t, chunkw.Close())

	r, err := chunks.NewDirReader(tempDir, nil)
	require.NoError(t, err)

	var wg sync.WaitGroup
	for _, chk := range chks {
		for i := 0; i < 100; i++ {
			wg.Add(1)
			go func(chunk chunks.Meta) {
				defer wg.Done()

				chkAct, iterable, err := r.ChunkOrIterable(chunk)
				require.NoError(t, err)
				require.Nil(t, iterable)
				require.Equal(t, chunk.Chunk.Bytes(), chkAct.Bytes())
			}(chk)
		}
		wg.Wait()
	}
	require.NoError(t, r.Close())
}

// TestCompactHead ensures that the head compaction
// creates a block that is ready for loading and
// does not cause data loss.
// This test:
// * opens a storage;
// * appends values;
// * compacts the head; and
// * queries the db to ensure the samples are present from the compacted head.
func TestCompactHead(t *testing.T) {
	dbDir := t.TempDir()

	// Open a DB and append data to the WAL.
	tsdbCfg := &Options{
		RetentionDuration: int64(time.Hour * 24 * 15 / time.Millisecond),
		NoLockfile:        true,
		MinBlockDuration:  int64(time.Hour * 2 / time.Millisecond),
		MaxBlockDuration:  int64(time.Hour * 2 / time.Millisecond),
		WALCompression:    wlog.CompressionSnappy,
	}

	db, err := Open(dbDir, log.NewNopLogger(), prometheus.NewRegistry(), tsdbCfg, nil)
	require.NoError(t, err)
	ctx := context.Background()
	app := db.Appender(ctx)
	var expSamples []sample
	maxt := 100
	for i := 0; i < maxt; i++ {
		val := rand.Float64()
		_, err := app.Append(0, labels.FromStrings("a", "b"), int64(i), val, nil)
		require.NoError(t, err)
		expSamples = append(expSamples, sample{int64(i), val, nil, nil})
	}
	require.NoError(t, app.Commit())

	// Compact the Head to create a new block.
	require.NoError(t, db.CompactHead(NewRangeHead(db.Head(), 0, int64(maxt)-1)))
	require.NoError(t, db.Close())

	// Delete everything but the new block and
	// reopen the db to query it to ensure it includes the head data.
	require.NoError(t, deleteNonBlocks(db.Dir()))
	db, err = Open(dbDir, log.NewNopLogger(), prometheus.NewRegistry(), tsdbCfg, nil)
	require.NoError(t, err)
	require.Len(t, db.Blocks(), 1)
	require.Equal(t, int64(maxt), db.Head().MinTime())
	defer func() { require.NoError(t, db.Close()) }()
	querier, err := db.Querier(0, int64(maxt)-1)
	require.NoError(t, err)
	defer func() { require.NoError(t, querier.Close()) }()

	seriesSet := querier.Select(ctx, false, nil, &labels.Matcher{Type: labels.MatchEqual, Name: "a", Value: "b"})
	var series chunkenc.Iterator
	var actSamples []sample

	for seriesSet.Next() {
		series = seriesSet.At().Iterator(series)
		for series.Next() == chunkenc.ValFloat {
			time, val := series.At()
			actSamples = append(actSamples, sample{time, val, nil, nil})
		}
		require.NoError(t, series.Err())
	}
	require.Equal(t, expSamples, actSamples)
	require.NoError(t, seriesSet.Err())
}

// TestCompactHeadWithDeletion tests https://github.com/prometheus/prometheus/issues/11585.
func TestCompactHeadWithDeletion(t *testing.T) {
	db, err := Open(t.TempDir(), log.NewNopLogger(), prometheus.NewRegistry(), nil, nil)
	require.NoError(t, err)

	ctx := context.Background()

	app := db.Appender(ctx)
	_, err = app.Append(0, labels.FromStrings("a", "b"), 10, rand.Float64(), nil)
	require.NoError(t, err)
	require.NoError(t, app.Commit())

	err = db.Delete(ctx, 0, 100, labels.MustNewMatcher(labels.MatchEqual, "a", "b"))
	require.NoError(t, err)

	// This recreates the bug.
	require.NoError(t, db.CompactHead(NewRangeHead(db.Head(), 0, 100)))
	require.NoError(t, db.Close())
}

func deleteNonBlocks(dbDir string) error {
	dirs, err := os.ReadDir(dbDir)
	if err != nil {
		return err
	}
	for _, dir := range dirs {
		if ok := isBlockDir(dir); !ok {
			if err := os.RemoveAll(filepath.Join(dbDir, dir.Name())); err != nil {
				return err
			}
		}
	}
	dirs, err = os.ReadDir(dbDir)
	if err != nil {
		return err
	}
	for _, dir := range dirs {
		if ok := isBlockDir(dir); !ok {
			return fmt.Errorf("root folder:%v still hase non block directory:%v", dbDir, dir.Name())
		}
	}
	return nil
}

func TestOpen_VariousBlockStates(t *testing.T) {
	tmpDir := t.TempDir()

	var (
		expectedLoadedDirs  = map[string]struct{}{}
		expectedRemovedDirs = map[string]struct{}{}
		expectedIgnoredDirs = map[string]struct{}{}
	)

	{
		// Ok blocks; should be loaded.
		expectedLoadedDirs[createBlock(t, tmpDir, genSeries(10, 2, 0, 10))] = struct{}{}
		expectedLoadedDirs[createBlock(t, tmpDir, genSeries(10, 2, 10, 20))] = struct{}{}
	}
	{
		// Block to repair; should be repaired & loaded.
		dbDir := filepath.Join("testdata", "repair_index_version", "01BZJ9WJQPWHGNC2W4J9TA62KC")
		outDir := filepath.Join(tmpDir, "01BZJ9WJQPWHGNC2W4J9TA62KC")
		expectedLoadedDirs[outDir] = struct{}{}

		// Touch chunks dir in block.
		require.NoError(t, os.MkdirAll(filepath.Join(dbDir, "chunks"), 0o777))
		defer func() {
			require.NoError(t, os.RemoveAll(filepath.Join(dbDir, "chunks")))
		}()
		require.NoError(t, os.Mkdir(outDir, os.ModePerm))
		require.NoError(t, fileutil.CopyDirs(dbDir, outDir))
	}
	{
		// Missing meta.json; should be ignored and only logged.
		// TODO(bwplotka): Probably add metric.
		dir := createBlock(t, tmpDir, genSeries(10, 2, 20, 30))
		expectedIgnoredDirs[dir] = struct{}{}
		require.NoError(t, os.Remove(filepath.Join(dir, metaFilename)))
	}
	{
		// Tmp blocks during creation; those should be removed on start.
		dir := createBlock(t, tmpDir, genSeries(10, 2, 30, 40))
		require.NoError(t, fileutil.Replace(dir, dir+tmpForCreationBlockDirSuffix))
		expectedRemovedDirs[dir+tmpForCreationBlockDirSuffix] = struct{}{}

		// Tmp blocks during deletion; those should be removed on start.
		dir = createBlock(t, tmpDir, genSeries(10, 2, 40, 50))
		require.NoError(t, fileutil.Replace(dir, dir+tmpForDeletionBlockDirSuffix))
		expectedRemovedDirs[dir+tmpForDeletionBlockDirSuffix] = struct{}{}

		// Pre-2.21 tmp blocks; those should be removed on start.
		dir = createBlock(t, tmpDir, genSeries(10, 2, 50, 60))
		require.NoError(t, fileutil.Replace(dir, dir+tmpLegacy))
		expectedRemovedDirs[dir+tmpLegacy] = struct{}{}
	}
	{
		// One ok block; but two should be replaced.
		dir := createBlock(t, tmpDir, genSeries(10, 2, 50, 60))
		expectedLoadedDirs[dir] = struct{}{}

		m, _, err := readMetaFile(dir)
		require.NoError(t, err)

		compacted := createBlock(t, tmpDir, genSeries(10, 2, 50, 55))
		expectedRemovedDirs[compacted] = struct{}{}

		m.Compaction.Parents = append(m.Compaction.Parents,
			BlockDesc{ULID: ulid.MustParse(filepath.Base(compacted))},
			BlockDesc{ULID: ulid.MustNew(1, nil)},
			BlockDesc{ULID: ulid.MustNew(123, nil)},
		)

		// Regression test: Already removed parent can be still in list, which was causing Open errors.
		m.Compaction.Parents = append(m.Compaction.Parents, BlockDesc{ULID: ulid.MustParse(filepath.Base(compacted))})
		m.Compaction.Parents = append(m.Compaction.Parents, BlockDesc{ULID: ulid.MustParse(filepath.Base(compacted))})
		_, err = writeMetaFile(log.NewLogfmtLogger(os.Stderr), dir, m)
		require.NoError(t, err)
	}
	tmpCheckpointDir := path.Join(tmpDir, "wal/checkpoint.00000001.tmp")
	err := os.MkdirAll(tmpCheckpointDir, 0o777)
	require.NoError(t, err)
	tmpChunkSnapshotDir := path.Join(tmpDir, chunkSnapshotPrefix+"0000.00000001.tmp")
	err = os.MkdirAll(tmpChunkSnapshotDir, 0o777)
	require.NoError(t, err)

	opts := DefaultOptions()
	opts.RetentionDuration = 0
	db, err := Open(tmpDir, log.NewLogfmtLogger(os.Stderr), nil, opts, nil)
	require.NoError(t, err)

	loadedBlocks := db.Blocks()

	var loaded int
	for _, l := range loadedBlocks {
		_, ok := expectedLoadedDirs[filepath.Join(tmpDir, l.meta.ULID.String())]
		require.True(t, ok, "unexpected block", l.meta.ULID, "was loaded")
		loaded++
	}
	require.Len(t, expectedLoadedDirs, loaded)
	require.NoError(t, db.Close())

	files, err := os.ReadDir(tmpDir)
	require.NoError(t, err)

	var ignored int
	for _, f := range files {
		_, ok := expectedRemovedDirs[filepath.Join(tmpDir, f.Name())]
		require.False(t, ok, "expected", filepath.Join(tmpDir, f.Name()), "to be removed, but still exists")
		if _, ok := expectedIgnoredDirs[filepath.Join(tmpDir, f.Name())]; ok {
			ignored++
		}
	}
	require.Len(t, expectedIgnoredDirs, ignored)
	_, err = os.Stat(tmpCheckpointDir)
	require.True(t, os.IsNotExist(err))
	_, err = os.Stat(tmpChunkSnapshotDir)
	require.True(t, os.IsNotExist(err))
}

func TestOneCheckpointPerCompactCall(t *testing.T) {
	blockRange := int64(1000)
	tsdbCfg := &Options{
		RetentionDuration: blockRange * 1000,
		NoLockfile:        true,
		MinBlockDuration:  blockRange,
		MaxBlockDuration:  blockRange,
	}

	tmpDir := t.TempDir()
	ctx := context.Background()

	db, err := Open(tmpDir, log.NewNopLogger(), prometheus.NewRegistry(), tsdbCfg, nil)
	require.NoError(t, err)
	t.Cleanup(func() {
		require.NoError(t, db.Close())
	})
	db.DisableCompactions()

	// Case 1: Lot's of uncompacted data in Head.

	lbls := labels.FromStrings("foo_d", "choco_bar")
	// Append samples spanning 59 block ranges.
	app := db.Appender(context.Background())
	for i := int64(0); i < 60; i++ {
		_, err := app.Append(0, lbls, blockRange*i, rand.Float64(), nil)
		require.NoError(t, err)
		_, err = app.Append(0, lbls, (blockRange*i)+blockRange/2, rand.Float64(), nil)
		require.NoError(t, err)
		// Rotate the WAL file so that there is >3 files for checkpoint to happen.
		_, err = db.head.wal.NextSegment()
		require.NoError(t, err)
	}
	require.NoError(t, app.Commit())

	// Check the existing WAL files.
	first, last, err := wlog.Segments(db.head.wal.Dir())
	require.NoError(t, err)
	require.Equal(t, 0, first)
	require.Equal(t, 60, last)

	require.Equal(t, 0.0, prom_testutil.ToFloat64(db.head.metrics.checkpointCreationTotal))
	require.NoError(t, db.Compact(ctx))
	require.Equal(t, 1.0, prom_testutil.ToFloat64(db.head.metrics.checkpointCreationTotal))

	// As the data spans for 59 blocks, 58 go to disk and 1 remains in Head.
	require.Len(t, db.Blocks(), 58)
	// Though WAL was truncated only once, head should be truncated after each compaction.
	require.Equal(t, 58.0, prom_testutil.ToFloat64(db.head.metrics.headTruncateTotal))

	// The compaction should have only truncated first 2/3 of WAL (while also rotating the files).
	first, last, err = wlog.Segments(db.head.wal.Dir())
	require.NoError(t, err)
	require.Equal(t, 40, first)
	require.Equal(t, 61, last)

	// The first checkpoint would be for first 2/3rd of WAL, hence till 39.
	// That should be the last checkpoint.
	_, cno, err := wlog.LastCheckpoint(db.head.wal.Dir())
	require.NoError(t, err)
	require.Equal(t, 39, cno)

	// Case 2: Old blocks on disk.
	// The above blocks will act as old blocks.

	// Creating a block to cover the data in the Head so that
	// Head will skip the data during replay and start fresh.
	blocks := db.Blocks()
	newBlockMint := blocks[len(blocks)-1].Meta().MaxTime
	newBlockMaxt := db.Head().MaxTime() + 1
	require.NoError(t, db.Close())

	createBlock(t, db.dir, genSeries(1, 1, newBlockMint, newBlockMaxt))

	db, err = Open(db.dir, log.NewNopLogger(), prometheus.NewRegistry(), tsdbCfg, nil)
	require.NoError(t, err)
	db.DisableCompactions()

	// 1 block more.
	require.Len(t, db.Blocks(), 59)
	// No series in Head because of this new block.
	require.Equal(t, 0, int(db.head.NumSeries()))

	// Adding sample way into the future.
	app = db.Appender(context.Background())
	_, err = app.Append(0, lbls, blockRange*120, rand.Float64(), nil)
	require.NoError(t, err)
	require.NoError(t, app.Commit())

	// The mint of head is the last block maxt, that means the gap between mint and maxt
	// of Head is too large. This will trigger many compactions.
	require.Equal(t, newBlockMaxt, db.head.MinTime())

	// Another WAL file was rotated.
	first, last, err = wlog.Segments(db.head.wal.Dir())
	require.NoError(t, err)
	require.Equal(t, 40, first)
	require.Equal(t, 62, last)

	require.Equal(t, 0.0, prom_testutil.ToFloat64(db.head.metrics.checkpointCreationTotal))
	require.NoError(t, db.Compact(ctx))
	require.Equal(t, 1.0, prom_testutil.ToFloat64(db.head.metrics.checkpointCreationTotal))

	// No new blocks should be created as there was not data in between the new samples and the blocks.
	require.Len(t, db.Blocks(), 59)

	// The compaction should have only truncated first 2/3 of WAL (while also rotating the files).
	first, last, err = wlog.Segments(db.head.wal.Dir())
	require.NoError(t, err)
	require.Equal(t, 55, first)
	require.Equal(t, 63, last)

	// The first checkpoint would be for first 2/3rd of WAL, hence till 54.
	// That should be the last checkpoint.
	_, cno, err = wlog.LastCheckpoint(db.head.wal.Dir())
	require.NoError(t, err)
	require.Equal(t, 54, cno)
}

func TestNoPanicOnTSDBOpenError(t *testing.T) {
	tmpdir := t.TempDir()

	// Taking the lock will cause a TSDB startup error.
	l, err := tsdbutil.NewDirLocker(tmpdir, "tsdb", log.NewNopLogger(), nil)
	require.NoError(t, err)
	require.NoError(t, l.Lock())

	_, err = Open(tmpdir, nil, nil, DefaultOptions(), nil)
	require.Error(t, err)

	require.NoError(t, l.Release())
}

func TestLockfile(t *testing.T) {
	tsdbutil.TestDirLockerUsage(t, func(t *testing.T, data string, createLock bool) (*tsdbutil.DirLocker, testutil.Closer) {
		opts := DefaultOptions()
		opts.NoLockfile = !createLock

		// Create the DB. This should create lockfile and its metrics.
		db, err := Open(data, nil, nil, opts, nil)
		require.NoError(t, err)

		return db.locker, testutil.NewCallbackCloser(func() {
			require.NoError(t, db.Close())
		})
	})
}

func TestQuerier_ShouldNotPanicIfHeadChunkIsTruncatedWhileReadingQueriedChunks(t *testing.T) {
	t.Skip("TODO: investigate why process crash in CI")

	const numRuns = 5

	for i := 1; i <= numRuns; i++ {
		t.Run(strconv.Itoa(i), func(t *testing.T) {
			testQuerierShouldNotPanicIfHeadChunkIsTruncatedWhileReadingQueriedChunks(t)
		})
	}
}

func testQuerierShouldNotPanicIfHeadChunkIsTruncatedWhileReadingQueriedChunks(t *testing.T) {
	const (
		numSeries                = 1000
		numStressIterations      = 10000
		minStressAllocationBytes = 128 * 1024
		maxStressAllocationBytes = 512 * 1024
	)

	db := openTestDB(t, nil, nil)
	defer func() {
		require.NoError(t, db.Close())
	}()

	// Disable compactions so we can control it.
	db.DisableCompactions()

	// Generate the metrics we're going to append.
	metrics := make([]labels.Labels, 0, numSeries)
	for i := 0; i < numSeries; i++ {
		metrics = append(metrics, labels.FromStrings(labels.MetricName, fmt.Sprintf("test_%d", i)))
	}

	// Push 1 sample every 15s for 2x the block duration period.
	ctx := context.Background()
	interval := int64(15 * time.Second / time.Millisecond)
	ts := int64(0)

	for ; ts < 2*DefaultBlockDuration; ts += interval {
		app := db.Appender(ctx)

		for _, metric := range metrics {
			_, err := app.Append(0, metric, ts, float64(ts), nil)
			require.NoError(t, err)
		}

		require.NoError(t, app.Commit())
	}

	// Compact the TSDB head for the first time. We expect the head chunks file has been cut.
	require.NoError(t, db.Compact(ctx))
	require.Equal(t, float64(1), prom_testutil.ToFloat64(db.Head().metrics.headTruncateTotal))

	// Push more samples for another 1x block duration period.
	for ; ts < 3*DefaultBlockDuration; ts += interval {
		app := db.Appender(ctx)

		for _, metric := range metrics {
			_, err := app.Append(0, metric, ts, float64(ts), nil)
			require.NoError(t, err)
		}

		require.NoError(t, app.Commit())
	}

	// At this point we expect 2 mmap-ed head chunks.

	// Get a querier and make sure it's closed only once the test is over.
	querier, err := db.Querier(0, math.MaxInt64)
	require.NoError(t, err)
	defer func() {
		require.NoError(t, querier.Close())
	}()

	// Query back all series.
	hints := &storage.SelectHints{Start: 0, End: math.MaxInt64, Step: interval}
	seriesSet := querier.Select(ctx, true, hints, labels.MustNewMatcher(labels.MatchRegexp, labels.MetricName, ".+"))

	// Fetch samples iterators from all series.
	var iterators []chunkenc.Iterator
	actualSeries := 0
	for seriesSet.Next() {
		actualSeries++

		// Get the iterator and call Next() so that we're sure the chunk is loaded.
		it := seriesSet.At().Iterator(nil)
		it.Next()
		it.At()

		iterators = append(iterators, it)
	}
	require.NoError(t, seriesSet.Err())
	require.Equal(t, numSeries, actualSeries)

	// Compact the TSDB head again.
	require.NoError(t, db.Compact(ctx))
	require.Equal(t, float64(2), prom_testutil.ToFloat64(db.Head().metrics.headTruncateTotal))

	// At this point we expect 1 head chunk has been deleted.

	// Stress the memory and call GC. This is required to increase the chances
	// the chunk memory area is released to the kernel.
	var buf []byte
	for i := 0; i < numStressIterations; i++ {
		//nolint:staticcheck
		buf = append(buf, make([]byte, minStressAllocationBytes+rand.Int31n(maxStressAllocationBytes-minStressAllocationBytes))...)
		if i%1000 == 0 {
			buf = nil
		}
	}

	// Iterate samples. Here we're summing it just to make sure no golang compiler
	// optimization triggers in case we discard the result of it.At().
	var sum float64
	var firstErr error
	for _, it := range iterators {
		for it.Next() == chunkenc.ValFloat {
			_, v := it.At()
			sum += v
		}

		if err := it.Err(); err != nil {
			firstErr = err
		}
	}

	// After having iterated all samples we also want to be sure no error occurred or
	// the "cannot populate chunk XXX: not found" error occurred. This error can occur
	// when the iterator tries to fetch an head chunk which has been offloaded because
	// of the head compaction in the meanwhile.
	if firstErr != nil {
		require.ErrorContains(t, firstErr, "cannot populate chunk")
	}
}

func TestChunkQuerier_ShouldNotPanicIfHeadChunkIsTruncatedWhileReadingQueriedChunks(t *testing.T) {
	t.Skip("TODO: investigate why process crash in CI")

	const numRuns = 5

	for i := 1; i <= numRuns; i++ {
		t.Run(strconv.Itoa(i), func(t *testing.T) {
			testChunkQuerierShouldNotPanicIfHeadChunkIsTruncatedWhileReadingQueriedChunks(t)
		})
	}
}

func testChunkQuerierShouldNotPanicIfHeadChunkIsTruncatedWhileReadingQueriedChunks(t *testing.T) {
	const (
		numSeries                = 1000
		numStressIterations      = 10000
		minStressAllocationBytes = 128 * 1024
		maxStressAllocationBytes = 512 * 1024
	)

	db := openTestDB(t, nil, nil)
	defer func() {
		require.NoError(t, db.Close())
	}()

	// Disable compactions so we can control it.
	db.DisableCompactions()

	// Generate the metrics we're going to append.
	metrics := make([]labels.Labels, 0, numSeries)
	for i := 0; i < numSeries; i++ {
		metrics = append(metrics, labels.FromStrings(labels.MetricName, fmt.Sprintf("test_%d", i)))
	}

	// Push 1 sample every 15s for 2x the block duration period.
	ctx := context.Background()
	interval := int64(15 * time.Second / time.Millisecond)
	ts := int64(0)

	for ; ts < 2*DefaultBlockDuration; ts += interval {
		app := db.Appender(ctx)

		for _, metric := range metrics {
			_, err := app.Append(0, metric, ts, float64(ts), nil)
			require.NoError(t, err)
		}

		require.NoError(t, app.Commit())
	}

	// Compact the TSDB head for the first time. We expect the head chunks file has been cut.
	require.NoError(t, db.Compact(ctx))
	require.Equal(t, float64(1), prom_testutil.ToFloat64(db.Head().metrics.headTruncateTotal))

	// Push more samples for another 1x block duration period.
	for ; ts < 3*DefaultBlockDuration; ts += interval {
		app := db.Appender(ctx)

		for _, metric := range metrics {
			_, err := app.Append(0, metric, ts, float64(ts), nil)
			require.NoError(t, err)
		}

		require.NoError(t, app.Commit())
	}

	// At this point we expect 2 mmap-ed head chunks.

	// Get a querier and make sure it's closed only once the test is over.
	querier, err := db.ChunkQuerier(0, math.MaxInt64)
	require.NoError(t, err)
	defer func() {
		require.NoError(t, querier.Close())
	}()

	// Query back all series.
	hints := &storage.SelectHints{Start: 0, End: math.MaxInt64, Step: interval}
	seriesSet := querier.Select(ctx, true, hints, labels.MustNewMatcher(labels.MatchRegexp, labels.MetricName, ".+"))

	// Iterate all series and get their chunks.
	var it chunks.Iterator
	var chunks []chunkenc.Chunk
	actualSeries := 0
	for seriesSet.Next() {
		actualSeries++
		it = seriesSet.At().Iterator(it)
		for it.Next() {
			chunks = append(chunks, it.At().Chunk)
		}
	}
	require.NoError(t, seriesSet.Err())
	require.Equal(t, numSeries, actualSeries)

	// Compact the TSDB head again.
	require.NoError(t, db.Compact(ctx))
	require.Equal(t, float64(2), prom_testutil.ToFloat64(db.Head().metrics.headTruncateTotal))

	// At this point we expect 1 head chunk has been deleted.

	// Stress the memory and call GC. This is required to increase the chances
	// the chunk memory area is released to the kernel.
	var buf []byte
	for i := 0; i < numStressIterations; i++ {
		//nolint:staticcheck
		buf = append(buf, make([]byte, minStressAllocationBytes+rand.Int31n(maxStressAllocationBytes-minStressAllocationBytes))...)
		if i%1000 == 0 {
			buf = nil
		}
	}

	// Iterate chunks and read their bytes slice. Here we're computing the CRC32
	// just to iterate through the bytes slice. We don't really care the reason why
	// we read this data, we just need to read it to make sure the memory address
	// of the []byte is still valid.
	chkCRC32 := crc32.New(crc32.MakeTable(crc32.Castagnoli))
	for _, chunk := range chunks {
		chkCRC32.Reset()
		_, err := chkCRC32.Write(chunk.Bytes())
		require.NoError(t, err)
	}
}

func TestQuerierShouldNotFailIfOOOCompactionOccursAfterRetrievingQuerier(t *testing.T) {
	opts := DefaultOptions()
	opts.OutOfOrderTimeWindow = 3 * DefaultBlockDuration
	db := openTestDB(t, opts, nil)
	defer func() {
		require.NoError(t, db.Close())
	}()

	// Disable compactions so we can control it.
	db.DisableCompactions()

	metric := labels.FromStrings(labels.MetricName, "test_metric")
	ctx := context.Background()
	interval := int64(15 * time.Second / time.Millisecond)
	ts := int64(0)
	samplesWritten := 0

	// Capture the first timestamp - this will be the timestamp of the OOO sample we'll append below.
	oooTS := ts
	ts += interval

	// Push samples after the OOO sample we'll write below.
	for ; ts < 10*interval; ts += interval {
		app := db.Appender(ctx)
		_, err := app.Append(0, metric, ts, float64(ts), nil)
		require.NoError(t, err)
		require.NoError(t, app.Commit())
		samplesWritten++
	}

	// Push a single OOO sample.
	app := db.Appender(ctx)
	_, err := app.Append(0, metric, oooTS, float64(ts), nil)
	require.NoError(t, err)
	require.NoError(t, app.Commit())
	samplesWritten++

	// Get a querier.
	querierCreatedBeforeCompaction, err := db.ChunkQuerier(0, math.MaxInt64)
	require.NoError(t, err)

	// Start OOO head compaction.
	compactionComplete := atomic.NewBool(false)
	go func() {
		defer compactionComplete.Store(true)

		require.NoError(t, db.CompactOOOHead(ctx))
		require.Equal(t, float64(1), prom_testutil.ToFloat64(db.Head().metrics.chunksRemoved))
	}()

	// Give CompactOOOHead time to start work.
	// If it does not wait for querierCreatedBeforeCompaction to be closed, then the query will return incorrect results or fail.
	time.Sleep(time.Second)
	require.False(t, compactionComplete.Load(), "compaction completed before reading chunks or closing querier created before compaction")

	// Get another querier. This one should only use the compacted blocks from disk and ignore the chunks that will be garbage collected.
	querierCreatedAfterCompaction, err := db.ChunkQuerier(0, math.MaxInt64)
	require.NoError(t, err)

	testQuerier := func(q storage.ChunkQuerier) {
		// Query back the series.
		hints := &storage.SelectHints{Start: 0, End: math.MaxInt64, Step: interval}
		seriesSet := q.Select(ctx, true, hints, labels.MustNewMatcher(labels.MatchEqual, labels.MetricName, "test_metric"))

		// Collect the iterator for the series.
		var iterators []chunks.Iterator
		for seriesSet.Next() {
			iterators = append(iterators, seriesSet.At().Iterator(nil))
		}
		require.NoError(t, seriesSet.Err())
		require.Len(t, iterators, 1)
		iterator := iterators[0]

		// Check that we can still successfully read all samples.
		samplesRead := 0
		for iterator.Next() {
			samplesRead += iterator.At().Chunk.NumSamples()
		}

		require.NoError(t, iterator.Err())
		require.Equal(t, samplesWritten, samplesRead)
	}

	testQuerier(querierCreatedBeforeCompaction)

	require.False(t, compactionComplete.Load(), "compaction completed before closing querier created before compaction")
	require.NoError(t, querierCreatedBeforeCompaction.Close())
	require.Eventually(t, compactionComplete.Load, time.Second, 10*time.Millisecond, "compaction should complete after querier created before compaction was closed, and not wait for querier created after compaction")

	// Use the querier created after compaction and confirm it returns the expected results (ie. from the disk block created from OOO head and in-order head) without error.
	testQuerier(querierCreatedAfterCompaction)
	require.NoError(t, querierCreatedAfterCompaction.Close())
}

func TestQuerierShouldNotFailIfOOOCompactionOccursAfterSelecting(t *testing.T) {
	opts := DefaultOptions()
	opts.OutOfOrderTimeWindow = 3 * DefaultBlockDuration
	db := openTestDB(t, opts, nil)
	defer func() {
		require.NoError(t, db.Close())
	}()

	// Disable compactions so we can control it.
	db.DisableCompactions()

	metric := labels.FromStrings(labels.MetricName, "test_metric")
	ctx := context.Background()
	interval := int64(15 * time.Second / time.Millisecond)
	ts := int64(0)
	samplesWritten := 0

	// Capture the first timestamp - this will be the timestamp of the OOO sample we'll append below.
	oooTS := ts
	ts += interval

	// Push samples after the OOO sample we'll write below.
	for ; ts < 10*interval; ts += interval {
		app := db.Appender(ctx)
		_, err := app.Append(0, metric, ts, float64(ts), nil)
		require.NoError(t, err)
		require.NoError(t, app.Commit())
		samplesWritten++
	}

	// Push a single OOO sample.
	app := db.Appender(ctx)
	_, err := app.Append(0, metric, oooTS, float64(ts), nil)
	require.NoError(t, err)
	require.NoError(t, app.Commit())
	samplesWritten++

	// Get a querier.
	querier, err := db.ChunkQuerier(0, math.MaxInt64)
	require.NoError(t, err)

	// Query back the series.
	hints := &storage.SelectHints{Start: 0, End: math.MaxInt64, Step: interval}
	seriesSet := querier.Select(ctx, true, hints, labels.MustNewMatcher(labels.MatchEqual, labels.MetricName, "test_metric"))

	// Start OOO head compaction.
	compactionComplete := atomic.NewBool(false)
	go func() {
		defer compactionComplete.Store(true)

		require.NoError(t, db.CompactOOOHead(ctx))
		require.Equal(t, float64(1), prom_testutil.ToFloat64(db.Head().metrics.chunksRemoved))
	}()

	// Give CompactOOOHead time to start work.
	// If it does not wait for the querier to be closed, then the query will return incorrect results or fail.
	time.Sleep(time.Second)
	require.False(t, compactionComplete.Load(), "compaction completed before reading chunks or closing querier")

	// Collect the iterator for the series.
	var iterators []chunks.Iterator
	for seriesSet.Next() {
		iterators = append(iterators, seriesSet.At().Iterator(nil))
	}
	require.NoError(t, seriesSet.Err())
	require.Len(t, iterators, 1)
	iterator := iterators[0]

	// Check that we can still successfully read all samples.
	samplesRead := 0
	for iterator.Next() {
		samplesRead += iterator.At().Chunk.NumSamples()
	}

	require.NoError(t, iterator.Err())
	require.Equal(t, samplesWritten, samplesRead)

	require.False(t, compactionComplete.Load(), "compaction completed before closing querier")
	require.NoError(t, querier.Close())
	require.Eventually(t, compactionComplete.Load, time.Second, 10*time.Millisecond, "compaction should complete after querier was closed")
}

func TestQuerierShouldNotFailIfOOOCompactionOccursAfterRetrievingIterators(t *testing.T) {
	opts := DefaultOptions()
	opts.OutOfOrderTimeWindow = 3 * DefaultBlockDuration
	db := openTestDB(t, opts, nil)
	defer func() {
		require.NoError(t, db.Close())
	}()

	// Disable compactions so we can control it.
	db.DisableCompactions()

	metric := labels.FromStrings(labels.MetricName, "test_metric")
	ctx := context.Background()
	interval := int64(15 * time.Second / time.Millisecond)
	ts := int64(0)
	samplesWritten := 0

	// Capture the first timestamp - this will be the timestamp of the OOO sample we'll append below.
	oooTS := ts
	ts += interval

	// Push samples after the OOO sample we'll write below.
	for ; ts < 10*interval; ts += interval {
		app := db.Appender(ctx)
		_, err := app.Append(0, metric, ts, float64(ts), nil)
		require.NoError(t, err)
		require.NoError(t, app.Commit())
		samplesWritten++
	}

	// Push a single OOO sample.
	app := db.Appender(ctx)
	_, err := app.Append(0, metric, oooTS, float64(ts), nil)
	require.NoError(t, err)
	require.NoError(t, app.Commit())
	samplesWritten++

	// Get a querier.
	querier, err := db.ChunkQuerier(0, math.MaxInt64)
	require.NoError(t, err)

	// Query back the series.
	hints := &storage.SelectHints{Start: 0, End: math.MaxInt64, Step: interval}
	seriesSet := querier.Select(ctx, true, hints, labels.MustNewMatcher(labels.MatchEqual, labels.MetricName, "test_metric"))

	// Collect the iterator for the series.
	var iterators []chunks.Iterator
	for seriesSet.Next() {
		iterators = append(iterators, seriesSet.At().Iterator(nil))
	}
	require.NoError(t, seriesSet.Err())
	require.Len(t, iterators, 1)
	iterator := iterators[0]

	// Start OOO head compaction.
	compactionComplete := atomic.NewBool(false)
	go func() {
		defer compactionComplete.Store(true)

		require.NoError(t, db.CompactOOOHead(ctx))
		require.Equal(t, float64(1), prom_testutil.ToFloat64(db.Head().metrics.chunksRemoved))
	}()

	// Give CompactOOOHead time to start work.
	// If it does not wait for the querier to be closed, then the query will return incorrect results or fail.
	time.Sleep(time.Second)
	require.False(t, compactionComplete.Load(), "compaction completed before reading chunks or closing querier")

	// Check that we can still successfully read all samples.
	samplesRead := 0
	for iterator.Next() {
		samplesRead += iterator.At().Chunk.NumSamples()
	}

	require.NoError(t, iterator.Err())
	require.Equal(t, samplesWritten, samplesRead)

	require.False(t, compactionComplete.Load(), "compaction completed before closing querier")
	require.NoError(t, querier.Close())
	require.Eventually(t, compactionComplete.Load, time.Second, 10*time.Millisecond, "compaction should complete after querier was closed")
}

func newTestDB(t *testing.T) *DB {
	dir := t.TempDir()

	db, err := Open(dir, nil, nil, DefaultOptions(), nil)
	require.NoError(t, err)
	t.Cleanup(func() {
		require.NoError(t, db.Close())
	})
	return db
}

func TestOOOWALWrite(t *testing.T) {
	dir := t.TempDir()

	opts := DefaultOptions()
	opts.OutOfOrderCapMax = 2
	opts.OutOfOrderTimeWindow = 30 * time.Minute.Milliseconds()

	db, err := Open(dir, nil, nil, opts, nil)
	require.NoError(t, err)

	t.Cleanup(func() {
		require.NoError(t, db.Close())
	})

	s1, s2 := labels.FromStrings("l", "v1"), labels.FromStrings("l", "v2")
	minutes := func(m int64) int64 { return m * time.Minute.Milliseconds() }

	appendSample := func(app storage.Appender, l labels.Labels, mins int64) {
		_, err = app.Append(0, l, minutes(mins), float64(mins), nil)
		require.NoError(t, err)
	}

	// Ingest sample at 1h.
	app := db.Appender(context.Background())
	appendSample(app, s1, 60)
	appendSample(app, s2, 60)
	require.NoError(t, app.Commit())

	// OOO for s1.
	app = db.Appender(context.Background())
	appendSample(app, s1, 40)
	require.NoError(t, app.Commit())

	// OOO for s2.
	app = db.Appender(context.Background())
	appendSample(app, s2, 42)
	require.NoError(t, app.Commit())

	// OOO for both s1 and s2 in the same commit.
	app = db.Appender(context.Background())
	appendSample(app, s2, 45)
	appendSample(app, s1, 35)
	appendSample(app, s1, 36) // m-maps.
	appendSample(app, s1, 37)
	require.NoError(t, app.Commit())

	// OOO for s1 but not for s2 in the same commit.
	app = db.Appender(context.Background())
	appendSample(app, s1, 50) // m-maps.
	appendSample(app, s2, 65)
	require.NoError(t, app.Commit())

	// Single commit has 2 times m-mapping and more samples after m-map.
	app = db.Appender(context.Background())
	appendSample(app, s2, 50) // m-maps.
	appendSample(app, s2, 51)
	appendSample(app, s2, 52) // m-maps.
	appendSample(app, s2, 53)
	require.NoError(t, app.Commit())

	// The MmapRef in this are not hand calculated, and instead taken from the test run.
	// What is important here is the order of records, and that MmapRef increases for each record.
	oooRecords := []interface{}{
		[]record.RefMmapMarker{
			{Ref: 1},
		},
		[]record.RefSample{
			{Ref: 1, T: minutes(40), V: 40},
		},

		[]record.RefMmapMarker{
			{Ref: 2},
		},
		[]record.RefSample{
			{Ref: 2, T: minutes(42), V: 42},
		},

		[]record.RefSample{
			{Ref: 2, T: minutes(45), V: 45},
			{Ref: 1, T: minutes(35), V: 35},
		},
		[]record.RefMmapMarker{ // 3rd sample, hence m-mapped.
			{Ref: 1, MmapRef: 4294967304},
		},
		[]record.RefSample{
			{Ref: 1, T: minutes(36), V: 36},
			{Ref: 1, T: minutes(37), V: 37},
		},

		[]record.RefMmapMarker{ // 3rd sample, hence m-mapped.
			{Ref: 1, MmapRef: 4294967354},
		},
		[]record.RefSample{ // Does not contain the in-order sample here.
			{Ref: 1, T: minutes(50), V: 50},
		},

		// Single commit but multiple OOO records.
		[]record.RefMmapMarker{
			{Ref: 2, MmapRef: 4294967403},
		},
		[]record.RefSample{
			{Ref: 2, T: minutes(50), V: 50},
			{Ref: 2, T: minutes(51), V: 51},
		},
		[]record.RefMmapMarker{
			{Ref: 2, MmapRef: 4294967452},
		},
		[]record.RefSample{
			{Ref: 2, T: minutes(52), V: 52},
			{Ref: 2, T: minutes(53), V: 53},
		},
	}

	inOrderRecords := []interface{}{
		[]record.RefSeries{
			{Ref: 1, Labels: s1},
			{Ref: 2, Labels: s2},
		},
		[]record.RefSample{
			{Ref: 1, T: minutes(60), V: 60},
			{Ref: 2, T: minutes(60), V: 60},
		},
		[]record.RefSample{
			{Ref: 1, T: minutes(40), V: 40},
		},
		[]record.RefSample{
			{Ref: 2, T: minutes(42), V: 42},
		},
		[]record.RefSample{
			{Ref: 2, T: minutes(45), V: 45},
			{Ref: 1, T: minutes(35), V: 35},
			{Ref: 1, T: minutes(36), V: 36},
			{Ref: 1, T: minutes(37), V: 37},
		},
		[]record.RefSample{ // Contains both in-order and ooo sample.
			{Ref: 1, T: minutes(50), V: 50},
			{Ref: 2, T: minutes(65), V: 65},
		},
		[]record.RefSample{
			{Ref: 2, T: minutes(50), V: 50},
			{Ref: 2, T: minutes(51), V: 51},
			{Ref: 2, T: minutes(52), V: 52},
			{Ref: 2, T: minutes(53), V: 53},
		},
	}

	getRecords := func(walDir string) []interface{} {
		sr, err := wlog.NewSegmentsReader(walDir)
		require.NoError(t, err)
		r := wlog.NewReader(sr)
		defer func() {
			require.NoError(t, sr.Close())
		}()

		var (
			records []interface{}
			dec     record.Decoder = record.NewDecoder(labels.NewSymbolTable())
		)
		for r.Next() {
			rec := r.Record()
			switch typ := dec.Type(rec); typ {
			case record.Series:
				series, err := dec.Series(rec, nil)
				require.NoError(t, err)
				records = append(records, series)
			case record.Samples:
				samples, err := dec.Samples(rec, nil)
				require.NoError(t, err)
				records = append(records, samples)
			case record.MmapMarkers:
				markers, err := dec.MmapMarkers(rec, nil)
				require.NoError(t, err)
				records = append(records, markers)
			default:
				t.Fatalf("got a WAL record that is not series or samples: %v", typ)
			}
		}

		return records
	}

	// The normal WAL.
	actRecs := getRecords(path.Join(dir, "wal"))
	testutil.RequireEqual(t, inOrderRecords, actRecs)

	// The WBL.
	actRecs = getRecords(path.Join(dir, wlog.WblDirName))
	testutil.RequireEqual(t, oooRecords, actRecs)
}

// Tests https://github.com/prometheus/prometheus/issues/10291#issuecomment-1044373110.
func TestDBPanicOnMmappingHeadChunk(t *testing.T) {
	dir := t.TempDir()
	ctx := context.Background()

	db, err := Open(dir, nil, nil, DefaultOptions(), nil)
	require.NoError(t, err)
	db.DisableCompactions()

	// Choosing scrape interval of 45s to have chunk larger than 1h.
	itvl := int64(45 * time.Second / time.Millisecond)

	lastTs := int64(0)
	addSamples := func(numSamples int) {
		app := db.Appender(context.Background())
		var ref storage.SeriesRef
		lbls := labels.FromStrings("__name__", "testing", "foo", "bar")
		for i := 0; i < numSamples; i++ {
			ref, err = app.Append(ref, lbls, lastTs, float64(lastTs), nil)
			require.NoError(t, err)
			lastTs += itvl
			if i%10 == 0 {
				require.NoError(t, app.Commit())
				app = db.Appender(context.Background())
			}
		}
		require.NoError(t, app.Commit())
	}

	// Ingest samples upto 2h50m to make the head "about to compact".
	numSamples := int(170*time.Minute/time.Millisecond) / int(itvl)
	addSamples(numSamples)

	require.Empty(t, db.Blocks())
	require.NoError(t, db.Compact(ctx))
	require.Empty(t, db.Blocks())

	// Restarting.
	require.NoError(t, db.Close())

	db, err = Open(dir, nil, nil, DefaultOptions(), nil)
	require.NoError(t, err)
	db.DisableCompactions()

	// Ingest samples upto 20m more to make the head compact.
	numSamples = int(20*time.Minute/time.Millisecond) / int(itvl)
	addSamples(numSamples)

	require.Empty(t, db.Blocks())
	require.NoError(t, db.Compact(ctx))
	require.Len(t, db.Blocks(), 1)

	// More samples to m-map and panic.
	numSamples = int(120*time.Minute/time.Millisecond) / int(itvl)
	addSamples(numSamples)

	require.NoError(t, db.Close())
}

func TestMetadataInWAL(t *testing.T) {
	updateMetadata := func(t *testing.T, app storage.Appender, s labels.Labels, m metadata.Metadata) {
		_, err := app.UpdateMetadata(0, s, m)
		require.NoError(t, err)
	}

	db := newTestDB(t)
	ctx := context.Background()

	// Add some series so we can append metadata to them.
	app := db.Appender(ctx)
	s1 := labels.FromStrings("a", "b")
	s2 := labels.FromStrings("c", "d")
	s3 := labels.FromStrings("e", "f")
	s4 := labels.FromStrings("g", "h")

	for _, s := range []labels.Labels{s1, s2, s3, s4} {
		_, err := app.Append(0, s, 0, 0, nil)
		require.NoError(t, err)
	}
	require.NoError(t, app.Commit())

	// Add a first round of metadata to the first three series.
	// Re-take the Appender, as the previous Commit will have it closed.
	m1 := metadata.Metadata{Type: "gauge", Unit: "unit_1", Help: "help_1"}
	m2 := metadata.Metadata{Type: "gauge", Unit: "unit_2", Help: "help_2"}
	m3 := metadata.Metadata{Type: "gauge", Unit: "unit_3", Help: "help_3"}
	app = db.Appender(ctx)
	updateMetadata(t, app, s1, m1)
	updateMetadata(t, app, s2, m2)
	updateMetadata(t, app, s3, m3)
	require.NoError(t, app.Commit())

	// Add a replicated metadata entry to the first series,
	// a completely new metadata entry for the fourth series,
	// and a changed metadata entry to the second series.
	m4 := metadata.Metadata{Type: "counter", Unit: "unit_4", Help: "help_4"}
	m5 := metadata.Metadata{Type: "counter", Unit: "unit_5", Help: "help_5"}
	app = db.Appender(ctx)
	updateMetadata(t, app, s1, m1)
	updateMetadata(t, app, s4, m4)
	updateMetadata(t, app, s2, m5)
	require.NoError(t, app.Commit())

	// Read the WAL to see if the disk storage format is correct.
	recs := readTestWAL(t, path.Join(db.Dir(), "wal"))
	var gotMetadataBlocks [][]record.RefMetadata
	for _, rec := range recs {
		if mr, ok := rec.([]record.RefMetadata); ok {
			gotMetadataBlocks = append(gotMetadataBlocks, mr)
		}
	}

	expectedMetadata := []record.RefMetadata{
		{Ref: 1, Type: record.GetMetricType(m1.Type), Unit: m1.Unit, Help: m1.Help},
		{Ref: 2, Type: record.GetMetricType(m2.Type), Unit: m2.Unit, Help: m2.Help},
		{Ref: 3, Type: record.GetMetricType(m3.Type), Unit: m3.Unit, Help: m3.Help},
		{Ref: 4, Type: record.GetMetricType(m4.Type), Unit: m4.Unit, Help: m4.Help},
		{Ref: 2, Type: record.GetMetricType(m5.Type), Unit: m5.Unit, Help: m5.Help},
	}
	require.Len(t, gotMetadataBlocks, 2)
	require.Equal(t, expectedMetadata[:3], gotMetadataBlocks[0])
	require.Equal(t, expectedMetadata[3:], gotMetadataBlocks[1])
}

func TestMetadataCheckpointingOnlyKeepsLatestEntry(t *testing.T) {
	updateMetadata := func(t *testing.T, app storage.Appender, s labels.Labels, m metadata.Metadata) {
		_, err := app.UpdateMetadata(0, s, m)
		require.NoError(t, err)
	}

	ctx := context.Background()
	numSamples := 10000
	hb, w := newTestHead(t, int64(numSamples)*10, wlog.CompressionNone, false)

	// Add some series so we can append metadata to them.
	app := hb.Appender(ctx)
	s1 := labels.FromStrings("a", "b")
	s2 := labels.FromStrings("c", "d")
	s3 := labels.FromStrings("e", "f")
	s4 := labels.FromStrings("g", "h")

	for _, s := range []labels.Labels{s1, s2, s3, s4} {
		_, err := app.Append(0, s, 0, 0, nil)
		require.NoError(t, err)
	}
	require.NoError(t, app.Commit())

	// Add a first round of metadata to the first three series.
	// Re-take the Appender, as the previous Commit will have it closed.
	m1 := metadata.Metadata{Type: "gauge", Unit: "unit_1", Help: "help_1"}
	m2 := metadata.Metadata{Type: "gauge", Unit: "unit_2", Help: "help_2"}
	m3 := metadata.Metadata{Type: "gauge", Unit: "unit_3", Help: "help_3"}
	m4 := metadata.Metadata{Type: "gauge", Unit: "unit_4", Help: "help_4"}
	app = hb.Appender(ctx)
	updateMetadata(t, app, s1, m1)
	updateMetadata(t, app, s2, m2)
	updateMetadata(t, app, s3, m3)
	updateMetadata(t, app, s4, m4)
	require.NoError(t, app.Commit())

	// Update metadata for first series.
	m5 := metadata.Metadata{Type: "counter", Unit: "unit_5", Help: "help_5"}
	app = hb.Appender(ctx)
	updateMetadata(t, app, s1, m5)
	require.NoError(t, app.Commit())

	// Switch back-and-forth metadata for second series.
	// Since it ended on a new metadata record, we expect a single new entry.
	m6 := metadata.Metadata{Type: "counter", Unit: "unit_6", Help: "help_6"}

	app = hb.Appender(ctx)
	updateMetadata(t, app, s2, m6)
	require.NoError(t, app.Commit())

	app = hb.Appender(ctx)
	updateMetadata(t, app, s2, m2)
	require.NoError(t, app.Commit())

	app = hb.Appender(ctx)
	updateMetadata(t, app, s2, m6)
	require.NoError(t, app.Commit())

	app = hb.Appender(ctx)
	updateMetadata(t, app, s2, m2)
	require.NoError(t, app.Commit())

	app = hb.Appender(ctx)
	updateMetadata(t, app, s2, m6)
	require.NoError(t, app.Commit())

	// Let's create a checkpoint.
	first, last, err := wlog.Segments(w.Dir())
	require.NoError(t, err)
	keep := func(id chunks.HeadSeriesRef) bool {
		return id != 3
	}
	_, err = wlog.Checkpoint(log.NewNopLogger(), w, first, last-1, keep, 0)
	require.NoError(t, err)

	// Confirm there's been a checkpoint.
	cdir, _, err := wlog.LastCheckpoint(w.Dir())
	require.NoError(t, err)

	// Read in checkpoint and WAL.
	recs := readTestWAL(t, cdir)
	var gotMetadataBlocks [][]record.RefMetadata
	for _, rec := range recs {
		if mr, ok := rec.([]record.RefMetadata); ok {
			gotMetadataBlocks = append(gotMetadataBlocks, mr)
		}
	}

	// There should only be 1 metadata block present, with only the latest
	// metadata kept around.
	wantMetadata := []record.RefMetadata{
		{Ref: 1, Type: record.GetMetricType(m5.Type), Unit: m5.Unit, Help: m5.Help},
		{Ref: 2, Type: record.GetMetricType(m6.Type), Unit: m6.Unit, Help: m6.Help},
		{Ref: 4, Type: record.GetMetricType(m4.Type), Unit: m4.Unit, Help: m4.Help},
	}
	require.Len(t, gotMetadataBlocks, 1)
	require.Len(t, gotMetadataBlocks[0], 3)
	gotMetadataBlock := gotMetadataBlocks[0]

	sort.Slice(gotMetadataBlock, func(i, j int) bool { return gotMetadataBlock[i].Ref < gotMetadataBlock[j].Ref })
	require.Equal(t, wantMetadata, gotMetadataBlock)
	require.NoError(t, hb.Close())
}

func TestMetadataAssertInMemoryData(t *testing.T) {
	updateMetadata := func(t *testing.T, app storage.Appender, s labels.Labels, m metadata.Metadata) {
		_, err := app.UpdateMetadata(0, s, m)
		require.NoError(t, err)
	}

	db := openTestDB(t, nil, nil)
	ctx := context.Background()

	// Add some series so we can append metadata to them.
	app := db.Appender(ctx)
	s1 := labels.FromStrings("a", "b")
	s2 := labels.FromStrings("c", "d")
	s3 := labels.FromStrings("e", "f")
	s4 := labels.FromStrings("g", "h")

	for _, s := range []labels.Labels{s1, s2, s3, s4} {
		_, err := app.Append(0, s, 0, 0, nil)
		require.NoError(t, err)
	}
	require.NoError(t, app.Commit())

	// Add a first round of metadata to the first three series.
	// The in-memory data held in the db Head should hold the metadata.
	m1 := metadata.Metadata{Type: "gauge", Unit: "unit_1", Help: "help_1"}
	m2 := metadata.Metadata{Type: "gauge", Unit: "unit_2", Help: "help_2"}
	m3 := metadata.Metadata{Type: "gauge", Unit: "unit_3", Help: "help_3"}
	app = db.Appender(ctx)
	updateMetadata(t, app, s1, m1)
	updateMetadata(t, app, s2, m2)
	updateMetadata(t, app, s3, m3)
	require.NoError(t, app.Commit())

	series1 := db.head.series.getByHash(s1.Hash(), s1)
	series2 := db.head.series.getByHash(s2.Hash(), s2)
	series3 := db.head.series.getByHash(s3.Hash(), s3)
	series4 := db.head.series.getByHash(s4.Hash(), s4)
	require.Equal(t, *series1.meta, m1)
	require.Equal(t, *series2.meta, m2)
	require.Equal(t, *series3.meta, m3)
	require.Nil(t, series4.meta)

	// Add a replicated metadata entry to the first series,
	// a changed metadata entry to the second series,
	// and a completely new metadata entry for the fourth series.
	// The in-memory data held in the db Head should be correctly updated.
	m4 := metadata.Metadata{Type: "counter", Unit: "unit_4", Help: "help_4"}
	m5 := metadata.Metadata{Type: "counter", Unit: "unit_5", Help: "help_5"}
	app = db.Appender(ctx)
	updateMetadata(t, app, s1, m1)
	updateMetadata(t, app, s4, m4)
	updateMetadata(t, app, s2, m5)
	require.NoError(t, app.Commit())

	series1 = db.head.series.getByHash(s1.Hash(), s1)
	series2 = db.head.series.getByHash(s2.Hash(), s2)
	series3 = db.head.series.getByHash(s3.Hash(), s3)
	series4 = db.head.series.getByHash(s4.Hash(), s4)
	require.Equal(t, *series1.meta, m1)
	require.Equal(t, *series2.meta, m5)
	require.Equal(t, *series3.meta, m3)
	require.Equal(t, *series4.meta, m4)

	require.NoError(t, db.Close())

	// Reopen the DB, replaying the WAL. The Head must have been replayed
	// correctly in memory.
	reopenDB, err := Open(db.Dir(), nil, nil, nil, nil)
	require.NoError(t, err)
	t.Cleanup(func() {
		require.NoError(t, reopenDB.Close())
	})

	_, err = reopenDB.head.wal.Size()
	require.NoError(t, err)

	require.Equal(t, *reopenDB.head.series.getByHash(s1.Hash(), s1).meta, m1)
	require.Equal(t, *reopenDB.head.series.getByHash(s2.Hash(), s2).meta, m5)
	require.Equal(t, *reopenDB.head.series.getByHash(s3.Hash(), s3).meta, m3)
	require.Equal(t, *reopenDB.head.series.getByHash(s4.Hash(), s4).meta, m4)
}

// TODO(codesome): test more samples incoming once compaction has started. To verify new samples after the start
//
//	are not included in this compaction.
func TestOOOCompaction(t *testing.T) {
	for name, scenario := range sampleTypeScenarios {
		t.Run(name, func(t *testing.T) {
			testOOOCompaction(t, scenario, false)
		})
		t.Run(name+"+extra", func(t *testing.T) {
			testOOOCompaction(t, scenario, true)
		})
	}
}

func testOOOCompaction(t *testing.T, scenario sampleTypeScenario, addExtraSamples bool) {
	dir := t.TempDir()
	ctx := context.Background()

	opts := DefaultOptions()
	opts.OutOfOrderCapMax = 30
	opts.OutOfOrderTimeWindow = 300 * time.Minute.Milliseconds()

	db, err := Open(dir, nil, nil, opts, nil)
	require.NoError(t, err)
	db.DisableCompactions() // We want to manually call it.
	t.Cleanup(func() {
		require.NoError(t, db.Close())
	})

	series1 := labels.FromStrings("foo", "bar1")
	series2 := labels.FromStrings("foo", "bar2")

	addSample := func(fromMins, toMins int64) {
		app := db.Appender(context.Background())
		for m := fromMins; m <= toMins; m++ {
			ts := m * time.Minute.Milliseconds()
			_, _, err := scenario.appendFunc(app, series1, ts, ts)
			require.NoError(t, err)
			_, _, err = scenario.appendFunc(app, series2, ts, 2*ts)
			require.NoError(t, err)
		}
		require.NoError(t, app.Commit())
	}

	// Add an in-order samples.
	addSample(250, 300)

	// Verify that the in-memory ooo chunk is empty.
	checkEmptyOOOChunk := func(lbls labels.Labels) {
		ms, created, err := db.head.getOrCreate(lbls.Hash(), lbls)
		require.NoError(t, err)
		require.False(t, created)
		require.Nil(t, ms.ooo)
	}
	checkEmptyOOOChunk(series1)
	checkEmptyOOOChunk(series2)

	// Add ooo samples that creates multiple chunks.
	// 90 to 300 spans across 3 block ranges: [0, 120), [120, 240), [240, 360)
	addSample(90, 300)
	// Adding same samples to create overlapping chunks.
	// Since the active chunk won't start at 90 again, all the new
	// chunks will have different time ranges than the previous chunks.
	addSample(90, 300)

	var highest int64 = 300

	verifyDBSamples := func() {
		var series1Samples, series2Samples []chunks.Sample
		for _, r := range [][2]int64{{90, 119}, {120, 239}, {240, highest}} {
			fromMins, toMins := r[0], r[1]
			for m := fromMins; m <= toMins; m++ {
				ts := m * time.Minute.Milliseconds()
				series1Samples = append(series1Samples, scenario.sampleFunc(ts, ts))
				series2Samples = append(series2Samples, scenario.sampleFunc(ts, 2*ts))
			}
		}
		expRes := map[string][]chunks.Sample{
			series1.String(): series1Samples,
			series2.String(): series2Samples,
		}

		q, err := db.Querier(math.MinInt64, math.MaxInt64)
		require.NoError(t, err)

		actRes := query(t, q, labels.MustNewMatcher(labels.MatchRegexp, "foo", "bar.*"))
		requireEqualSeries(t, expRes, actRes, true)
	}

	verifyDBSamples() // Before any compaction.

	// Verify that the in-memory ooo chunk is not empty.
	checkNonEmptyOOOChunk := func(lbls labels.Labels) {
		ms, created, err := db.head.getOrCreate(lbls.Hash(), lbls)
		require.NoError(t, err)
		require.False(t, created)
		require.Positive(t, ms.ooo.oooHeadChunk.chunk.NumSamples())
		require.Len(t, ms.ooo.oooMmappedChunks, 13) // 7 original, 6 duplicate.
	}
	checkNonEmptyOOOChunk(series1)
	checkNonEmptyOOOChunk(series2)

	// No blocks before compaction.
	require.Empty(t, db.Blocks())

	// There is a 0th WBL file.
	require.NoError(t, db.head.wbl.Sync()) // syncing to make sure wbl is flushed in windows
	files, err := os.ReadDir(db.head.wbl.Dir())
	require.NoError(t, err)
	require.Len(t, files, 1)
	require.Equal(t, "00000000", files[0].Name())
	f, err := files[0].Info()
	require.NoError(t, err)
	require.Greater(t, f.Size(), int64(100))

	if addExtraSamples {
		compactOOOHeadTestingCallback = func() {
			addSample(90, 120)  // Back in time, to generate a new OOO chunk.
			addSample(300, 330) // Now some samples after the previous highest timestamp.
			addSample(300, 330) // Repeat to generate an OOO chunk at these timestamps.
		}
		highest = 330
	}

	// OOO compaction happens here.
	require.NoError(t, db.CompactOOOHead(ctx))

	// 3 blocks exist now. [0, 120), [120, 240), [240, 360)
	require.Len(t, db.Blocks(), 3)

	verifyDBSamples() // Blocks created out of OOO head now.

	// 0th WBL file will be deleted and 1st will be the only present.
	files, err = os.ReadDir(db.head.wbl.Dir())
	require.NoError(t, err)
	require.Len(t, files, 1)
	require.Equal(t, "00000001", files[0].Name())
	f, err = files[0].Info()
	require.NoError(t, err)

	if !addExtraSamples {
		require.Equal(t, int64(0), f.Size())
		// OOO stuff should not be present in the Head now.
		checkEmptyOOOChunk(series1)
		checkEmptyOOOChunk(series2)
	}

	verifySamples := func(block *Block, fromMins, toMins int64) {
		series1Samples := make([]chunks.Sample, 0, toMins-fromMins+1)
		series2Samples := make([]chunks.Sample, 0, toMins-fromMins+1)
		for m := fromMins; m <= toMins; m++ {
			ts := m * time.Minute.Milliseconds()
			series1Samples = append(series1Samples, scenario.sampleFunc(ts, ts))
			series2Samples = append(series2Samples, scenario.sampleFunc(ts, 2*ts))
		}
		expRes := map[string][]chunks.Sample{
			series1.String(): series1Samples,
			series2.String(): series2Samples,
		}

		q, err := NewBlockQuerier(block, math.MinInt64, math.MaxInt64)
		require.NoError(t, err)

		actRes := query(t, q, labels.MustNewMatcher(labels.MatchRegexp, "foo", "bar.*"))
		requireEqualSeries(t, expRes, actRes, true)
	}

	// Checking for expected data in the blocks.
	verifySamples(db.Blocks()[0], 90, 119)
	verifySamples(db.Blocks()[1], 120, 239)
	verifySamples(db.Blocks()[2], 240, 299)

	// There should be a single m-map file.
	mmapDir := mmappedChunksDir(db.head.opts.ChunkDirRoot)
	files, err = os.ReadDir(mmapDir)
	require.NoError(t, err)
	require.Len(t, files, 1)

	// Compact the in-order head and expect another block.
	// Since this is a forced compaction, this block is not aligned with 2h.
	err = db.CompactHead(NewRangeHead(db.head, 250*time.Minute.Milliseconds(), 350*time.Minute.Milliseconds()))
	require.NoError(t, err)
	require.Len(t, db.Blocks(), 4) // [0, 120), [120, 240), [240, 360), [250, 351)
	verifySamples(db.Blocks()[3], 250, highest)

	verifyDBSamples() // Blocks created out of normal and OOO head now. But not merged.

	// The compaction also clears out the old m-map files. Including
	// the file that has ooo chunks.
	files, err = os.ReadDir(mmapDir)
	require.NoError(t, err)
	require.Len(t, files, 1)
	require.Equal(t, "000001", files[0].Name())

	// This will merge overlapping block.
	require.NoError(t, db.Compact(ctx))

	require.Len(t, db.Blocks(), 3) // [0, 120), [120, 240), [240, 360)
	verifySamples(db.Blocks()[0], 90, 119)
	verifySamples(db.Blocks()[1], 120, 239)
	verifySamples(db.Blocks()[2], 240, highest) // Merged block.

	verifyDBSamples() // Final state. Blocks from normal and OOO head are merged.
}

// TestOOOCompactionWithNormalCompaction tests if OOO compaction is performed
// when the normal head's compaction is done.
func TestOOOCompactionWithNormalCompaction(t *testing.T) {
	for name, scenario := range sampleTypeScenarios {
		t.Run(name, func(t *testing.T) {
			testOOOCompactionWithNormalCompaction(t, scenario)
		})
	}
}

func testOOOCompactionWithNormalCompaction(t *testing.T, scenario sampleTypeScenario) {
	dir := t.TempDir()
	ctx := context.Background()

	opts := DefaultOptions()
	opts.OutOfOrderCapMax = 30
	opts.OutOfOrderTimeWindow = 300 * time.Minute.Milliseconds()

	db, err := Open(dir, nil, nil, opts, nil)
	require.NoError(t, err)
	db.DisableCompactions() // We want to manually call it.
	t.Cleanup(func() {
		require.NoError(t, db.Close())
	})

	series1 := labels.FromStrings("foo", "bar1")
	series2 := labels.FromStrings("foo", "bar2")

	addSamples := func(fromMins, toMins int64) {
		app := db.Appender(context.Background())
		for m := fromMins; m <= toMins; m++ {
			ts := m * time.Minute.Milliseconds()
			_, _, err := scenario.appendFunc(app, series1, ts, ts)
			require.NoError(t, err)
			_, _, err = scenario.appendFunc(app, series2, ts, 2*ts)
			require.NoError(t, err)
		}
		require.NoError(t, app.Commit())
	}

	// Add an in-order samples.
	addSamples(250, 350)

	// Add ooo samples that will result into a single block.
	addSamples(90, 110)

	// Checking that ooo chunk is not empty.
	for _, lbls := range []labels.Labels{series1, series2} {
		ms, created, err := db.head.getOrCreate(lbls.Hash(), lbls)
		require.NoError(t, err)
		require.False(t, created)
		require.Positive(t, ms.ooo.oooHeadChunk.chunk.NumSamples())
	}

	// If the normal Head is not compacted, the OOO head compaction does not take place.
	require.NoError(t, db.Compact(ctx))
	require.Empty(t, db.Blocks())

	// Add more in-order samples in future that would trigger the compaction.
	addSamples(400, 450)

	// No blocks before compaction.
	require.Empty(t, db.Blocks())

	// Compacts normal and OOO head.
	require.NoError(t, db.Compact(ctx))

	// 2 blocks exist now. [0, 120), [250, 360)
	require.Len(t, db.Blocks(), 2)
	require.Equal(t, int64(0), db.Blocks()[0].MinTime())
	require.Equal(t, 120*time.Minute.Milliseconds(), db.Blocks()[0].MaxTime())
	require.Equal(t, 250*time.Minute.Milliseconds(), db.Blocks()[1].MinTime())
	require.Equal(t, 360*time.Minute.Milliseconds(), db.Blocks()[1].MaxTime())

	// Checking that ooo chunk is empty.
	for _, lbls := range []labels.Labels{series1, series2} {
		ms, created, err := db.head.getOrCreate(lbls.Hash(), lbls)
		require.NoError(t, err)
		require.False(t, created)
		require.Nil(t, ms.ooo)
	}

	verifySamples := func(block *Block, fromMins, toMins int64) {
		series1Samples := make([]chunks.Sample, 0, toMins-fromMins+1)
		series2Samples := make([]chunks.Sample, 0, toMins-fromMins+1)
		for m := fromMins; m <= toMins; m++ {
			ts := m * time.Minute.Milliseconds()
			series1Samples = append(series1Samples, scenario.sampleFunc(ts, ts))
			series2Samples = append(series2Samples, scenario.sampleFunc(ts, 2*ts))
		}
		expRes := map[string][]chunks.Sample{
			series1.String(): series1Samples,
			series2.String(): series2Samples,
		}

		q, err := NewBlockQuerier(block, math.MinInt64, math.MaxInt64)
		require.NoError(t, err)

		actRes := query(t, q, labels.MustNewMatcher(labels.MatchRegexp, "foo", "bar.*"))
		requireEqualSeries(t, expRes, actRes, true)
	}

	// Checking for expected data in the blocks.
	verifySamples(db.Blocks()[0], 90, 110)
	verifySamples(db.Blocks()[1], 250, 350)
}

// TestOOOCompactionWithDisabledWriteLog tests the scenario where the TSDB is
// configured to not have wal and wbl but its able to compact both the in-order
// and out-of-order head.
func TestOOOCompactionWithDisabledWriteLog(t *testing.T) {
	for name, scenario := range sampleTypeScenarios {
		t.Run(name, func(t *testing.T) {
			testOOOCompactionWithDisabledWriteLog(t, scenario)
		})
	}
}

func testOOOCompactionWithDisabledWriteLog(t *testing.T, scenario sampleTypeScenario) {
	dir := t.TempDir()
	ctx := context.Background()

	opts := DefaultOptions()
	opts.OutOfOrderCapMax = 30
	opts.OutOfOrderTimeWindow = 300 * time.Minute.Milliseconds()
	opts.WALSegmentSize = -1 // disabled WAL and WBL

	db, err := Open(dir, nil, nil, opts, nil)
	require.NoError(t, err)
	db.DisableCompactions() // We want to manually call it.
	t.Cleanup(func() {
		require.NoError(t, db.Close())
	})

	series1 := labels.FromStrings("foo", "bar1")
	series2 := labels.FromStrings("foo", "bar2")

	addSamples := func(fromMins, toMins int64) {
		app := db.Appender(context.Background())
		for m := fromMins; m <= toMins; m++ {
			ts := m * time.Minute.Milliseconds()
			_, _, err := scenario.appendFunc(app, series1, ts, ts)
			require.NoError(t, err)
			_, _, err = scenario.appendFunc(app, series2, ts, 2*ts)
			require.NoError(t, err)
		}
		require.NoError(t, app.Commit())
	}

	// Add an in-order samples.
	addSamples(250, 350)

	// Add ooo samples that will result into a single block.
	addSamples(90, 110)

	// Checking that ooo chunk is not empty.
	for _, lbls := range []labels.Labels{series1, series2} {
		ms, created, err := db.head.getOrCreate(lbls.Hash(), lbls)
		require.NoError(t, err)
		require.False(t, created)
		require.Positive(t, ms.ooo.oooHeadChunk.chunk.NumSamples())
	}

	// If the normal Head is not compacted, the OOO head compaction does not take place.
	require.NoError(t, db.Compact(ctx))
	require.Empty(t, db.Blocks())

	// Add more in-order samples in future that would trigger the compaction.
	addSamples(400, 450)

	// No blocks before compaction.
	require.Empty(t, db.Blocks())

	// Compacts normal and OOO head.
	require.NoError(t, db.Compact(ctx))

	// 2 blocks exist now. [0, 120), [250, 360)
	require.Len(t, db.Blocks(), 2)
	require.Equal(t, int64(0), db.Blocks()[0].MinTime())
	require.Equal(t, 120*time.Minute.Milliseconds(), db.Blocks()[0].MaxTime())
	require.Equal(t, 250*time.Minute.Milliseconds(), db.Blocks()[1].MinTime())
	require.Equal(t, 360*time.Minute.Milliseconds(), db.Blocks()[1].MaxTime())

	// Checking that ooo chunk is empty.
	for _, lbls := range []labels.Labels{series1, series2} {
		ms, created, err := db.head.getOrCreate(lbls.Hash(), lbls)
		require.NoError(t, err)
		require.False(t, created)
		require.Nil(t, ms.ooo)
	}

	verifySamples := func(block *Block, fromMins, toMins int64) {
		series1Samples := make([]chunks.Sample, 0, toMins-fromMins+1)
		series2Samples := make([]chunks.Sample, 0, toMins-fromMins+1)
		for m := fromMins; m <= toMins; m++ {
			ts := m * time.Minute.Milliseconds()
			series1Samples = append(series1Samples, scenario.sampleFunc(ts, ts))
			series2Samples = append(series2Samples, scenario.sampleFunc(ts, 2*ts))
		}
		expRes := map[string][]chunks.Sample{
			series1.String(): series1Samples,
			series2.String(): series2Samples,
		}

		q, err := NewBlockQuerier(block, math.MinInt64, math.MaxInt64)
		require.NoError(t, err)

		actRes := query(t, q, labels.MustNewMatcher(labels.MatchRegexp, "foo", "bar.*"))
		requireEqualSeries(t, expRes, actRes, true)
	}

	// Checking for expected data in the blocks.
	verifySamples(db.Blocks()[0], 90, 110)
	verifySamples(db.Blocks()[1], 250, 350)
}

// TestOOOQueryAfterRestartWithSnapshotAndRemovedWBL tests the scenario where the WBL goes
// missing after a restart while snapshot was enabled, but the query still returns the right
// data from the mmap chunks.
func TestOOOQueryAfterRestartWithSnapshotAndRemovedWBL(t *testing.T) {
	for name, scenario := range sampleTypeScenarios {
		t.Run(name, func(t *testing.T) {
			testOOOQueryAfterRestartWithSnapshotAndRemovedWBL(t, scenario)
		})
	}
}

func testOOOQueryAfterRestartWithSnapshotAndRemovedWBL(t *testing.T, scenario sampleTypeScenario) {
	dir := t.TempDir()
	ctx := context.Background()

	opts := DefaultOptions()
	opts.OutOfOrderCapMax = 10
	opts.OutOfOrderTimeWindow = 300 * time.Minute.Milliseconds()
	opts.EnableMemorySnapshotOnShutdown = true

	db, err := Open(dir, nil, nil, opts, nil)
	require.NoError(t, err)
	db.DisableCompactions() // We want to manually call it.
	t.Cleanup(func() {
		require.NoError(t, db.Close())
	})

	series1 := labels.FromStrings("foo", "bar1")
	series2 := labels.FromStrings("foo", "bar2")

	addSamples := func(fromMins, toMins int64) {
		app := db.Appender(context.Background())
		for m := fromMins; m <= toMins; m++ {
			ts := m * time.Minute.Milliseconds()
			_, _, err := scenario.appendFunc(app, series1, ts, ts)
			require.NoError(t, err)
			_, _, err = scenario.appendFunc(app, series2, ts, 2*ts)
			require.NoError(t, err)
		}
		require.NoError(t, app.Commit())
	}

	// Add an in-order samples.
	addSamples(250, 350)

	// Add ooo samples that will result into a single block.
	addSamples(90, 110) // The sample 110 will not be in m-map chunks.

	// Checking that there are some ooo m-map chunks.
	for _, lbls := range []labels.Labels{series1, series2} {
		ms, created, err := db.head.getOrCreate(lbls.Hash(), lbls)
		require.NoError(t, err)
		require.False(t, created)
		require.Len(t, ms.ooo.oooMmappedChunks, 2)
		require.NotNil(t, ms.ooo.oooHeadChunk)
	}

	// Restart DB.
	require.NoError(t, db.Close())

	// For some reason wbl goes missing.
	require.NoError(t, os.RemoveAll(path.Join(dir, "wbl")))

	db, err = Open(dir, nil, nil, opts, nil)
	require.NoError(t, err)
	db.DisableCompactions() // We want to manually call it.

	// Check ooo m-map chunks again.
	for _, lbls := range []labels.Labels{series1, series2} {
		ms, created, err := db.head.getOrCreate(lbls.Hash(), lbls)
		require.NoError(t, err)
		require.False(t, created)
		require.Len(t, ms.ooo.oooMmappedChunks, 2)
		require.Equal(t, 109*time.Minute.Milliseconds(), ms.ooo.oooMmappedChunks[1].maxTime)
		require.Nil(t, ms.ooo.oooHeadChunk) // Because of missing wbl.
	}

	verifySamples := func(fromMins, toMins int64) {
		series1Samples := make([]chunks.Sample, 0, toMins-fromMins+1)
		series2Samples := make([]chunks.Sample, 0, toMins-fromMins+1)
		for m := fromMins; m <= toMins; m++ {
			ts := m * time.Minute.Milliseconds()
			series1Samples = append(series1Samples, scenario.sampleFunc(ts, ts))
			series2Samples = append(series2Samples, scenario.sampleFunc(ts, ts*2))
		}
		expRes := map[string][]chunks.Sample{
			series1.String(): series1Samples,
			series2.String(): series2Samples,
		}

		q, err := db.Querier(fromMins*time.Minute.Milliseconds(), toMins*time.Minute.Milliseconds())
		require.NoError(t, err)

		actRes := query(t, q, labels.MustNewMatcher(labels.MatchRegexp, "foo", "bar.*"))
		requireEqualSeries(t, expRes, actRes, true)
	}

	// Checking for expected ooo data from mmap chunks.
	verifySamples(90, 109)

	// Compaction should also work fine.
	require.Empty(t, db.Blocks())
	require.NoError(t, db.CompactOOOHead(ctx))
	require.Len(t, db.Blocks(), 1) // One block from OOO data.
	require.Equal(t, int64(0), db.Blocks()[0].MinTime())
	require.Equal(t, 120*time.Minute.Milliseconds(), db.Blocks()[0].MaxTime())

	// Checking that ooo chunk is empty in Head.
	for _, lbls := range []labels.Labels{series1, series2} {
		ms, created, err := db.head.getOrCreate(lbls.Hash(), lbls)
		require.NoError(t, err)
		require.False(t, created)
		require.Nil(t, ms.ooo)
	}

	verifySamples(90, 109)
}

func Test_Querier_OOOQuery(t *testing.T) {
	opts := DefaultOptions()
	opts.OutOfOrderCapMax = 30
	opts.OutOfOrderTimeWindow = 24 * time.Hour.Milliseconds()

	series1 := labels.FromStrings("foo", "bar1")

	minutes := func(m int64) int64 { return m * time.Minute.Milliseconds() }
	addSample := func(db *DB, fromMins, toMins, queryMinT, queryMaxT int64, expSamples []chunks.Sample) ([]chunks.Sample, int) {
		app := db.Appender(context.Background())
		totalAppended := 0
<<<<<<< HEAD
		for min := fromMins; min <= toMins; min += time.Minute.Milliseconds() {
			_, err := app.Append(0, series1, min, float64(min), nil)
			if min >= queryMinT && min <= queryMaxT {
				expSamples = append(expSamples, sample{t: min, f: float64(min)})
=======
		for m := fromMins; m <= toMins; m += time.Minute.Milliseconds() {
			_, err := app.Append(0, series1, m, float64(m))
			if m >= queryMinT && m <= queryMaxT {
				expSamples = append(expSamples, sample{t: m, f: float64(m)})
>>>>>>> f9f39a44
			}
			require.NoError(t, err)
			totalAppended++
		}
		require.NoError(t, app.Commit())
		return expSamples, totalAppended
	}

	tests := []struct {
		name        string
		queryMinT   int64
		queryMaxT   int64
		inOrderMinT int64
		inOrderMaxT int64
		oooMinT     int64
		oooMaxT     int64
	}{
		{
			name:        "query interval covering ooomint and inordermaxt returns all ingested samples",
			queryMinT:   minutes(0),
			queryMaxT:   minutes(200),
			inOrderMinT: minutes(100),
			inOrderMaxT: minutes(200),
			oooMinT:     minutes(0),
			oooMaxT:     minutes(99),
		},
		{
			name:        "partial query interval returns only samples within interval",
			queryMinT:   minutes(20),
			queryMaxT:   minutes(180),
			inOrderMinT: minutes(100),
			inOrderMaxT: minutes(200),
			oooMinT:     minutes(0),
			oooMaxT:     minutes(99),
		},
	}
	for _, tc := range tests {
		t.Run(fmt.Sprintf("name=%s", tc.name), func(t *testing.T) {
			db := openTestDB(t, opts, nil)
			db.DisableCompactions()
			defer func() {
				require.NoError(t, db.Close())
			}()

			var expSamples []chunks.Sample

			// Add in-order samples.
			expSamples, _ = addSample(db, tc.inOrderMinT, tc.inOrderMaxT, tc.queryMinT, tc.queryMaxT, expSamples)

			// Add out-of-order samples.
			expSamples, oooSamples := addSample(db, tc.oooMinT, tc.oooMaxT, tc.queryMinT, tc.queryMaxT, expSamples)

			sort.Slice(expSamples, func(i, j int) bool {
				return expSamples[i].T() < expSamples[j].T()
			})

			querier, err := db.Querier(tc.queryMinT, tc.queryMaxT)
			require.NoError(t, err)
			defer querier.Close()

			seriesSet := query(t, querier, labels.MustNewMatcher(labels.MatchEqual, "foo", "bar1"))
			require.NotNil(t, seriesSet[series1.String()])
			require.Len(t, seriesSet, 1)
			require.Equal(t, expSamples, seriesSet[series1.String()])
			requireEqualOOOSamples(t, oooSamples, db)
		})
	}
}

func Test_ChunkQuerier_OOOQuery(t *testing.T) {
	opts := DefaultOptions()
	opts.OutOfOrderCapMax = 30
	opts.OutOfOrderTimeWindow = 24 * time.Hour.Milliseconds()

	series1 := labels.FromStrings("foo", "bar1")

	minutes := func(m int64) int64 { return m * time.Minute.Milliseconds() }
	addSample := func(db *DB, fromMins, toMins, queryMinT, queryMaxT int64, expSamples []chunks.Sample) ([]chunks.Sample, int) {
		app := db.Appender(context.Background())
		totalAppended := 0
<<<<<<< HEAD
		for min := fromMins; min <= toMins; min += time.Minute.Milliseconds() {
			_, err := app.Append(0, series1, min, float64(min), nil)
			if min >= queryMinT && min <= queryMaxT {
				expSamples = append(expSamples, sample{t: min, f: float64(min)})
=======
		for m := fromMins; m <= toMins; m += time.Minute.Milliseconds() {
			_, err := app.Append(0, series1, m, float64(m))
			if m >= queryMinT && m <= queryMaxT {
				expSamples = append(expSamples, sample{t: m, f: float64(m)})
>>>>>>> f9f39a44
			}
			require.NoError(t, err)
			totalAppended++
		}
		require.NoError(t, app.Commit())
		return expSamples, totalAppended
	}

	tests := []struct {
		name        string
		queryMinT   int64
		queryMaxT   int64
		inOrderMinT int64
		inOrderMaxT int64
		oooMinT     int64
		oooMaxT     int64
	}{
		{
			name:        "query interval covering ooomint and inordermaxt returns all ingested samples",
			queryMinT:   minutes(0),
			queryMaxT:   minutes(200),
			inOrderMinT: minutes(100),
			inOrderMaxT: minutes(200),
			oooMinT:     minutes(0),
			oooMaxT:     minutes(99),
		},
		{
			name:        "partial query interval returns only samples within interval",
			queryMinT:   minutes(20),
			queryMaxT:   minutes(180),
			inOrderMinT: minutes(100),
			inOrderMaxT: minutes(200),
			oooMinT:     minutes(0),
			oooMaxT:     minutes(99),
		},
	}
	for _, tc := range tests {
		t.Run(fmt.Sprintf("name=%s", tc.name), func(t *testing.T) {
			db := openTestDB(t, opts, nil)
			db.DisableCompactions()
			defer func() {
				require.NoError(t, db.Close())
			}()

			var expSamples []chunks.Sample

			// Add in-order samples.
			expSamples, _ = addSample(db, tc.inOrderMinT, tc.inOrderMaxT, tc.queryMinT, tc.queryMaxT, expSamples)

			// Add out-of-order samples.
			expSamples, oooSamples := addSample(db, tc.oooMinT, tc.oooMaxT, tc.queryMinT, tc.queryMaxT, expSamples)

			sort.Slice(expSamples, func(i, j int) bool {
				return expSamples[i].T() < expSamples[j].T()
			})

			querier, err := db.ChunkQuerier(tc.queryMinT, tc.queryMaxT)
			require.NoError(t, err)
			defer querier.Close()

			chks := queryChunks(t, querier, labels.MustNewMatcher(labels.MatchEqual, "foo", "bar1"))
			require.NotNil(t, chks[series1.String()])
			require.Len(t, chks, 1)
			requireEqualOOOSamples(t, oooSamples, db)
			var gotSamples []chunks.Sample
			for _, chunk := range chks[series1.String()] {
				it := chunk.Chunk.Iterator(nil)
				for it.Next() == chunkenc.ValFloat {
					ts, v := it.At()
					gotSamples = append(gotSamples, sample{t: ts, f: v})
				}
			}
			require.Equal(t, expSamples, gotSamples)
		})
	}
}

func TestOOOAppendAndQuery(t *testing.T) {
	for name, scenario := range sampleTypeScenarios {
		t.Run(name, func(t *testing.T) {
			testOOOAppendAndQuery(t, scenario)
		})
	}
}

func testOOOAppendAndQuery(t *testing.T, scenario sampleTypeScenario) {
	opts := DefaultOptions()
	opts.OutOfOrderCapMax = 30
	opts.OutOfOrderTimeWindow = 4 * time.Hour.Milliseconds()

	db := openTestDB(t, opts, nil)
	db.DisableCompactions()
	t.Cleanup(func() {
		require.NoError(t, db.Close())
	})

	s1 := labels.FromStrings("foo", "bar1")
	s2 := labels.FromStrings("foo", "bar2")

	minutes := func(m int64) int64 { return m * time.Minute.Milliseconds() }
	appendedSamples := make(map[string][]chunks.Sample)
	totalSamples := 0
	addSample := func(lbls labels.Labels, fromMins, toMins int64, faceError bool) {
		app := db.Appender(context.Background())
		key := lbls.String()
		from, to := minutes(fromMins), minutes(toMins)
		for m := from; m <= to; m += time.Minute.Milliseconds() {
			val := rand.Intn(1000)
			_, s, err := scenario.appendFunc(app, lbls, m, int64(val))
			if faceError {
				require.Error(t, err)
			} else {
				require.NoError(t, err)
				appendedSamples[key] = append(appendedSamples[key], s)
				totalSamples++
			}
		}
		if faceError {
			require.NoError(t, app.Rollback())
		} else {
			require.NoError(t, app.Commit())
		}
	}

	testQuery := func(from, to int64) {
		querier, err := db.Querier(from, to)
		require.NoError(t, err)

		seriesSet := query(t, querier, labels.MustNewMatcher(labels.MatchRegexp, "foo", "bar."))

		for k, v := range appendedSamples {
			sort.Slice(v, func(i, j int) bool {
				return v[i].T() < v[j].T()
			})
			appendedSamples[k] = v
		}

		expSamples := make(map[string][]chunks.Sample)
		for k, samples := range appendedSamples {
			for _, s := range samples {
				if s.T() < from {
					continue
				}
				if s.T() > to {
					continue
				}
				expSamples[k] = append(expSamples[k], s)
			}
		}
		requireEqualSeries(t, expSamples, seriesSet, true)
		requireEqualOOOSamples(t, totalSamples-2, db)
	}

	verifyOOOMinMaxTimes := func(expMin, expMax int64) {
		require.Equal(t, minutes(expMin), db.head.MinOOOTime())
		require.Equal(t, minutes(expMax), db.head.MaxOOOTime())
	}

	// In-order samples.
	addSample(s1, 300, 300, false)
	addSample(s2, 290, 290, false)
	require.Equal(t, float64(2), prom_testutil.ToFloat64(db.head.metrics.chunksCreated))
	testQuery(math.MinInt64, math.MaxInt64)

	// Some ooo samples.
	addSample(s1, 250, 260, false)
	addSample(s2, 255, 265, false)
	verifyOOOMinMaxTimes(250, 265)
	testQuery(math.MinInt64, math.MaxInt64)
	testQuery(minutes(250), minutes(265)) // Test querying ono data time range
	testQuery(minutes(290), minutes(300)) // Test querying in-order data time range
	testQuery(minutes(250), minutes(300)) // Test querying the entire range

	// Out of time window.
	addSample(s1, 59, 59, true)
	addSample(s2, 49, 49, true)
	verifyOOOMinMaxTimes(250, 265)
	testQuery(math.MinInt64, math.MaxInt64)

	// At the edge of time window, also it would be "out of bound" without the ooo support.
	addSample(s1, 60, 65, false)
	verifyOOOMinMaxTimes(60, 265)
	testQuery(math.MinInt64, math.MaxInt64)

	// This sample is not within the time window w.r.t. the head's maxt, but it is within the window
	// w.r.t. the series' maxt. But we consider only head's maxt.
	addSample(s2, 59, 59, true)
	verifyOOOMinMaxTimes(60, 265)
	testQuery(math.MinInt64, math.MaxInt64)

	// Now the sample is within time window w.r.t. the head's maxt.
	addSample(s2, 60, 65, false)
	verifyOOOMinMaxTimes(60, 265)
	testQuery(math.MinInt64, math.MaxInt64)

	// Out of time window again.
	addSample(s1, 59, 59, true)
	addSample(s2, 49, 49, true)
	testQuery(math.MinInt64, math.MaxInt64)

	// Generating some m-map chunks. The m-map chunks here are in such a way
	// that when sorted w.r.t. mint, the last chunk's maxt is not the overall maxt
	// of the merged chunk. This tests a bug fixed in https://github.com/grafana/mimir-prometheus/pull/238/.
	require.Equal(t, float64(4), prom_testutil.ToFloat64(db.head.metrics.chunksCreated))
	addSample(s1, 180, 249, false)
	require.Equal(t, float64(6), prom_testutil.ToFloat64(db.head.metrics.chunksCreated))
	verifyOOOMinMaxTimes(60, 265)
	testQuery(math.MinInt64, math.MaxInt64)
}

func TestOOODisabled(t *testing.T) {
	for name, scenario := range sampleTypeScenarios {
		t.Run(name, func(t *testing.T) {
			testOOODisabled(t, scenario)
		})
	}
}

func testOOODisabled(t *testing.T, scenario sampleTypeScenario) {
	opts := DefaultOptions()
	opts.OutOfOrderTimeWindow = 0
	db := openTestDB(t, opts, nil)
	db.DisableCompactions()
	t.Cleanup(func() {
		require.NoError(t, db.Close())
	})

	s1 := labels.FromStrings("foo", "bar1")
	minutes := func(m int64) int64 { return m * time.Minute.Milliseconds() }
	expSamples := make(map[string][]chunks.Sample)
	totalSamples := 0
	failedSamples := 0

	addSample := func(db *DB, lbls labels.Labels, fromMins, toMins int64, faceError bool) {
		app := db.Appender(context.Background())
		key := lbls.String()
		from, to := minutes(fromMins), minutes(toMins)
		for m := from; m <= to; m += time.Minute.Milliseconds() {
			_, _, err := scenario.appendFunc(app, lbls, m, m)
			if faceError {
				require.Error(t, err)
				failedSamples++
			} else {
				require.NoError(t, err)
				expSamples[key] = append(expSamples[key], scenario.sampleFunc(m, m))
				totalSamples++
			}
		}
		if faceError {
			require.NoError(t, app.Rollback())
		} else {
			require.NoError(t, app.Commit())
		}
	}

	addSample(db, s1, 300, 300, false) // In-order samples.
	addSample(db, s1, 250, 260, true)  // Some ooo samples.
	addSample(db, s1, 59, 59, true)    // Out of time window.
	addSample(db, s1, 60, 65, true)    // At the edge of time window, also it would be "out of bound" without the ooo support.
	addSample(db, s1, 59, 59, true)    // Out of time window again.
	addSample(db, s1, 301, 310, false) // More in-order samples.

	querier, err := db.Querier(math.MinInt64, math.MaxInt64)
	require.NoError(t, err)

	seriesSet := query(t, querier, labels.MustNewMatcher(labels.MatchRegexp, "foo", "bar."))
	requireEqualSeries(t, expSamples, seriesSet, true)
	requireEqualOOOSamples(t, 0, db)
	require.Equal(t, float64(failedSamples),
		prom_testutil.ToFloat64(db.head.metrics.outOfOrderSamples.WithLabelValues(scenario.sampleType))+prom_testutil.ToFloat64(db.head.metrics.outOfBoundSamples.WithLabelValues(scenario.sampleType)),
		"number of ooo/oob samples mismatch")

	// Verifying that no OOO artifacts were generated.
	_, err = os.ReadDir(path.Join(db.Dir(), wlog.WblDirName))
	require.True(t, os.IsNotExist(err))

	ms, created, err := db.head.getOrCreate(s1.Hash(), s1)
	require.NoError(t, err)
	require.False(t, created)
	require.NotNil(t, ms)
	require.Nil(t, ms.ooo)
}

func TestWBLAndMmapReplay(t *testing.T) {
	for name, scenario := range sampleTypeScenarios {
		t.Run(name, func(t *testing.T) {
			testWBLAndMmapReplay(t, scenario)
		})
	}
}

func testWBLAndMmapReplay(t *testing.T, scenario sampleTypeScenario) {
	opts := DefaultOptions()
	opts.OutOfOrderCapMax = 30
	opts.OutOfOrderTimeWindow = 4 * time.Hour.Milliseconds()

	db := openTestDB(t, opts, nil)
	db.DisableCompactions()
	t.Cleanup(func() {
		require.NoError(t, db.Close())
	})

	s1 := labels.FromStrings("foo", "bar1")

	minutes := func(m int64) int64 { return m * time.Minute.Milliseconds() }
	expSamples := make(map[string][]chunks.Sample)
	totalSamples := 0
	addSample := func(lbls labels.Labels, fromMins, toMins int64) {
		app := db.Appender(context.Background())
		key := lbls.String()
		from, to := minutes(fromMins), minutes(toMins)
		for m := from; m <= to; m += time.Minute.Milliseconds() {
			val := rand.Intn(1000)
			_, s, err := scenario.appendFunc(app, lbls, m, int64(val))
			require.NoError(t, err)
			expSamples[key] = append(expSamples[key], s)
			totalSamples++
		}
		require.NoError(t, app.Commit())
	}

	testQuery := func(exp map[string][]chunks.Sample) {
		querier, err := db.Querier(math.MinInt64, math.MaxInt64)
		require.NoError(t, err)

		seriesSet := query(t, querier, labels.MustNewMatcher(labels.MatchRegexp, "foo", "bar."))

		for k, v := range exp {
			sort.Slice(v, func(i, j int) bool {
				return v[i].T() < v[j].T()
			})
			exp[k] = v
		}
		requireEqualSeries(t, exp, seriesSet, true)
	}

	// In-order samples.
	addSample(s1, 300, 300)
	require.Equal(t, float64(1), prom_testutil.ToFloat64(db.head.metrics.chunksCreated))

	// Some ooo samples.
	addSample(s1, 250, 260)
	addSample(s1, 195, 249) // This creates some m-map chunks.
	require.Equal(t, float64(4), prom_testutil.ToFloat64(db.head.metrics.chunksCreated))
	testQuery(expSamples)
	oooMint, oooMaxt := minutes(195), minutes(260)

	// Collect the samples only present in the ooo m-map chunks.
	ms, created, err := db.head.getOrCreate(s1.Hash(), s1)
	require.False(t, created)
	require.NoError(t, err)
	var s1MmapSamples []chunks.Sample
	for _, mc := range ms.ooo.oooMmappedChunks {
		chk, err := db.head.chunkDiskMapper.Chunk(mc.ref)
		require.NoError(t, err)
		it := chk.Iterator(nil)
		smpls, err := storage.ExpandSamples(it, newSample)
		require.NoError(t, err)
		s1MmapSamples = append(s1MmapSamples, smpls...)
	}
	require.NotEmpty(t, s1MmapSamples)

	require.NoError(t, db.Close())

	// Making a copy of original state of WBL and Mmap files to use it later.
	mmapDir := mmappedChunksDir(db.head.opts.ChunkDirRoot)
	wblDir := db.head.wbl.Dir()
	originalWblDir := filepath.Join(t.TempDir(), "original_wbl")
	originalMmapDir := filepath.Join(t.TempDir(), "original_mmap")
	require.NoError(t, fileutil.CopyDirs(wblDir, originalWblDir))
	require.NoError(t, fileutil.CopyDirs(mmapDir, originalMmapDir))
	resetWBLToOriginal := func() {
		require.NoError(t, os.RemoveAll(wblDir))
		require.NoError(t, fileutil.CopyDirs(originalWblDir, wblDir))
	}
	resetMmapToOriginal := func() {
		require.NoError(t, os.RemoveAll(mmapDir))
		require.NoError(t, fileutil.CopyDirs(originalMmapDir, mmapDir))
	}

	t.Run("Restart DB with both WBL and M-map files for ooo data", func(t *testing.T) {
		db, err = Open(db.dir, nil, nil, opts, nil)
		require.NoError(t, err)
		require.Equal(t, oooMint, db.head.MinOOOTime())
		require.Equal(t, oooMaxt, db.head.MaxOOOTime())
		testQuery(expSamples)
		require.NoError(t, db.Close())
	})

	t.Run("Restart DB with only WBL for ooo data", func(t *testing.T) {
		require.NoError(t, os.RemoveAll(mmapDir))

		db, err = Open(db.dir, nil, nil, opts, nil)
		require.NoError(t, err)
		require.Equal(t, oooMint, db.head.MinOOOTime())
		require.Equal(t, oooMaxt, db.head.MaxOOOTime())
		testQuery(expSamples)
		require.NoError(t, db.Close())
	})

	t.Run("Restart DB with only M-map files for ooo data", func(t *testing.T) {
		require.NoError(t, os.RemoveAll(wblDir))
		resetMmapToOriginal()

		db, err = Open(db.dir, nil, nil, opts, nil)
		require.NoError(t, err)
		require.Equal(t, oooMint, db.head.MinOOOTime())
		require.Equal(t, oooMaxt, db.head.MaxOOOTime())
		inOrderSample := expSamples[s1.String()][len(expSamples[s1.String()])-1]
		testQuery(map[string][]chunks.Sample{
			s1.String(): append(s1MmapSamples, inOrderSample),
		})
		require.NoError(t, db.Close())
	})

	t.Run("Restart DB with WBL+Mmap while increasing the OOOCapMax", func(t *testing.T) {
		resetWBLToOriginal()
		resetMmapToOriginal()

		opts.OutOfOrderCapMax = 60
		db, err = Open(db.dir, nil, nil, opts, nil)
		require.NoError(t, err)
		require.Equal(t, oooMint, db.head.MinOOOTime())
		require.Equal(t, oooMaxt, db.head.MaxOOOTime())
		testQuery(expSamples)
		require.NoError(t, db.Close())
	})

	t.Run("Restart DB with WBL+Mmap while decreasing the OOOCapMax", func(t *testing.T) {
		resetMmapToOriginal() // We need to reset because new duplicate chunks can be written above.

		opts.OutOfOrderCapMax = 10
		db, err = Open(db.dir, nil, nil, opts, nil)
		require.NoError(t, err)
		require.Equal(t, oooMint, db.head.MinOOOTime())
		require.Equal(t, oooMaxt, db.head.MaxOOOTime())
		testQuery(expSamples)
		require.NoError(t, db.Close())
	})

	t.Run("Restart DB with WBL+Mmap while having no m-map markers in WBL", func(t *testing.T) {
		resetMmapToOriginal() // We neet to reset because new duplicate chunks can be written above.

		// Removing m-map markers in WBL by rewriting it.
		newWbl, err := wlog.New(log.NewNopLogger(), nil, filepath.Join(t.TempDir(), "new_wbl"), wlog.CompressionNone)
		require.NoError(t, err)
		sr, err := wlog.NewSegmentsReader(originalWblDir)
		require.NoError(t, err)
		dec := record.NewDecoder(labels.NewSymbolTable())
		r, markers, addedRecs := wlog.NewReader(sr), 0, 0
		for r.Next() {
			rec := r.Record()
			if dec.Type(rec) == record.MmapMarkers {
				markers++
				continue
			}
			addedRecs++
			require.NoError(t, newWbl.Log(rec))
		}
		require.Positive(t, markers)
		require.Positive(t, addedRecs)
		require.NoError(t, newWbl.Close())
		require.NoError(t, sr.Close())
		require.NoError(t, os.RemoveAll(wblDir))
		require.NoError(t, os.Rename(newWbl.Dir(), wblDir))

		opts.OutOfOrderCapMax = 30
		db, err = Open(db.dir, nil, nil, opts, nil)
		require.NoError(t, err)
		require.Equal(t, oooMint, db.head.MinOOOTime())
		require.Equal(t, oooMaxt, db.head.MaxOOOTime())
		testQuery(expSamples)
	})
}

func TestOOOCompactionFailure(t *testing.T) {
	for name, scenario := range sampleTypeScenarios {
		t.Run(name, func(t *testing.T) {
			testOOOCompactionFailure(t, scenario)
		})
	}
}

func testOOOCompactionFailure(t *testing.T, scenario sampleTypeScenario) {
	dir := t.TempDir()
	ctx := context.Background()

	opts := DefaultOptions()
	opts.OutOfOrderCapMax = 30
	opts.OutOfOrderTimeWindow = 300 * time.Minute.Milliseconds()

	db, err := Open(dir, nil, nil, opts, nil)
	require.NoError(t, err)
	db.DisableCompactions() // We want to manually call it.
	t.Cleanup(func() {
		require.NoError(t, db.Close())
	})

	series1 := labels.FromStrings("foo", "bar1")

	addSample := func(fromMins, toMins int64) {
		app := db.Appender(context.Background())
		for m := fromMins; m <= toMins; m++ {
			ts := m * time.Minute.Milliseconds()
			_, _, err := scenario.appendFunc(app, series1, ts, ts)
			require.NoError(t, err)
		}
		require.NoError(t, app.Commit())
	}

	// Add an in-order samples.
	addSample(250, 350)

	// Add ooo samples that creates multiple chunks.
	addSample(90, 310)

	// No blocks before compaction.
	require.Empty(t, db.Blocks())

	// There is a 0th WBL file.
	verifyFirstWBLFileIs0 := func(count int) {
		require.NoError(t, db.head.wbl.Sync()) // syncing to make sure wbl is flushed in windows
		files, err := os.ReadDir(db.head.wbl.Dir())
		require.NoError(t, err)
		require.Len(t, files, count)
		require.Equal(t, "00000000", files[0].Name())
		f, err := files[0].Info()
		require.NoError(t, err)
		require.Greater(t, f.Size(), int64(100))
	}
	verifyFirstWBLFileIs0(1)

	verifyMmapFiles := func(exp ...string) {
		mmapDir := mmappedChunksDir(db.head.opts.ChunkDirRoot)
		files, err := os.ReadDir(mmapDir)
		require.NoError(t, err)
		require.Len(t, files, len(exp))
		for i, f := range files {
			require.Equal(t, exp[i], f.Name())
		}
	}

	verifyMmapFiles("000001")

	// OOO compaction fails 5 times.
	originalCompactor := db.compactor
	db.compactor = &mockCompactorFailing{t: t}
	for i := 0; i < 5; i++ {
		require.Error(t, db.CompactOOOHead(ctx))
	}
	require.Empty(t, db.Blocks())

	// M-map files don't change after failed compaction.
	verifyMmapFiles("000001")

	// Because of 5 compaction attempts, there are 6 files now.
	verifyFirstWBLFileIs0(6)

	db.compactor = originalCompactor
	require.NoError(t, db.CompactOOOHead(ctx))
	oldBlocks := db.Blocks()
	require.Len(t, db.Blocks(), 3)

	// Check that the ooo chunks were removed.
	ms, created, err := db.head.getOrCreate(series1.Hash(), series1)
	require.NoError(t, err)
	require.False(t, created)
	require.Nil(t, ms.ooo)

	// The failed compaction should not have left the ooo Head corrupted.
	// Hence, expect no new blocks with another OOO compaction call.
	require.NoError(t, db.CompactOOOHead(ctx))
	require.Len(t, db.Blocks(), 3)
	require.Equal(t, oldBlocks, db.Blocks())

	// There should be a single m-map file
	verifyMmapFiles("000001")

	// All but last WBL file will be deleted.
	// 8 files in total (starting at 0) because of 7 compaction calls.
	files, err := os.ReadDir(db.head.wbl.Dir())
	require.NoError(t, err)
	require.Len(t, files, 1)
	require.Equal(t, "00000007", files[0].Name())
	f, err := files[0].Info()
	require.NoError(t, err)
	require.Equal(t, int64(0), f.Size())

	verifySamples := func(block *Block, fromMins, toMins int64) {
		series1Samples := make([]chunks.Sample, 0, toMins-fromMins+1)
		for m := fromMins; m <= toMins; m++ {
			ts := m * time.Minute.Milliseconds()
			series1Samples = append(series1Samples, scenario.sampleFunc(ts, ts))
		}
		expRes := map[string][]chunks.Sample{
			series1.String(): series1Samples,
		}

		q, err := NewBlockQuerier(block, math.MinInt64, math.MaxInt64)
		require.NoError(t, err)
		actRes := query(t, q, labels.MustNewMatcher(labels.MatchRegexp, "foo", "bar.*"))
		requireEqualSeries(t, expRes, actRes, true)
	}

	// Checking for expected data in the blocks.
	verifySamples(db.Blocks()[0], 90, 119)
	verifySamples(db.Blocks()[1], 120, 239)
	verifySamples(db.Blocks()[2], 240, 310)

	// Compact the in-order head and expect another block.
	// Since this is a forced compaction, this block is not aligned with 2h.
	err = db.CompactHead(NewRangeHead(db.head, 250*time.Minute.Milliseconds(), 350*time.Minute.Milliseconds()))
	require.NoError(t, err)
	require.Len(t, db.Blocks(), 4) // [0, 120), [120, 240), [240, 360), [250, 351)
	verifySamples(db.Blocks()[3], 250, 350)

	// The compaction also clears out the old m-map files. Including
	// the file that has ooo chunks.
	verifyMmapFiles("000001")
}

func TestWBLCorruption(t *testing.T) {
	dir := t.TempDir()

	opts := DefaultOptions()
	opts.OutOfOrderCapMax = 30
	opts.OutOfOrderTimeWindow = 300 * time.Minute.Milliseconds()

	db, err := Open(dir, nil, nil, opts, nil)
	require.NoError(t, err)
	db.DisableCompactions()
	t.Cleanup(func() {
		require.NoError(t, db.Close())
	})

	series1 := labels.FromStrings("foo", "bar1")
	var allSamples, expAfterRestart []chunks.Sample
	addSamples := func(fromMins, toMins int64, afterRestart bool) {
		app := db.Appender(context.Background())
<<<<<<< HEAD
		for min := fromMins; min <= toMins; min++ {
			ts := min * time.Minute.Milliseconds()
			_, err := app.Append(0, series1, ts, float64(ts), nil)
=======
		for m := fromMins; m <= toMins; m++ {
			ts := m * time.Minute.Milliseconds()
			_, err := app.Append(0, series1, ts, float64(ts))
>>>>>>> f9f39a44
			require.NoError(t, err)
			allSamples = append(allSamples, sample{t: ts, f: float64(ts)})
			if afterRestart {
				expAfterRestart = append(expAfterRestart, sample{t: ts, f: float64(ts)})
			}
		}
		require.NoError(t, app.Commit())
	}

	// Add an in-order samples.
	addSamples(340, 350, true)

	// OOO samples.
	addSamples(90, 99, true)
	addSamples(100, 119, true)
	addSamples(120, 130, true)

	// Moving onto the second file.
	_, err = db.head.wbl.NextSegment()
	require.NoError(t, err)

	// More OOO samples.
	addSamples(200, 230, true)
	addSamples(240, 255, true)

	// We corrupt WBL after the sample at 255. So everything added later
	// should be deleted after replay.

	// Checking where we corrupt it.
	require.NoError(t, db.head.wbl.Sync()) // syncing to make sure wbl is flushed in windows
	files, err := os.ReadDir(db.head.wbl.Dir())
	require.NoError(t, err)
	require.Len(t, files, 2)
	f1, err := files[1].Info()
	require.NoError(t, err)
	corruptIndex := f1.Size()
	corruptFilePath := path.Join(db.head.wbl.Dir(), files[1].Name())

	// Corrupt the WBL by adding a malformed record.
	require.NoError(t, db.head.wbl.Log([]byte{byte(record.Samples), 99, 9, 99, 9, 99, 9, 99}))

	// More samples after the corruption point.
	addSamples(260, 280, false)
	addSamples(290, 300, false)

	// Another file.
	_, err = db.head.wbl.NextSegment()
	require.NoError(t, err)

	addSamples(310, 320, false)

	// Verifying that we have data after corruption point.
	require.NoError(t, db.head.wbl.Sync()) // syncing to make sure wbl is flushed in windows
	files, err = os.ReadDir(db.head.wbl.Dir())
	require.NoError(t, err)
	require.Len(t, files, 3)
	f1, err = files[1].Info()
	require.NoError(t, err)
	require.Greater(t, f1.Size(), corruptIndex)
	f0, err := files[0].Info()
	require.NoError(t, err)
	require.Greater(t, f0.Size(), int64(100))
	f2, err := files[2].Info()
	require.NoError(t, err)
	require.Greater(t, f2.Size(), int64(100))

	verifySamples := func(expSamples []chunks.Sample) {
		sort.Slice(expSamples, func(i, j int) bool {
			return expSamples[i].T() < expSamples[j].T()
		})

		expRes := map[string][]chunks.Sample{
			series1.String(): expSamples,
		}

		q, err := db.Querier(math.MinInt64, math.MaxInt64)
		require.NoError(t, err)

		actRes := query(t, q, labels.MustNewMatcher(labels.MatchRegexp, "foo", "bar.*"))
		require.Equal(t, expRes, actRes)
	}

	verifySamples(allSamples)

	require.NoError(t, db.Close())

	// We want everything to be replayed from the WBL. So we delete the m-map files.
	require.NoError(t, os.RemoveAll(mmappedChunksDir(db.head.opts.ChunkDirRoot)))

	// Restart does the replay and repair.
	db, err = Open(db.dir, nil, nil, opts, nil)
	require.NoError(t, err)
	require.Equal(t, 1.0, prom_testutil.ToFloat64(db.head.metrics.walCorruptionsTotal))
	require.Less(t, len(expAfterRestart), len(allSamples))
	verifySamples(expAfterRestart)

	// Verify that it did the repair on disk.
	files, err = os.ReadDir(db.head.wbl.Dir())
	require.NoError(t, err)
	require.Len(t, files, 3)
	f0, err = files[0].Info()
	require.NoError(t, err)
	require.Greater(t, f0.Size(), int64(100))
	f2, err = files[2].Info()
	require.NoError(t, err)
	require.Equal(t, int64(0), f2.Size())
	require.Equal(t, corruptFilePath, path.Join(db.head.wbl.Dir(), files[1].Name()))

	// Verifying that everything after the corruption point is set to 0.
	b, err := os.ReadFile(corruptFilePath)
	require.NoError(t, err)
	sum := 0
	for _, val := range b[corruptIndex:] {
		sum += int(val)
	}
	require.Equal(t, 0, sum)

	// Another restart, everything normal with no repair.
	require.NoError(t, db.Close())
	db, err = Open(db.dir, nil, nil, opts, nil)
	require.NoError(t, err)
	require.Equal(t, 0.0, prom_testutil.ToFloat64(db.head.metrics.walCorruptionsTotal))
	verifySamples(expAfterRestart)
}

func TestOOOMmapCorruption(t *testing.T) {
	for name, scenario := range sampleTypeScenarios {
		t.Run(name, func(t *testing.T) {
			testOOOMmapCorruption(t, scenario)
		})
	}
}

func testOOOMmapCorruption(t *testing.T, scenario sampleTypeScenario) {
	dir := t.TempDir()

	opts := DefaultOptions()
	opts.OutOfOrderCapMax = 10
	opts.OutOfOrderTimeWindow = 300 * time.Minute.Milliseconds()

	db, err := Open(dir, nil, nil, opts, nil)
	require.NoError(t, err)
	db.DisableCompactions()
	t.Cleanup(func() {
		require.NoError(t, db.Close())
	})

	series1 := labels.FromStrings("foo", "bar1")
	var allSamples, expInMmapChunks []chunks.Sample
	addSamples := func(fromMins, toMins int64, inMmapAfterCorruption bool) {
		app := db.Appender(context.Background())
		for m := fromMins; m <= toMins; m++ {
			ts := m * time.Minute.Milliseconds()
			_, s, err := scenario.appendFunc(app, series1, ts, ts)
			require.NoError(t, err)
			allSamples = append(allSamples, s)
			if inMmapAfterCorruption {
				expInMmapChunks = append(expInMmapChunks, s)
			}
		}
		require.NoError(t, app.Commit())
	}

	// Add an in-order samples.
	addSamples(340, 350, true)

	// OOO samples.
	addSamples(90, 99, true)
	addSamples(100, 109, true)
	// This sample m-maps a chunk. But 120 goes into a new chunk.
	addSamples(120, 120, false)

	// Second m-map file. We will corrupt this file. Sample 120 goes into this new file.
	db.head.chunkDiskMapper.CutNewFile()

	// More OOO samples.
	addSamples(200, 230, false)
	addSamples(240, 255, false)

	db.head.chunkDiskMapper.CutNewFile()
	addSamples(260, 290, false)

	verifySamples := func(expSamples []chunks.Sample) {
		sort.Slice(expSamples, func(i, j int) bool {
			return expSamples[i].T() < expSamples[j].T()
		})

		expRes := map[string][]chunks.Sample{
			series1.String(): expSamples,
		}

		q, err := db.Querier(math.MinInt64, math.MaxInt64)
		require.NoError(t, err)

		actRes := query(t, q, labels.MustNewMatcher(labels.MatchRegexp, "foo", "bar.*"))
		requireEqualSeries(t, expRes, actRes, true)
	}

	verifySamples(allSamples)

	// Verifying existing files.
	mmapDir := mmappedChunksDir(db.head.opts.ChunkDirRoot)
	files, err := os.ReadDir(mmapDir)
	require.NoError(t, err)
	require.Len(t, files, 3)

	// Corrupting the 2nd file.
	f, err := os.OpenFile(path.Join(mmapDir, files[1].Name()), os.O_RDWR, 0o666)
	require.NoError(t, err)
	_, err = f.WriteAt([]byte{99, 9, 99, 9, 99}, 20)
	require.NoError(t, err)
	require.NoError(t, f.Close())
	firstFileName := files[0].Name()

	require.NoError(t, db.Close())

	// Moving OOO WBL to use it later.
	wblDir := db.head.wbl.Dir()
	wblDirTmp := path.Join(t.TempDir(), "wbl_tmp")
	require.NoError(t, os.Rename(wblDir, wblDirTmp))

	// Restart does the replay and repair of m-map files.
	db, err = Open(db.dir, nil, nil, opts, nil)
	require.NoError(t, err)
	require.Equal(t, 1.0, prom_testutil.ToFloat64(db.head.metrics.mmapChunkCorruptionTotal))
	require.Less(t, len(expInMmapChunks), len(allSamples))

	// Since there is no WBL, only samples from m-map chunks comes in the query.
	verifySamples(expInMmapChunks)

	// Verify that it did the repair on disk. All files from the point of corruption
	// should be deleted.
	files, err = os.ReadDir(mmapDir)
	require.NoError(t, err)
	require.Len(t, files, 1)
	f0, err := files[0].Info()
	require.NoError(t, err)
	require.Greater(t, f0.Size(), int64(100))
	require.Equal(t, firstFileName, files[0].Name())

	// Another restart, everything normal with no repair.
	require.NoError(t, db.Close())
	db, err = Open(db.dir, nil, nil, opts, nil)
	require.NoError(t, err)
	require.Equal(t, 0.0, prom_testutil.ToFloat64(db.head.metrics.mmapChunkCorruptionTotal))
	verifySamples(expInMmapChunks)

	// Restart again with the WBL, all samples should be present now.
	require.NoError(t, db.Close())
	require.NoError(t, os.RemoveAll(wblDir))
	require.NoError(t, os.Rename(wblDirTmp, wblDir))
	db, err = Open(db.dir, nil, nil, opts, nil)
	require.NoError(t, err)
	verifySamples(allSamples)
}

func TestOutOfOrderRuntimeConfig(t *testing.T) {
	for name, scenario := range sampleTypeScenarios {
		t.Run(name, func(t *testing.T) {
			testOutOfOrderRuntimeConfig(t, scenario)
		})
	}
}

func testOutOfOrderRuntimeConfig(t *testing.T, scenario sampleTypeScenario) {
	ctx := context.Background()

	getDB := func(oooTimeWindow int64) *DB {
		dir := t.TempDir()

		opts := DefaultOptions()
		opts.OutOfOrderTimeWindow = oooTimeWindow

		db, err := Open(dir, nil, nil, opts, nil)
		require.NoError(t, err)
		db.DisableCompactions()
		t.Cleanup(func() {
			require.NoError(t, db.Close())
		})

		return db
	}

	makeConfig := func(oooTimeWindow int) *config.Config {
		return &config.Config{
			StorageConfig: config.StorageConfig{
				TSDBConfig: &config.TSDBConfig{
					OutOfOrderTimeWindow: int64(oooTimeWindow) * time.Minute.Milliseconds(),
				},
			},
		}
	}

	series1 := labels.FromStrings("foo", "bar1")
	addSamples := func(t *testing.T, db *DB, fromMins, toMins int64, success bool, allSamples []chunks.Sample) []chunks.Sample {
		app := db.Appender(context.Background())
		for m := fromMins; m <= toMins; m++ {
			ts := m * time.Minute.Milliseconds()
			_, s, err := scenario.appendFunc(app, series1, ts, ts)
			if success {
				require.NoError(t, err)
				allSamples = append(allSamples, s)
			} else {
				require.Error(t, err)
			}
		}
		require.NoError(t, app.Commit())
		return allSamples
	}

	verifySamples := func(t *testing.T, db *DB, expSamples []chunks.Sample) {
		sort.Slice(expSamples, func(i, j int) bool {
			return expSamples[i].T() < expSamples[j].T()
		})

		expRes := map[string][]chunks.Sample{
			series1.String(): expSamples,
		}

		q, err := db.Querier(math.MinInt64, math.MaxInt64)
		require.NoError(t, err)

		actRes := query(t, q, labels.MustNewMatcher(labels.MatchRegexp, "foo", "bar.*"))
		requireEqualSeries(t, expRes, actRes, true)
	}

	doOOOCompaction := func(t *testing.T, db *DB) {
		// WBL is not empty.
		size, err := db.head.wbl.Size()
		require.NoError(t, err)
		require.Positive(t, size)

		require.Empty(t, db.Blocks())
		require.NoError(t, db.compactOOOHead(ctx))
		require.NotEmpty(t, db.Blocks())

		// WBL is empty.
		size, err = db.head.wbl.Size()
		require.NoError(t, err)
		require.Equal(t, int64(0), size)
	}

	t.Run("increase time window", func(t *testing.T) {
		var allSamples []chunks.Sample
		db := getDB(30 * time.Minute.Milliseconds())

		// In-order.
		allSamples = addSamples(t, db, 300, 310, true, allSamples)

		// OOO upto 30m old is success.
		allSamples = addSamples(t, db, 281, 290, true, allSamples)

		// OOO of 59m old fails.
		s := addSamples(t, db, 251, 260, false, nil)
		require.Empty(t, s)
		verifySamples(t, db, allSamples)

		oldWblPtr := fmt.Sprintf("%p", db.head.wbl)

		// Increase time window and try adding again.
		err := db.ApplyConfig(makeConfig(60))
		require.NoError(t, err)
		allSamples = addSamples(t, db, 251, 260, true, allSamples)

		// WBL does not change.
		newWblPtr := fmt.Sprintf("%p", db.head.wbl)
		require.Equal(t, oldWblPtr, newWblPtr)

		doOOOCompaction(t, db)
		verifySamples(t, db, allSamples)
	})

	t.Run("decrease time window and increase again", func(t *testing.T) {
		var allSamples []chunks.Sample
		db := getDB(60 * time.Minute.Milliseconds())

		// In-order.
		allSamples = addSamples(t, db, 300, 310, true, allSamples)

		// OOO upto 59m old is success.
		allSamples = addSamples(t, db, 251, 260, true, allSamples)

		oldWblPtr := fmt.Sprintf("%p", db.head.wbl)
		// Decrease time window.
		err := db.ApplyConfig(makeConfig(30))
		require.NoError(t, err)

		// OOO of 49m old fails.
		s := addSamples(t, db, 261, 270, false, nil)
		require.Empty(t, s)

		// WBL does not change.
		newWblPtr := fmt.Sprintf("%p", db.head.wbl)
		require.Equal(t, oldWblPtr, newWblPtr)

		verifySamples(t, db, allSamples)

		// Increase time window again and check
		err = db.ApplyConfig(makeConfig(60))
		require.NoError(t, err)
		allSamples = addSamples(t, db, 261, 270, true, allSamples)
		verifySamples(t, db, allSamples)

		// WBL does not change.
		newWblPtr = fmt.Sprintf("%p", db.head.wbl)
		require.Equal(t, oldWblPtr, newWblPtr)

		doOOOCompaction(t, db)
		verifySamples(t, db, allSamples)
	})

	t.Run("disabled to enabled", func(t *testing.T) {
		var allSamples []chunks.Sample
		db := getDB(0)

		// In-order.
		allSamples = addSamples(t, db, 300, 310, true, allSamples)

		// OOO fails.
		s := addSamples(t, db, 251, 260, false, nil)
		require.Empty(t, s)
		verifySamples(t, db, allSamples)

		require.Nil(t, db.head.wbl)

		// Increase time window and try adding again.
		err := db.ApplyConfig(makeConfig(60))
		require.NoError(t, err)
		allSamples = addSamples(t, db, 251, 260, true, allSamples)

		// WBL gets created.
		require.NotNil(t, db.head.wbl)

		verifySamples(t, db, allSamples)

		// OOO compaction works now.
		doOOOCompaction(t, db)
		verifySamples(t, db, allSamples)
	})

	t.Run("enabled to disabled", func(t *testing.T) {
		var allSamples []chunks.Sample
		db := getDB(60 * time.Minute.Milliseconds())

		// In-order.
		allSamples = addSamples(t, db, 300, 310, true, allSamples)

		// OOO upto 59m old is success.
		allSamples = addSamples(t, db, 251, 260, true, allSamples)

		oldWblPtr := fmt.Sprintf("%p", db.head.wbl)
		// Time Window to 0, hence disabled.
		err := db.ApplyConfig(makeConfig(0))
		require.NoError(t, err)

		// OOO within old time window fails.
		s := addSamples(t, db, 290, 309, false, nil)
		require.Empty(t, s)

		// WBL does not change and is not removed.
		newWblPtr := fmt.Sprintf("%p", db.head.wbl)
		require.Equal(t, oldWblPtr, newWblPtr)

		verifySamples(t, db, allSamples)

		// Compaction still works after disabling with WBL cleanup.
		doOOOCompaction(t, db)
		verifySamples(t, db, allSamples)
	})

	t.Run("disabled to disabled", func(t *testing.T) {
		var allSamples []chunks.Sample
		db := getDB(0)

		// In-order.
		allSamples = addSamples(t, db, 300, 310, true, allSamples)

		// OOO fails.
		s := addSamples(t, db, 290, 309, false, nil)
		require.Empty(t, s)
		verifySamples(t, db, allSamples)
		require.Nil(t, db.head.wbl)

		// Time window to 0.
		err := db.ApplyConfig(makeConfig(0))
		require.NoError(t, err)

		// OOO still fails.
		s = addSamples(t, db, 290, 309, false, nil)
		require.Empty(t, s)
		verifySamples(t, db, allSamples)
		require.Nil(t, db.head.wbl)
	})
}

func TestNoGapAfterRestartWithOOO(t *testing.T) {
	for name, scenario := range sampleTypeScenarios {
		t.Run(name, func(t *testing.T) {
			testNoGapAfterRestartWithOOO(t, scenario)
		})
	}
}

func testNoGapAfterRestartWithOOO(t *testing.T, scenario sampleTypeScenario) {
	series1 := labels.FromStrings("foo", "bar1")
	addSamples := func(t *testing.T, db *DB, fromMins, toMins int64, success bool) {
		app := db.Appender(context.Background())
		for m := fromMins; m <= toMins; m++ {
			ts := m * time.Minute.Milliseconds()
			_, _, err := scenario.appendFunc(app, series1, ts, ts)
			if success {
				require.NoError(t, err)
			} else {
				require.Error(t, err)
			}
		}
		require.NoError(t, app.Commit())
	}

	verifySamples := func(t *testing.T, db *DB, fromMins, toMins int64) {
		var expSamples []chunks.Sample
		for m := fromMins; m <= toMins; m++ {
			ts := m * time.Minute.Milliseconds()
			expSamples = append(expSamples, scenario.sampleFunc(ts, ts))
		}

		expRes := map[string][]chunks.Sample{
			series1.String(): expSamples,
		}

		q, err := db.Querier(math.MinInt64, math.MaxInt64)
		require.NoError(t, err)

		actRes := query(t, q, labels.MustNewMatcher(labels.MatchRegexp, "foo", "bar.*"))
		requireEqualSeries(t, expRes, actRes, true)
	}

	cases := []struct {
		inOrderMint, inOrderMaxt int64
		oooMint, oooMaxt         int64
		// After compaction.
		blockRanges        [][2]int64
		headMint, headMaxt int64
	}{
		{
			300, 490,
			489, 489,
			[][2]int64{{300, 360}, {480, 600}},
			360, 490,
		},
		{
			300, 490,
			479, 479,
			[][2]int64{{300, 360}, {360, 480}},
			360, 490,
		},
	}

	for i, c := range cases {
		t.Run(fmt.Sprintf("case=%d", i), func(t *testing.T) {
			dir := t.TempDir()
			ctx := context.Background()

			opts := DefaultOptions()
			opts.OutOfOrderTimeWindow = 30 * time.Minute.Milliseconds()

			db, err := Open(dir, nil, nil, opts, nil)
			require.NoError(t, err)
			db.DisableCompactions()
			t.Cleanup(func() {
				require.NoError(t, db.Close())
			})

			// 3h10m=190m worth in-order data.
			addSamples(t, db, c.inOrderMint, c.inOrderMaxt, true)
			verifySamples(t, db, c.inOrderMint, c.inOrderMaxt)

			// One ooo samples.
			addSamples(t, db, c.oooMint, c.oooMaxt, true)
			verifySamples(t, db, c.inOrderMint, c.inOrderMaxt)

			// We get 2 blocks. 1 from OOO, 1 from in-order.
			require.NoError(t, db.Compact(ctx))
			verifyBlockRanges := func() {
				blocks := db.Blocks()
				require.Equal(t, len(c.blockRanges), len(blocks))
				for j, br := range c.blockRanges {
					require.Equal(t, br[0]*time.Minute.Milliseconds(), blocks[j].MinTime())
					require.Equal(t, br[1]*time.Minute.Milliseconds(), blocks[j].MaxTime())
				}
			}
			verifyBlockRanges()
			require.Equal(t, c.headMint*time.Minute.Milliseconds(), db.head.MinTime())
			require.Equal(t, c.headMaxt*time.Minute.Milliseconds(), db.head.MaxTime())

			// Restart and expect all samples to be present.
			require.NoError(t, db.Close())

			db, err = Open(dir, nil, nil, opts, nil)
			require.NoError(t, err)
			db.DisableCompactions()

			verifyBlockRanges()
			require.Equal(t, c.headMint*time.Minute.Milliseconds(), db.head.MinTime())
			require.Equal(t, c.headMaxt*time.Minute.Milliseconds(), db.head.MaxTime())
			verifySamples(t, db, c.inOrderMint, c.inOrderMaxt)
		})
	}
}

func TestWblReplayAfterOOODisableAndRestart(t *testing.T) {
	for name, scenario := range sampleTypeScenarios {
		t.Run(name, func(t *testing.T) {
			testWblReplayAfterOOODisableAndRestart(t, scenario)
		})
	}
}

func testWblReplayAfterOOODisableAndRestart(t *testing.T, scenario sampleTypeScenario) {
	dir := t.TempDir()

	opts := DefaultOptions()
	opts.OutOfOrderTimeWindow = 60 * time.Minute.Milliseconds()

	db, err := Open(dir, nil, nil, opts, nil)
	require.NoError(t, err)
	db.DisableCompactions()
	t.Cleanup(func() {
		require.NoError(t, db.Close())
	})

	series1 := labels.FromStrings("foo", "bar1")
	var allSamples []chunks.Sample
	addSamples := func(fromMins, toMins int64) {
		app := db.Appender(context.Background())
		for m := fromMins; m <= toMins; m++ {
			ts := m * time.Minute.Milliseconds()
			_, s, err := scenario.appendFunc(app, series1, ts, ts)
			require.NoError(t, err)
			allSamples = append(allSamples, s)
		}
		require.NoError(t, app.Commit())
	}

	// In-order samples.
	addSamples(290, 300)
	// OOO samples.
	addSamples(250, 260)

	verifySamples := func(expSamples []chunks.Sample) {
		sort.Slice(expSamples, func(i, j int) bool {
			return expSamples[i].T() < expSamples[j].T()
		})

		expRes := map[string][]chunks.Sample{
			series1.String(): expSamples,
		}

		q, err := db.Querier(math.MinInt64, math.MaxInt64)
		require.NoError(t, err)

		actRes := query(t, q, labels.MustNewMatcher(labels.MatchRegexp, "foo", "bar.*"))
		requireEqualSeries(t, expRes, actRes, true)
	}

	verifySamples(allSamples)

	// Restart DB with OOO disabled.
	require.NoError(t, db.Close())
	opts.OutOfOrderTimeWindow = 0
	db, err = Open(db.dir, nil, nil, opts, nil)
	require.NoError(t, err)

	// We can still query OOO samples when OOO is disabled.
	verifySamples(allSamples)
}

func TestPanicOnApplyConfig(t *testing.T) {
	for name, scenario := range sampleTypeScenarios {
		t.Run(name, func(t *testing.T) {
			testPanicOnApplyConfig(t, scenario)
		})
	}
}

func testPanicOnApplyConfig(t *testing.T, scenario sampleTypeScenario) {
	dir := t.TempDir()

	opts := DefaultOptions()
	opts.OutOfOrderTimeWindow = 60 * time.Minute.Milliseconds()

	db, err := Open(dir, nil, nil, opts, nil)
	require.NoError(t, err)
	db.DisableCompactions()
	t.Cleanup(func() {
		require.NoError(t, db.Close())
	})

	series1 := labels.FromStrings("foo", "bar1")
	var allSamples []chunks.Sample
	addSamples := func(fromMins, toMins int64) {
		app := db.Appender(context.Background())
		for m := fromMins; m <= toMins; m++ {
			ts := m * time.Minute.Milliseconds()
			_, s, err := scenario.appendFunc(app, series1, ts, ts)
			require.NoError(t, err)
			allSamples = append(allSamples, s)
		}
		require.NoError(t, app.Commit())
	}

	// In-order samples.
	addSamples(290, 300)
	// OOO samples.
	addSamples(250, 260)

	// Restart DB with OOO disabled.
	require.NoError(t, db.Close())
	opts.OutOfOrderTimeWindow = 0
	db, err = Open(db.dir, nil, prometheus.NewRegistry(), opts, nil)
	require.NoError(t, err)

	// ApplyConfig with OOO enabled and expect no panic.
	err = db.ApplyConfig(&config.Config{
		StorageConfig: config.StorageConfig{
			TSDBConfig: &config.TSDBConfig{
				OutOfOrderTimeWindow: 60 * time.Minute.Milliseconds(),
			},
		},
	})
	require.NoError(t, err)
}

func TestDiskFillingUpAfterDisablingOOO(t *testing.T) {
	for name, scenario := range sampleTypeScenarios {
		t.Run(name, func(t *testing.T) {
			testDiskFillingUpAfterDisablingOOO(t, scenario)
		})
	}
}

func testDiskFillingUpAfterDisablingOOO(t *testing.T, scenario sampleTypeScenario) {
	dir := t.TempDir()
	ctx := context.Background()

	opts := DefaultOptions()
	opts.OutOfOrderTimeWindow = 60 * time.Minute.Milliseconds()

	db, err := Open(dir, nil, nil, opts, nil)
	require.NoError(t, err)
	db.DisableCompactions()
	t.Cleanup(func() {
		require.NoError(t, db.Close())
	})

	series1 := labels.FromStrings("foo", "bar1")
	var allSamples []chunks.Sample
	addSamples := func(fromMins, toMins int64) {
		app := db.Appender(context.Background())
		for m := fromMins; m <= toMins; m++ {
			ts := m * time.Minute.Milliseconds()
			_, s, err := scenario.appendFunc(app, series1, ts, ts)
			require.NoError(t, err)
			allSamples = append(allSamples, s)
		}
		require.NoError(t, app.Commit())
	}

	// In-order samples.
	addSamples(290, 300)
	// OOO samples.
	addSamples(250, 299)

	// Restart DB with OOO disabled.
	require.NoError(t, db.Close())
	opts.OutOfOrderTimeWindow = 0
	db, err = Open(db.dir, nil, prometheus.NewRegistry(), opts, nil)
	require.NoError(t, err)
	db.DisableCompactions()

	ms := db.head.series.getByHash(series1.Hash(), series1)
	require.NotEmpty(t, ms.ooo.oooMmappedChunks, "OOO mmap chunk was not replayed")

	checkMmapFileContents := func(contains, notContains []string) {
		mmapDir := mmappedChunksDir(db.head.opts.ChunkDirRoot)
		files, err := os.ReadDir(mmapDir)
		require.NoError(t, err)

		fnames := make([]string, 0, len(files))
		for _, f := range files {
			fnames = append(fnames, f.Name())
		}

		for _, f := range contains {
			require.Contains(t, fnames, f)
		}
		for _, f := range notContains {
			require.NotContains(t, fnames, f)
		}
	}

	// Add in-order samples until ready for compaction..
	addSamples(301, 500)

	// Check that m-map files gets deleted properly after compactions.

	db.head.mmapHeadChunks()
	checkMmapFileContents([]string{"000001", "000002"}, nil)
	require.NoError(t, db.Compact(ctx))
	checkMmapFileContents([]string{"000002"}, []string{"000001"})
	require.Nil(t, ms.ooo, "OOO mmap chunk was not compacted")

	addSamples(501, 650)
	db.head.mmapHeadChunks()
	checkMmapFileContents([]string{"000002", "000003"}, []string{"000001"})
	require.NoError(t, db.Compact(ctx))
	checkMmapFileContents(nil, []string{"000001", "000002", "000003"})

	// Verify that WBL is empty.
	files, err := os.ReadDir(db.head.wbl.Dir())
	require.NoError(t, err)
	require.Len(t, files, 1) // Last empty file after compaction.
	finfo, err := files[0].Info()
	require.NoError(t, err)
	require.Equal(t, int64(0), finfo.Size())
}

func TestHistogramAppendAndQuery(t *testing.T) {
	t.Run("integer histograms", func(t *testing.T) {
		testHistogramAppendAndQueryHelper(t, false)
	})
	t.Run("float histograms", func(t *testing.T) {
		testHistogramAppendAndQueryHelper(t, true)
	})
}

func testHistogramAppendAndQueryHelper(t *testing.T, floatHistogram bool) {
	t.Helper()
	db := openTestDB(t, nil, nil)
	minute := func(m int) int64 { return int64(m) * time.Minute.Milliseconds() }
	t.Cleanup(func() {
		require.NoError(t, db.Close())
	})

	ctx := context.Background()
	appendHistogram := func(
		lbls labels.Labels, tsMinute int, h *histogram.Histogram,
		exp *[]chunks.Sample, expCRH histogram.CounterResetHint,
	) {
		t.Helper()
		var err error
		app := db.Appender(ctx)
		if floatHistogram {
			_, err = app.AppendHistogram(0, lbls, minute(tsMinute), nil, h.ToFloat(nil))
			efh := h.ToFloat(nil)
			efh.CounterResetHint = expCRH
			*exp = append(*exp, sample{t: minute(tsMinute), fh: efh})
		} else {
			_, err = app.AppendHistogram(0, lbls, minute(tsMinute), h.Copy(), nil)
			eh := h.Copy()
			eh.CounterResetHint = expCRH
			*exp = append(*exp, sample{t: minute(tsMinute), h: eh})
		}
		require.NoError(t, err)
		require.NoError(t, app.Commit())
	}
	appendFloat := func(lbls labels.Labels, tsMinute int, val float64, exp *[]chunks.Sample) {
		t.Helper()
		app := db.Appender(ctx)
		_, err := app.Append(0, lbls, minute(tsMinute), val, nil)
		require.NoError(t, err)
		require.NoError(t, app.Commit())
		*exp = append(*exp, sample{t: minute(tsMinute), f: val})
	}

	testQuery := func(name, value string, exp map[string][]chunks.Sample) {
		t.Helper()
		q, err := db.Querier(math.MinInt64, math.MaxInt64)
		require.NoError(t, err)
		act := query(t, q, labels.MustNewMatcher(labels.MatchRegexp, name, value))
		require.Equal(t, exp, act)
	}

	baseH := &histogram.Histogram{
		Count:         15,
		ZeroCount:     4,
		ZeroThreshold: 0.001,
		Sum:           35.5,
		Schema:        1,
		PositiveSpans: []histogram.Span{
			{Offset: 0, Length: 2},
			{Offset: 2, Length: 2},
		},
		PositiveBuckets: []int64{1, 1, -1, 0},
		NegativeSpans: []histogram.Span{
			{Offset: 0, Length: 1},
			{Offset: 1, Length: 2},
		},
		NegativeBuckets: []int64{1, 2, -1},
	}

	var (
		series1                = labels.FromStrings("foo", "bar1")
		series2                = labels.FromStrings("foo", "bar2")
		series3                = labels.FromStrings("foo", "bar3")
		series4                = labels.FromStrings("foo", "bar4")
		exp1, exp2, exp3, exp4 []chunks.Sample
	)

	// TODO(codesome): test everything for negative buckets as well.
	t.Run("series with only histograms", func(t *testing.T) {
		h := baseH.Copy() // This is shared across all sub tests.

		appendHistogram(series1, 100, h, &exp1, histogram.UnknownCounterReset)
		testQuery("foo", "bar1", map[string][]chunks.Sample{series1.String(): exp1})

		h.PositiveBuckets[0]++
		h.NegativeBuckets[0] += 2
		h.Count += 10
		appendHistogram(series1, 101, h, &exp1, histogram.NotCounterReset)
		testQuery("foo", "bar1", map[string][]chunks.Sample{series1.String(): exp1})

		t.Run("changing schema", func(t *testing.T) {
			h.Schema = 2
			appendHistogram(series1, 102, h, &exp1, histogram.UnknownCounterReset)
			testQuery("foo", "bar1", map[string][]chunks.Sample{series1.String(): exp1})

			// Schema back to old.
			h.Schema = 1
			appendHistogram(series1, 103, h, &exp1, histogram.UnknownCounterReset)
			testQuery("foo", "bar1", map[string][]chunks.Sample{series1.String(): exp1})
		})

		t.Run("new buckets incoming", func(t *testing.T) {
			// In the previous unit test, during the last histogram append, we
			// changed the schema and  that caused a new chunk creation. Because
			// of the next append the layout of the last histogram will change
			// because the chunk will be re-encoded. So this forces us to modify
			// the last histogram in exp1 so when we query we get the expected
			// results.
			if floatHistogram {
				lh := exp1[len(exp1)-1].FH().Copy()
				lh.PositiveSpans[1].Length++
				lh.PositiveBuckets = append(lh.PositiveBuckets, 0)
				exp1[len(exp1)-1] = sample{t: exp1[len(exp1)-1].T(), fh: lh}
			} else {
				lh := exp1[len(exp1)-1].H().Copy()
				lh.PositiveSpans[1].Length++
				lh.PositiveBuckets = append(lh.PositiveBuckets, -2) // -2 makes the last bucket 0.
				exp1[len(exp1)-1] = sample{t: exp1[len(exp1)-1].T(), h: lh}
			}

			// This histogram with new bucket at the end causes the re-encoding of the previous histogram.
			// Hence the previous histogram is recoded into this new layout.
			// But the query returns the histogram from the in-memory buffer, hence we don't see the recode here yet.
			h.PositiveSpans[1].Length++
			h.PositiveBuckets = append(h.PositiveBuckets, 1)
			h.Count += 3
			appendHistogram(series1, 104, h, &exp1, histogram.NotCounterReset)
			testQuery("foo", "bar1", map[string][]chunks.Sample{series1.String(): exp1})

			// Because of the previous two histograms being on the active chunk,
			// and the next append is only adding a new bucket, the active chunk
			// will be re-encoded to the new layout.
			if floatHistogram {
				lh := exp1[len(exp1)-2].FH().Copy()
				lh.PositiveSpans[0].Length++
				lh.PositiveSpans[1].Offset--
				lh.PositiveBuckets = []float64{2, 3, 0, 2, 2, 0}
				exp1[len(exp1)-2] = sample{t: exp1[len(exp1)-2].T(), fh: lh}

				lh = exp1[len(exp1)-1].FH().Copy()
				lh.PositiveSpans[0].Length++
				lh.PositiveSpans[1].Offset--
				lh.PositiveBuckets = []float64{2, 3, 0, 2, 2, 3}
				exp1[len(exp1)-1] = sample{t: exp1[len(exp1)-1].T(), fh: lh}
			} else {
				lh := exp1[len(exp1)-2].H().Copy()
				lh.PositiveSpans[0].Length++
				lh.PositiveSpans[1].Offset--
				lh.PositiveBuckets = []int64{2, 1, -3, 2, 0, -2}
				exp1[len(exp1)-2] = sample{t: exp1[len(exp1)-2].T(), h: lh}

				lh = exp1[len(exp1)-1].H().Copy()
				lh.PositiveSpans[0].Length++
				lh.PositiveSpans[1].Offset--
				lh.PositiveBuckets = []int64{2, 1, -3, 2, 0, 1}
				exp1[len(exp1)-1] = sample{t: exp1[len(exp1)-1].T(), h: lh}
			}

			// Now we add the new buckets in between. Empty bucket is again not present for the old histogram.
			h.PositiveSpans[0].Length++
			h.PositiveSpans[1].Offset--
			h.Count += 3
			// {2, 1, -1, 0, 1} -> {2, 1, 0, -1, 0, 1}
			h.PositiveBuckets = append(h.PositiveBuckets[:2], append([]int64{0}, h.PositiveBuckets[2:]...)...)
			appendHistogram(series1, 105, h, &exp1, histogram.NotCounterReset)
			testQuery("foo", "bar1", map[string][]chunks.Sample{series1.String(): exp1})

			// We add 4 more histograms to clear out the buffer and see the re-encoded histograms.
			appendHistogram(series1, 106, h, &exp1, histogram.NotCounterReset)
			appendHistogram(series1, 107, h, &exp1, histogram.NotCounterReset)
			appendHistogram(series1, 108, h, &exp1, histogram.NotCounterReset)
			appendHistogram(series1, 109, h, &exp1, histogram.NotCounterReset)

			// Update the expected histograms to reflect the re-encoding.
			if floatHistogram {
				l := len(exp1)
				h7 := exp1[l-7].FH()
				h7.PositiveSpans = exp1[l-1].FH().PositiveSpans
				h7.PositiveBuckets = []float64{2, 3, 0, 2, 2, 0}
				exp1[l-7] = sample{t: exp1[l-7].T(), fh: h7}

				h6 := exp1[l-6].FH()
				h6.PositiveSpans = exp1[l-1].FH().PositiveSpans
				h6.PositiveBuckets = []float64{2, 3, 0, 2, 2, 3}
				exp1[l-6] = sample{t: exp1[l-6].T(), fh: h6}
			} else {
				l := len(exp1)
				h7 := exp1[l-7].H()
				h7.PositiveSpans = exp1[l-1].H().PositiveSpans
				h7.PositiveBuckets = []int64{2, 1, -3, 2, 0, -2} // -3 and -2 are the empty buckets.
				exp1[l-7] = sample{t: exp1[l-7].T(), h: h7}

				h6 := exp1[l-6].H()
				h6.PositiveSpans = exp1[l-1].H().PositiveSpans
				h6.PositiveBuckets = []int64{2, 1, -3, 2, 0, 1} // -3 is the empty bucket.
				exp1[l-6] = sample{t: exp1[l-6].T(), h: h6}
			}

			testQuery("foo", "bar1", map[string][]chunks.Sample{series1.String(): exp1})
		})

		t.Run("buckets disappearing", func(t *testing.T) {
			h.PositiveSpans[1].Length--
			h.PositiveBuckets = h.PositiveBuckets[:len(h.PositiveBuckets)-1]
			h.Count -= 3
			appendHistogram(series1, 110, h, &exp1, histogram.CounterReset)
			testQuery("foo", "bar1", map[string][]chunks.Sample{series1.String(): exp1})
		})
	})

	t.Run("series starting with float and then getting histograms", func(t *testing.T) {
		appendFloat(series2, 100, 100, &exp2)
		appendFloat(series2, 101, 101, &exp2)
		appendFloat(series2, 102, 102, &exp2)
		testQuery("foo", "bar2", map[string][]chunks.Sample{series2.String(): exp2})

		h := baseH.Copy()
		appendHistogram(series2, 103, h, &exp2, histogram.UnknownCounterReset)
		appendHistogram(series2, 104, h, &exp2, histogram.NotCounterReset)
		appendHistogram(series2, 105, h, &exp2, histogram.NotCounterReset)
		testQuery("foo", "bar2", map[string][]chunks.Sample{series2.String(): exp2})

		// Switching between float and histograms again.
		appendFloat(series2, 106, 106, &exp2)
		appendFloat(series2, 107, 107, &exp2)
		testQuery("foo", "bar2", map[string][]chunks.Sample{series2.String(): exp2})

		appendHistogram(series2, 108, h, &exp2, histogram.UnknownCounterReset)
		appendHistogram(series2, 109, h, &exp2, histogram.NotCounterReset)
		testQuery("foo", "bar2", map[string][]chunks.Sample{series2.String(): exp2})
	})

	t.Run("series starting with histogram and then getting float", func(t *testing.T) {
		h := baseH.Copy()
		appendHistogram(series3, 101, h, &exp3, histogram.UnknownCounterReset)
		appendHistogram(series3, 102, h, &exp3, histogram.NotCounterReset)
		appendHistogram(series3, 103, h, &exp3, histogram.NotCounterReset)
		testQuery("foo", "bar3", map[string][]chunks.Sample{series3.String(): exp3})

		appendFloat(series3, 104, 100, &exp3)
		appendFloat(series3, 105, 101, &exp3)
		appendFloat(series3, 106, 102, &exp3)
		testQuery("foo", "bar3", map[string][]chunks.Sample{series3.String(): exp3})

		// Switching between histogram and float again.
		appendHistogram(series3, 107, h, &exp3, histogram.UnknownCounterReset)
		appendHistogram(series3, 108, h, &exp3, histogram.NotCounterReset)
		testQuery("foo", "bar3", map[string][]chunks.Sample{series3.String(): exp3})

		appendFloat(series3, 109, 106, &exp3)
		appendFloat(series3, 110, 107, &exp3)
		testQuery("foo", "bar3", map[string][]chunks.Sample{series3.String(): exp3})
	})

	t.Run("query mix of histogram and float series", func(t *testing.T) {
		// A float only series.
		appendFloat(series4, 100, 100, &exp4)
		appendFloat(series4, 101, 101, &exp4)
		appendFloat(series4, 102, 102, &exp4)

		testQuery("foo", "bar.*", map[string][]chunks.Sample{
			series1.String(): exp1,
			series2.String(): exp2,
			series3.String(): exp3,
			series4.String(): exp4,
		})
	})
}

func TestQueryHistogramFromBlocksWithCompaction(t *testing.T) {
	minute := func(m int) int64 { return int64(m) * time.Minute.Milliseconds() }

	testBlockQuerying := func(t *testing.T, blockSeries ...[]storage.Series) {
		t.Helper()

		opts := DefaultOptions()
		db := openTestDB(t, opts, nil)
		t.Cleanup(func() {
			require.NoError(t, db.Close())
		})

		var it chunkenc.Iterator
		exp := make(map[string][]chunks.Sample)
		for _, series := range blockSeries {
			createBlock(t, db.Dir(), series)

			for _, s := range series {
				key := s.Labels().String()
				it = s.Iterator(it)
				slice := exp[key]
				for typ := it.Next(); typ != chunkenc.ValNone; typ = it.Next() {
					switch typ {
					case chunkenc.ValFloat:
						ts, v := it.At()
						slice = append(slice, sample{t: ts, f: v})
					case chunkenc.ValHistogram:
						ts, h := it.AtHistogram(nil)
						slice = append(slice, sample{t: ts, h: h})
					case chunkenc.ValFloatHistogram:
						ts, h := it.AtFloatHistogram(nil)
						slice = append(slice, sample{t: ts, fh: h})
					default:
						t.Fatalf("unexpected sample value type %d", typ)
					}
				}
				sort.Slice(slice, func(i, j int) bool {
					return slice[i].T() < slice[j].T()
				})
				exp[key] = slice
			}
		}

		require.Empty(t, db.Blocks())
		require.NoError(t, db.reload())
		require.Len(t, db.Blocks(), len(blockSeries))

		q, err := db.Querier(math.MinInt64, math.MaxInt64)
		require.NoError(t, err)
		res := query(t, q, labels.MustNewMatcher(labels.MatchRegexp, "__name__", ".*"))
		compareSeries(t, exp, res)

		// Compact all the blocks together and query again.
		blocks := db.Blocks()
		blockDirs := make([]string, 0, len(blocks))
		for _, b := range blocks {
			blockDirs = append(blockDirs, b.Dir())
		}
		ids, err := db.compactor.Compact(db.Dir(), blockDirs, blocks)
		require.NoError(t, err)
		require.Len(t, ids, 1)
		require.NoError(t, db.reload())
		require.Len(t, db.Blocks(), 1)

		q, err = db.Querier(math.MinInt64, math.MaxInt64)
		require.NoError(t, err)
		res = query(t, q, labels.MustNewMatcher(labels.MatchRegexp, "__name__", ".*"))

		// After compaction, we do not require "unknown" counter resets
		// due to origin from different overlapping chunks anymore.
		for _, ss := range exp {
			for i, s := range ss[1:] {
				if s.H() != nil && ss[i].H() != nil && s.H().CounterResetHint == histogram.UnknownCounterReset {
					s.H().CounterResetHint = histogram.NotCounterReset
				}
				if s.FH() != nil && ss[i].FH() != nil && s.FH().CounterResetHint == histogram.UnknownCounterReset {
					s.FH().CounterResetHint = histogram.NotCounterReset
				}
			}
		}
		compareSeries(t, exp, res)
	}

	for _, floatHistogram := range []bool{false, true} {
		t.Run(fmt.Sprintf("floatHistogram=%t", floatHistogram), func(t *testing.T) {
			t.Run("serial blocks with only histograms", func(t *testing.T) {
				testBlockQuerying(t,
					genHistogramSeries(10, 5, minute(0), minute(119), minute(1), floatHistogram),
					genHistogramSeries(10, 5, minute(120), minute(239), minute(1), floatHistogram),
					genHistogramSeries(10, 5, minute(240), minute(359), minute(1), floatHistogram),
				)
			})

			t.Run("serial blocks with either histograms or floats in a block and not both", func(t *testing.T) {
				testBlockQuerying(t,
					genHistogramSeries(10, 5, minute(0), minute(119), minute(1), floatHistogram),
					genSeriesFromSampleGenerator(10, 5, minute(120), minute(239), minute(1), func(ts int64) chunks.Sample {
						return sample{t: ts, f: rand.Float64()}
					}),
					genHistogramSeries(10, 5, minute(240), minute(359), minute(1), floatHistogram),
				)
			})

			t.Run("serial blocks with mix of histograms and float64", func(t *testing.T) {
				testBlockQuerying(t,
					genHistogramAndFloatSeries(10, 5, minute(0), minute(60), minute(1), floatHistogram),
					genHistogramSeries(10, 5, minute(61), minute(120), minute(1), floatHistogram),
					genHistogramAndFloatSeries(10, 5, minute(121), minute(180), minute(1), floatHistogram),
					genSeriesFromSampleGenerator(10, 5, minute(181), minute(240), minute(1), func(ts int64) chunks.Sample {
						return sample{t: ts, f: rand.Float64()}
					}),
				)
			})

			t.Run("overlapping blocks with only histograms", func(t *testing.T) {
				testBlockQuerying(t,
					genHistogramSeries(10, 5, minute(0), minute(120), minute(3), floatHistogram),
					genHistogramSeries(10, 5, minute(1), minute(120), minute(3), floatHistogram),
					genHistogramSeries(10, 5, minute(2), minute(120), minute(3), floatHistogram),
				)
			})

			t.Run("overlapping blocks with only histograms and only float in a series", func(t *testing.T) {
				testBlockQuerying(t,
					genHistogramSeries(10, 5, minute(0), minute(120), minute(3), floatHistogram),
					genSeriesFromSampleGenerator(10, 5, minute(1), minute(120), minute(3), func(ts int64) chunks.Sample {
						return sample{t: ts, f: rand.Float64()}
					}),
					genHistogramSeries(10, 5, minute(2), minute(120), minute(3), floatHistogram),
				)
			})

			t.Run("overlapping blocks with mix of histograms and float64", func(t *testing.T) {
				testBlockQuerying(t,
					genHistogramAndFloatSeries(10, 5, minute(0), minute(60), minute(3), floatHistogram),
					genHistogramSeries(10, 5, minute(46), minute(100), minute(3), floatHistogram),
					genHistogramAndFloatSeries(10, 5, minute(89), minute(140), minute(3), floatHistogram),
					genSeriesFromSampleGenerator(10, 5, minute(126), minute(200), minute(3), func(ts int64) chunks.Sample {
						return sample{t: ts, f: rand.Float64()}
					}),
				)
			})
		})
	}
}

func TestNativeHistogramFlag(t *testing.T) {
	dir := t.TempDir()
	db, err := Open(dir, nil, nil, nil, nil)
	require.NoError(t, err)
	t.Cleanup(func() {
		require.NoError(t, db.Close())
	})
	h := &histogram.Histogram{
		Count:         9,
		ZeroCount:     4,
		ZeroThreshold: 0.001,
		Sum:           35.5,
		Schema:        1,
		PositiveSpans: []histogram.Span{
			{Offset: 0, Length: 2},
			{Offset: 2, Length: 2},
		},
		PositiveBuckets: []int64{1, 1, -1, 0},
	}

	l := labels.FromStrings("foo", "bar")

	app := db.Appender(context.Background())

	// Disabled by default.
	_, err = app.AppendHistogram(0, l, 100, h, nil)
	require.Equal(t, storage.ErrNativeHistogramsDisabled, err)
	_, err = app.AppendHistogram(0, l, 105, nil, h.ToFloat(nil))
	require.Equal(t, storage.ErrNativeHistogramsDisabled, err)

	// Enable and append.
	db.EnableNativeHistograms()
	_, err = app.AppendHistogram(0, l, 200, h, nil)
	require.NoError(t, err)
	_, err = app.AppendHistogram(0, l, 205, nil, h.ToFloat(nil))
	require.NoError(t, err)

	db.DisableNativeHistograms()
	_, err = app.AppendHistogram(0, l, 300, h, nil)
	require.Equal(t, storage.ErrNativeHistogramsDisabled, err)
	_, err = app.AppendHistogram(0, l, 305, nil, h.ToFloat(nil))
	require.Equal(t, storage.ErrNativeHistogramsDisabled, err)

	require.NoError(t, app.Commit())

	q, err := db.Querier(math.MinInt, math.MaxInt64)
	require.NoError(t, err)
	act := query(t, q, labels.MustNewMatcher(labels.MatchEqual, "foo", "bar"))
	require.Equal(t, map[string][]chunks.Sample{
		l.String(): {sample{t: 200, h: h}, sample{t: 205, fh: h.ToFloat(nil)}},
	}, act)
}

// compareSeries essentially replaces `require.Equal(t, expected, actual) in
// situations where the actual series might contain more counter reset hints
// "unknown" than the expected series. This can easily happen for long series
// that trigger new chunks. This function therefore tolerates counter reset
// hints "CounterReset" and "NotCounterReset" in an expected series where the
// actual series contains a counter reset hint "UnknownCounterReset".
// "GaugeType" hints are still strictly checked, and any "UnknownCounterReset"
// in an expected series has to be matched precisely by the actual series.
func compareSeries(t require.TestingT, expected, actual map[string][]chunks.Sample) {
	if len(expected) != len(actual) {
		// The reason for the difference is not the counter reset hints
		// (alone), so let's use the pretty diffing by the require
		// package.
		require.Equal(t, expected, actual, "number of series differs")
	}
	for key, eSamples := range expected {
		aSamples, ok := actual[key]
		if !ok {
			require.Equal(t, expected, actual, "expected series %q not found", key)
		}
		if len(eSamples) != len(aSamples) {
			require.Equal(t, eSamples, aSamples, "number of samples for series %q differs", key)
		}
		for i, eS := range eSamples {
			aS := aSamples[i]
			aH, eH := aS.H(), eS.H()
			aFH, eFH := aS.FH(), eS.FH()
			switch {
			case aH != nil && eH != nil && aH.CounterResetHint == histogram.UnknownCounterReset && eH.CounterResetHint != histogram.GaugeType:
				eH = eH.Copy()
				eH.CounterResetHint = histogram.UnknownCounterReset
				eS = sample{t: eS.T(), h: eH}
			case aFH != nil && eFH != nil && aFH.CounterResetHint == histogram.UnknownCounterReset && eFH.CounterResetHint != histogram.GaugeType:
				eFH = eFH.Copy()
				eFH.CounterResetHint = histogram.UnknownCounterReset
				eS = sample{t: eS.T(), fh: eFH}
			}
			require.Equal(t, eS, aS, "sample %d in series %q differs", i, key)
		}
	}
}

// TestChunkQuerierReadWriteRace looks for any possible race between appending
// samples and reading chunks because the head chunk that is being appended to
// can be read in parallel and we should be able to make a copy of the chunk without
// worrying about the parallel write.
func TestChunkQuerierReadWriteRace(t *testing.T) {
	db := openTestDB(t, nil, nil)
	defer func() {
		require.NoError(t, db.Close())
	}()

	lbls := labels.FromStrings("foo", "bar")

	writer := func() error {
		<-time.After(5 * time.Millisecond) // Initial pause while readers start.
		ts := 0
		for i := 0; i < 500; i++ {
			app := db.Appender(context.Background())
			for j := 0; j < 10; j++ {
				ts++
				_, err := app.Append(0, lbls, int64(ts), float64(ts*100), nil)
				if err != nil {
					return err
				}
			}
			err := app.Commit()
			if err != nil {
				return err
			}
			<-time.After(time.Millisecond)
		}
		return nil
	}

	reader := func() {
		querier, err := db.ChunkQuerier(math.MinInt64, math.MaxInt64)
		require.NoError(t, err)
		defer func(q storage.ChunkQuerier) {
			require.NoError(t, q.Close())
		}(querier)
		ss := querier.Select(context.Background(), false, nil, labels.MustNewMatcher(labels.MatchEqual, "foo", "bar"))
		for ss.Next() {
			cs := ss.At()
			it := cs.Iterator(nil)
			for it.Next() {
				m := it.At()
				b := m.Chunk.Bytes()
				bb := make([]byte, len(b))
				copy(bb, b) // This copying of chunk bytes detects any race.
			}
		}
		require.NoError(t, ss.Err())
	}

	ch := make(chan struct{})
	var writerErr error
	go func() {
		defer close(ch)
		writerErr = writer()
	}()

Outer:
	for {
		reader()
		select {
		case <-ch:
			break Outer
		default:
		}
	}

	require.NoError(t, writerErr)
}

type mockCompactorFn struct {
	planFn    func() ([]string, error)
	compactFn func() ([]ulid.ULID, error)
	writeFn   func() ([]ulid.ULID, error)
}

func (c *mockCompactorFn) Plan(_ string) ([]string, error) {
	return c.planFn()
}

func (c *mockCompactorFn) Compact(_ string, _ []string, _ []*Block) ([]ulid.ULID, error) {
	return c.compactFn()
}

func (c *mockCompactorFn) Write(_ string, _ BlockReader, _, _ int64, _ *BlockMeta) ([]ulid.ULID, error) {
	return c.writeFn()
}

// Regression test for https://github.com/prometheus/prometheus/pull/13754
func TestAbortBlockCompactions(t *testing.T) {
	// Create a test DB
	db := openTestDB(t, nil, nil)
	defer func() {
		require.NoError(t, db.Close())
	}()
	// It should NOT be compactible at the beginning of the test
	require.False(t, db.head.compactable(), "head should NOT be compactable")

	// Track the number of compactions run inside db.compactBlocks()
	var compactions int

	// Use a mock compactor with custom Plan() implementation
	db.compactor = &mockCompactorFn{
		planFn: func() ([]string, error) {
			// On every Plan() run increment compactions. After 4 compactions
			// update HEAD to make it compactible to force an exit from db.compactBlocks() loop.
			compactions++
			if compactions > 3 {
				chunkRange := db.head.chunkRange.Load()
				db.head.minTime.Store(0)
				db.head.maxTime.Store(chunkRange * 2)
				require.True(t, db.head.compactable(), "head should be compactable")
			}
			// Our custom Plan() will always return something to compact.
			return []string{"1", "2", "3"}, nil
		},
		compactFn: func() ([]ulid.ULID, error) {
			return []ulid.ULID{}, nil
		},
		writeFn: func() ([]ulid.ULID, error) {
			return []ulid.ULID{}, nil
		},
	}

	err := db.Compact(context.Background())
	require.NoError(t, err)
	require.True(t, db.head.compactable(), "head should be compactable")
	require.Equal(t, 4, compactions, "expected 4 compactions to be completed")
}

func TestNewCompactorFunc(t *testing.T) {
	opts := DefaultOptions()
	block1 := ulid.MustNew(1, nil)
	block2 := ulid.MustNew(2, nil)
	opts.NewCompactorFunc = func(ctx context.Context, r prometheus.Registerer, l log.Logger, ranges []int64, pool chunkenc.Pool, opts *Options) (Compactor, error) {
		return &mockCompactorFn{
			planFn: func() ([]string, error) {
				return []string{block1.String(), block2.String()}, nil
			},
			compactFn: func() ([]ulid.ULID, error) {
				return []ulid.ULID{block1}, nil
			},
			writeFn: func() ([]ulid.ULID, error) {
				return []ulid.ULID{block2}, nil
			},
		}, nil
	}
	db := openTestDB(t, opts, nil)
	defer func() {
		require.NoError(t, db.Close())
	}()
	plans, err := db.compactor.Plan("")
	require.NoError(t, err)
	require.Equal(t, []string{block1.String(), block2.String()}, plans)
	ulids, err := db.compactor.Compact("", nil, nil)
	require.NoError(t, err)
	require.Len(t, ulids, 1)
	require.Equal(t, block1, ulids[0])
	ulids, err = db.compactor.Write("", nil, 0, 1, nil)
	require.NoError(t, err)
	require.Len(t, ulids, 1)
	require.Equal(t, block2, ulids[0])
}

func TestBlockQuerierAndBlockChunkQuerier(t *testing.T) {
	opts := DefaultOptions()
	opts.BlockQuerierFunc = func(b BlockReader, mint, maxt int64) (storage.Querier, error) {
		// Only block with hints can be queried.
		if len(b.Meta().Compaction.Hints) > 0 {
			return NewBlockQuerier(b, mint, maxt)
		}
		return storage.NoopQuerier(), nil
	}
	opts.BlockChunkQuerierFunc = func(b BlockReader, mint, maxt int64) (storage.ChunkQuerier, error) {
		// Only level 4 compaction block can be queried.
		if b.Meta().Compaction.Level == 4 {
			return NewBlockChunkQuerier(b, mint, maxt)
		}
		return storage.NoopChunkedQuerier(), nil
	}

	db := openTestDB(t, opts, nil)
	defer func() {
		require.NoError(t, db.Close())
	}()

	metas := []BlockMeta{
		{Compaction: BlockMetaCompaction{Hints: []string{"test-hint"}}},
		{Compaction: BlockMetaCompaction{Level: 4}},
	}
	for i := range metas {
		// Include blockID into series to identify which block got touched.
		serieses := []storage.Series{storage.NewListSeries(labels.FromMap(map[string]string{"block": fmt.Sprintf("block-%d", i), labels.MetricName: "test_metric"}), []chunks.Sample{sample{t: 0, f: 1}})}
		blockDir := createBlock(t, db.Dir(), serieses)
		b, err := OpenBlock(db.logger, blockDir, db.chunkPool)
		require.NoError(t, err)

		// Overwrite meta.json with compaction section for testing purpose.
		b.meta.Compaction = metas[i].Compaction
		_, err = writeMetaFile(db.logger, blockDir, &b.meta)
		require.NoError(t, err)
		require.NoError(t, b.Close())
	}
	require.NoError(t, db.reloadBlocks())
	require.Len(t, db.Blocks(), 2)

	querier, err := db.Querier(0, 500)
	require.NoError(t, err)
	defer querier.Close()
	matcher := labels.MustNewMatcher(labels.MatchEqual, labels.MetricName, "test_metric")
	seriesSet := querier.Select(context.Background(), false, nil, matcher)
	count := 0
	var lbls labels.Labels
	for seriesSet.Next() {
		count++
		lbls = seriesSet.At().Labels()
	}
	require.NoError(t, seriesSet.Err())
	require.Equal(t, 1, count)
	// Make sure only block-0 is queried.
	require.Equal(t, "block-0", lbls.Get("block"))

	chunkQuerier, err := db.ChunkQuerier(0, 500)
	require.NoError(t, err)
	defer chunkQuerier.Close()
	css := chunkQuerier.Select(context.Background(), false, nil, matcher)
	count = 0
	// Reset lbls variable.
	lbls = labels.EmptyLabels()
	for css.Next() {
		count++
		lbls = css.At().Labels()
	}
	require.NoError(t, css.Err())
	require.Equal(t, 1, count)
	// Make sure only block-1 is queried.
	require.Equal(t, "block-1", lbls.Get("block"))
}

func TestGenerateCompactionDelay(t *testing.T) {
	assertDelay := func(delay time.Duration) {
		t.Helper()
		require.GreaterOrEqual(t, delay, time.Duration(0))
		// Less than 10% of the chunkRange.
		require.LessOrEqual(t, delay, 6000*time.Millisecond)
	}

	opts := DefaultOptions()
	opts.EnableDelayedCompaction = true
	db := openTestDB(t, opts, []int64{60000})
	defer func() {
		require.NoError(t, db.Close())
	}()
	// The offset is generated and changed while opening.
	assertDelay(db.opts.CompactionDelay)

	for i := 0; i < 1000; i++ {
		assertDelay(db.generateCompactionDelay())
	}
}<|MERGE_RESOLUTION|>--- conflicted
+++ resolved
@@ -5045,17 +5045,10 @@
 	addSample := func(db *DB, fromMins, toMins, queryMinT, queryMaxT int64, expSamples []chunks.Sample) ([]chunks.Sample, int) {
 		app := db.Appender(context.Background())
 		totalAppended := 0
-<<<<<<< HEAD
-		for min := fromMins; min <= toMins; min += time.Minute.Milliseconds() {
-			_, err := app.Append(0, series1, min, float64(min), nil)
-			if min >= queryMinT && min <= queryMaxT {
-				expSamples = append(expSamples, sample{t: min, f: float64(min)})
-=======
 		for m := fromMins; m <= toMins; m += time.Minute.Milliseconds() {
-			_, err := app.Append(0, series1, m, float64(m))
+			_, err := app.Append(0, series1, m, float64(m), nil)
 			if m >= queryMinT && m <= queryMaxT {
 				expSamples = append(expSamples, sample{t: m, f: float64(m)})
->>>>>>> f9f39a44
 			}
 			require.NoError(t, err)
 			totalAppended++
@@ -5136,17 +5129,10 @@
 	addSample := func(db *DB, fromMins, toMins, queryMinT, queryMaxT int64, expSamples []chunks.Sample) ([]chunks.Sample, int) {
 		app := db.Appender(context.Background())
 		totalAppended := 0
-<<<<<<< HEAD
-		for min := fromMins; min <= toMins; min += time.Minute.Milliseconds() {
-			_, err := app.Append(0, series1, min, float64(min), nil)
-			if min >= queryMinT && min <= queryMaxT {
-				expSamples = append(expSamples, sample{t: min, f: float64(min)})
-=======
 		for m := fromMins; m <= toMins; m += time.Minute.Milliseconds() {
-			_, err := app.Append(0, series1, m, float64(m))
+			_, err := app.Append(0, series1, m, float64(m), nil)
 			if m >= queryMinT && m <= queryMaxT {
 				expSamples = append(expSamples, sample{t: m, f: float64(m)})
->>>>>>> f9f39a44
 			}
 			require.NoError(t, err)
 			totalAppended++
@@ -5786,15 +5772,9 @@
 	var allSamples, expAfterRestart []chunks.Sample
 	addSamples := func(fromMins, toMins int64, afterRestart bool) {
 		app := db.Appender(context.Background())
-<<<<<<< HEAD
-		for min := fromMins; min <= toMins; min++ {
-			ts := min * time.Minute.Milliseconds()
-			_, err := app.Append(0, series1, ts, float64(ts), nil)
-=======
 		for m := fromMins; m <= toMins; m++ {
 			ts := m * time.Minute.Milliseconds()
-			_, err := app.Append(0, series1, ts, float64(ts))
->>>>>>> f9f39a44
+			_, err := app.Append(0, series1, ts, float64(ts), nil)
 			require.NoError(t, err)
 			allSamples = append(allSamples, sample{t: ts, f: float64(ts)})
 			if afterRestart {
