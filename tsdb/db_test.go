// Copyright 2017 The Prometheus Authors
// Licensed under the Apache License, Version 2.0 (the "License");
// you may not use this file except in compliance with the License.
// You may obtain a copy of the License at
//
// http://www.apache.org/licenses/LICENSE-2.0
//
// Unless required by applicable law or agreed to in writing, software
// distributed under the License is distributed on an "AS IS" BASIS,
// WITHOUT WARRANTIES OR CONDITIONS OF ANY KIND, either express or implied.
// See the License for the specific language governing permissions and
// limitations under the License.

package tsdb

import (
	"bufio"
	"context"
	"encoding/binary"
	"flag"
	"fmt"
	"hash/crc32"
	"math"
	"math/rand"
	"os"
	"path"
	"path/filepath"
	"runtime"
	"sort"
	"strconv"
	"sync"
	"testing"
	"time"

	"github.com/go-kit/log"
	"github.com/oklog/ulid"
	"github.com/prometheus/client_golang/prometheus"
	prom_testutil "github.com/prometheus/client_golang/prometheus/testutil"
	"github.com/stretchr/testify/require"
	"go.uber.org/atomic"
	"go.uber.org/goleak"

	"github.com/prometheus/prometheus/config"
	"github.com/prometheus/prometheus/model/histogram"
	"github.com/prometheus/prometheus/model/labels"
	"github.com/prometheus/prometheus/model/metadata"
	"github.com/prometheus/prometheus/storage"
	"github.com/prometheus/prometheus/tsdb/chunkenc"
	"github.com/prometheus/prometheus/tsdb/chunks"
	"github.com/prometheus/prometheus/tsdb/fileutil"
	"github.com/prometheus/prometheus/tsdb/index"
	"github.com/prometheus/prometheus/tsdb/record"
	"github.com/prometheus/prometheus/tsdb/tombstones"
	"github.com/prometheus/prometheus/tsdb/tsdbutil"
	"github.com/prometheus/prometheus/tsdb/wlog"
	"github.com/prometheus/prometheus/util/annotations"
	"github.com/prometheus/prometheus/util/testutil"
)

func TestMain(m *testing.M) {
	var isolationEnabled bool
	flag.BoolVar(&isolationEnabled, "test.tsdb-isolation", true, "enable isolation")
	flag.Parse()
	defaultIsolationDisabled = !isolationEnabled

	goleak.VerifyTestMain(m,
		goleak.IgnoreTopFunction("github.com/prometheus/prometheus/tsdb.(*SegmentWAL).cut.func1"),
		goleak.IgnoreTopFunction("github.com/prometheus/prometheus/tsdb.(*SegmentWAL).cut.func2"),
		goleak.IgnoreTopFunction("go.opencensus.io/stats/view.(*worker).start"))
}

func openTestDB(t testing.TB, opts *Options, rngs []int64) (db *DB) {
	tmpdir := t.TempDir()
	var err error

	if opts == nil {
		opts = DefaultOptions()
	}
	opts.EnableNativeHistograms = true

	if len(rngs) == 0 {
		db, err = Open(tmpdir, nil, nil, opts, nil)
	} else {
		opts, rngs = validateOpts(opts, rngs)
		db, err = open(tmpdir, nil, nil, opts, rngs, nil)
	}
	require.NoError(t, err)

	// Do not Close() the test database by default as it will deadlock on test failures.
	return db
}

// query runs a matcher query against the querier and fully expands its data.
func query(t testing.TB, q storage.Querier, matchers ...*labels.Matcher) map[string][]chunks.Sample {
	ss := q.Select(context.Background(), false, nil, matchers...)
	defer func() {
		require.NoError(t, q.Close())
	}()

	var it chunkenc.Iterator
	result := map[string][]chunks.Sample{}
	for ss.Next() {
		series := ss.At()

		it = series.Iterator(it)
		samples, err := storage.ExpandSamples(it, newSample)
		require.NoError(t, err)
		require.NoError(t, it.Err())

		if len(samples) == 0 {
			continue
		}

		name := series.Labels().String()
		result[name] = samples
	}
	require.NoError(t, ss.Err())
	require.Empty(t, ss.Warnings())

	return result
}

// queryAndExpandChunks runs a matcher query against the querier and fully expands its data into samples.
func queryAndExpandChunks(t testing.TB, q storage.ChunkQuerier, matchers ...*labels.Matcher) map[string][][]chunks.Sample {
	s := queryChunks(t, q, matchers...)

	res := make(map[string][][]chunks.Sample)
	for k, v := range s {
		var samples [][]chunks.Sample
		for _, chk := range v {
			sam, err := storage.ExpandSamples(chk.Chunk.Iterator(nil), nil)
			require.NoError(t, err)
			samples = append(samples, sam)
		}
		res[k] = samples
	}

	return res
}

// queryChunks runs a matcher query against the querier and expands its data.
func queryChunks(t testing.TB, q storage.ChunkQuerier, matchers ...*labels.Matcher) map[string][]chunks.Meta {
	ss := q.Select(context.Background(), false, nil, matchers...)
	defer func() {
		require.NoError(t, q.Close())
	}()

	var it chunks.Iterator
	result := map[string][]chunks.Meta{}
	for ss.Next() {
		series := ss.At()

		chks := []chunks.Meta{}
		it = series.Iterator(it)
		for it.Next() {
			chks = append(chks, it.At())
		}
		require.NoError(t, it.Err())

		if len(chks) == 0 {
			continue
		}

		name := series.Labels().String()
		result[name] = chks
	}
	require.NoError(t, ss.Err())
	require.Empty(t, ss.Warnings())
	return result
}

// Ensure that blocks are held in memory in their time order
// and not in ULID order as they are read from the directory.
func TestDB_reloadOrder(t *testing.T) {
	db := openTestDB(t, nil, nil)
	defer func() {
		require.NoError(t, db.Close())
	}()

	metas := []BlockMeta{
		{MinTime: 90, MaxTime: 100},
		{MinTime: 70, MaxTime: 80},
		{MinTime: 100, MaxTime: 110},
	}
	for _, m := range metas {
		createBlock(t, db.Dir(), genSeries(1, 1, m.MinTime, m.MaxTime))
	}

	require.NoError(t, db.reloadBlocks())
	blocks := db.Blocks()
	require.Len(t, blocks, 3)
	require.Equal(t, metas[1].MinTime, blocks[0].Meta().MinTime)
	require.Equal(t, metas[1].MaxTime, blocks[0].Meta().MaxTime)
	require.Equal(t, metas[0].MinTime, blocks[1].Meta().MinTime)
	require.Equal(t, metas[0].MaxTime, blocks[1].Meta().MaxTime)
	require.Equal(t, metas[2].MinTime, blocks[2].Meta().MinTime)
	require.Equal(t, metas[2].MaxTime, blocks[2].Meta().MaxTime)
}

func TestDataAvailableOnlyAfterCommit(t *testing.T) {
	db := openTestDB(t, nil, nil)
	defer func() {
		require.NoError(t, db.Close())
	}()

	ctx := context.Background()
	app := db.Appender(ctx)

	_, err := app.Append(0, labels.FromStrings("foo", "bar"), 0, 0)
	require.NoError(t, err)

	querier, err := db.Querier(0, 1)
	require.NoError(t, err)
	seriesSet := query(t, querier, labels.MustNewMatcher(labels.MatchEqual, "foo", "bar"))
	require.Equal(t, map[string][]chunks.Sample{}, seriesSet)

	err = app.Commit()
	require.NoError(t, err)

	querier, err = db.Querier(0, 1)
	require.NoError(t, err)
	defer querier.Close()

	seriesSet = query(t, querier, labels.MustNewMatcher(labels.MatchEqual, "foo", "bar"))

	require.Equal(t, map[string][]chunks.Sample{`{foo="bar"}`: {sample{t: 0, f: 0}}}, seriesSet)
}

// TestNoPanicAfterWALCorruption ensures that querying the db after a WAL corruption doesn't cause a panic.
// https://github.com/prometheus/prometheus/issues/7548
func TestNoPanicAfterWALCorruption(t *testing.T) {
	db := openTestDB(t, &Options{WALSegmentSize: 32 * 1024}, nil)

	// Append until the first mmaped head chunk.
	// This is to ensure that all samples can be read from the mmaped chunks when the WAL is corrupted.
	var expSamples []chunks.Sample
	var maxt int64
	ctx := context.Background()
	{
		// Appending 121 samples because on the 121st a new chunk will be created.
		for i := 0; i < 121; i++ {
			app := db.Appender(ctx)
			_, err := app.Append(0, labels.FromStrings("foo", "bar"), maxt, 0)
			expSamples = append(expSamples, sample{t: maxt, f: 0})
			require.NoError(t, err)
			require.NoError(t, app.Commit())
			maxt++
		}
		require.NoError(t, db.Close())
	}

	// Corrupt the WAL after the first sample of the series so that it has at least one sample and
	// it is not garbage collected.
	// The repair deletes all WAL records after the corrupted record and these are read from the mmaped chunk.
	{
		walFiles, err := os.ReadDir(path.Join(db.Dir(), "wal"))
		require.NoError(t, err)
		f, err := os.OpenFile(path.Join(db.Dir(), "wal", walFiles[0].Name()), os.O_RDWR, 0o666)
		require.NoError(t, err)
		r := wlog.NewReader(bufio.NewReader(f))
		require.True(t, r.Next(), "reading the series record")
		require.True(t, r.Next(), "reading the first sample record")
		// Write an invalid record header to corrupt everything after the first wal sample.
		_, err = f.WriteAt([]byte{99}, r.Offset())
		require.NoError(t, err)
		f.Close()
	}

	// Query the data.
	{
		db, err := Open(db.Dir(), nil, nil, nil, nil)
		require.NoError(t, err)
		defer func() {
			require.NoError(t, db.Close())
		}()
		require.Equal(t, 1.0, prom_testutil.ToFloat64(db.head.metrics.walCorruptionsTotal), "WAL corruption count mismatch")

		querier, err := db.Querier(0, maxt)
		require.NoError(t, err)
		seriesSet := query(t, querier, labels.MustNewMatcher(labels.MatchEqual, "", ""))
		// The last sample should be missing as it was after the WAL segment corruption.
		require.Equal(t, map[string][]chunks.Sample{`{foo="bar"}`: expSamples[0 : len(expSamples)-1]}, seriesSet)
	}
}

func TestDataNotAvailableAfterRollback(t *testing.T) {
	db := openTestDB(t, nil, nil)
	defer func() {
		require.NoError(t, db.Close())
	}()

	app := db.Appender(context.Background())
	_, err := app.Append(0, labels.FromStrings("foo", "bar"), 0, 0)
	require.NoError(t, err)

	err = app.Rollback()
	require.NoError(t, err)

	querier, err := db.Querier(0, 1)
	require.NoError(t, err)
	defer querier.Close()

	seriesSet := query(t, querier, labels.MustNewMatcher(labels.MatchEqual, "foo", "bar"))

	require.Equal(t, map[string][]chunks.Sample{}, seriesSet)
}

func TestDBAppenderAddRef(t *testing.T) {
	db := openTestDB(t, nil, nil)
	defer func() {
		require.NoError(t, db.Close())
	}()

	ctx := context.Background()
	app1 := db.Appender(ctx)

	ref1, err := app1.Append(0, labels.FromStrings("a", "b"), 123, 0)
	require.NoError(t, err)

	// Reference should already work before commit.
	ref2, err := app1.Append(ref1, labels.EmptyLabels(), 124, 1)
	require.NoError(t, err)
	require.Equal(t, ref1, ref2)

	err = app1.Commit()
	require.NoError(t, err)

	app2 := db.Appender(ctx)

	// first ref should already work in next transaction.
	ref3, err := app2.Append(ref1, labels.EmptyLabels(), 125, 0)
	require.NoError(t, err)
	require.Equal(t, ref1, ref3)

	ref4, err := app2.Append(ref1, labels.FromStrings("a", "b"), 133, 1)
	require.NoError(t, err)
	require.Equal(t, ref1, ref4)

	// Reference must be valid to add another sample.
	ref5, err := app2.Append(ref2, labels.EmptyLabels(), 143, 2)
	require.NoError(t, err)
	require.Equal(t, ref1, ref5)

	// Missing labels & invalid refs should fail.
	_, err = app2.Append(9999999, labels.EmptyLabels(), 1, 1)
	require.ErrorIs(t, err, ErrInvalidSample)

	require.NoError(t, app2.Commit())

	q, err := db.Querier(0, 200)
	require.NoError(t, err)

	res := query(t, q, labels.MustNewMatcher(labels.MatchEqual, "a", "b"))

	require.Equal(t, map[string][]chunks.Sample{
		labels.FromStrings("a", "b").String(): {
			sample{t: 123, f: 0},
			sample{t: 124, f: 1},
			sample{t: 125, f: 0},
			sample{t: 133, f: 1},
			sample{t: 143, f: 2},
		},
	}, res)
}

func TestAppendEmptyLabelsIgnored(t *testing.T) {
	db := openTestDB(t, nil, nil)
	defer func() {
		require.NoError(t, db.Close())
	}()

	ctx := context.Background()
	app1 := db.Appender(ctx)

	ref1, err := app1.Append(0, labels.FromStrings("a", "b"), 123, 0)
	require.NoError(t, err)

	// Add with empty label.
	ref2, err := app1.Append(0, labels.FromStrings("a", "b", "c", ""), 124, 0)
	require.NoError(t, err)

	// Should be the same series.
	require.Equal(t, ref1, ref2)

	err = app1.Commit()
	require.NoError(t, err)
}

func TestDeleteSimple(t *testing.T) {
	const numSamples int64 = 10

	cases := []struct {
		Intervals tombstones.Intervals
		remaint   []int64
	}{
		{
			Intervals: tombstones.Intervals{{Mint: 0, Maxt: 3}},
			remaint:   []int64{4, 5, 6, 7, 8, 9},
		},
		{
			Intervals: tombstones.Intervals{{Mint: 1, Maxt: 3}},
			remaint:   []int64{0, 4, 5, 6, 7, 8, 9},
		},
		{
			Intervals: tombstones.Intervals{{Mint: 1, Maxt: 3}, {Mint: 4, Maxt: 7}},
			remaint:   []int64{0, 8, 9},
		},
		{
			Intervals: tombstones.Intervals{{Mint: 1, Maxt: 3}, {Mint: 4, Maxt: 700}},
			remaint:   []int64{0},
		},
		{ // This case is to ensure that labels and symbols are deleted.
			Intervals: tombstones.Intervals{{Mint: 0, Maxt: 9}},
			remaint:   []int64{},
		},
	}

Outer:
	for _, c := range cases {
		db := openTestDB(t, nil, nil)
		defer func() {
			require.NoError(t, db.Close())
		}()

		ctx := context.Background()
		app := db.Appender(ctx)

		smpls := make([]float64, numSamples)
		for i := int64(0); i < numSamples; i++ {
			smpls[i] = rand.Float64()
			app.Append(0, labels.FromStrings("a", "b"), i, smpls[i])
		}

		require.NoError(t, app.Commit())

		// TODO(gouthamve): Reset the tombstones somehow.
		// Delete the ranges.
		for _, r := range c.Intervals {
			require.NoError(t, db.Delete(ctx, r.Mint, r.Maxt, labels.MustNewMatcher(labels.MatchEqual, "a", "b")))
		}

		// Compare the result.
		q, err := db.Querier(0, numSamples)
		require.NoError(t, err)

		res := q.Select(ctx, false, nil, labels.MustNewMatcher(labels.MatchEqual, "a", "b"))

		expSamples := make([]chunks.Sample, 0, len(c.remaint))
		for _, ts := range c.remaint {
			expSamples = append(expSamples, sample{ts, smpls[ts], nil, nil})
		}

		expss := newMockSeriesSet([]storage.Series{
			storage.NewListSeries(labels.FromStrings("a", "b"), expSamples),
		})

		for {
			eok, rok := expss.Next(), res.Next()
			require.Equal(t, eok, rok)

			if !eok {
				require.Empty(t, res.Warnings())
				continue Outer
			}
			sexp := expss.At()
			sres := res.At()

			require.Equal(t, sexp.Labels(), sres.Labels())

			smplExp, errExp := storage.ExpandSamples(sexp.Iterator(nil), nil)
			smplRes, errRes := storage.ExpandSamples(sres.Iterator(nil), nil)

			require.Equal(t, errExp, errRes)
			require.Equal(t, smplExp, smplRes)
		}
	}
}

func TestAmendHistogramDatapointCausesError(t *testing.T) {
	db := openTestDB(t, nil, nil)
	defer func() {
		require.NoError(t, db.Close())
	}()

	ctx := context.Background()
	app := db.Appender(ctx)
	_, err := app.Append(0, labels.FromStrings("a", "b"), 0, 0)
	require.NoError(t, err)
	require.NoError(t, app.Commit())

	app = db.Appender(ctx)
	_, err = app.Append(0, labels.FromStrings("a", "b"), 0, 0)
	require.NoError(t, err)
	_, err = app.Append(0, labels.FromStrings("a", "b"), 0, 1)
	require.ErrorIs(t, err, storage.ErrDuplicateSampleForTimestamp)
	require.NoError(t, app.Rollback())

	h := histogram.Histogram{
		Schema:        3,
		Count:         52,
		Sum:           2.7,
		ZeroThreshold: 0.1,
		ZeroCount:     42,
		PositiveSpans: []histogram.Span{
			{Offset: 0, Length: 4},
			{Offset: 10, Length: 3},
		},
		PositiveBuckets: []int64{1, 2, -2, 1, -1, 0, 0},
	}
	fh := h.ToFloat(nil)

	app = db.Appender(ctx)
	_, err = app.AppendHistogram(0, labels.FromStrings("a", "c"), 0, h.Copy(), nil)
	require.NoError(t, err)
	require.NoError(t, app.Commit())

	app = db.Appender(ctx)
	_, err = app.AppendHistogram(0, labels.FromStrings("a", "c"), 0, h.Copy(), nil)
	require.NoError(t, err)
	h.Schema = 2
	_, err = app.AppendHistogram(0, labels.FromStrings("a", "c"), 0, h.Copy(), nil)
	require.Equal(t, storage.ErrDuplicateSampleForTimestamp, err)
	require.NoError(t, app.Rollback())

	// Float histogram.
	app = db.Appender(ctx)
	_, err = app.AppendHistogram(0, labels.FromStrings("a", "d"), 0, nil, fh.Copy())
	require.NoError(t, err)
	require.NoError(t, app.Commit())

	app = db.Appender(ctx)
	_, err = app.AppendHistogram(0, labels.FromStrings("a", "d"), 0, nil, fh.Copy())
	require.NoError(t, err)
	fh.Schema = 2
	_, err = app.AppendHistogram(0, labels.FromStrings("a", "d"), 0, nil, fh.Copy())
	require.Equal(t, storage.ErrDuplicateSampleForTimestamp, err)
	require.NoError(t, app.Rollback())
}

func TestDuplicateNaNDatapointNoAmendError(t *testing.T) {
	db := openTestDB(t, nil, nil)
	defer func() {
		require.NoError(t, db.Close())
	}()

	ctx := context.Background()
	app := db.Appender(ctx)
	_, err := app.Append(0, labels.FromStrings("a", "b"), 0, math.NaN())
	require.NoError(t, err)
	require.NoError(t, app.Commit())

	app = db.Appender(ctx)
	_, err = app.Append(0, labels.FromStrings("a", "b"), 0, math.NaN())
	require.NoError(t, err)
}

func TestNonDuplicateNaNDatapointsCausesAmendError(t *testing.T) {
	db := openTestDB(t, nil, nil)
	defer func() {
		require.NoError(t, db.Close())
	}()

	ctx := context.Background()
	app := db.Appender(ctx)
	_, err := app.Append(0, labels.FromStrings("a", "b"), 0, math.Float64frombits(0x7ff0000000000001))
	require.NoError(t, err)
	require.NoError(t, app.Commit())

	app = db.Appender(ctx)
	_, err = app.Append(0, labels.FromStrings("a", "b"), 0, math.Float64frombits(0x7ff0000000000002))
	require.ErrorIs(t, err, storage.ErrDuplicateSampleForTimestamp)
}

func TestEmptyLabelsetCausesError(t *testing.T) {
	db := openTestDB(t, nil, nil)
	defer func() {
		require.NoError(t, db.Close())
	}()

	ctx := context.Background()
	app := db.Appender(ctx)
	_, err := app.Append(0, labels.Labels{}, 0, 0)
	require.Error(t, err)
	require.Equal(t, "empty labelset: invalid sample", err.Error())
}

func TestSkippingInvalidValuesInSameTxn(t *testing.T) {
	db := openTestDB(t, nil, nil)
	defer func() {
		require.NoError(t, db.Close())
	}()

	// Append AmendedValue.
	ctx := context.Background()
	app := db.Appender(ctx)
	_, err := app.Append(0, labels.FromStrings("a", "b"), 0, 1)
	require.NoError(t, err)
	_, err = app.Append(0, labels.FromStrings("a", "b"), 0, 2)
	require.NoError(t, err)
	require.NoError(t, app.Commit())

	// Make sure the right value is stored.
	q, err := db.Querier(0, 10)
	require.NoError(t, err)

	ssMap := query(t, q, labels.MustNewMatcher(labels.MatchEqual, "a", "b"))

	require.Equal(t, map[string][]chunks.Sample{
		labels.New(labels.Label{Name: "a", Value: "b"}).String(): {sample{0, 1, nil, nil}},
	}, ssMap)

	// Append Out of Order Value.
	app = db.Appender(ctx)
	_, err = app.Append(0, labels.FromStrings("a", "b"), 10, 3)
	require.NoError(t, err)
	_, err = app.Append(0, labels.FromStrings("a", "b"), 7, 5)
	require.NoError(t, err)
	require.NoError(t, app.Commit())

	q, err = db.Querier(0, 10)
	require.NoError(t, err)

	ssMap = query(t, q, labels.MustNewMatcher(labels.MatchEqual, "a", "b"))

	require.Equal(t, map[string][]chunks.Sample{
		labels.New(labels.Label{Name: "a", Value: "b"}).String(): {sample{0, 1, nil, nil}, sample{10, 3, nil, nil}},
	}, ssMap)
}

func TestDB_Snapshot(t *testing.T) {
	db := openTestDB(t, nil, nil)

	// append data
	ctx := context.Background()
	app := db.Appender(ctx)
	mint := int64(1414141414000)
	for i := 0; i < 1000; i++ {
		_, err := app.Append(0, labels.FromStrings("foo", "bar"), mint+int64(i), 1.0)
		require.NoError(t, err)
	}
	require.NoError(t, app.Commit())

	// create snapshot
	snap := t.TempDir()
	require.NoError(t, db.Snapshot(snap, true))
	require.NoError(t, db.Close())

	// reopen DB from snapshot
	db, err := Open(snap, nil, nil, nil, nil)
	require.NoError(t, err)
	defer func() { require.NoError(t, db.Close()) }()

	querier, err := db.Querier(mint, mint+1000)
	require.NoError(t, err)
	defer func() { require.NoError(t, querier.Close()) }()

	// sum values
	seriesSet := querier.Select(context.Background(), false, nil, labels.MustNewMatcher(labels.MatchEqual, "foo", "bar"))
	var series chunkenc.Iterator
	sum := 0.0
	for seriesSet.Next() {
		series = seriesSet.At().Iterator(series)
		for series.Next() == chunkenc.ValFloat {
			_, v := series.At()
			sum += v
		}
		require.NoError(t, series.Err())
	}
	require.NoError(t, seriesSet.Err())
	require.Empty(t, seriesSet.Warnings())
	require.Equal(t, 1000.0, sum)
}

// TestDB_Snapshot_ChunksOutsideOfCompactedRange ensures that a snapshot removes chunks samples
// that are outside the set block time range.
// See https://github.com/prometheus/prometheus/issues/5105
func TestDB_Snapshot_ChunksOutsideOfCompactedRange(t *testing.T) {
	db := openTestDB(t, nil, nil)

	ctx := context.Background()
	app := db.Appender(ctx)
	mint := int64(1414141414000)
	for i := 0; i < 1000; i++ {
		_, err := app.Append(0, labels.FromStrings("foo", "bar"), mint+int64(i), 1.0)
		require.NoError(t, err)
	}
	require.NoError(t, app.Commit())

	snap := t.TempDir()

	// Hackingly introduce "race", by having lower max time then maxTime in last chunk.
	db.head.maxTime.Sub(10)

	require.NoError(t, db.Snapshot(snap, true))
	require.NoError(t, db.Close())

	// Reopen DB from snapshot.
	db, err := Open(snap, nil, nil, nil, nil)
	require.NoError(t, err)
	defer func() { require.NoError(t, db.Close()) }()

	querier, err := db.Querier(mint, mint+1000)
	require.NoError(t, err)
	defer func() { require.NoError(t, querier.Close()) }()

	// Sum values.
	seriesSet := querier.Select(ctx, false, nil, labels.MustNewMatcher(labels.MatchEqual, "foo", "bar"))
	var series chunkenc.Iterator
	sum := 0.0
	for seriesSet.Next() {
		series = seriesSet.At().Iterator(series)
		for series.Next() == chunkenc.ValFloat {
			_, v := series.At()
			sum += v
		}
		require.NoError(t, series.Err())
	}
	require.NoError(t, seriesSet.Err())
	require.Empty(t, seriesSet.Warnings())

	// Since we snapshotted with MaxTime - 10, so expect 10 less samples.
	require.Equal(t, 1000.0-10, sum)
}

func TestDB_SnapshotWithDelete(t *testing.T) {
	const numSamples int64 = 10

	db := openTestDB(t, nil, nil)
	defer func() { require.NoError(t, db.Close()) }()

	ctx := context.Background()
	app := db.Appender(ctx)

	smpls := make([]float64, numSamples)
	for i := int64(0); i < numSamples; i++ {
		smpls[i] = rand.Float64()
		app.Append(0, labels.FromStrings("a", "b"), i, smpls[i])
	}

	require.NoError(t, app.Commit())
	cases := []struct {
		intervals tombstones.Intervals
		remaint   []int64
	}{
		{
			intervals: tombstones.Intervals{{Mint: 1, Maxt: 3}, {Mint: 4, Maxt: 7}},
			remaint:   []int64{0, 8, 9},
		},
	}

Outer:
	for _, c := range cases {
		// TODO(gouthamve): Reset the tombstones somehow.
		// Delete the ranges.
		for _, r := range c.intervals {
			require.NoError(t, db.Delete(ctx, r.Mint, r.Maxt, labels.MustNewMatcher(labels.MatchEqual, "a", "b")))
		}

		// create snapshot
		snap := t.TempDir()

		require.NoError(t, db.Snapshot(snap, true))

		// reopen DB from snapshot
		newDB, err := Open(snap, nil, nil, nil, nil)
		require.NoError(t, err)
		defer func() { require.NoError(t, newDB.Close()) }()

		// Compare the result.
		q, err := newDB.Querier(0, numSamples)
		require.NoError(t, err)
		defer func() { require.NoError(t, q.Close()) }()

		res := q.Select(ctx, false, nil, labels.MustNewMatcher(labels.MatchEqual, "a", "b"))

		expSamples := make([]chunks.Sample, 0, len(c.remaint))
		for _, ts := range c.remaint {
			expSamples = append(expSamples, sample{ts, smpls[ts], nil, nil})
		}

		expss := newMockSeriesSet([]storage.Series{
			storage.NewListSeries(labels.FromStrings("a", "b"), expSamples),
		})

		if len(expSamples) == 0 {
			require.False(t, res.Next())
			continue
		}

		for {
			eok, rok := expss.Next(), res.Next()
			require.Equal(t, eok, rok)

			if !eok {
				require.Empty(t, res.Warnings())
				continue Outer
			}
			sexp := expss.At()
			sres := res.At()

			require.Equal(t, sexp.Labels(), sres.Labels())

			smplExp, errExp := storage.ExpandSamples(sexp.Iterator(nil), nil)
			smplRes, errRes := storage.ExpandSamples(sres.Iterator(nil), nil)

			require.Equal(t, errExp, errRes)
			require.Equal(t, smplExp, smplRes)
		}
	}
}

func TestDB_e2e(t *testing.T) {
	const (
		numDatapoints = 1000
		numRanges     = 1000
		timeInterval  = int64(3)
	)
	// Create 8 series with 1000 data-points of different ranges and run queries.
	lbls := [][]labels.Label{
		{
			{Name: "a", Value: "b"},
			{Name: "instance", Value: "localhost:9090"},
			{Name: "job", Value: "prometheus"},
		},
		{
			{Name: "a", Value: "b"},
			{Name: "instance", Value: "127.0.0.1:9090"},
			{Name: "job", Value: "prometheus"},
		},
		{
			{Name: "a", Value: "b"},
			{Name: "instance", Value: "127.0.0.1:9090"},
			{Name: "job", Value: "prom-k8s"},
		},
		{
			{Name: "a", Value: "b"},
			{Name: "instance", Value: "localhost:9090"},
			{Name: "job", Value: "prom-k8s"},
		},
		{
			{Name: "a", Value: "c"},
			{Name: "instance", Value: "localhost:9090"},
			{Name: "job", Value: "prometheus"},
		},
		{
			{Name: "a", Value: "c"},
			{Name: "instance", Value: "127.0.0.1:9090"},
			{Name: "job", Value: "prometheus"},
		},
		{
			{Name: "a", Value: "c"},
			{Name: "instance", Value: "127.0.0.1:9090"},
			{Name: "job", Value: "prom-k8s"},
		},
		{
			{Name: "a", Value: "c"},
			{Name: "instance", Value: "localhost:9090"},
			{Name: "job", Value: "prom-k8s"},
		},
	}

	seriesMap := map[string][]chunks.Sample{}
	for _, l := range lbls {
		seriesMap[labels.New(l...).String()] = []chunks.Sample{}
	}

	db := openTestDB(t, nil, nil)
	defer func() {
		require.NoError(t, db.Close())
	}()

	ctx := context.Background()
	app := db.Appender(ctx)

	for _, l := range lbls {
		lset := labels.New(l...)
		series := []chunks.Sample{}

		ts := rand.Int63n(300)
		for i := 0; i < numDatapoints; i++ {
			v := rand.Float64()

			series = append(series, sample{ts, v, nil, nil})

			_, err := app.Append(0, lset, ts, v)
			require.NoError(t, err)

			ts += rand.Int63n(timeInterval) + 1
		}

		seriesMap[lset.String()] = series
	}

	require.NoError(t, app.Commit())

	// Query each selector on 1000 random time-ranges.
	queries := []struct {
		ms []*labels.Matcher
	}{
		{
			ms: []*labels.Matcher{labels.MustNewMatcher(labels.MatchEqual, "a", "b")},
		},
		{
			ms: []*labels.Matcher{
				labels.MustNewMatcher(labels.MatchEqual, "a", "b"),
				labels.MustNewMatcher(labels.MatchEqual, "job", "prom-k8s"),
			},
		},
		{
			ms: []*labels.Matcher{
				labels.MustNewMatcher(labels.MatchEqual, "a", "c"),
				labels.MustNewMatcher(labels.MatchEqual, "instance", "localhost:9090"),
				labels.MustNewMatcher(labels.MatchEqual, "job", "prometheus"),
			},
		},
		// TODO: Add Regexp Matchers.
	}

	for _, qry := range queries {
		matched := labels.Slice{}
		for _, l := range lbls {
			s := labels.Selector(qry.ms)
			ls := labels.New(l...)
			if s.Matches(ls) {
				matched = append(matched, ls)
			}
		}

		sort.Sort(matched)

		for i := 0; i < numRanges; i++ {
			mint := rand.Int63n(300)
			maxt := mint + rand.Int63n(timeInterval*int64(numDatapoints))

			expected := map[string][]chunks.Sample{}

			// Build the mockSeriesSet.
			for _, m := range matched {
				smpls := boundedSamples(seriesMap[m.String()], mint, maxt)
				if len(smpls) > 0 {
					expected[m.String()] = smpls
				}
			}

			q, err := db.Querier(mint, maxt)
			require.NoError(t, err)

			ss := q.Select(ctx, false, nil, qry.ms...)
			result := map[string][]chunks.Sample{}

			for ss.Next() {
				x := ss.At()

				smpls, err := storage.ExpandSamples(x.Iterator(nil), newSample)
				require.NoError(t, err)

				if len(smpls) > 0 {
					result[x.Labels().String()] = smpls
				}
			}

			require.NoError(t, ss.Err())
			require.Empty(t, ss.Warnings())
			require.Equal(t, expected, result)

			q.Close()
		}
	}
}

func TestWALFlushedOnDBClose(t *testing.T) {
	db := openTestDB(t, nil, nil)

	dirDb := db.Dir()

	lbls := labels.FromStrings("labelname", "labelvalue")

	ctx := context.Background()
	app := db.Appender(ctx)
	_, err := app.Append(0, lbls, 0, 1)
	require.NoError(t, err)
	require.NoError(t, app.Commit())

	require.NoError(t, db.Close())

	db, err = Open(dirDb, nil, nil, nil, nil)
	require.NoError(t, err)
	defer func() { require.NoError(t, db.Close()) }()

	q, err := db.Querier(0, 1)
	require.NoError(t, err)

	values, ws, err := q.LabelValues(ctx, "labelname", nil)
	require.NoError(t, err)
	require.Empty(t, ws)
	require.Equal(t, []string{"labelvalue"}, values)
}

func TestWALSegmentSizeOptions(t *testing.T) {
	tests := map[int]func(dbdir string, segmentSize int){
		// Default Wal Size.
		0: func(dbDir string, segmentSize int) {
			filesAndDir, err := os.ReadDir(filepath.Join(dbDir, "wal"))
			require.NoError(t, err)
			files := []os.FileInfo{}
			for _, f := range filesAndDir {
				if !f.IsDir() {
					fi, err := f.Info()
					require.NoError(t, err)
					files = append(files, fi)
				}
			}
			// All the full segment files (all but the last) should match the segment size option.
			for _, f := range files[:len(files)-1] {
				require.Equal(t, int64(DefaultOptions().WALSegmentSize), f.Size(), "WAL file size doesn't match WALSegmentSize option, filename: %v", f.Name())
			}
			lastFile := files[len(files)-1]
			require.Greater(t, int64(DefaultOptions().WALSegmentSize), lastFile.Size(), "last WAL file size is not smaller than the WALSegmentSize option, filename: %v", lastFile.Name())
		},
		// Custom Wal Size.
		2 * 32 * 1024: func(dbDir string, segmentSize int) {
			filesAndDir, err := os.ReadDir(filepath.Join(dbDir, "wal"))
			require.NoError(t, err)
			files := []os.FileInfo{}
			for _, f := range filesAndDir {
				if !f.IsDir() {
					fi, err := f.Info()
					require.NoError(t, err)
					files = append(files, fi)
				}
			}
			require.NotEmpty(t, files, "current WALSegmentSize should result in more than a single WAL file.")
			// All the full segment files (all but the last) should match the segment size option.
			for _, f := range files[:len(files)-1] {
				require.Equal(t, int64(segmentSize), f.Size(), "WAL file size doesn't match WALSegmentSize option, filename: %v", f.Name())
			}
			lastFile := files[len(files)-1]
			require.Greater(t, int64(segmentSize), lastFile.Size(), "last WAL file size is not smaller than the WALSegmentSize option, filename: %v", lastFile.Name())
		},
		// Wal disabled.
		-1: func(dbDir string, segmentSize int) {
			// Check that WAL dir is not there.
			_, err := os.Stat(filepath.Join(dbDir, "wal"))
			require.Error(t, err)
			// Check that there is chunks dir.
			_, err = os.Stat(mmappedChunksDir(dbDir))
			require.NoError(t, err)
		},
	}
	for segmentSize, testFunc := range tests {
		t.Run(fmt.Sprintf("WALSegmentSize %d test", segmentSize), func(t *testing.T) {
			opts := DefaultOptions()
			opts.WALSegmentSize = segmentSize
			db := openTestDB(t, opts, nil)

			for i := int64(0); i < 155; i++ {
				app := db.Appender(context.Background())
				ref, err := app.Append(0, labels.FromStrings("wal"+strconv.Itoa(int(i)), "size"), i, rand.Float64())
				require.NoError(t, err)
				for j := int64(1); j <= 78; j++ {
					_, err := app.Append(ref, labels.EmptyLabels(), i+j, rand.Float64())
					require.NoError(t, err)
				}
				require.NoError(t, app.Commit())
			}

			dbDir := db.Dir()
			require.NoError(t, db.Close())
			testFunc(dbDir, opts.WALSegmentSize)
		})
	}
}

// https://github.com/prometheus/prometheus/issues/9846
// https://github.com/prometheus/prometheus/issues/9859
func TestWALReplayRaceOnSamplesLoggedBeforeSeries(t *testing.T) {
	const (
		numRuns                        = 1
		numSamplesBeforeSeriesCreation = 1000
	)

	// We test both with few and many samples appended after series creation. If samples are < 120 then there's no
	// mmap-ed chunk, otherwise there's at least 1 mmap-ed chunk when replaying the WAL.
	for _, numSamplesAfterSeriesCreation := range []int{1, 1000} {
		for run := 1; run <= numRuns; run++ {
			t.Run(fmt.Sprintf("samples after series creation = %d, run = %d", numSamplesAfterSeriesCreation, run), func(t *testing.T) {
				testWALReplayRaceOnSamplesLoggedBeforeSeries(t, numSamplesBeforeSeriesCreation, numSamplesAfterSeriesCreation)
			})
		}
	}
}

func testWALReplayRaceOnSamplesLoggedBeforeSeries(t *testing.T, numSamplesBeforeSeriesCreation, numSamplesAfterSeriesCreation int) {
	const numSeries = 1000

	db := openTestDB(t, nil, nil)
	db.DisableCompactions()

	for seriesRef := 1; seriesRef <= numSeries; seriesRef++ {
		// Log samples before the series is logged to the WAL.
		var enc record.Encoder
		var samples []record.RefSample

		for ts := 0; ts < numSamplesBeforeSeriesCreation; ts++ {
			samples = append(samples, record.RefSample{
				Ref: chunks.HeadSeriesRef(uint64(seriesRef)),
				T:   int64(ts),
				V:   float64(ts),
			})
		}

		err := db.Head().wal.Log(enc.Samples(samples, nil))
		require.NoError(t, err)

		// Add samples via appender so that they're logged after the series in the WAL.
		app := db.Appender(context.Background())
		lbls := labels.FromStrings("series_id", strconv.Itoa(seriesRef))

		for ts := numSamplesBeforeSeriesCreation; ts < numSamplesBeforeSeriesCreation+numSamplesAfterSeriesCreation; ts++ {
			_, err := app.Append(0, lbls, int64(ts), float64(ts))
			require.NoError(t, err)
		}
		require.NoError(t, app.Commit())
	}

	require.NoError(t, db.Close())

	// Reopen the DB, replaying the WAL.
	reopenDB, err := Open(db.Dir(), log.NewLogfmtLogger(os.Stderr), nil, nil, nil)
	require.NoError(t, err)
	t.Cleanup(func() {
		require.NoError(t, reopenDB.Close())
	})

	// Query back chunks for all series.
	q, err := reopenDB.ChunkQuerier(math.MinInt64, math.MaxInt64)
	require.NoError(t, err)

	set := q.Select(context.Background(), false, nil, labels.MustNewMatcher(labels.MatchRegexp, "series_id", ".+"))
	actualSeries := 0
	var chunksIt chunks.Iterator

	for set.Next() {
		actualSeries++
		actualChunks := 0

		chunksIt = set.At().Iterator(chunksIt)
		for chunksIt.Next() {
			actualChunks++
		}
		require.NoError(t, chunksIt.Err())

		// We expect 1 chunk every 120 samples after series creation.
		require.Equalf(t, (numSamplesAfterSeriesCreation/120)+1, actualChunks, "series: %s", set.At().Labels().String())
	}

	require.NoError(t, set.Err())
	require.Equal(t, numSeries, actualSeries)
}

func TestTombstoneClean(t *testing.T) {
	const numSamples int64 = 10

	db := openTestDB(t, nil, nil)

	ctx := context.Background()
	app := db.Appender(ctx)

	smpls := make([]float64, numSamples)
	for i := int64(0); i < numSamples; i++ {
		smpls[i] = rand.Float64()
		app.Append(0, labels.FromStrings("a", "b"), i, smpls[i])
	}

	require.NoError(t, app.Commit())
	cases := []struct {
		intervals tombstones.Intervals
		remaint   []int64
	}{
		{
			intervals: tombstones.Intervals{{Mint: 1, Maxt: 3}, {Mint: 4, Maxt: 7}},
			remaint:   []int64{0, 8, 9},
		},
	}

	for _, c := range cases {
		// Delete the ranges.

		// Create snapshot.
		snap := t.TempDir()
		require.NoError(t, db.Snapshot(snap, true))
		require.NoError(t, db.Close())

		// Reopen DB from snapshot.
		db, err := Open(snap, nil, nil, nil, nil)
		require.NoError(t, err)
		defer db.Close()

		for _, r := range c.intervals {
			require.NoError(t, db.Delete(ctx, r.Mint, r.Maxt, labels.MustNewMatcher(labels.MatchEqual, "a", "b")))
		}

		// All of the setup for THIS line.
		require.NoError(t, db.CleanTombstones())

		// Compare the result.
		q, err := db.Querier(0, numSamples)
		require.NoError(t, err)
		defer q.Close()

		res := q.Select(ctx, false, nil, labels.MustNewMatcher(labels.MatchEqual, "a", "b"))

		expSamples := make([]chunks.Sample, 0, len(c.remaint))
		for _, ts := range c.remaint {
			expSamples = append(expSamples, sample{ts, smpls[ts], nil, nil})
		}

		expss := newMockSeriesSet([]storage.Series{
			storage.NewListSeries(labels.FromStrings("a", "b"), expSamples),
		})

		if len(expSamples) == 0 {
			require.False(t, res.Next())
			continue
		}

		for {
			eok, rok := expss.Next(), res.Next()
			require.Equal(t, eok, rok)

			if !eok {
				break
			}
			sexp := expss.At()
			sres := res.At()

			require.Equal(t, sexp.Labels(), sres.Labels())

			smplExp, errExp := storage.ExpandSamples(sexp.Iterator(nil), nil)
			smplRes, errRes := storage.ExpandSamples(sres.Iterator(nil), nil)

			require.Equal(t, errExp, errRes)
			require.Equal(t, smplExp, smplRes)
		}
		require.Empty(t, res.Warnings())

		for _, b := range db.Blocks() {
			require.Equal(t, tombstones.NewMemTombstones(), b.tombstones)
		}
	}
}

// TestTombstoneCleanResultEmptyBlock tests that a TombstoneClean that results in empty blocks (no timeseries)
// will also delete the resultant block.
func TestTombstoneCleanResultEmptyBlock(t *testing.T) {
	numSamples := int64(10)

	db := openTestDB(t, nil, nil)

	ctx := context.Background()
	app := db.Appender(ctx)

	smpls := make([]float64, numSamples)
	for i := int64(0); i < numSamples; i++ {
		smpls[i] = rand.Float64()
		app.Append(0, labels.FromStrings("a", "b"), i, smpls[i])
	}

	require.NoError(t, app.Commit())
	// Interval should cover the whole block.
	intervals := tombstones.Intervals{{Mint: 0, Maxt: numSamples}}

	// Create snapshot.
	snap := t.TempDir()
	require.NoError(t, db.Snapshot(snap, true))
	require.NoError(t, db.Close())

	// Reopen DB from snapshot.
	db, err := Open(snap, nil, nil, nil, nil)
	require.NoError(t, err)
	defer db.Close()

	// Create tombstones by deleting all samples.
	for _, r := range intervals {
		require.NoError(t, db.Delete(ctx, r.Mint, r.Maxt, labels.MustNewMatcher(labels.MatchEqual, "a", "b")))
	}

	require.NoError(t, db.CleanTombstones())

	// After cleaning tombstones that covers the entire block, no blocks should be left behind.
	actualBlockDirs, err := blockDirs(db.dir)
	require.NoError(t, err)
	require.Empty(t, actualBlockDirs)
}

// TestTombstoneCleanFail tests that a failing TombstoneClean doesn't leave any blocks behind.
// When TombstoneClean errors the original block that should be rebuilt doesn't get deleted so
// if TombstoneClean leaves any blocks behind these will overlap.
func TestTombstoneCleanFail(t *testing.T) {
	db := openTestDB(t, nil, nil)
	defer func() {
		require.NoError(t, db.Close())
	}()

	var oldBlockDirs []string

	// Create some blocks pending for compaction.
	// totalBlocks should be >=2 so we have enough blocks to trigger compaction failure.
	totalBlocks := 2
	for i := 0; i < totalBlocks; i++ {
		blockDir := createBlock(t, db.Dir(), genSeries(1, 1, int64(i), int64(i)+1))
		block, err := OpenBlock(nil, blockDir, nil)
		require.NoError(t, err)
		// Add some fake tombstones to trigger the compaction.
		tomb := tombstones.NewMemTombstones()
		tomb.AddInterval(0, tombstones.Interval{Mint: int64(i), Maxt: int64(i) + 1})
		block.tombstones = tomb

		db.blocks = append(db.blocks, block)
		oldBlockDirs = append(oldBlockDirs, blockDir)
	}

	// Initialize the mockCompactorFailing with a room for a single compaction iteration.
	// mockCompactorFailing will fail on the second iteration so we can check if the cleanup works as expected.
	db.compactor = &mockCompactorFailing{
		t:      t,
		blocks: db.blocks,
		max:    totalBlocks + 1,
	}

	// The compactor should trigger a failure here.
	require.Error(t, db.CleanTombstones())

	// Now check that the CleanTombstones replaced the old block even after a failure.
	actualBlockDirs, err := blockDirs(db.dir)
	require.NoError(t, err)
	// Only one block should have been replaced by a new block.
	require.Equal(t, len(oldBlockDirs), len(actualBlockDirs))
	require.Len(t, intersection(oldBlockDirs, actualBlockDirs), len(actualBlockDirs)-1)
}

// TestTombstoneCleanRetentionLimitsRace tests that a CleanTombstones operation
// and retention limit policies, when triggered at the same time,
// won't race against each other.
func TestTombstoneCleanRetentionLimitsRace(t *testing.T) {
	if testing.Short() {
		t.Skip("skipping test in short mode.")
	}

	opts := DefaultOptions()
	var wg sync.WaitGroup

	// We want to make sure that a race doesn't happen when a normal reload and a CleanTombstones()
	// reload try to delete the same block. Without the correct lock placement, it can happen if a
	// block is marked for deletion due to retention limits and also has tombstones to be cleaned at
	// the same time.
	//
	// That is something tricky to trigger, so let's try several times just to make sure.
	for i := 0; i < 20; i++ {
		t.Run(fmt.Sprintf("iteration%d", i), func(t *testing.T) {
			db := openTestDB(t, opts, nil)
			totalBlocks := 20
			dbDir := db.Dir()
			// Generate some blocks with old mint (near epoch).
			for j := 0; j < totalBlocks; j++ {
				blockDir := createBlock(t, dbDir, genSeries(10, 1, int64(j), int64(j)+1))
				block, err := OpenBlock(nil, blockDir, nil)
				require.NoError(t, err)
				// Cover block with tombstones so it can be deleted with CleanTombstones() as well.
				tomb := tombstones.NewMemTombstones()
				tomb.AddInterval(0, tombstones.Interval{Mint: int64(j), Maxt: int64(j) + 1})
				block.tombstones = tomb

				db.blocks = append(db.blocks, block)
			}

			wg.Add(2)
			// Run reload and CleanTombstones together, with a small time window randomization
			go func() {
				defer wg.Done()
				time.Sleep(time.Duration(rand.Float64() * 100 * float64(time.Millisecond)))
				require.NoError(t, db.reloadBlocks())
			}()
			go func() {
				defer wg.Done()
				time.Sleep(time.Duration(rand.Float64() * 100 * float64(time.Millisecond)))
				require.NoError(t, db.CleanTombstones())
			}()

			wg.Wait()

			require.NoError(t, db.Close())
		})
	}
}

func intersection(oldBlocks, actualBlocks []string) (intersection []string) {
	hash := make(map[string]bool)
	for _, e := range oldBlocks {
		hash[e] = true
	}
	for _, e := range actualBlocks {
		// If block present in the hashmap then append intersection list.
		if hash[e] {
			intersection = append(intersection, e)
		}
	}
	return
}

// mockCompactorFailing creates a new empty block on every write and fails when reached the max allowed total.
// For CompactOOO, it always fails.
type mockCompactorFailing struct {
	t      *testing.T
	blocks []*Block
	max    int
}

func (*mockCompactorFailing) Plan(string) ([]string, error) {
	return nil, nil
}

func (c *mockCompactorFailing) Write(dest string, _ BlockReader, _, _ int64, _ *BlockMeta) ([]ulid.ULID, error) {
	if len(c.blocks) >= c.max {
		return []ulid.ULID{}, fmt.Errorf("the compactor already did the maximum allowed blocks so it is time to fail")
	}

	block, err := OpenBlock(nil, createBlock(c.t, dest, genSeries(1, 1, 0, 1)), nil)
	require.NoError(c.t, err)
	require.NoError(c.t, block.Close()) // Close block as we won't be using anywhere.
	c.blocks = append(c.blocks, block)

	// Now check that all expected blocks are actually persisted on disk.
	// This way we make sure that we have some blocks that are supposed to be removed.
	var expectedBlocks []string
	for _, b := range c.blocks {
		expectedBlocks = append(expectedBlocks, filepath.Join(dest, b.Meta().ULID.String()))
	}
	actualBlockDirs, err := blockDirs(dest)
	require.NoError(c.t, err)

	require.Equal(c.t, expectedBlocks, actualBlockDirs)

	return []ulid.ULID{block.Meta().ULID}, nil
}

func (*mockCompactorFailing) Compact(string, []string, []*Block) ([]ulid.ULID, error) {
	return []ulid.ULID{}, nil
}

func (*mockCompactorFailing) CompactOOO(string, *OOOCompactionHead) (result []ulid.ULID, err error) {
	return nil, fmt.Errorf("mock compaction failing CompactOOO")
}

func TestTimeRetention(t *testing.T) {
	testCases := []struct {
		name              string
		blocks            []*BlockMeta
		expBlocks         []*BlockMeta
		retentionDuration int64
	}{
		{
			name: "Block max time delta greater than retention duration",
			blocks: []*BlockMeta{
				{MinTime: 500, MaxTime: 900}, // Oldest block, beyond retention
				{MinTime: 1000, MaxTime: 1500},
				{MinTime: 1500, MaxTime: 2000}, // Newest block
			},
			expBlocks: []*BlockMeta{
				{MinTime: 1000, MaxTime: 1500},
				{MinTime: 1500, MaxTime: 2000},
			},
			retentionDuration: 1000,
		},
		{
			name: "Block max time delta equal to retention duration",
			blocks: []*BlockMeta{
				{MinTime: 500, MaxTime: 900},   // Oldest block
				{MinTime: 1000, MaxTime: 1500}, // Coinciding exactly with the retention duration.
				{MinTime: 1500, MaxTime: 2000}, // Newest block
			},
			expBlocks: []*BlockMeta{
				{MinTime: 1500, MaxTime: 2000},
			},
			retentionDuration: 500,
		},
	}
	for _, tc := range testCases {
		t.Run(tc.name, func(t *testing.T) {
			db := openTestDB(t, nil, []int64{1000})
			defer func() {
				require.NoError(t, db.Close())
			}()

			for _, m := range tc.blocks {
				createBlock(t, db.Dir(), genSeries(10, 10, m.MinTime, m.MaxTime))
			}

			require.NoError(t, db.reloadBlocks())       // Reload the db to register the new blocks.
			require.Len(t, db.Blocks(), len(tc.blocks)) // Ensure all blocks are registered.

			db.opts.RetentionDuration = tc.retentionDuration
			// Reloading should truncate the blocks which are >= the retention duration vs the first block.
			require.NoError(t, db.reloadBlocks())

			actBlocks := db.Blocks()

			require.Equal(t, 1, int(prom_testutil.ToFloat64(db.metrics.timeRetentionCount)), "metric retention count mismatch")
			require.Len(t, actBlocks, len(tc.expBlocks))
			for i, eb := range tc.expBlocks {
				require.Equal(t, eb.MinTime, actBlocks[i].meta.MinTime)
				require.Equal(t, eb.MaxTime, actBlocks[i].meta.MaxTime)
			}
		})
	}
}

func TestRetentionDurationMetric(t *testing.T) {
	db := openTestDB(t, &Options{
		RetentionDuration: 1000,
	}, []int64{100})
	defer func() {
		require.NoError(t, db.Close())
	}()

	expRetentionDuration := 1.0
	actRetentionDuration := prom_testutil.ToFloat64(db.metrics.retentionDuration)
	require.Equal(t, expRetentionDuration, actRetentionDuration, "metric retention duration mismatch")
}

func TestSizeRetention(t *testing.T) {
	opts := DefaultOptions()
	opts.OutOfOrderTimeWindow = 100
	db := openTestDB(t, opts, []int64{100})
	defer func() {
		require.NoError(t, db.Close())
	}()

	blocks := []*BlockMeta{
		{MinTime: 100, MaxTime: 200}, // Oldest block
		{MinTime: 200, MaxTime: 300},
		{MinTime: 300, MaxTime: 400},
		{MinTime: 400, MaxTime: 500},
		{MinTime: 500, MaxTime: 600}, // Newest Block
	}

	for _, m := range blocks {
		createBlock(t, db.Dir(), genSeries(100, 10, m.MinTime, m.MaxTime))
	}

	headBlocks := []*BlockMeta{
		{MinTime: 700, MaxTime: 800},
	}

	// Add some data to the WAL.
	headApp := db.Head().Appender(context.Background())
	var aSeries labels.Labels
	var it chunkenc.Iterator
	for _, m := range headBlocks {
		series := genSeries(100, 10, m.MinTime, m.MaxTime+1)
		for _, s := range series {
			aSeries = s.Labels()
			it = s.Iterator(it)
			for it.Next() == chunkenc.ValFloat {
				tim, v := it.At()
				_, err := headApp.Append(0, s.Labels(), tim, v)
				require.NoError(t, err)
			}
			require.NoError(t, it.Err())
		}
	}
	require.NoError(t, headApp.Commit())
	db.Head().mmapHeadChunks()

	require.Eventually(t, func() bool {
		return db.Head().chunkDiskMapper.IsQueueEmpty()
	}, 2*time.Second, 100*time.Millisecond)

	// Test that registered size matches the actual disk size.
	require.NoError(t, db.reloadBlocks())                               // Reload the db to register the new db size.
	require.Equal(t, len(blocks), len(db.Blocks()))                     // Ensure all blocks are registered.
	blockSize := int64(prom_testutil.ToFloat64(db.metrics.blocksBytes)) // Use the actual internal metrics.
	walSize, err := db.Head().wal.Size()
	require.NoError(t, err)
	cdmSize, err := db.Head().chunkDiskMapper.Size()
	require.NoError(t, err)
	require.NotZero(t, cdmSize)
	// Expected size should take into account block size + WAL size + Head
	// chunks size
	expSize := blockSize + walSize + cdmSize
	actSize, err := fileutil.DirSize(db.Dir())
	require.NoError(t, err)
	require.Equal(t, expSize, actSize, "registered size doesn't match actual disk size")

	// Create a WAL checkpoint, and compare sizes.
	first, last, err := wlog.Segments(db.Head().wal.Dir())
	require.NoError(t, err)
	_, err = wlog.Checkpoint(log.NewNopLogger(), db.Head().wal, first, last-1, func(x chunks.HeadSeriesRef) bool { return false }, 0)
	require.NoError(t, err)
	blockSize = int64(prom_testutil.ToFloat64(db.metrics.blocksBytes)) // Use the actual internal metrics.
	walSize, err = db.Head().wal.Size()
	require.NoError(t, err)
	cdmSize, err = db.Head().chunkDiskMapper.Size()
	require.NoError(t, err)
	require.NotZero(t, cdmSize)
	expSize = blockSize + walSize + cdmSize
	actSize, err = fileutil.DirSize(db.Dir())
	require.NoError(t, err)
	require.Equal(t, expSize, actSize, "registered size doesn't match actual disk size")

	// Truncate Chunk Disk Mapper and compare sizes.
	require.NoError(t, db.Head().chunkDiskMapper.Truncate(900))
	cdmSize, err = db.Head().chunkDiskMapper.Size()
	require.NoError(t, err)
	require.NotZero(t, cdmSize)
	expSize = blockSize + walSize + cdmSize
	actSize, err = fileutil.DirSize(db.Dir())
	require.NoError(t, err)
	require.Equal(t, expSize, actSize, "registered size doesn't match actual disk size")

	// Add some out of order samples to check the size of WBL.
	headApp = db.Head().Appender(context.Background())
	for ts := int64(750); ts < 800; ts++ {
		_, err := headApp.Append(0, aSeries, ts, float64(ts))
		require.NoError(t, err)
	}
	require.NoError(t, headApp.Commit())

	walSize, err = db.Head().wal.Size()
	require.NoError(t, err)
	wblSize, err := db.Head().wbl.Size()
	require.NoError(t, err)
	require.NotZero(t, wblSize)
	cdmSize, err = db.Head().chunkDiskMapper.Size()
	require.NoError(t, err)
	expSize = blockSize + walSize + wblSize + cdmSize
	actSize, err = fileutil.DirSize(db.Dir())
	require.NoError(t, err)
	require.Equal(t, expSize, actSize, "registered size doesn't match actual disk size")

	// Decrease the max bytes limit so that a delete is triggered.
	// Check total size, total count and check that the oldest block was deleted.
	firstBlockSize := db.Blocks()[0].Size()
	sizeLimit := actSize - firstBlockSize
	db.opts.MaxBytes = sizeLimit          // Set the new db size limit one block smaller that the actual size.
	require.NoError(t, db.reloadBlocks()) // Reload the db to register the new db size.

	expBlocks := blocks[1:]
	actBlocks := db.Blocks()
	blockSize = int64(prom_testutil.ToFloat64(db.metrics.blocksBytes))
	walSize, err = db.Head().wal.Size()
	require.NoError(t, err)
	cdmSize, err = db.Head().chunkDiskMapper.Size()
	require.NoError(t, err)
	require.NotZero(t, cdmSize)
	// Expected size should take into account block size + WAL size + WBL size
	expSize = blockSize + walSize + wblSize + cdmSize
	actRetentionCount := int(prom_testutil.ToFloat64(db.metrics.sizeRetentionCount))
	actSize, err = fileutil.DirSize(db.Dir())
	require.NoError(t, err)

	require.Equal(t, 1, actRetentionCount, "metric retention count mismatch")
	require.Equal(t, expSize, actSize, "metric db size doesn't match actual disk size")
	require.LessOrEqual(t, expSize, sizeLimit, "actual size (%v) is expected to be less than or equal to limit (%v)", expSize, sizeLimit)
	require.Len(t, actBlocks, len(blocks)-1, "new block count should be decreased from:%v to:%v", len(blocks), len(blocks)-1)
	require.Equal(t, expBlocks[0].MaxTime, actBlocks[0].meta.MaxTime, "maxT mismatch of the first block")
	require.Equal(t, expBlocks[len(expBlocks)-1].MaxTime, actBlocks[len(actBlocks)-1].meta.MaxTime, "maxT mismatch of the last block")
}

func TestSizeRetentionMetric(t *testing.T) {
	cases := []struct {
		maxBytes    int64
		expMaxBytes int64
	}{
		{maxBytes: 1000, expMaxBytes: 1000},
		{maxBytes: 0, expMaxBytes: 0},
		{maxBytes: -1000, expMaxBytes: 0},
	}

	for _, c := range cases {
		db := openTestDB(t, &Options{
			MaxBytes: c.maxBytes,
		}, []int64{100})
		defer func() {
			require.NoError(t, db.Close())
		}()

		actMaxBytes := int64(prom_testutil.ToFloat64(db.metrics.maxBytes))
		require.Equal(t, c.expMaxBytes, actMaxBytes, "metric retention limit bytes mismatch")
	}
}

func TestNotMatcherSelectsLabelsUnsetSeries(t *testing.T) {
	db := openTestDB(t, nil, nil)
	defer func() {
		require.NoError(t, db.Close())
	}()

	labelpairs := []labels.Labels{
		labels.FromStrings("a", "abcd", "b", "abcde"),
		labels.FromStrings("labelname", "labelvalue"),
	}

	ctx := context.Background()
	app := db.Appender(ctx)
	for _, lbls := range labelpairs {
		_, err := app.Append(0, lbls, 0, 1)
		require.NoError(t, err)
	}
	require.NoError(t, app.Commit())

	cases := []struct {
		selector labels.Selector
		series   []labels.Labels
	}{{
		selector: labels.Selector{
			labels.MustNewMatcher(labels.MatchNotEqual, "lname", "lvalue"),
		},
		series: labelpairs,
	}, {
		selector: labels.Selector{
			labels.MustNewMatcher(labels.MatchEqual, "a", "abcd"),
			labels.MustNewMatcher(labels.MatchNotEqual, "b", "abcde"),
		},
		series: []labels.Labels{},
	}, {
		selector: labels.Selector{
			labels.MustNewMatcher(labels.MatchEqual, "a", "abcd"),
			labels.MustNewMatcher(labels.MatchNotEqual, "b", "abc"),
		},
		series: []labels.Labels{labelpairs[0]},
	}, {
		selector: labels.Selector{
			labels.MustNewMatcher(labels.MatchNotRegexp, "a", "abd.*"),
		},
		series: labelpairs,
	}, {
		selector: labels.Selector{
			labels.MustNewMatcher(labels.MatchNotRegexp, "a", "abc.*"),
		},
		series: labelpairs[1:],
	}, {
		selector: labels.Selector{
			labels.MustNewMatcher(labels.MatchNotRegexp, "c", "abd.*"),
		},
		series: labelpairs,
	}, {
		selector: labels.Selector{
			labels.MustNewMatcher(labels.MatchNotRegexp, "labelname", "labelvalue"),
		},
		series: labelpairs[:1],
	}}

	q, err := db.Querier(0, 10)
	require.NoError(t, err)
	defer func() { require.NoError(t, q.Close()) }()

	for _, c := range cases {
		ss := q.Select(ctx, false, nil, c.selector...)
		lres, _, ws, err := expandSeriesSet(ss)
		require.NoError(t, err)
		require.Empty(t, ws)
		require.Equal(t, c.series, lres)
	}
}

// expandSeriesSet returns the raw labels in the order they are retrieved from
// the series set and the samples keyed by Labels().String().
func expandSeriesSet(ss storage.SeriesSet) ([]labels.Labels, map[string][]sample, annotations.Annotations, error) {
	resultLabels := []labels.Labels{}
	resultSamples := map[string][]sample{}
	var it chunkenc.Iterator
	for ss.Next() {
		series := ss.At()
		samples := []sample{}
		it = series.Iterator(it)
		for it.Next() == chunkenc.ValFloat {
			t, v := it.At()
			samples = append(samples, sample{t: t, f: v})
		}
		resultLabels = append(resultLabels, series.Labels())
		resultSamples[series.Labels().String()] = samples
	}
	return resultLabels, resultSamples, ss.Warnings(), ss.Err()
}

func TestOverlappingBlocksDetectsAllOverlaps(t *testing.T) {
	// Create 10 blocks that does not overlap (0-10, 10-20, ..., 100-110) but in reverse order to ensure our algorithm
	// will handle that.
	metas := make([]BlockMeta, 11)
	for i := 10; i >= 0; i-- {
		metas[i] = BlockMeta{MinTime: int64(i * 10), MaxTime: int64((i + 1) * 10)}
	}

	require.Empty(t, OverlappingBlocks(metas), "we found unexpected overlaps")

	// Add overlapping blocks. We've to establish order again since we aren't interested
	// in trivial overlaps caused by unorderedness.
	add := func(ms ...BlockMeta) []BlockMeta {
		repl := append(append([]BlockMeta{}, metas...), ms...)
		sort.Slice(repl, func(i, j int) bool {
			return repl[i].MinTime < repl[j].MinTime
		})
		return repl
	}

	// o1 overlaps with 10-20.
	o1 := BlockMeta{MinTime: 15, MaxTime: 17}
	require.Equal(t, Overlaps{
		{Min: 15, Max: 17}: {metas[1], o1},
	}, OverlappingBlocks(add(o1)))

	// o2 overlaps with 20-30 and 30-40.
	o2 := BlockMeta{MinTime: 21, MaxTime: 31}
	require.Equal(t, Overlaps{
		{Min: 21, Max: 30}: {metas[2], o2},
		{Min: 30, Max: 31}: {o2, metas[3]},
	}, OverlappingBlocks(add(o2)))

	// o3a and o3b overlaps with 30-40 and each other.
	o3a := BlockMeta{MinTime: 33, MaxTime: 39}
	o3b := BlockMeta{MinTime: 34, MaxTime: 36}
	require.Equal(t, Overlaps{
		{Min: 34, Max: 36}: {metas[3], o3a, o3b},
	}, OverlappingBlocks(add(o3a, o3b)))

	// o4 is 1:1 overlap with 50-60.
	o4 := BlockMeta{MinTime: 50, MaxTime: 60}
	require.Equal(t, Overlaps{
		{Min: 50, Max: 60}: {metas[5], o4},
	}, OverlappingBlocks(add(o4)))

	// o5 overlaps with 60-70, 70-80 and 80-90.
	o5 := BlockMeta{MinTime: 61, MaxTime: 85}
	require.Equal(t, Overlaps{
		{Min: 61, Max: 70}: {metas[6], o5},
		{Min: 70, Max: 80}: {o5, metas[7]},
		{Min: 80, Max: 85}: {o5, metas[8]},
	}, OverlappingBlocks(add(o5)))

	// o6a overlaps with 90-100, 100-110 and o6b, o6b overlaps with 90-100 and o6a.
	o6a := BlockMeta{MinTime: 92, MaxTime: 105}
	o6b := BlockMeta{MinTime: 94, MaxTime: 99}
	require.Equal(t, Overlaps{
		{Min: 94, Max: 99}:   {metas[9], o6a, o6b},
		{Min: 100, Max: 105}: {o6a, metas[10]},
	}, OverlappingBlocks(add(o6a, o6b)))

	// All together.
	require.Equal(t, Overlaps{
		{Min: 15, Max: 17}: {metas[1], o1},
		{Min: 21, Max: 30}: {metas[2], o2}, {Min: 30, Max: 31}: {o2, metas[3]},
		{Min: 34, Max: 36}: {metas[3], o3a, o3b},
		{Min: 50, Max: 60}: {metas[5], o4},
		{Min: 61, Max: 70}: {metas[6], o5}, {Min: 70, Max: 80}: {o5, metas[7]}, {Min: 80, Max: 85}: {o5, metas[8]},
		{Min: 94, Max: 99}: {metas[9], o6a, o6b}, {Min: 100, Max: 105}: {o6a, metas[10]},
	}, OverlappingBlocks(add(o1, o2, o3a, o3b, o4, o5, o6a, o6b)))

	// Additional case.
	var nc1 []BlockMeta
	nc1 = append(nc1, BlockMeta{MinTime: 1, MaxTime: 5})
	nc1 = append(nc1, BlockMeta{MinTime: 2, MaxTime: 3})
	nc1 = append(nc1, BlockMeta{MinTime: 2, MaxTime: 3})
	nc1 = append(nc1, BlockMeta{MinTime: 2, MaxTime: 3})
	nc1 = append(nc1, BlockMeta{MinTime: 2, MaxTime: 3})
	nc1 = append(nc1, BlockMeta{MinTime: 2, MaxTime: 6})
	nc1 = append(nc1, BlockMeta{MinTime: 3, MaxTime: 5})
	nc1 = append(nc1, BlockMeta{MinTime: 5, MaxTime: 7})
	nc1 = append(nc1, BlockMeta{MinTime: 7, MaxTime: 10})
	nc1 = append(nc1, BlockMeta{MinTime: 8, MaxTime: 9})
	require.Equal(t, Overlaps{
		{Min: 2, Max: 3}: {nc1[0], nc1[1], nc1[2], nc1[3], nc1[4], nc1[5]}, // 1-5, 2-3, 2-3, 2-3, 2-3, 2,6
		{Min: 3, Max: 5}: {nc1[0], nc1[5], nc1[6]},                         // 1-5, 2-6, 3-5
		{Min: 5, Max: 6}: {nc1[5], nc1[7]},                                 // 2-6, 5-7
		{Min: 8, Max: 9}: {nc1[8], nc1[9]},                                 // 7-10, 8-9
	}, OverlappingBlocks(nc1))
}

// Regression test for https://github.com/prometheus/tsdb/issues/347
func TestChunkAtBlockBoundary(t *testing.T) {
	db := openTestDB(t, nil, nil)
	defer func() {
		require.NoError(t, db.Close())
	}()

	ctx := context.Background()
	app := db.Appender(ctx)

	blockRange := db.compactor.(*LeveledCompactor).ranges[0]
	label := labels.FromStrings("foo", "bar")

	for i := int64(0); i < 3; i++ {
		_, err := app.Append(0, label, i*blockRange, 0)
		require.NoError(t, err)
		_, err = app.Append(0, label, i*blockRange+1000, 0)
		require.NoError(t, err)
	}

	err := app.Commit()
	require.NoError(t, err)

	err = db.Compact(ctx)
	require.NoError(t, err)

	var builder labels.ScratchBuilder

	for _, block := range db.Blocks() {
		r, err := block.Index()
		require.NoError(t, err)
		defer r.Close()

		meta := block.Meta()

		k, v := index.AllPostingsKey()
		p, err := r.Postings(ctx, k, v)
		require.NoError(t, err)

		var chks []chunks.Meta

		chunkCount := 0

		for p.Next() {
			err = r.Series(p.At(), &builder, &chks)
			require.NoError(t, err)
			for _, c := range chks {
				require.True(t, meta.MinTime <= c.MinTime && c.MaxTime <= meta.MaxTime,
					"chunk spans beyond block boundaries: [block.MinTime=%d, block.MaxTime=%d]; [chunk.MinTime=%d, chunk.MaxTime=%d]",
					meta.MinTime, meta.MaxTime, c.MinTime, c.MaxTime)
				chunkCount++
			}
		}
		require.Equal(t, 1, chunkCount, "expected 1 chunk in block %s, got %d", meta.ULID, chunkCount)
	}
}

func TestQuerierWithBoundaryChunks(t *testing.T) {
	db := openTestDB(t, nil, nil)
	defer func() {
		require.NoError(t, db.Close())
	}()

	ctx := context.Background()
	app := db.Appender(ctx)

	blockRange := db.compactor.(*LeveledCompactor).ranges[0]
	label := labels.FromStrings("foo", "bar")

	for i := int64(0); i < 5; i++ {
		_, err := app.Append(0, label, i*blockRange, 0)
		require.NoError(t, err)
		_, err = app.Append(0, labels.FromStrings("blockID", strconv.FormatInt(i, 10)), i*blockRange, 0)
		require.NoError(t, err)
	}

	err := app.Commit()
	require.NoError(t, err)

	err = db.Compact(ctx)
	require.NoError(t, err)

	require.GreaterOrEqual(t, len(db.blocks), 3, "invalid test, less than three blocks in DB")

	q, err := db.Querier(blockRange, 2*blockRange)
	require.NoError(t, err)
	defer q.Close()

	// The requested interval covers 2 blocks, so the querier's label values for blockID should give us 2 values, one from each block.
	b, ws, err := q.LabelValues(ctx, "blockID", nil)
	require.NoError(t, err)
	var nilAnnotations annotations.Annotations
	require.Equal(t, nilAnnotations, ws)
	require.Equal(t, []string{"1", "2"}, b)
}

// TestInitializeHeadTimestamp ensures that the h.minTime is set properly.
//   - no blocks no WAL: set to the time of the first  appended sample
//   - no blocks with WAL: set to the smallest sample from the WAL
//   - with blocks no WAL: set to the last block maxT
//   - with blocks with WAL: same as above
func TestInitializeHeadTimestamp(t *testing.T) {
	t.Run("clean", func(t *testing.T) {
		dir := t.TempDir()

		db, err := Open(dir, nil, nil, nil, nil)
		require.NoError(t, err)
		defer db.Close()

		// Should be set to init values if no WAL or blocks exist so far.
		require.Equal(t, int64(math.MaxInt64), db.head.MinTime())
		require.Equal(t, int64(math.MinInt64), db.head.MaxTime())
		require.False(t, db.head.initialized())

		// First added sample initializes the writable range.
		ctx := context.Background()
		app := db.Appender(ctx)
		_, err = app.Append(0, labels.FromStrings("a", "b"), 1000, 1)
		require.NoError(t, err)

		require.Equal(t, int64(1000), db.head.MinTime())
		require.Equal(t, int64(1000), db.head.MaxTime())
		require.True(t, db.head.initialized())
	})
	t.Run("wal-only", func(t *testing.T) {
		dir := t.TempDir()

		require.NoError(t, os.MkdirAll(path.Join(dir, "wal"), 0o777))
		w, err := wlog.New(nil, nil, path.Join(dir, "wal"), wlog.CompressionNone)
		require.NoError(t, err)

		var enc record.Encoder
		err = w.Log(
			enc.Series([]record.RefSeries{
				{Ref: 123, Labels: labels.FromStrings("a", "1")},
				{Ref: 124, Labels: labels.FromStrings("a", "2")},
			}, nil),
			enc.Samples([]record.RefSample{
				{Ref: 123, T: 5000, V: 1},
				{Ref: 124, T: 15000, V: 1},
			}, nil),
		)
		require.NoError(t, err)
		require.NoError(t, w.Close())

		db, err := Open(dir, nil, nil, nil, nil)
		require.NoError(t, err)
		defer db.Close()

		require.Equal(t, int64(5000), db.head.MinTime())
		require.Equal(t, int64(15000), db.head.MaxTime())
		require.True(t, db.head.initialized())
	})
	t.Run("existing-block", func(t *testing.T) {
		dir := t.TempDir()

		createBlock(t, dir, genSeries(1, 1, 1000, 2000))

		db, err := Open(dir, nil, nil, nil, nil)
		require.NoError(t, err)
		defer db.Close()

		require.Equal(t, int64(2000), db.head.MinTime())
		require.Equal(t, int64(2000), db.head.MaxTime())
		require.True(t, db.head.initialized())
	})
	t.Run("existing-block-and-wal", func(t *testing.T) {
		dir := t.TempDir()

		createBlock(t, dir, genSeries(1, 1, 1000, 6000))

		require.NoError(t, os.MkdirAll(path.Join(dir, "wal"), 0o777))
		w, err := wlog.New(nil, nil, path.Join(dir, "wal"), wlog.CompressionNone)
		require.NoError(t, err)

		var enc record.Encoder
		err = w.Log(
			enc.Series([]record.RefSeries{
				{Ref: 123, Labels: labels.FromStrings("a", "1")},
				{Ref: 124, Labels: labels.FromStrings("a", "2")},
			}, nil),
			enc.Samples([]record.RefSample{
				{Ref: 123, T: 5000, V: 1},
				{Ref: 124, T: 15000, V: 1},
			}, nil),
		)
		require.NoError(t, err)
		require.NoError(t, w.Close())

		r := prometheus.NewRegistry()

		db, err := Open(dir, nil, r, nil, nil)
		require.NoError(t, err)
		defer db.Close()

		require.Equal(t, int64(6000), db.head.MinTime())
		require.Equal(t, int64(15000), db.head.MaxTime())
		require.True(t, db.head.initialized())
		// Check that old series has been GCed.
		require.Equal(t, 1.0, prom_testutil.ToFloat64(db.head.metrics.series))
	})
}

func TestNoEmptyBlocks(t *testing.T) {
	db := openTestDB(t, nil, []int64{100})
	ctx := context.Background()
	defer func() {
		require.NoError(t, db.Close())
	}()
	db.DisableCompactions()

	rangeToTriggerCompaction := db.compactor.(*LeveledCompactor).ranges[0]/2*3 - 1
	defaultLabel := labels.FromStrings("foo", "bar")
	defaultMatcher := labels.MustNewMatcher(labels.MatchRegexp, "", ".*")

	t.Run("Test no blocks after compact with empty head.", func(t *testing.T) {
		require.NoError(t, db.Compact(ctx))
		actBlocks, err := blockDirs(db.Dir())
		require.NoError(t, err)
		require.Equal(t, len(db.Blocks()), len(actBlocks))
		require.Empty(t, actBlocks)
		require.Equal(t, 0, int(prom_testutil.ToFloat64(db.compactor.(*LeveledCompactor).metrics.Ran)), "no compaction should be triggered here")
	})

	t.Run("Test no blocks after deleting all samples from head.", func(t *testing.T) {
		app := db.Appender(ctx)
		_, err := app.Append(0, defaultLabel, 1, 0)
		require.NoError(t, err)
		_, err = app.Append(0, defaultLabel, 2, 0)
		require.NoError(t, err)
		_, err = app.Append(0, defaultLabel, 3+rangeToTriggerCompaction, 0)
		require.NoError(t, err)
		require.NoError(t, app.Commit())
		require.NoError(t, db.Delete(ctx, math.MinInt64, math.MaxInt64, defaultMatcher))
		require.NoError(t, db.Compact(ctx))
		require.Equal(t, 1, int(prom_testutil.ToFloat64(db.compactor.(*LeveledCompactor).metrics.Ran)), "compaction should have been triggered here")

		actBlocks, err := blockDirs(db.Dir())
		require.NoError(t, err)
		require.Equal(t, len(db.Blocks()), len(actBlocks))
		require.Empty(t, actBlocks)

		app = db.Appender(ctx)
		_, err = app.Append(0, defaultLabel, 1, 0)
		require.Equal(t, storage.ErrOutOfBounds, err, "the head should be truncated so no samples in the past should be allowed")

		// Adding new blocks.
		currentTime := db.Head().MaxTime()
		_, err = app.Append(0, defaultLabel, currentTime, 0)
		require.NoError(t, err)
		_, err = app.Append(0, defaultLabel, currentTime+1, 0)
		require.NoError(t, err)
		_, err = app.Append(0, defaultLabel, currentTime+rangeToTriggerCompaction, 0)
		require.NoError(t, err)
		require.NoError(t, app.Commit())

		require.NoError(t, db.Compact(ctx))
		require.Equal(t, 2, int(prom_testutil.ToFloat64(db.compactor.(*LeveledCompactor).metrics.Ran)), "compaction should have been triggered here")
		actBlocks, err = blockDirs(db.Dir())
		require.NoError(t, err)
		require.Equal(t, len(db.Blocks()), len(actBlocks))
		require.Len(t, actBlocks, 1, "No blocks created when compacting with >0 samples")
	})

	t.Run(`When no new block is created from head, and there are some blocks on disk
	compaction should not run into infinite loop (was seen during development).`, func(t *testing.T) {
		oldBlocks := db.Blocks()
		app := db.Appender(ctx)
		currentTime := db.Head().MaxTime()
		_, err := app.Append(0, defaultLabel, currentTime, 0)
		require.NoError(t, err)
		_, err = app.Append(0, defaultLabel, currentTime+1, 0)
		require.NoError(t, err)
		_, err = app.Append(0, defaultLabel, currentTime+rangeToTriggerCompaction, 0)
		require.NoError(t, err)
		require.NoError(t, app.Commit())
		require.NoError(t, db.head.Delete(ctx, math.MinInt64, math.MaxInt64, defaultMatcher))
		require.NoError(t, db.Compact(ctx))
		require.Equal(t, 3, int(prom_testutil.ToFloat64(db.compactor.(*LeveledCompactor).metrics.Ran)), "compaction should have been triggered here")
		require.Equal(t, oldBlocks, db.Blocks())
	})

	t.Run("Test no blocks remaining after deleting all samples from disk.", func(t *testing.T) {
		currentTime := db.Head().MaxTime()
		blocks := []*BlockMeta{
			{MinTime: currentTime, MaxTime: currentTime + db.compactor.(*LeveledCompactor).ranges[0]},
			{MinTime: currentTime + 100, MaxTime: currentTime + 100 + db.compactor.(*LeveledCompactor).ranges[0]},
		}
		for _, m := range blocks {
			createBlock(t, db.Dir(), genSeries(2, 2, m.MinTime, m.MaxTime))
		}

		oldBlocks := db.Blocks()
		require.NoError(t, db.reloadBlocks())                   // Reload the db to register the new blocks.
		require.Len(t, db.Blocks(), len(blocks)+len(oldBlocks)) // Ensure all blocks are registered.
		require.NoError(t, db.Delete(ctx, math.MinInt64, math.MaxInt64, defaultMatcher))
		require.NoError(t, db.Compact(ctx))
		require.Equal(t, 5, int(prom_testutil.ToFloat64(db.compactor.(*LeveledCompactor).metrics.Ran)), "compaction should have been triggered here once for each block that have tombstones")

		actBlocks, err := blockDirs(db.Dir())
		require.NoError(t, err)
		require.Equal(t, len(db.Blocks()), len(actBlocks))
		require.Len(t, actBlocks, 1, "All samples are deleted. Only the most recent block should remain after compaction.")
	})
}

func TestDB_LabelNames(t *testing.T) {
	ctx := context.Background()
	tests := []struct {
		// Add 'sampleLabels1' -> Test Head -> Compact -> Test Disk ->
		// -> Add 'sampleLabels2' -> Test Head+Disk

		sampleLabels1 [][2]string // For checking head and disk separately.
		// To test Head+Disk, sampleLabels2 should have
		// at least 1 unique label name which is not in sampleLabels1.
		sampleLabels2 [][2]string // // For checking head and disk together.
		exp1          []string    // after adding sampleLabels1.
		exp2          []string    // after adding sampleLabels1 and sampleLabels2.
	}{
		{
			sampleLabels1: [][2]string{
				{"name1", "1"},
				{"name3", "3"},
				{"name2", "2"},
			},
			sampleLabels2: [][2]string{
				{"name4", "4"},
				{"name1", "1"},
			},
			exp1: []string{"name1", "name2", "name3"},
			exp2: []string{"name1", "name2", "name3", "name4"},
		},
		{
			sampleLabels1: [][2]string{
				{"name2", "2"},
				{"name1", "1"},
				{"name2", "2"},
			},
			sampleLabels2: [][2]string{
				{"name6", "6"},
				{"name0", "0"},
			},
			exp1: []string{"name1", "name2"},
			exp2: []string{"name0", "name1", "name2", "name6"},
		},
	}

	blockRange := int64(1000)
	// Appends samples into the database.
	appendSamples := func(db *DB, mint, maxt int64, sampleLabels [][2]string) {
		t.Helper()
		app := db.Appender(ctx)
		for i := mint; i <= maxt; i++ {
			for _, tuple := range sampleLabels {
				label := labels.FromStrings(tuple[0], tuple[1])
				_, err := app.Append(0, label, i*blockRange, 0)
				require.NoError(t, err)
			}
		}
		err := app.Commit()
		require.NoError(t, err)
	}
	for _, tst := range tests {
		ctx := context.Background()
		db := openTestDB(t, nil, nil)
		defer func() {
			require.NoError(t, db.Close())
		}()

		appendSamples(db, 0, 4, tst.sampleLabels1)

		// Testing head.
		headIndexr, err := db.head.Index()
		require.NoError(t, err)
		labelNames, err := headIndexr.LabelNames(ctx)
		require.NoError(t, err)
		require.Equal(t, tst.exp1, labelNames)
		require.NoError(t, headIndexr.Close())

		// Testing disk.
		err = db.Compact(ctx)
		require.NoError(t, err)
		// All blocks have same label names, hence check them individually.
		// No need to aggregate and check.
		for _, b := range db.Blocks() {
			blockIndexr, err := b.Index()
			require.NoError(t, err)
			labelNames, err = blockIndexr.LabelNames(ctx)
			require.NoError(t, err)
			require.Equal(t, tst.exp1, labelNames)
			require.NoError(t, blockIndexr.Close())
		}

		// Adding more samples to head with new label names
		// so that we can test (head+disk).LabelNames(ctx) (the union).
		appendSamples(db, 5, 9, tst.sampleLabels2)

		// Testing DB (union).
		q, err := db.Querier(math.MinInt64, math.MaxInt64)
		require.NoError(t, err)
		var ws annotations.Annotations
		labelNames, ws, err = q.LabelNames(ctx, nil)
		require.NoError(t, err)
		require.Empty(t, ws)
		require.NoError(t, q.Close())
		require.Equal(t, tst.exp2, labelNames)
	}
}

func TestCorrectNumTombstones(t *testing.T) {
	db := openTestDB(t, nil, nil)
	defer func() {
		require.NoError(t, db.Close())
	}()

	blockRange := db.compactor.(*LeveledCompactor).ranges[0]
	name, value := "foo", "bar"
	defaultLabel := labels.FromStrings(name, value)
	defaultMatcher := labels.MustNewMatcher(labels.MatchEqual, name, value)

	ctx := context.Background()
	app := db.Appender(ctx)
	for i := int64(0); i < 3; i++ {
		for j := int64(0); j < 15; j++ {
			_, err := app.Append(0, defaultLabel, i*blockRange+j, 0)
			require.NoError(t, err)
		}
	}
	require.NoError(t, app.Commit())

	err := db.Compact(ctx)
	require.NoError(t, err)
	require.Len(t, db.blocks, 1)

	require.NoError(t, db.Delete(ctx, 0, 1, defaultMatcher))
	require.Equal(t, uint64(1), db.blocks[0].meta.Stats.NumTombstones)

	// {0, 1} and {2, 3} are merged to form 1 tombstone.
	require.NoError(t, db.Delete(ctx, 2, 3, defaultMatcher))
	require.Equal(t, uint64(1), db.blocks[0].meta.Stats.NumTombstones)

	require.NoError(t, db.Delete(ctx, 5, 6, defaultMatcher))
	require.Equal(t, uint64(2), db.blocks[0].meta.Stats.NumTombstones)

	require.NoError(t, db.Delete(ctx, 9, 11, defaultMatcher))
	require.Equal(t, uint64(3), db.blocks[0].meta.Stats.NumTombstones)
}

// TestBlockRanges checks the following use cases:
//   - No samples can be added with timestamps lower than the last block maxt.
//   - The compactor doesn't create overlapping blocks
//
// even when the last blocks is not within the default boundaries.
//   - Lower boundary is based on the smallest sample in the head and
//
// upper boundary is rounded to the configured block range.
//
// This ensures that a snapshot that includes the head and creates a block with a custom time range
// will not overlap with the first block created by the next compaction.
func TestBlockRanges(t *testing.T) {
	logger := log.NewLogfmtLogger(log.NewSyncWriter(os.Stderr))
	ctx := context.Background()

	dir := t.TempDir()

	// Test that the compactor doesn't create overlapping blocks
	// when a non standard block already exists.
	firstBlockMaxT := int64(3)
	createBlock(t, dir, genSeries(1, 1, 0, firstBlockMaxT))
	db, err := open(dir, logger, nil, DefaultOptions(), []int64{10000}, nil)
	require.NoError(t, err)

	rangeToTriggerCompaction := db.compactor.(*LeveledCompactor).ranges[0]/2*3 + 1

	app := db.Appender(ctx)
	lbl := labels.FromStrings("a", "b")
	_, err = app.Append(0, lbl, firstBlockMaxT-1, rand.Float64())
	require.Error(t, err, "appending a sample with a timestamp covered by a previous block shouldn't be possible")
	_, err = app.Append(0, lbl, firstBlockMaxT+1, rand.Float64())
	require.NoError(t, err)
	_, err = app.Append(0, lbl, firstBlockMaxT+2, rand.Float64())
	require.NoError(t, err)
	secondBlockMaxt := firstBlockMaxT + rangeToTriggerCompaction
	_, err = app.Append(0, lbl, secondBlockMaxt, rand.Float64()) // Add samples to trigger a new compaction

	require.NoError(t, err)
	require.NoError(t, app.Commit())
	for x := 0; x < 100; x++ {
		if len(db.Blocks()) == 2 {
			break
		}
		time.Sleep(100 * time.Millisecond)
	}
	require.Len(t, db.Blocks(), 2, "no new block created after the set timeout")

	require.LessOrEqual(t, db.Blocks()[1].Meta().MinTime, db.Blocks()[0].Meta().MaxTime,
		"new block overlaps  old:%v,new:%v", db.Blocks()[0].Meta(), db.Blocks()[1].Meta())

	// Test that wal records are skipped when an existing block covers the same time ranges
	// and compaction doesn't create an overlapping block.
	app = db.Appender(ctx)
	db.DisableCompactions()
	_, err = app.Append(0, lbl, secondBlockMaxt+1, rand.Float64())
	require.NoError(t, err)
	_, err = app.Append(0, lbl, secondBlockMaxt+2, rand.Float64())
	require.NoError(t, err)
	_, err = app.Append(0, lbl, secondBlockMaxt+3, rand.Float64())
	require.NoError(t, err)
	_, err = app.Append(0, lbl, secondBlockMaxt+4, rand.Float64())
	require.NoError(t, err)
	require.NoError(t, app.Commit())
	require.NoError(t, db.Close())

	thirdBlockMaxt := secondBlockMaxt + 2
	createBlock(t, dir, genSeries(1, 1, secondBlockMaxt+1, thirdBlockMaxt))

	db, err = open(dir, logger, nil, DefaultOptions(), []int64{10000}, nil)
	require.NoError(t, err)

	defer db.Close()
	require.Len(t, db.Blocks(), 3, "db doesn't include expected number of blocks")
	require.Equal(t, db.Blocks()[2].Meta().MaxTime, thirdBlockMaxt, "unexpected maxt of the last block")

	app = db.Appender(ctx)
	_, err = app.Append(0, lbl, thirdBlockMaxt+rangeToTriggerCompaction, rand.Float64()) // Trigger a compaction
	require.NoError(t, err)
	require.NoError(t, app.Commit())
	for x := 0; x < 100; x++ {
		if len(db.Blocks()) == 4 {
			break
		}
		time.Sleep(100 * time.Millisecond)
	}

	require.Len(t, db.Blocks(), 4, "no new block created after the set timeout")

	require.LessOrEqual(t, db.Blocks()[3].Meta().MinTime, db.Blocks()[2].Meta().MaxTime,
		"new block overlaps  old:%v,new:%v", db.Blocks()[2].Meta(), db.Blocks()[3].Meta())
}

// TestDBReadOnly ensures that opening a DB in readonly mode doesn't modify any files on the disk.
// It also checks that the API calls return equivalent results as a normal db.Open() mode.
func TestDBReadOnly(t *testing.T) {
	var (
		dbDir     string
		logger    = log.NewLogfmtLogger(log.NewSyncWriter(os.Stderr))
		expBlocks []*Block
		expBlock  *Block
		expSeries map[string][]chunks.Sample
		expChunks map[string][][]chunks.Sample
		expDBHash []byte
		matchAll  = labels.MustNewMatcher(labels.MatchEqual, "", "")
		err       error
	)

	// Bootstrap the db.
	{
		dbDir = t.TempDir()

		dbBlocks := []*BlockMeta{
			// Create three 2-sample blocks.
			{MinTime: 10, MaxTime: 12},
			{MinTime: 12, MaxTime: 14},
			{MinTime: 14, MaxTime: 16},
		}

		for _, m := range dbBlocks {
			_ = createBlock(t, dbDir, genSeries(1, 1, m.MinTime, m.MaxTime))
		}

		// Add head to test DBReadOnly WAL reading capabilities.
		w, err := wlog.New(logger, nil, filepath.Join(dbDir, "wal"), wlog.CompressionSnappy)
		require.NoError(t, err)
		h := createHead(t, w, genSeries(1, 1, 16, 18), dbDir)
		require.NoError(t, h.Close())
	}

	// Open a normal db to use for a comparison.
	{
		dbWritable, err := Open(dbDir, logger, nil, nil, nil)
		require.NoError(t, err)
		dbWritable.DisableCompactions()

		dbSizeBeforeAppend, err := fileutil.DirSize(dbWritable.Dir())
		require.NoError(t, err)
		app := dbWritable.Appender(context.Background())
		_, err = app.Append(0, labels.FromStrings("foo", "bar"), dbWritable.Head().MaxTime()+1, 0)
		require.NoError(t, err)
		require.NoError(t, app.Commit())

		expBlocks = dbWritable.Blocks()
		expBlock = expBlocks[0]
		expDbSize, err := fileutil.DirSize(dbWritable.Dir())
		require.NoError(t, err)
		require.Greater(t, expDbSize, dbSizeBeforeAppend, "db size didn't increase after an append")

		q, err := dbWritable.Querier(math.MinInt64, math.MaxInt64)
		require.NoError(t, err)
		expSeries = query(t, q, matchAll)
		cq, err := dbWritable.ChunkQuerier(math.MinInt64, math.MaxInt64)
		require.NoError(t, err)
		expChunks = queryAndExpandChunks(t, cq, matchAll)

		require.NoError(t, dbWritable.Close()) // Close here to allow getting the dir hash for windows.
		expDBHash = testutil.DirHash(t, dbWritable.Dir())
	}

	// Open a read only db and ensure that the API returns the same result as the normal DB.
	dbReadOnly, err := OpenDBReadOnly(dbDir, "", logger)
	require.NoError(t, err)
	defer func() { require.NoError(t, dbReadOnly.Close()) }()

	t.Run("blocks", func(t *testing.T) {
		blocks, err := dbReadOnly.Blocks()
		require.NoError(t, err)
		require.Equal(t, len(expBlocks), len(blocks))
		for i, expBlock := range expBlocks {
			require.Equal(t, expBlock.Meta(), blocks[i].Meta(), "block meta mismatch")
		}
	})
	t.Run("block", func(t *testing.T) {
		blockID := expBlock.meta.ULID.String()
		block, err := dbReadOnly.Block(blockID)
		require.NoError(t, err)
		require.Equal(t, expBlock.Meta(), block.Meta(), "block meta mismatch")
	})
	t.Run("invalid block ID", func(t *testing.T) {
		blockID := "01GTDVZZF52NSWB5SXQF0P2PGF"
		_, err := dbReadOnly.Block(blockID)
		require.Error(t, err)
	})
	t.Run("last block ID", func(t *testing.T) {
		blockID, err := dbReadOnly.LastBlockID()
		require.NoError(t, err)
		require.Equal(t, expBlocks[2].Meta().ULID.String(), blockID)
	})
	t.Run("querier", func(t *testing.T) {
		// Open a read only db and ensure that the API returns the same result as the normal DB.
		q, err := dbReadOnly.Querier(math.MinInt64, math.MaxInt64)
		require.NoError(t, err)
		readOnlySeries := query(t, q, matchAll)
		readOnlyDBHash := testutil.DirHash(t, dbDir)

		require.Equal(t, len(expSeries), len(readOnlySeries), "total series mismatch")
		require.Equal(t, expSeries, readOnlySeries, "series mismatch")
		require.Equal(t, expDBHash, readOnlyDBHash, "after all read operations the db hash should remain the same")
	})
	t.Run("chunk querier", func(t *testing.T) {
		cq, err := dbReadOnly.ChunkQuerier(math.MinInt64, math.MaxInt64)
		require.NoError(t, err)
		readOnlySeries := queryAndExpandChunks(t, cq, matchAll)
		readOnlyDBHash := testutil.DirHash(t, dbDir)

		require.Equal(t, len(expChunks), len(readOnlySeries), "total series mismatch")
		require.Equal(t, expChunks, readOnlySeries, "series chunks mismatch")
		require.Equal(t, expDBHash, readOnlyDBHash, "after all read operations the db hash should remain the same")
	})
}

// TestDBReadOnlyClosing ensures that after closing the db
// all api methods return an ErrClosed.
func TestDBReadOnlyClosing(t *testing.T) {
	sandboxDir := t.TempDir()
	db, err := OpenDBReadOnly(t.TempDir(), sandboxDir, log.NewLogfmtLogger(log.NewSyncWriter(os.Stderr)))
	require.NoError(t, err)
	// The sandboxDir was there.
	require.DirExists(t, db.sandboxDir)
	require.NoError(t, db.Close())
	// The sandboxDir was deleted when closing.
	require.NoDirExists(t, db.sandboxDir)
	require.Equal(t, db.Close(), ErrClosed)
	_, err = db.Blocks()
	require.Equal(t, err, ErrClosed)
	_, err = db.Querier(0, 1)
	require.Equal(t, err, ErrClosed)
}

func TestDBReadOnly_FlushWAL(t *testing.T) {
	var (
		dbDir  string
		logger = log.NewLogfmtLogger(log.NewSyncWriter(os.Stderr))
		err    error
		maxt   int
		ctx    = context.Background()
	)

	// Bootstrap the db.
	{
		dbDir = t.TempDir()

		// Append data to the WAL.
		db, err := Open(dbDir, logger, nil, nil, nil)
		require.NoError(t, err)
		db.DisableCompactions()
		app := db.Appender(ctx)
		maxt = 1000
		for i := 0; i < maxt; i++ {
			_, err := app.Append(0, labels.FromStrings(defaultLabelName, "flush"), int64(i), 1.0)
			require.NoError(t, err)
		}
		require.NoError(t, app.Commit())
		require.NoError(t, db.Close())
	}

	// Flush WAL.
	db, err := OpenDBReadOnly(dbDir, "", logger)
	require.NoError(t, err)

	flush := t.TempDir()
	require.NoError(t, db.FlushWAL(flush))
	require.NoError(t, db.Close())

	// Reopen the DB from the flushed WAL block.
	db, err = OpenDBReadOnly(flush, "", logger)
	require.NoError(t, err)
	defer func() { require.NoError(t, db.Close()) }()
	blocks, err := db.Blocks()
	require.NoError(t, err)
	require.Len(t, blocks, 1)

	querier, err := db.Querier(0, int64(maxt)-1)
	require.NoError(t, err)
	defer func() { require.NoError(t, querier.Close()) }()

	// Sum the values.
	seriesSet := querier.Select(ctx, false, nil, labels.MustNewMatcher(labels.MatchEqual, defaultLabelName, "flush"))
	var series chunkenc.Iterator

	sum := 0.0
	for seriesSet.Next() {
		series = seriesSet.At().Iterator(series)
		for series.Next() == chunkenc.ValFloat {
			_, v := series.At()
			sum += v
		}
		require.NoError(t, series.Err())
	}
	require.NoError(t, seriesSet.Err())
	require.Empty(t, seriesSet.Warnings())
	require.Equal(t, 1000.0, sum)
}

func TestDBReadOnly_Querier_NoAlteration(t *testing.T) {
	countChunks := func(dir string) int {
		files, err := os.ReadDir(mmappedChunksDir(dir))
		require.NoError(t, err)
		return len(files)
	}

	dirHash := func(dir string) (hash []byte) {
		// Windows requires the DB to be closed: "xxx\lock: The process cannot access the file because it is being used by another process."
		// But closing the DB alters the directory in this case (it'll cut a new chunk).
		if runtime.GOOS != "windows" {
			hash = testutil.DirHash(t, dir)
		}
		return
	}

	spinUpQuerierAndCheck := func(dir, sandboxDir string, chunksCount int) {
		dBDirHash := dirHash(dir)
		// Bootsrap a RO db from the same dir and set up a querier.
		dbReadOnly, err := OpenDBReadOnly(dir, sandboxDir, nil)
		require.NoError(t, err)
		require.Equal(t, chunksCount, countChunks(dir))
		q, err := dbReadOnly.Querier(math.MinInt, math.MaxInt)
		require.NoError(t, err)
		require.NoError(t, q.Close())
		require.NoError(t, dbReadOnly.Close())
		// The RO Head doesn't alter RW db chunks_head/.
		require.Equal(t, chunksCount, countChunks(dir))
		require.Equal(t, dirHash(dir), dBDirHash)
	}

	t.Run("doesn't cut chunks while replaying WAL", func(t *testing.T) {
		db := openTestDB(t, nil, nil)
		defer func() {
			require.NoError(t, db.Close())
		}()

		// Append until the first mmaped head chunk.
		for i := 0; i < 121; i++ {
			app := db.Appender(context.Background())
			_, err := app.Append(0, labels.FromStrings("foo", "bar"), int64(i), 0)
			require.NoError(t, err)
			require.NoError(t, app.Commit())
		}

		spinUpQuerierAndCheck(db.dir, t.TempDir(), 0)

		// The RW Head should have no problem cutting its own chunk,
		// this also proves that a chunk needed to be cut.
		require.NotPanics(t, func() { db.ForceHeadMMap() })
		require.Equal(t, 1, countChunks(db.dir))
	})

	t.Run("doesn't truncate corrupted chunks", func(t *testing.T) {
		db := openTestDB(t, nil, nil)
		require.NoError(t, db.Close())

		// Simulate a corrupted chunk: without a header.
		chunk, err := os.Create(path.Join(mmappedChunksDir(db.dir), "000001"))
		require.NoError(t, err)
		require.NoError(t, chunk.Close())

		spinUpQuerierAndCheck(db.dir, t.TempDir(), 1)

		// The RW Head should have no problem truncating its corrupted file:
		// this proves that the chunk needed to be truncated.
		db, err = Open(db.dir, nil, nil, nil, nil)
		defer func() {
			require.NoError(t, db.Close())
		}()
		require.NoError(t, err)
		require.Equal(t, 0, countChunks(db.dir))
	})
}

func TestDBCannotSeePartialCommits(t *testing.T) {
	if defaultIsolationDisabled {
		t.Skip("skipping test since tsdb isolation is disabled")
	}

	tmpdir := t.TempDir()

	db, err := Open(tmpdir, nil, nil, nil, nil)
	require.NoError(t, err)
	defer db.Close()

	stop := make(chan struct{})
	firstInsert := make(chan struct{})
	ctx := context.Background()

	// Insert data in batches.
	go func() {
		iter := 0
		for {
			app := db.Appender(ctx)

			for j := 0; j < 100; j++ {
				_, err := app.Append(0, labels.FromStrings("foo", "bar", "a", strconv.Itoa(j)), int64(iter), float64(iter))
				require.NoError(t, err)
			}
			err = app.Commit()
			require.NoError(t, err)

			if iter == 0 {
				close(firstInsert)
			}
			iter++

			select {
			case <-stop:
				return
			default:
			}
		}
	}()

	<-firstInsert

	// This is a race condition, so do a few tests to tickle it.
	// Usually most will fail.
	inconsistencies := 0
	for i := 0; i < 10; i++ {
		func() {
			querier, err := db.Querier(0, 1000000)
			require.NoError(t, err)
			defer querier.Close()

			ss := querier.Select(ctx, false, nil, labels.MustNewMatcher(labels.MatchEqual, "foo", "bar"))
			_, seriesSet, ws, err := expandSeriesSet(ss)
			require.NoError(t, err)
			require.Empty(t, ws)

			values := map[float64]struct{}{}
			for _, series := range seriesSet {
				values[series[len(series)-1].f] = struct{}{}
			}
			if len(values) != 1 {
				inconsistencies++
			}
		}()
	}
	stop <- struct{}{}

	require.Equal(t, 0, inconsistencies, "Some queries saw inconsistent results.")
}

func TestDBQueryDoesntSeeAppendsAfterCreation(t *testing.T) {
	if defaultIsolationDisabled {
		t.Skip("skipping test since tsdb isolation is disabled")
	}

	tmpdir := t.TempDir()

	db, err := Open(tmpdir, nil, nil, nil, nil)
	require.NoError(t, err)
	defer db.Close()

	querierBeforeAdd, err := db.Querier(0, 1000000)
	require.NoError(t, err)
	defer querierBeforeAdd.Close()

	ctx := context.Background()
	app := db.Appender(ctx)
	_, err = app.Append(0, labels.FromStrings("foo", "bar"), 0, 0)
	require.NoError(t, err)

	querierAfterAddButBeforeCommit, err := db.Querier(0, 1000000)
	require.NoError(t, err)
	defer querierAfterAddButBeforeCommit.Close()

	// None of the queriers should return anything after the Add but before the commit.
	ss := querierBeforeAdd.Select(ctx, false, nil, labels.MustNewMatcher(labels.MatchEqual, "foo", "bar"))
	_, seriesSet, ws, err := expandSeriesSet(ss)
	require.NoError(t, err)
	require.Empty(t, ws)
	require.Equal(t, map[string][]sample{}, seriesSet)

	ss = querierAfterAddButBeforeCommit.Select(ctx, false, nil, labels.MustNewMatcher(labels.MatchEqual, "foo", "bar"))
	_, seriesSet, ws, err = expandSeriesSet(ss)
	require.NoError(t, err)
	require.Empty(t, ws)
	require.Equal(t, map[string][]sample{}, seriesSet)

	// This commit is after the queriers are created, so should not be returned.
	err = app.Commit()
	require.NoError(t, err)

	// Nothing returned for querier created before the Add.
	ss = querierBeforeAdd.Select(ctx, false, nil, labels.MustNewMatcher(labels.MatchEqual, "foo", "bar"))
	_, seriesSet, ws, err = expandSeriesSet(ss)
	require.NoError(t, err)
	require.Empty(t, ws)
	require.Equal(t, map[string][]sample{}, seriesSet)

	// Series exists but has no samples for querier created after Add.
	ss = querierAfterAddButBeforeCommit.Select(ctx, false, nil, labels.MustNewMatcher(labels.MatchEqual, "foo", "bar"))
	_, seriesSet, ws, err = expandSeriesSet(ss)
	require.NoError(t, err)
	require.Empty(t, ws)
	require.Equal(t, map[string][]sample{`{foo="bar"}`: {}}, seriesSet)

	querierAfterCommit, err := db.Querier(0, 1000000)
	require.NoError(t, err)
	defer querierAfterCommit.Close()

	// Samples are returned for querier created after Commit.
	ss = querierAfterCommit.Select(ctx, false, nil, labels.MustNewMatcher(labels.MatchEqual, "foo", "bar"))
	_, seriesSet, ws, err = expandSeriesSet(ss)
	require.NoError(t, err)
	require.Empty(t, ws)
	require.Equal(t, map[string][]sample{`{foo="bar"}`: {{t: 0, f: 0}}}, seriesSet)
}

func assureChunkFromSamples(t *testing.T, samples []chunks.Sample) chunks.Meta {
	chks, err := chunks.ChunkFromSamples(samples)
	require.NoError(t, err)
	return chks
}

// TestChunkWriter_ReadAfterWrite ensures that chunk segment are cut at the set segment size and
// that the resulted segments includes the expected chunks data.
func TestChunkWriter_ReadAfterWrite(t *testing.T) {
	chk1 := assureChunkFromSamples(t, []chunks.Sample{sample{1, 1, nil, nil}})
	chk2 := assureChunkFromSamples(t, []chunks.Sample{sample{1, 2, nil, nil}})
	chk3 := assureChunkFromSamples(t, []chunks.Sample{sample{1, 3, nil, nil}})
	chk4 := assureChunkFromSamples(t, []chunks.Sample{sample{1, 4, nil, nil}})
	chk5 := assureChunkFromSamples(t, []chunks.Sample{sample{1, 5, nil, nil}})
	chunkSize := len(chk1.Chunk.Bytes()) + chunks.MaxChunkLengthFieldSize + chunks.ChunkEncodingSize + crc32.Size

	tests := []struct {
		chks [][]chunks.Meta
		segmentSize,
		expSegmentsCount int
		expSegmentSizes []int
	}{
		// 0:Last chunk ends at the segment boundary so
		// all chunks should fit in a single segment.
		{
			chks: [][]chunks.Meta{
				{
					chk1,
					chk2,
					chk3,
				},
			},
			segmentSize:      3 * chunkSize,
			expSegmentSizes:  []int{3 * chunkSize},
			expSegmentsCount: 1,
		},
		// 1:Two chunks can fit in a single segment so the last one should result in a new segment.
		{
			chks: [][]chunks.Meta{
				{
					chk1,
					chk2,
					chk3,
					chk4,
					chk5,
				},
			},
			segmentSize:      2 * chunkSize,
			expSegmentSizes:  []int{2 * chunkSize, 2 * chunkSize, chunkSize},
			expSegmentsCount: 3,
		},
		// 2:When the segment size is smaller than the size of 2 chunks
		// the last segment should still create a new segment.
		{
			chks: [][]chunks.Meta{
				{
					chk1,
					chk2,
					chk3,
				},
			},
			segmentSize:      2*chunkSize - 1,
			expSegmentSizes:  []int{chunkSize, chunkSize, chunkSize},
			expSegmentsCount: 3,
		},
		// 3:When the segment is smaller than a single chunk
		// it should still be written by ignoring the max segment size.
		{
			chks: [][]chunks.Meta{
				{
					chk1,
				},
			},
			segmentSize:      chunkSize - 1,
			expSegmentSizes:  []int{chunkSize},
			expSegmentsCount: 1,
		},
		// 4:All chunks are bigger than the max segment size, but
		// these should still be written even when this will result in bigger segment than the set size.
		// Each segment will hold a single chunk.
		{
			chks: [][]chunks.Meta{
				{
					chk1,
					chk2,
					chk3,
				},
			},
			segmentSize:      1,
			expSegmentSizes:  []int{chunkSize, chunkSize, chunkSize},
			expSegmentsCount: 3,
		},
		// 5:Adding multiple batches of chunks.
		{
			chks: [][]chunks.Meta{
				{
					chk1,
					chk2,
					chk3,
				},
				{
					chk4,
					chk5,
				},
			},
			segmentSize:      3 * chunkSize,
			expSegmentSizes:  []int{3 * chunkSize, 2 * chunkSize},
			expSegmentsCount: 2,
		},
		// 6:Adding multiple batches of chunks.
		{
			chks: [][]chunks.Meta{
				{
					chk1,
				},
				{
					chk2,
					chk3,
				},
				{
					chk4,
				},
			},
			segmentSize:      2 * chunkSize,
			expSegmentSizes:  []int{2 * chunkSize, 2 * chunkSize},
			expSegmentsCount: 2,
		},
	}

	for i, test := range tests {
		t.Run(strconv.Itoa(i), func(t *testing.T) {
			tempDir := t.TempDir()

			chunkw, err := chunks.NewWriterWithSegSize(tempDir, chunks.SegmentHeaderSize+int64(test.segmentSize))
			require.NoError(t, err)

			for _, chks := range test.chks {
				require.NoError(t, chunkw.WriteChunks(chks...))
			}
			require.NoError(t, chunkw.Close())

			files, err := os.ReadDir(tempDir)
			require.NoError(t, err)
			require.Len(t, files, test.expSegmentsCount, "expected segments count mismatch")

			// Verify that all data is written to the segments.
			sizeExp := 0
			sizeAct := 0

			for _, chks := range test.chks {
				for _, chk := range chks {
					l := make([]byte, binary.MaxVarintLen32)
					sizeExp += binary.PutUvarint(l, uint64(len(chk.Chunk.Bytes()))) // The length field.
					sizeExp += chunks.ChunkEncodingSize
					sizeExp += len(chk.Chunk.Bytes()) // The data itself.
					sizeExp += crc32.Size             // The 4 bytes of crc32
				}
			}
			sizeExp += test.expSegmentsCount * chunks.SegmentHeaderSize // The segment header bytes.

			for i, f := range files {
				fi, err := f.Info()
				require.NoError(t, err)
				size := int(fi.Size())
				// Verify that the segment is the same or smaller than the expected size.
				require.GreaterOrEqual(t, chunks.SegmentHeaderSize+test.expSegmentSizes[i], size, "Segment:%v should NOT be bigger than:%v actual:%v", i, chunks.SegmentHeaderSize+test.expSegmentSizes[i], size)

				sizeAct += size
			}
			require.Equal(t, sizeExp, sizeAct)

			// Check the content of the chunks.
			r, err := chunks.NewDirReader(tempDir, nil)
			require.NoError(t, err)
			defer func() { require.NoError(t, r.Close()) }()

			for _, chks := range test.chks {
				for _, chkExp := range chks {
					chkAct, iterable, err := r.ChunkOrIterable(chkExp)
					require.NoError(t, err)
					require.Nil(t, iterable)
					require.Equal(t, chkExp.Chunk.Bytes(), chkAct.Bytes())
				}
			}
		})
	}
}

func TestRangeForTimestamp(t *testing.T) {
	type args struct {
		t     int64
		width int64
	}
	tests := []struct {
		args     args
		expected int64
	}{
		{args{0, 5}, 5},
		{args{1, 5}, 5},
		{args{5, 5}, 10},
		{args{6, 5}, 10},
		{args{13, 5}, 15},
		{args{95, 5}, 100},
	}
	for _, tt := range tests {
		got := rangeForTimestamp(tt.args.t, tt.args.width)
		require.Equal(t, tt.expected, got)
	}
}

// TestChunkReader_ConcurrentReads checks that the chunk result can be read concurrently.
// Regression test for https://github.com/prometheus/prometheus/pull/6514.
func TestChunkReader_ConcurrentReads(t *testing.T) {
	chks := []chunks.Meta{
		assureChunkFromSamples(t, []chunks.Sample{sample{1, 1, nil, nil}}),
		assureChunkFromSamples(t, []chunks.Sample{sample{1, 2, nil, nil}}),
		assureChunkFromSamples(t, []chunks.Sample{sample{1, 3, nil, nil}}),
		assureChunkFromSamples(t, []chunks.Sample{sample{1, 4, nil, nil}}),
		assureChunkFromSamples(t, []chunks.Sample{sample{1, 5, nil, nil}}),
	}

	tempDir := t.TempDir()

	chunkw, err := chunks.NewWriter(tempDir)
	require.NoError(t, err)

	require.NoError(t, chunkw.WriteChunks(chks...))
	require.NoError(t, chunkw.Close())

	r, err := chunks.NewDirReader(tempDir, nil)
	require.NoError(t, err)

	var wg sync.WaitGroup
	for _, chk := range chks {
		for i := 0; i < 100; i++ {
			wg.Add(1)
			go func(chunk chunks.Meta) {
				defer wg.Done()

				chkAct, iterable, err := r.ChunkOrIterable(chunk)
				require.NoError(t, err)
				require.Nil(t, iterable)
				require.Equal(t, chunk.Chunk.Bytes(), chkAct.Bytes())
			}(chk)
		}
		wg.Wait()
	}
	require.NoError(t, r.Close())
}

// TestCompactHead ensures that the head compaction
// creates a block that is ready for loading and
// does not cause data loss.
// This test:
// * opens a storage;
// * appends values;
// * compacts the head; and
// * queries the db to ensure the samples are present from the compacted head.
func TestCompactHead(t *testing.T) {
	dbDir := t.TempDir()

	// Open a DB and append data to the WAL.
	tsdbCfg := &Options{
		RetentionDuration: int64(time.Hour * 24 * 15 / time.Millisecond),
		NoLockfile:        true,
		MinBlockDuration:  int64(time.Hour * 2 / time.Millisecond),
		MaxBlockDuration:  int64(time.Hour * 2 / time.Millisecond),
		WALCompression:    wlog.CompressionSnappy,
	}

	db, err := Open(dbDir, log.NewNopLogger(), prometheus.NewRegistry(), tsdbCfg, nil)
	require.NoError(t, err)
	ctx := context.Background()
	app := db.Appender(ctx)
	var expSamples []sample
	maxt := 100
	for i := 0; i < maxt; i++ {
		val := rand.Float64()
		_, err := app.Append(0, labels.FromStrings("a", "b"), int64(i), val)
		require.NoError(t, err)
		expSamples = append(expSamples, sample{int64(i), val, nil, nil})
	}
	require.NoError(t, app.Commit())

	// Compact the Head to create a new block.
	require.NoError(t, db.CompactHead(NewRangeHead(db.Head(), 0, int64(maxt)-1)))
	require.NoError(t, db.Close())

	// Delete everything but the new block and
	// reopen the db to query it to ensure it includes the head data.
	require.NoError(t, deleteNonBlocks(db.Dir()))
	db, err = Open(dbDir, log.NewNopLogger(), prometheus.NewRegistry(), tsdbCfg, nil)
	require.NoError(t, err)
	require.Len(t, db.Blocks(), 1)
	require.Equal(t, int64(maxt), db.Head().MinTime())
	defer func() { require.NoError(t, db.Close()) }()
	querier, err := db.Querier(0, int64(maxt)-1)
	require.NoError(t, err)
	defer func() { require.NoError(t, querier.Close()) }()

	seriesSet := querier.Select(ctx, false, nil, &labels.Matcher{Type: labels.MatchEqual, Name: "a", Value: "b"})
	var series chunkenc.Iterator
	var actSamples []sample

	for seriesSet.Next() {
		series = seriesSet.At().Iterator(series)
		for series.Next() == chunkenc.ValFloat {
			time, val := series.At()
			actSamples = append(actSamples, sample{time, val, nil, nil})
		}
		require.NoError(t, series.Err())
	}
	require.Equal(t, expSamples, actSamples)
	require.NoError(t, seriesSet.Err())
}

// TestCompactHeadWithDeletion tests https://github.com/prometheus/prometheus/issues/11585.
func TestCompactHeadWithDeletion(t *testing.T) {
	db, err := Open(t.TempDir(), log.NewNopLogger(), prometheus.NewRegistry(), nil, nil)
	require.NoError(t, err)

	ctx := context.Background()

	app := db.Appender(ctx)
	_, err = app.Append(0, labels.FromStrings("a", "b"), 10, rand.Float64())
	require.NoError(t, err)
	require.NoError(t, app.Commit())

	err = db.Delete(ctx, 0, 100, labels.MustNewMatcher(labels.MatchEqual, "a", "b"))
	require.NoError(t, err)

	// This recreates the bug.
	require.NoError(t, db.CompactHead(NewRangeHead(db.Head(), 0, 100)))
	require.NoError(t, db.Close())
}

func deleteNonBlocks(dbDir string) error {
	dirs, err := os.ReadDir(dbDir)
	if err != nil {
		return err
	}
	for _, dir := range dirs {
		if ok := isBlockDir(dir); !ok {
			if err := os.RemoveAll(filepath.Join(dbDir, dir.Name())); err != nil {
				return err
			}
		}
	}
	dirs, err = os.ReadDir(dbDir)
	if err != nil {
		return err
	}
	for _, dir := range dirs {
		if ok := isBlockDir(dir); !ok {
			return fmt.Errorf("root folder:%v still hase non block directory:%v", dbDir, dir.Name())
		}
	}
	return nil
}

func TestOpen_VariousBlockStates(t *testing.T) {
	tmpDir := t.TempDir()

	var (
		expectedLoadedDirs  = map[string]struct{}{}
		expectedRemovedDirs = map[string]struct{}{}
		expectedIgnoredDirs = map[string]struct{}{}
	)

	{
		// Ok blocks; should be loaded.
		expectedLoadedDirs[createBlock(t, tmpDir, genSeries(10, 2, 0, 10))] = struct{}{}
		expectedLoadedDirs[createBlock(t, tmpDir, genSeries(10, 2, 10, 20))] = struct{}{}
	}
	{
		// Block to repair; should be repaired & loaded.
		dbDir := filepath.Join("testdata", "repair_index_version", "01BZJ9WJQPWHGNC2W4J9TA62KC")
		outDir := filepath.Join(tmpDir, "01BZJ9WJQPWHGNC2W4J9TA62KC")
		expectedLoadedDirs[outDir] = struct{}{}

		// Touch chunks dir in block.
		require.NoError(t, os.MkdirAll(filepath.Join(dbDir, "chunks"), 0o777))
		defer func() {
			require.NoError(t, os.RemoveAll(filepath.Join(dbDir, "chunks")))
		}()
		require.NoError(t, os.Mkdir(outDir, os.ModePerm))
		require.NoError(t, fileutil.CopyDirs(dbDir, outDir))
	}
	{
		// Missing meta.json; should be ignored and only logged.
		// TODO(bwplotka): Probably add metric.
		dir := createBlock(t, tmpDir, genSeries(10, 2, 20, 30))
		expectedIgnoredDirs[dir] = struct{}{}
		require.NoError(t, os.Remove(filepath.Join(dir, metaFilename)))
	}
	{
		// Tmp blocks during creation; those should be removed on start.
		dir := createBlock(t, tmpDir, genSeries(10, 2, 30, 40))
		require.NoError(t, fileutil.Replace(dir, dir+tmpForCreationBlockDirSuffix))
		expectedRemovedDirs[dir+tmpForCreationBlockDirSuffix] = struct{}{}

		// Tmp blocks during deletion; those should be removed on start.
		dir = createBlock(t, tmpDir, genSeries(10, 2, 40, 50))
		require.NoError(t, fileutil.Replace(dir, dir+tmpForDeletionBlockDirSuffix))
		expectedRemovedDirs[dir+tmpForDeletionBlockDirSuffix] = struct{}{}

		// Pre-2.21 tmp blocks; those should be removed on start.
		dir = createBlock(t, tmpDir, genSeries(10, 2, 50, 60))
		require.NoError(t, fileutil.Replace(dir, dir+tmpLegacy))
		expectedRemovedDirs[dir+tmpLegacy] = struct{}{}
	}
	{
		// One ok block; but two should be replaced.
		dir := createBlock(t, tmpDir, genSeries(10, 2, 50, 60))
		expectedLoadedDirs[dir] = struct{}{}

		m, _, err := readMetaFile(dir)
		require.NoError(t, err)

		compacted := createBlock(t, tmpDir, genSeries(10, 2, 50, 55))
		expectedRemovedDirs[compacted] = struct{}{}

		m.Compaction.Parents = append(m.Compaction.Parents,
			BlockDesc{ULID: ulid.MustParse(filepath.Base(compacted))},
			BlockDesc{ULID: ulid.MustNew(1, nil)},
			BlockDesc{ULID: ulid.MustNew(123, nil)},
		)

		// Regression test: Already removed parent can be still in list, which was causing Open errors.
		m.Compaction.Parents = append(m.Compaction.Parents, BlockDesc{ULID: ulid.MustParse(filepath.Base(compacted))})
		m.Compaction.Parents = append(m.Compaction.Parents, BlockDesc{ULID: ulid.MustParse(filepath.Base(compacted))})
		_, err = writeMetaFile(log.NewLogfmtLogger(os.Stderr), dir, m)
		require.NoError(t, err)
	}
	tmpCheckpointDir := path.Join(tmpDir, "wal/checkpoint.00000001.tmp")
	err := os.MkdirAll(tmpCheckpointDir, 0o777)
	require.NoError(t, err)
	tmpChunkSnapshotDir := path.Join(tmpDir, chunkSnapshotPrefix+"0000.00000001.tmp")
	err = os.MkdirAll(tmpChunkSnapshotDir, 0o777)
	require.NoError(t, err)

	opts := DefaultOptions()
	opts.RetentionDuration = 0
	db, err := Open(tmpDir, log.NewLogfmtLogger(os.Stderr), nil, opts, nil)
	require.NoError(t, err)

	loadedBlocks := db.Blocks()

	var loaded int
	for _, l := range loadedBlocks {
		_, ok := expectedLoadedDirs[filepath.Join(tmpDir, l.meta.ULID.String())]
		require.True(t, ok, "unexpected block", l.meta.ULID, "was loaded")
		loaded++
	}
	require.Len(t, expectedLoadedDirs, loaded)
	require.NoError(t, db.Close())

	files, err := os.ReadDir(tmpDir)
	require.NoError(t, err)

	var ignored int
	for _, f := range files {
		_, ok := expectedRemovedDirs[filepath.Join(tmpDir, f.Name())]
		require.False(t, ok, "expected", filepath.Join(tmpDir, f.Name()), "to be removed, but still exists")
		if _, ok := expectedIgnoredDirs[filepath.Join(tmpDir, f.Name())]; ok {
			ignored++
		}
	}
	require.Len(t, expectedIgnoredDirs, ignored)
	_, err = os.Stat(tmpCheckpointDir)
	require.True(t, os.IsNotExist(err))
	_, err = os.Stat(tmpChunkSnapshotDir)
	require.True(t, os.IsNotExist(err))
}

func TestOneCheckpointPerCompactCall(t *testing.T) {
	blockRange := int64(1000)
	tsdbCfg := &Options{
		RetentionDuration: blockRange * 1000,
		NoLockfile:        true,
		MinBlockDuration:  blockRange,
		MaxBlockDuration:  blockRange,
	}

	tmpDir := t.TempDir()
	ctx := context.Background()

	db, err := Open(tmpDir, log.NewNopLogger(), prometheus.NewRegistry(), tsdbCfg, nil)
	require.NoError(t, err)
	t.Cleanup(func() {
		require.NoError(t, db.Close())
	})
	db.DisableCompactions()

	// Case 1: Lot's of uncompacted data in Head.

	lbls := labels.FromStrings("foo_d", "choco_bar")
	// Append samples spanning 59 block ranges.
	app := db.Appender(context.Background())
	for i := int64(0); i < 60; i++ {
		_, err := app.Append(0, lbls, blockRange*i, rand.Float64())
		require.NoError(t, err)
		_, err = app.Append(0, lbls, (blockRange*i)+blockRange/2, rand.Float64())
		require.NoError(t, err)
		// Rotate the WAL file so that there is >3 files for checkpoint to happen.
		_, err = db.head.wal.NextSegment()
		require.NoError(t, err)
	}
	require.NoError(t, app.Commit())

	// Check the existing WAL files.
	first, last, err := wlog.Segments(db.head.wal.Dir())
	require.NoError(t, err)
	require.Equal(t, 0, first)
	require.Equal(t, 60, last)

	require.Equal(t, 0.0, prom_testutil.ToFloat64(db.head.metrics.checkpointCreationTotal))
	require.NoError(t, db.Compact(ctx))
	require.Equal(t, 1.0, prom_testutil.ToFloat64(db.head.metrics.checkpointCreationTotal))

	// As the data spans for 59 blocks, 58 go to disk and 1 remains in Head.
	require.Len(t, db.Blocks(), 58)
	// Though WAL was truncated only once, head should be truncated after each compaction.
	require.Equal(t, 58.0, prom_testutil.ToFloat64(db.head.metrics.headTruncateTotal))

	// The compaction should have only truncated first 2/3 of WAL (while also rotating the files).
	first, last, err = wlog.Segments(db.head.wal.Dir())
	require.NoError(t, err)
	require.Equal(t, 40, first)
	require.Equal(t, 61, last)

	// The first checkpoint would be for first 2/3rd of WAL, hence till 39.
	// That should be the last checkpoint.
	_, cno, err := wlog.LastCheckpoint(db.head.wal.Dir())
	require.NoError(t, err)
	require.Equal(t, 39, cno)

	// Case 2: Old blocks on disk.
	// The above blocks will act as old blocks.

	// Creating a block to cover the data in the Head so that
	// Head will skip the data during replay and start fresh.
	blocks := db.Blocks()
	newBlockMint := blocks[len(blocks)-1].Meta().MaxTime
	newBlockMaxt := db.Head().MaxTime() + 1
	require.NoError(t, db.Close())

	createBlock(t, db.dir, genSeries(1, 1, newBlockMint, newBlockMaxt))

	db, err = Open(db.dir, log.NewNopLogger(), prometheus.NewRegistry(), tsdbCfg, nil)
	require.NoError(t, err)
	db.DisableCompactions()

	// 1 block more.
	require.Len(t, db.Blocks(), 59)
	// No series in Head because of this new block.
	require.Equal(t, 0, int(db.head.NumSeries()))

	// Adding sample way into the future.
	app = db.Appender(context.Background())
	_, err = app.Append(0, lbls, blockRange*120, rand.Float64())
	require.NoError(t, err)
	require.NoError(t, app.Commit())

	// The mint of head is the last block maxt, that means the gap between mint and maxt
	// of Head is too large. This will trigger many compactions.
	require.Equal(t, newBlockMaxt, db.head.MinTime())

	// Another WAL file was rotated.
	first, last, err = wlog.Segments(db.head.wal.Dir())
	require.NoError(t, err)
	require.Equal(t, 40, first)
	require.Equal(t, 62, last)

	require.Equal(t, 0.0, prom_testutil.ToFloat64(db.head.metrics.checkpointCreationTotal))
	require.NoError(t, db.Compact(ctx))
	require.Equal(t, 1.0, prom_testutil.ToFloat64(db.head.metrics.checkpointCreationTotal))

	// No new blocks should be created as there was not data in between the new samples and the blocks.
	require.Len(t, db.Blocks(), 59)

	// The compaction should have only truncated first 2/3 of WAL (while also rotating the files).
	first, last, err = wlog.Segments(db.head.wal.Dir())
	require.NoError(t, err)
	require.Equal(t, 55, first)
	require.Equal(t, 63, last)

	// The first checkpoint would be for first 2/3rd of WAL, hence till 54.
	// That should be the last checkpoint.
	_, cno, err = wlog.LastCheckpoint(db.head.wal.Dir())
	require.NoError(t, err)
	require.Equal(t, 54, cno)
}

func TestNoPanicOnTSDBOpenError(t *testing.T) {
	tmpdir := t.TempDir()

	// Taking the lock will cause a TSDB startup error.
	l, err := tsdbutil.NewDirLocker(tmpdir, "tsdb", log.NewNopLogger(), nil)
	require.NoError(t, err)
	require.NoError(t, l.Lock())

	_, err = Open(tmpdir, nil, nil, DefaultOptions(), nil)
	require.Error(t, err)

	require.NoError(t, l.Release())
}

func TestLockfile(t *testing.T) {
	tsdbutil.TestDirLockerUsage(t, func(t *testing.T, data string, createLock bool) (*tsdbutil.DirLocker, testutil.Closer) {
		opts := DefaultOptions()
		opts.NoLockfile = !createLock

		// Create the DB. This should create lockfile and its metrics.
		db, err := Open(data, nil, nil, opts, nil)
		require.NoError(t, err)

		return db.locker, testutil.NewCallbackCloser(func() {
			require.NoError(t, db.Close())
		})
	})
}

func TestQuerier_ShouldNotPanicIfHeadChunkIsTruncatedWhileReadingQueriedChunks(t *testing.T) {
	t.Skip("TODO: investigate why process crash in CI")

	const numRuns = 5

	for i := 1; i <= numRuns; i++ {
		t.Run(strconv.Itoa(i), func(t *testing.T) {
			testQuerierShouldNotPanicIfHeadChunkIsTruncatedWhileReadingQueriedChunks(t)
		})
	}
}

func testQuerierShouldNotPanicIfHeadChunkIsTruncatedWhileReadingQueriedChunks(t *testing.T) {
	const (
		numSeries                = 1000
		numStressIterations      = 10000
		minStressAllocationBytes = 128 * 1024
		maxStressAllocationBytes = 512 * 1024
	)

	db := openTestDB(t, nil, nil)
	defer func() {
		require.NoError(t, db.Close())
	}()

	// Disable compactions so we can control it.
	db.DisableCompactions()

	// Generate the metrics we're going to append.
	metrics := make([]labels.Labels, 0, numSeries)
	for i := 0; i < numSeries; i++ {
		metrics = append(metrics, labels.FromStrings(labels.MetricName, fmt.Sprintf("test_%d", i)))
	}

	// Push 1 sample every 15s for 2x the block duration period.
	ctx := context.Background()
	interval := int64(15 * time.Second / time.Millisecond)
	ts := int64(0)

	for ; ts < 2*DefaultBlockDuration; ts += interval {
		app := db.Appender(ctx)

		for _, metric := range metrics {
			_, err := app.Append(0, metric, ts, float64(ts))
			require.NoError(t, err)
		}

		require.NoError(t, app.Commit())
	}

	// Compact the TSDB head for the first time. We expect the head chunks file has been cut.
	require.NoError(t, db.Compact(ctx))
	require.Equal(t, float64(1), prom_testutil.ToFloat64(db.Head().metrics.headTruncateTotal))

	// Push more samples for another 1x block duration period.
	for ; ts < 3*DefaultBlockDuration; ts += interval {
		app := db.Appender(ctx)

		for _, metric := range metrics {
			_, err := app.Append(0, metric, ts, float64(ts))
			require.NoError(t, err)
		}

		require.NoError(t, app.Commit())
	}

	// At this point we expect 2 mmap-ed head chunks.

	// Get a querier and make sure it's closed only once the test is over.
	querier, err := db.Querier(0, math.MaxInt64)
	require.NoError(t, err)
	defer func() {
		require.NoError(t, querier.Close())
	}()

	// Query back all series.
	hints := &storage.SelectHints{Start: 0, End: math.MaxInt64, Step: interval}
	seriesSet := querier.Select(ctx, true, hints, labels.MustNewMatcher(labels.MatchRegexp, labels.MetricName, ".+"))

	// Fetch samples iterators from all series.
	var iterators []chunkenc.Iterator
	actualSeries := 0
	for seriesSet.Next() {
		actualSeries++

		// Get the iterator and call Next() so that we're sure the chunk is loaded.
		it := seriesSet.At().Iterator(nil)
		it.Next()
		it.At()

		iterators = append(iterators, it)
	}
	require.NoError(t, seriesSet.Err())
	require.Equal(t, numSeries, actualSeries)

	// Compact the TSDB head again.
	require.NoError(t, db.Compact(ctx))
	require.Equal(t, float64(2), prom_testutil.ToFloat64(db.Head().metrics.headTruncateTotal))

	// At this point we expect 1 head chunk has been deleted.

	// Stress the memory and call GC. This is required to increase the chances
	// the chunk memory area is released to the kernel.
	var buf []byte
	for i := 0; i < numStressIterations; i++ {
		//nolint:staticcheck
		buf = append(buf, make([]byte, minStressAllocationBytes+rand.Int31n(maxStressAllocationBytes-minStressAllocationBytes))...)
		if i%1000 == 0 {
			buf = nil
		}
	}

	// Iterate samples. Here we're summing it just to make sure no golang compiler
	// optimization triggers in case we discard the result of it.At().
	var sum float64
	var firstErr error
	for _, it := range iterators {
		for it.Next() == chunkenc.ValFloat {
			_, v := it.At()
			sum += v
		}

		if err := it.Err(); err != nil {
			firstErr = err
		}
	}

	// After having iterated all samples we also want to be sure no error occurred or
	// the "cannot populate chunk XXX: not found" error occurred. This error can occur
	// when the iterator tries to fetch an head chunk which has been offloaded because
	// of the head compaction in the meanwhile.
	if firstErr != nil {
		require.ErrorContains(t, firstErr, "cannot populate chunk")
	}
}

func TestChunkQuerier_ShouldNotPanicIfHeadChunkIsTruncatedWhileReadingQueriedChunks(t *testing.T) {
	t.Skip("TODO: investigate why process crash in CI")

	const numRuns = 5

	for i := 1; i <= numRuns; i++ {
		t.Run(strconv.Itoa(i), func(t *testing.T) {
			testChunkQuerierShouldNotPanicIfHeadChunkIsTruncatedWhileReadingQueriedChunks(t)
		})
	}
}

func testChunkQuerierShouldNotPanicIfHeadChunkIsTruncatedWhileReadingQueriedChunks(t *testing.T) {
	const (
		numSeries                = 1000
		numStressIterations      = 10000
		minStressAllocationBytes = 128 * 1024
		maxStressAllocationBytes = 512 * 1024
	)

	db := openTestDB(t, nil, nil)
	defer func() {
		require.NoError(t, db.Close())
	}()

	// Disable compactions so we can control it.
	db.DisableCompactions()

	// Generate the metrics we're going to append.
	metrics := make([]labels.Labels, 0, numSeries)
	for i := 0; i < numSeries; i++ {
		metrics = append(metrics, labels.FromStrings(labels.MetricName, fmt.Sprintf("test_%d", i)))
	}

	// Push 1 sample every 15s for 2x the block duration period.
	ctx := context.Background()
	interval := int64(15 * time.Second / time.Millisecond)
	ts := int64(0)

	for ; ts < 2*DefaultBlockDuration; ts += interval {
		app := db.Appender(ctx)

		for _, metric := range metrics {
			_, err := app.Append(0, metric, ts, float64(ts))
			require.NoError(t, err)
		}

		require.NoError(t, app.Commit())
	}

	// Compact the TSDB head for the first time. We expect the head chunks file has been cut.
	require.NoError(t, db.Compact(ctx))
	require.Equal(t, float64(1), prom_testutil.ToFloat64(db.Head().metrics.headTruncateTotal))

	// Push more samples for another 1x block duration period.
	for ; ts < 3*DefaultBlockDuration; ts += interval {
		app := db.Appender(ctx)

		for _, metric := range metrics {
			_, err := app.Append(0, metric, ts, float64(ts))
			require.NoError(t, err)
		}

		require.NoError(t, app.Commit())
	}

	// At this point we expect 2 mmap-ed head chunks.

	// Get a querier and make sure it's closed only once the test is over.
	querier, err := db.ChunkQuerier(0, math.MaxInt64)
	require.NoError(t, err)
	defer func() {
		require.NoError(t, querier.Close())
	}()

	// Query back all series.
	hints := &storage.SelectHints{Start: 0, End: math.MaxInt64, Step: interval}
	seriesSet := querier.Select(ctx, true, hints, labels.MustNewMatcher(labels.MatchRegexp, labels.MetricName, ".+"))

	// Iterate all series and get their chunks.
	var it chunks.Iterator
	var chunks []chunkenc.Chunk
	actualSeries := 0
	for seriesSet.Next() {
		actualSeries++
		it = seriesSet.At().Iterator(it)
		for it.Next() {
			chunks = append(chunks, it.At().Chunk)
		}
	}
	require.NoError(t, seriesSet.Err())
	require.Equal(t, numSeries, actualSeries)

	// Compact the TSDB head again.
	require.NoError(t, db.Compact(ctx))
	require.Equal(t, float64(2), prom_testutil.ToFloat64(db.Head().metrics.headTruncateTotal))

	// At this point we expect 1 head chunk has been deleted.

	// Stress the memory and call GC. This is required to increase the chances
	// the chunk memory area is released to the kernel.
	var buf []byte
	for i := 0; i < numStressIterations; i++ {
		//nolint:staticcheck
		buf = append(buf, make([]byte, minStressAllocationBytes+rand.Int31n(maxStressAllocationBytes-minStressAllocationBytes))...)
		if i%1000 == 0 {
			buf = nil
		}
	}

	// Iterate chunks and read their bytes slice. Here we're computing the CRC32
	// just to iterate through the bytes slice. We don't really care the reason why
	// we read this data, we just need to read it to make sure the memory address
	// of the []byte is still valid.
	chkCRC32 := crc32.New(crc32.MakeTable(crc32.Castagnoli))
	for _, chunk := range chunks {
		chkCRC32.Reset()
		_, err := chkCRC32.Write(chunk.Bytes())
		require.NoError(t, err)
	}
}

func TestQuerierShouldNotFailIfOOOCompactionOccursAfterRetrievingQuerier(t *testing.T) {
	opts := DefaultOptions()
	opts.OutOfOrderTimeWindow = 3 * DefaultBlockDuration
	db := openTestDB(t, opts, nil)
	defer func() {
		require.NoError(t, db.Close())
	}()

	// Disable compactions so we can control it.
	db.DisableCompactions()

	metric := labels.FromStrings(labels.MetricName, "test_metric")
	ctx := context.Background()
	interval := int64(15 * time.Second / time.Millisecond)
	ts := int64(0)
	samplesWritten := 0

	// Capture the first timestamp - this will be the timestamp of the OOO sample we'll append below.
	oooTS := ts
	ts += interval

	// Push samples after the OOO sample we'll write below.
	for ; ts < 10*interval; ts += interval {
		app := db.Appender(ctx)
		_, err := app.Append(0, metric, ts, float64(ts))
		require.NoError(t, err)
		require.NoError(t, app.Commit())
		samplesWritten++
	}

	// Push a single OOO sample.
	app := db.Appender(ctx)
	_, err := app.Append(0, metric, oooTS, float64(ts))
	require.NoError(t, err)
	require.NoError(t, app.Commit())
	samplesWritten++

	// Get a querier.
	querierCreatedBeforeCompaction, err := db.ChunkQuerier(0, math.MaxInt64)
	require.NoError(t, err)

	// Start OOO head compaction.
	compactionComplete := atomic.NewBool(false)
	go func() {
		defer compactionComplete.Store(true)

		require.NoError(t, db.CompactOOOHead(ctx))
		require.Equal(t, float64(1), prom_testutil.ToFloat64(db.Head().metrics.chunksRemoved))
	}()

	// Give CompactOOOHead time to start work.
	// If it does not wait for querierCreatedBeforeCompaction to be closed, then the query will return incorrect results or fail.
	time.Sleep(time.Second)
	require.False(t, compactionComplete.Load(), "compaction completed before reading chunks or closing querier created before compaction")

	// Get another querier. This one should only use the compacted blocks from disk and ignore the chunks that will be garbage collected.
	querierCreatedAfterCompaction, err := db.ChunkQuerier(0, math.MaxInt64)
	require.NoError(t, err)

	testQuerier := func(q storage.ChunkQuerier) {
		// Query back the series.
		hints := &storage.SelectHints{Start: 0, End: math.MaxInt64, Step: interval}
		seriesSet := q.Select(ctx, true, hints, labels.MustNewMatcher(labels.MatchEqual, labels.MetricName, "test_metric"))

		// Collect the iterator for the series.
		var iterators []chunks.Iterator
		for seriesSet.Next() {
			iterators = append(iterators, seriesSet.At().Iterator(nil))
		}
		require.NoError(t, seriesSet.Err())
		require.Len(t, iterators, 1)
		iterator := iterators[0]

		// Check that we can still successfully read all samples.
		samplesRead := 0
		for iterator.Next() {
			samplesRead += iterator.At().Chunk.NumSamples()
		}

		require.NoError(t, iterator.Err())
		require.Equal(t, samplesWritten, samplesRead)
	}

	testQuerier(querierCreatedBeforeCompaction)

	require.False(t, compactionComplete.Load(), "compaction completed before closing querier created before compaction")
	require.NoError(t, querierCreatedBeforeCompaction.Close())
	require.Eventually(t, compactionComplete.Load, time.Second, 10*time.Millisecond, "compaction should complete after querier created before compaction was closed, and not wait for querier created after compaction")

	// Use the querier created after compaction and confirm it returns the expected results (ie. from the disk block created from OOO head and in-order head) without error.
	testQuerier(querierCreatedAfterCompaction)
	require.NoError(t, querierCreatedAfterCompaction.Close())
}

func TestQuerierShouldNotFailIfOOOCompactionOccursAfterSelecting(t *testing.T) {
	opts := DefaultOptions()
	opts.OutOfOrderTimeWindow = 3 * DefaultBlockDuration
	db := openTestDB(t, opts, nil)
	defer func() {
		require.NoError(t, db.Close())
	}()

	// Disable compactions so we can control it.
	db.DisableCompactions()

	metric := labels.FromStrings(labels.MetricName, "test_metric")
	ctx := context.Background()
	interval := int64(15 * time.Second / time.Millisecond)
	ts := int64(0)
	samplesWritten := 0

	// Capture the first timestamp - this will be the timestamp of the OOO sample we'll append below.
	oooTS := ts
	ts += interval

	// Push samples after the OOO sample we'll write below.
	for ; ts < 10*interval; ts += interval {
		app := db.Appender(ctx)
		_, err := app.Append(0, metric, ts, float64(ts))
		require.NoError(t, err)
		require.NoError(t, app.Commit())
		samplesWritten++
	}

	// Push a single OOO sample.
	app := db.Appender(ctx)
	_, err := app.Append(0, metric, oooTS, float64(ts))
	require.NoError(t, err)
	require.NoError(t, app.Commit())
	samplesWritten++

	// Get a querier.
	querier, err := db.ChunkQuerier(0, math.MaxInt64)
	require.NoError(t, err)

	// Query back the series.
	hints := &storage.SelectHints{Start: 0, End: math.MaxInt64, Step: interval}
	seriesSet := querier.Select(ctx, true, hints, labels.MustNewMatcher(labels.MatchEqual, labels.MetricName, "test_metric"))

	// Start OOO head compaction.
	compactionComplete := atomic.NewBool(false)
	go func() {
		defer compactionComplete.Store(true)

		require.NoError(t, db.CompactOOOHead(ctx))
		require.Equal(t, float64(1), prom_testutil.ToFloat64(db.Head().metrics.chunksRemoved))
	}()

	// Give CompactOOOHead time to start work.
	// If it does not wait for the querier to be closed, then the query will return incorrect results or fail.
	time.Sleep(time.Second)
	require.False(t, compactionComplete.Load(), "compaction completed before reading chunks or closing querier")

	// Collect the iterator for the series.
	var iterators []chunks.Iterator
	for seriesSet.Next() {
		iterators = append(iterators, seriesSet.At().Iterator(nil))
	}
	require.NoError(t, seriesSet.Err())
	require.Len(t, iterators, 1)
	iterator := iterators[0]

	// Check that we can still successfully read all samples.
	samplesRead := 0
	for iterator.Next() {
		samplesRead += iterator.At().Chunk.NumSamples()
	}

	require.NoError(t, iterator.Err())
	require.Equal(t, samplesWritten, samplesRead)

	require.False(t, compactionComplete.Load(), "compaction completed before closing querier")
	require.NoError(t, querier.Close())
	require.Eventually(t, compactionComplete.Load, time.Second, 10*time.Millisecond, "compaction should complete after querier was closed")
}

func TestQuerierShouldNotFailIfOOOCompactionOccursAfterRetrievingIterators(t *testing.T) {
	opts := DefaultOptions()
	opts.OutOfOrderTimeWindow = 3 * DefaultBlockDuration
	db := openTestDB(t, opts, nil)
	defer func() {
		require.NoError(t, db.Close())
	}()

	// Disable compactions so we can control it.
	db.DisableCompactions()

	metric := labels.FromStrings(labels.MetricName, "test_metric")
	ctx := context.Background()
	interval := int64(15 * time.Second / time.Millisecond)
	ts := int64(0)
	samplesWritten := 0

	// Capture the first timestamp - this will be the timestamp of the OOO sample we'll append below.
	oooTS := ts
	ts += interval

	// Push samples after the OOO sample we'll write below.
	for ; ts < 10*interval; ts += interval {
		app := db.Appender(ctx)
		_, err := app.Append(0, metric, ts, float64(ts))
		require.NoError(t, err)
		require.NoError(t, app.Commit())
		samplesWritten++
	}

	// Push a single OOO sample.
	app := db.Appender(ctx)
	_, err := app.Append(0, metric, oooTS, float64(ts))
	require.NoError(t, err)
	require.NoError(t, app.Commit())
	samplesWritten++

	// Get a querier.
	querier, err := db.ChunkQuerier(0, math.MaxInt64)
	require.NoError(t, err)

	// Query back the series.
	hints := &storage.SelectHints{Start: 0, End: math.MaxInt64, Step: interval}
	seriesSet := querier.Select(ctx, true, hints, labels.MustNewMatcher(labels.MatchEqual, labels.MetricName, "test_metric"))

	// Collect the iterator for the series.
	var iterators []chunks.Iterator
	for seriesSet.Next() {
		iterators = append(iterators, seriesSet.At().Iterator(nil))
	}
	require.NoError(t, seriesSet.Err())
	require.Len(t, iterators, 1)
	iterator := iterators[0]

	// Start OOO head compaction.
	compactionComplete := atomic.NewBool(false)
	go func() {
		defer compactionComplete.Store(true)

		require.NoError(t, db.CompactOOOHead(ctx))
		require.Equal(t, float64(1), prom_testutil.ToFloat64(db.Head().metrics.chunksRemoved))
	}()

	// Give CompactOOOHead time to start work.
	// If it does not wait for the querier to be closed, then the query will return incorrect results or fail.
	time.Sleep(time.Second)
	require.False(t, compactionComplete.Load(), "compaction completed before reading chunks or closing querier")

	// Check that we can still successfully read all samples.
	samplesRead := 0
	for iterator.Next() {
		samplesRead += iterator.At().Chunk.NumSamples()
	}

	require.NoError(t, iterator.Err())
	require.Equal(t, samplesWritten, samplesRead)

	require.False(t, compactionComplete.Load(), "compaction completed before closing querier")
	require.NoError(t, querier.Close())
	require.Eventually(t, compactionComplete.Load, time.Second, 10*time.Millisecond, "compaction should complete after querier was closed")
}

func newTestDB(t *testing.T) *DB {
	dir := t.TempDir()

	db, err := Open(dir, nil, nil, DefaultOptions(), nil)
	require.NoError(t, err)
	t.Cleanup(func() {
		require.NoError(t, db.Close())
	})
	return db
}

func TestOOOWALWrite(t *testing.T) {
	minutes := func(m int64) int64 { return m * time.Minute.Milliseconds() }

	s := labels.NewSymbolTable()
	scratchBuilder1 := labels.NewScratchBuilderWithSymbolTable(s, 1)
	scratchBuilder1.Add("l", "v1")
	s1 := scratchBuilder1.Labels()
	scratchBuilder2 := labels.NewScratchBuilderWithSymbolTable(s, 1)
	scratchBuilder2.Add("l", "v2")
	s2 := scratchBuilder2.Labels()

	scenarios := map[string]struct {
		appendSample       func(app storage.Appender, l labels.Labels, mins int64) (storage.SeriesRef, error)
		expectedOOORecords []interface{}
		expectedInORecords []interface{}
	}{
		"float": {
			appendSample: func(app storage.Appender, l labels.Labels, mins int64) (storage.SeriesRef, error) {
				seriesRef, err := app.Append(0, l, minutes(mins), float64(mins))
				require.NoError(t, err)
				return seriesRef, nil
			},
			expectedOOORecords: []interface{}{
				// The MmapRef in this are not hand calculated, and instead taken from the test run.
				// What is important here is the order of records, and that MmapRef increases for each record.
				[]record.RefMmapMarker{
					{Ref: 1},
				},
				[]record.RefSample{
					{Ref: 1, T: minutes(40), V: 40},
				},

				[]record.RefMmapMarker{
					{Ref: 2},
				},
				[]record.RefSample{
					{Ref: 2, T: minutes(42), V: 42},
				},

				[]record.RefSample{
					{Ref: 2, T: minutes(45), V: 45},
					{Ref: 1, T: minutes(35), V: 35},
				},
				[]record.RefMmapMarker{ // 3rd sample, hence m-mapped.
					{Ref: 1, MmapRef: 0x100000000 + 8},
				},
				[]record.RefSample{
					{Ref: 1, T: minutes(36), V: 36},
					{Ref: 1, T: minutes(37), V: 37},
				},

				[]record.RefMmapMarker{ // 3rd sample, hence m-mapped.
					{Ref: 1, MmapRef: 0x100000000 + 58},
				},
				[]record.RefSample{ // Does not contain the in-order sample here.
					{Ref: 1, T: minutes(50), V: 50},
				},

				// Single commit but multiple OOO records.
				[]record.RefMmapMarker{
					{Ref: 2, MmapRef: 0x100000000 + 107},
				},
				[]record.RefSample{
					{Ref: 2, T: minutes(50), V: 50},
					{Ref: 2, T: minutes(51), V: 51},
				},
				[]record.RefMmapMarker{
					{Ref: 2, MmapRef: 0x100000000 + 156},
				},
				[]record.RefSample{
					{Ref: 2, T: minutes(52), V: 52},
					{Ref: 2, T: minutes(53), V: 53},
				},
			},
			expectedInORecords: []interface{}{
				[]record.RefSeries{
					{Ref: 1, Labels: s1},
					{Ref: 2, Labels: s2},
				},
				[]record.RefSample{
					{Ref: 1, T: minutes(60), V: 60},
					{Ref: 2, T: minutes(60), V: 60},
				},
				[]record.RefSample{
					{Ref: 1, T: minutes(40), V: 40},
				},
				[]record.RefSample{
					{Ref: 2, T: minutes(42), V: 42},
				},
				[]record.RefSample{
					{Ref: 2, T: minutes(45), V: 45},
					{Ref: 1, T: minutes(35), V: 35},
					{Ref: 1, T: minutes(36), V: 36},
					{Ref: 1, T: minutes(37), V: 37},
				},
				[]record.RefSample{ // Contains both in-order and ooo sample.
					{Ref: 1, T: minutes(50), V: 50},
					{Ref: 2, T: minutes(65), V: 65},
				},
				[]record.RefSample{
					{Ref: 2, T: minutes(50), V: 50},
					{Ref: 2, T: minutes(51), V: 51},
					{Ref: 2, T: minutes(52), V: 52},
					{Ref: 2, T: minutes(53), V: 53},
				},
			},
		},
		"integer histogram": {
			appendSample: func(app storage.Appender, l labels.Labels, mins int64) (storage.SeriesRef, error) {
				seriesRef, err := app.AppendHistogram(0, l, minutes(mins), tsdbutil.GenerateTestHistogram(int(mins)), nil)
				require.NoError(t, err)
				return seriesRef, nil
			},
			expectedOOORecords: []interface{}{
				// The MmapRef in this are not hand calculated, and instead taken from the test run.
				// What is important here is the order of records, and that MmapRef increases for each record.
				[]record.RefMmapMarker{
					{Ref: 1},
				},
				[]record.RefHistogramSample{
					{Ref: 1, T: minutes(40), H: tsdbutil.GenerateTestHistogram(40)},
				},

				[]record.RefMmapMarker{
					{Ref: 2},
				},
				[]record.RefHistogramSample{
					{Ref: 2, T: minutes(42), H: tsdbutil.GenerateTestHistogram(42)},
				},

				[]record.RefHistogramSample{
					{Ref: 2, T: minutes(45), H: tsdbutil.GenerateTestHistogram(45)},
					{Ref: 1, T: minutes(35), H: tsdbutil.GenerateTestHistogram(35)},
				},
				[]record.RefMmapMarker{ // 3rd sample, hence m-mapped.
					{Ref: 1, MmapRef: 0x100000000 + 8},
				},
				[]record.RefHistogramSample{
					{Ref: 1, T: minutes(36), H: tsdbutil.GenerateTestHistogram(36)},
					{Ref: 1, T: minutes(37), H: tsdbutil.GenerateTestHistogram(37)},
				},

				[]record.RefMmapMarker{ // 3rd sample, hence m-mapped.
					{Ref: 1, MmapRef: 0x100000000 + 89},
				},
				[]record.RefHistogramSample{ // Does not contain the in-order sample here.
					{Ref: 1, T: minutes(50), H: tsdbutil.GenerateTestHistogram(50)},
				},

				// Single commit but multiple OOO records.
				[]record.RefMmapMarker{
					{Ref: 2, MmapRef: 0x100000000 + 172},
				},
				[]record.RefHistogramSample{
					{Ref: 2, T: minutes(50), H: tsdbutil.GenerateTestHistogram(50)},
					{Ref: 2, T: minutes(51), H: tsdbutil.GenerateTestHistogram(51)},
				},
				[]record.RefMmapMarker{
					{Ref: 2, MmapRef: 0x100000000 + 257},
				},
				[]record.RefHistogramSample{
					{Ref: 2, T: minutes(52), H: tsdbutil.GenerateTestHistogram(52)},
					{Ref: 2, T: minutes(53), H: tsdbutil.GenerateTestHistogram(53)},
				},
			},
			expectedInORecords: []interface{}{
				[]record.RefSeries{
					{Ref: 1, Labels: s1},
					{Ref: 2, Labels: s2},
				},
				[]record.RefHistogramSample{
					{Ref: 1, T: minutes(60), H: tsdbutil.GenerateTestHistogram(60)},
					{Ref: 2, T: minutes(60), H: tsdbutil.GenerateTestHistogram(60)},
				},
				[]record.RefHistogramSample{
					{Ref: 1, T: minutes(40), H: tsdbutil.GenerateTestHistogram(40)},
				},
				[]record.RefHistogramSample{
					{Ref: 2, T: minutes(42), H: tsdbutil.GenerateTestHistogram(42)},
				},
				[]record.RefHistogramSample{
					{Ref: 2, T: minutes(45), H: tsdbutil.GenerateTestHistogram(45)},
					{Ref: 1, T: minutes(35), H: tsdbutil.GenerateTestHistogram(35)},
					{Ref: 1, T: minutes(36), H: tsdbutil.GenerateTestHistogram(36)},
					{Ref: 1, T: minutes(37), H: tsdbutil.GenerateTestHistogram(37)},
				},
				[]record.RefHistogramSample{ // Contains both in-order and ooo sample.
					{Ref: 1, T: minutes(50), H: tsdbutil.GenerateTestHistogram(50)},
					{Ref: 2, T: minutes(65), H: tsdbutil.GenerateTestHistogram(65)},
				},
				[]record.RefHistogramSample{
					{Ref: 2, T: minutes(50), H: tsdbutil.GenerateTestHistogram(50)},
					{Ref: 2, T: minutes(51), H: tsdbutil.GenerateTestHistogram(51)},
					{Ref: 2, T: minutes(52), H: tsdbutil.GenerateTestHistogram(52)},
					{Ref: 2, T: minutes(53), H: tsdbutil.GenerateTestHistogram(53)},
				},
			},
		},
		"float histogram": {
			appendSample: func(app storage.Appender, l labels.Labels, mins int64) (storage.SeriesRef, error) {
				seriesRef, err := app.AppendHistogram(0, l, minutes(mins), nil, tsdbutil.GenerateTestFloatHistogram(int(mins)))
				require.NoError(t, err)
				return seriesRef, nil
			},
			expectedOOORecords: []interface{}{
				// The MmapRef in this are not hand calculated, and instead taken from the test run.
				// What is important here is the order of records, and that MmapRef increases for each record.
				[]record.RefMmapMarker{
					{Ref: 1},
				},
				[]record.RefFloatHistogramSample{
					{Ref: 1, T: minutes(40), FH: tsdbutil.GenerateTestFloatHistogram(40)},
				},

				[]record.RefMmapMarker{
					{Ref: 2},
				},
				[]record.RefFloatHistogramSample{
					{Ref: 2, T: minutes(42), FH: tsdbutil.GenerateTestFloatHistogram(42)},
				},

				[]record.RefFloatHistogramSample{
					{Ref: 2, T: minutes(45), FH: tsdbutil.GenerateTestFloatHistogram(45)},
					{Ref: 1, T: minutes(35), FH: tsdbutil.GenerateTestFloatHistogram(35)},
				},
				[]record.RefMmapMarker{ // 3rd sample, hence m-mapped.
					{Ref: 1, MmapRef: 0x100000000 + 8},
				},
				[]record.RefFloatHistogramSample{
					{Ref: 1, T: minutes(36), FH: tsdbutil.GenerateTestFloatHistogram(36)},
					{Ref: 1, T: minutes(37), FH: tsdbutil.GenerateTestFloatHistogram(37)},
				},

				[]record.RefMmapMarker{ // 3rd sample, hence m-mapped.
					{Ref: 1, MmapRef: 0x100000000 + 177},
				},
				[]record.RefFloatHistogramSample{ // Does not contain the in-order sample here.
					{Ref: 1, T: minutes(50), FH: tsdbutil.GenerateTestFloatHistogram(50)},
				},

				// Single commit but multiple OOO records.
				[]record.RefMmapMarker{
					{Ref: 2, MmapRef: 0x100000000 + 348},
				},
				[]record.RefFloatHistogramSample{
					{Ref: 2, T: minutes(50), FH: tsdbutil.GenerateTestFloatHistogram(50)},
					{Ref: 2, T: minutes(51), FH: tsdbutil.GenerateTestFloatHistogram(51)},
				},
				[]record.RefMmapMarker{
					{Ref: 2, MmapRef: 0x100000000 + 521},
				},
				[]record.RefFloatHistogramSample{
					{Ref: 2, T: minutes(52), FH: tsdbutil.GenerateTestFloatHistogram(52)},
					{Ref: 2, T: minutes(53), FH: tsdbutil.GenerateTestFloatHistogram(53)},
				},
			},
			expectedInORecords: []interface{}{
				[]record.RefSeries{
					{Ref: 1, Labels: s1},
					{Ref: 2, Labels: s2},
				},
				[]record.RefFloatHistogramSample{
					{Ref: 1, T: minutes(60), FH: tsdbutil.GenerateTestFloatHistogram(60)},
					{Ref: 2, T: minutes(60), FH: tsdbutil.GenerateTestFloatHistogram(60)},
				},
				[]record.RefFloatHistogramSample{
					{Ref: 1, T: minutes(40), FH: tsdbutil.GenerateTestFloatHistogram(40)},
				},
				[]record.RefFloatHistogramSample{
					{Ref: 2, T: minutes(42), FH: tsdbutil.GenerateTestFloatHistogram(42)},
				},
				[]record.RefFloatHistogramSample{
					{Ref: 2, T: minutes(45), FH: tsdbutil.GenerateTestFloatHistogram(45)},
					{Ref: 1, T: minutes(35), FH: tsdbutil.GenerateTestFloatHistogram(35)},
					{Ref: 1, T: minutes(36), FH: tsdbutil.GenerateTestFloatHistogram(36)},
					{Ref: 1, T: minutes(37), FH: tsdbutil.GenerateTestFloatHistogram(37)},
				},
				[]record.RefFloatHistogramSample{ // Contains both in-order and ooo sample.
					{Ref: 1, T: minutes(50), FH: tsdbutil.GenerateTestFloatHistogram(50)},
					{Ref: 2, T: minutes(65), FH: tsdbutil.GenerateTestFloatHistogram(65)},
				},
				[]record.RefFloatHistogramSample{
					{Ref: 2, T: minutes(50), FH: tsdbutil.GenerateTestFloatHistogram(50)},
					{Ref: 2, T: minutes(51), FH: tsdbutil.GenerateTestFloatHistogram(51)},
					{Ref: 2, T: minutes(52), FH: tsdbutil.GenerateTestFloatHistogram(52)},
					{Ref: 2, T: minutes(53), FH: tsdbutil.GenerateTestFloatHistogram(53)},
				},
			},
		},
	}
	for name, scenario := range scenarios {
		t.Run(name, func(t *testing.T) {
			testOOOWALWrite(t, scenario.appendSample, scenario.expectedOOORecords, scenario.expectedInORecords)
		})
	}
}

func testOOOWALWrite(t *testing.T,
	appendSample func(app storage.Appender, l labels.Labels, mins int64) (storage.SeriesRef, error),
	expectedOOORecords []interface{},
	expectedInORecords []interface{},
) {
	dir := t.TempDir()

	opts := DefaultOptions()
	opts.OutOfOrderCapMax = 2
	opts.OutOfOrderTimeWindow = 30 * time.Minute.Milliseconds()

	db, err := Open(dir, nil, nil, opts, nil)
	require.NoError(t, err)
	db.EnableNativeHistograms()
	db.EnableOOONativeHistograms()

	t.Cleanup(func() {
		require.NoError(t, db.Close())
	})

	s1, s2 := labels.FromStrings("l", "v1"), labels.FromStrings("l", "v2")

	// Ingest sample at 1h.
	app := db.Appender(context.Background())
	appendSample(app, s1, 60)
	appendSample(app, s2, 60)
	require.NoError(t, app.Commit())

	// OOO for s1.
	app = db.Appender(context.Background())
	appendSample(app, s1, 40)
	require.NoError(t, app.Commit())

	// OOO for s2.
	app = db.Appender(context.Background())
	appendSample(app, s2, 42)
	require.NoError(t, app.Commit())

	// OOO for both s1 and s2 in the same commit.
	app = db.Appender(context.Background())
	appendSample(app, s2, 45)
	appendSample(app, s1, 35)
	appendSample(app, s1, 36) // m-maps.
	appendSample(app, s1, 37)
	require.NoError(t, app.Commit())

	// OOO for s1 but not for s2 in the same commit.
	app = db.Appender(context.Background())
	appendSample(app, s1, 50) // m-maps.
	appendSample(app, s2, 65)
	require.NoError(t, app.Commit())

	// Single commit has 2 times m-mapping and more samples after m-map.
	app = db.Appender(context.Background())
	appendSample(app, s2, 50) // m-maps.
	appendSample(app, s2, 51)
	appendSample(app, s2, 52) // m-maps.
	appendSample(app, s2, 53)
	require.NoError(t, app.Commit())

	getRecords := func(walDir string) []interface{} {
		sr, err := wlog.NewSegmentsReader(walDir)
		require.NoError(t, err)
		r := wlog.NewReader(sr)
		defer func() {
			require.NoError(t, sr.Close())
		}()

		var records []interface{}
		dec := record.NewDecoder(nil)
		for r.Next() {
			rec := r.Record()
			switch typ := dec.Type(rec); typ {
			case record.Series:
				series, err := dec.Series(rec, nil)
				require.NoError(t, err)
				records = append(records, series)
			case record.Samples:
				samples, err := dec.Samples(rec, nil)
				require.NoError(t, err)
				records = append(records, samples)
			case record.MmapMarkers:
				markers, err := dec.MmapMarkers(rec, nil)
				require.NoError(t, err)
				records = append(records, markers)
			case record.HistogramSamples:
				histogramSamples, err := dec.HistogramSamples(rec, nil)
				require.NoError(t, err)
				records = append(records, histogramSamples)
			case record.FloatHistogramSamples:
				floatHistogramSamples, err := dec.FloatHistogramSamples(rec, nil)
				require.NoError(t, err)
				records = append(records, floatHistogramSamples)
			default:
				t.Fatalf("got a WAL record that is not series or samples: %v", typ)
			}
		}

		return records
	}

	// The normal WAL.
	actRecs := getRecords(path.Join(dir, "wal"))
	require.Equal(t, expectedInORecords, actRecs)

	// The WBL.
	actRecs = getRecords(path.Join(dir, wlog.WblDirName))
	require.Equal(t, expectedOOORecords, actRecs)
}

// Tests https://github.com/prometheus/prometheus/issues/10291#issuecomment-1044373110.
func TestDBPanicOnMmappingHeadChunk(t *testing.T) {
	dir := t.TempDir()
	ctx := context.Background()

	db, err := Open(dir, nil, nil, DefaultOptions(), nil)
	require.NoError(t, err)
	db.DisableCompactions()

	// Choosing scrape interval of 45s to have chunk larger than 1h.
	itvl := int64(45 * time.Second / time.Millisecond)

	lastTs := int64(0)
	addSamples := func(numSamples int) {
		app := db.Appender(context.Background())
		var ref storage.SeriesRef
		lbls := labels.FromStrings("__name__", "testing", "foo", "bar")
		for i := 0; i < numSamples; i++ {
			ref, err = app.Append(ref, lbls, lastTs, float64(lastTs))
			require.NoError(t, err)
			lastTs += itvl
			if i%10 == 0 {
				require.NoError(t, app.Commit())
				app = db.Appender(context.Background())
			}
		}
		require.NoError(t, app.Commit())
	}

	// Ingest samples upto 2h50m to make the head "about to compact".
	numSamples := int(170*time.Minute/time.Millisecond) / int(itvl)
	addSamples(numSamples)

	require.Empty(t, db.Blocks())
	require.NoError(t, db.Compact(ctx))
	require.Empty(t, db.Blocks())

	// Restarting.
	require.NoError(t, db.Close())

	db, err = Open(dir, nil, nil, DefaultOptions(), nil)
	require.NoError(t, err)
	db.DisableCompactions()

	// Ingest samples upto 20m more to make the head compact.
	numSamples = int(20*time.Minute/time.Millisecond) / int(itvl)
	addSamples(numSamples)

	require.Empty(t, db.Blocks())
	require.NoError(t, db.Compact(ctx))
	require.Len(t, db.Blocks(), 1)

	// More samples to m-map and panic.
	numSamples = int(120*time.Minute/time.Millisecond) / int(itvl)
	addSamples(numSamples)

	require.NoError(t, db.Close())
}

func TestMetadataInWAL(t *testing.T) {
	updateMetadata := func(t *testing.T, app storage.Appender, s labels.Labels, m metadata.Metadata) {
		_, err := app.UpdateMetadata(0, s, m)
		require.NoError(t, err)
	}

	db := newTestDB(t)
	ctx := context.Background()

	// Add some series so we can append metadata to them.
	app := db.Appender(ctx)
	s1 := labels.FromStrings("a", "b")
	s2 := labels.FromStrings("c", "d")
	s3 := labels.FromStrings("e", "f")
	s4 := labels.FromStrings("g", "h")

	for _, s := range []labels.Labels{s1, s2, s3, s4} {
		_, err := app.Append(0, s, 0, 0)
		require.NoError(t, err)
	}
	require.NoError(t, app.Commit())

	// Add a first round of metadata to the first three series.
	// Re-take the Appender, as the previous Commit will have it closed.
	m1 := metadata.Metadata{Type: "gauge", Unit: "unit_1", Help: "help_1"}
	m2 := metadata.Metadata{Type: "gauge", Unit: "unit_2", Help: "help_2"}
	m3 := metadata.Metadata{Type: "gauge", Unit: "unit_3", Help: "help_3"}
	app = db.Appender(ctx)
	updateMetadata(t, app, s1, m1)
	updateMetadata(t, app, s2, m2)
	updateMetadata(t, app, s3, m3)
	require.NoError(t, app.Commit())

	// Add a replicated metadata entry to the first series,
	// a completely new metadata entry for the fourth series,
	// and a changed metadata entry to the second series.
	m4 := metadata.Metadata{Type: "counter", Unit: "unit_4", Help: "help_4"}
	m5 := metadata.Metadata{Type: "counter", Unit: "unit_5", Help: "help_5"}
	app = db.Appender(ctx)
	updateMetadata(t, app, s1, m1)
	updateMetadata(t, app, s4, m4)
	updateMetadata(t, app, s2, m5)
	require.NoError(t, app.Commit())

	// Read the WAL to see if the disk storage format is correct.
	recs := readTestWAL(t, path.Join(db.Dir(), "wal"))
	var gotMetadataBlocks [][]record.RefMetadata
	for _, rec := range recs {
		if mr, ok := rec.([]record.RefMetadata); ok {
			gotMetadataBlocks = append(gotMetadataBlocks, mr)
		}
	}

	expectedMetadata := []record.RefMetadata{
		{Ref: 1, Type: record.GetMetricType(m1.Type), Unit: m1.Unit, Help: m1.Help},
		{Ref: 2, Type: record.GetMetricType(m2.Type), Unit: m2.Unit, Help: m2.Help},
		{Ref: 3, Type: record.GetMetricType(m3.Type), Unit: m3.Unit, Help: m3.Help},
		{Ref: 4, Type: record.GetMetricType(m4.Type), Unit: m4.Unit, Help: m4.Help},
		{Ref: 2, Type: record.GetMetricType(m5.Type), Unit: m5.Unit, Help: m5.Help},
	}
	require.Len(t, gotMetadataBlocks, 2)
	require.Equal(t, expectedMetadata[:3], gotMetadataBlocks[0])
	require.Equal(t, expectedMetadata[3:], gotMetadataBlocks[1])
}

func TestMetadataCheckpointingOnlyKeepsLatestEntry(t *testing.T) {
	updateMetadata := func(t *testing.T, app storage.Appender, s labels.Labels, m metadata.Metadata) {
		_, err := app.UpdateMetadata(0, s, m)
		require.NoError(t, err)
	}

	ctx := context.Background()
	numSamples := 10000
	hb, w := newTestHead(t, int64(numSamples)*10, wlog.CompressionNone, false)

	// Add some series so we can append metadata to them.
	app := hb.Appender(ctx)
	s1 := labels.FromStrings("a", "b")
	s2 := labels.FromStrings("c", "d")
	s3 := labels.FromStrings("e", "f")
	s4 := labels.FromStrings("g", "h")

	for _, s := range []labels.Labels{s1, s2, s3, s4} {
		_, err := app.Append(0, s, 0, 0)
		require.NoError(t, err)
	}
	require.NoError(t, app.Commit())

	// Add a first round of metadata to the first three series.
	// Re-take the Appender, as the previous Commit will have it closed.
	m1 := metadata.Metadata{Type: "gauge", Unit: "unit_1", Help: "help_1"}
	m2 := metadata.Metadata{Type: "gauge", Unit: "unit_2", Help: "help_2"}
	m3 := metadata.Metadata{Type: "gauge", Unit: "unit_3", Help: "help_3"}
	m4 := metadata.Metadata{Type: "gauge", Unit: "unit_4", Help: "help_4"}
	app = hb.Appender(ctx)
	updateMetadata(t, app, s1, m1)
	updateMetadata(t, app, s2, m2)
	updateMetadata(t, app, s3, m3)
	updateMetadata(t, app, s4, m4)
	require.NoError(t, app.Commit())

	// Update metadata for first series.
	m5 := metadata.Metadata{Type: "counter", Unit: "unit_5", Help: "help_5"}
	app = hb.Appender(ctx)
	updateMetadata(t, app, s1, m5)
	require.NoError(t, app.Commit())

	// Switch back-and-forth metadata for second series.
	// Since it ended on a new metadata record, we expect a single new entry.
	m6 := metadata.Metadata{Type: "counter", Unit: "unit_6", Help: "help_6"}

	app = hb.Appender(ctx)
	updateMetadata(t, app, s2, m6)
	require.NoError(t, app.Commit())

	app = hb.Appender(ctx)
	updateMetadata(t, app, s2, m2)
	require.NoError(t, app.Commit())

	app = hb.Appender(ctx)
	updateMetadata(t, app, s2, m6)
	require.NoError(t, app.Commit())

	app = hb.Appender(ctx)
	updateMetadata(t, app, s2, m2)
	require.NoError(t, app.Commit())

	app = hb.Appender(ctx)
	updateMetadata(t, app, s2, m6)
	require.NoError(t, app.Commit())

	// Let's create a checkpoint.
	first, last, err := wlog.Segments(w.Dir())
	require.NoError(t, err)
	keep := func(id chunks.HeadSeriesRef) bool {
		return id != 3
	}
	_, err = wlog.Checkpoint(log.NewNopLogger(), w, first, last-1, keep, 0)
	require.NoError(t, err)

	// Confirm there's been a checkpoint.
	cdir, _, err := wlog.LastCheckpoint(w.Dir())
	require.NoError(t, err)

	// Read in checkpoint and WAL.
	recs := readTestWAL(t, cdir)
	var gotMetadataBlocks [][]record.RefMetadata
	for _, rec := range recs {
		if mr, ok := rec.([]record.RefMetadata); ok {
			gotMetadataBlocks = append(gotMetadataBlocks, mr)
		}
	}

	// There should only be 1 metadata block present, with only the latest
	// metadata kept around.
	wantMetadata := []record.RefMetadata{
		{Ref: 1, Type: record.GetMetricType(m5.Type), Unit: m5.Unit, Help: m5.Help},
		{Ref: 2, Type: record.GetMetricType(m6.Type), Unit: m6.Unit, Help: m6.Help},
		{Ref: 4, Type: record.GetMetricType(m4.Type), Unit: m4.Unit, Help: m4.Help},
	}
	require.Len(t, gotMetadataBlocks, 1)
	require.Len(t, gotMetadataBlocks[0], 3)
	gotMetadataBlock := gotMetadataBlocks[0]

	sort.Slice(gotMetadataBlock, func(i, j int) bool { return gotMetadataBlock[i].Ref < gotMetadataBlock[j].Ref })
	require.Equal(t, wantMetadata, gotMetadataBlock)
	require.NoError(t, hb.Close())
}

func TestMetadataAssertInMemoryData(t *testing.T) {
	updateMetadata := func(t *testing.T, app storage.Appender, s labels.Labels, m metadata.Metadata) {
		_, err := app.UpdateMetadata(0, s, m)
		require.NoError(t, err)
	}

	db := openTestDB(t, nil, nil)
	ctx := context.Background()

	// Add some series so we can append metadata to them.
	app := db.Appender(ctx)
	s1 := labels.FromStrings("a", "b")
	s2 := labels.FromStrings("c", "d")
	s3 := labels.FromStrings("e", "f")
	s4 := labels.FromStrings("g", "h")

	for _, s := range []labels.Labels{s1, s2, s3, s4} {
		_, err := app.Append(0, s, 0, 0)
		require.NoError(t, err)
	}
	require.NoError(t, app.Commit())

	// Add a first round of metadata to the first three series.
	// The in-memory data held in the db Head should hold the metadata.
	m1 := metadata.Metadata{Type: "gauge", Unit: "unit_1", Help: "help_1"}
	m2 := metadata.Metadata{Type: "gauge", Unit: "unit_2", Help: "help_2"}
	m3 := metadata.Metadata{Type: "gauge", Unit: "unit_3", Help: "help_3"}
	app = db.Appender(ctx)
	updateMetadata(t, app, s1, m1)
	updateMetadata(t, app, s2, m2)
	updateMetadata(t, app, s3, m3)
	require.NoError(t, app.Commit())

	series1 := db.head.series.getByHash(s1.Hash(), s1)
	series2 := db.head.series.getByHash(s2.Hash(), s2)
	series3 := db.head.series.getByHash(s3.Hash(), s3)
	series4 := db.head.series.getByHash(s4.Hash(), s4)
	require.Equal(t, *series1.meta, m1)
	require.Equal(t, *series2.meta, m2)
	require.Equal(t, *series3.meta, m3)
	require.Nil(t, series4.meta)

	// Add a replicated metadata entry to the first series,
	// a changed metadata entry to the second series,
	// and a completely new metadata entry for the fourth series.
	// The in-memory data held in the db Head should be correctly updated.
	m4 := metadata.Metadata{Type: "counter", Unit: "unit_4", Help: "help_4"}
	m5 := metadata.Metadata{Type: "counter", Unit: "unit_5", Help: "help_5"}
	app = db.Appender(ctx)
	updateMetadata(t, app, s1, m1)
	updateMetadata(t, app, s4, m4)
	updateMetadata(t, app, s2, m5)
	require.NoError(t, app.Commit())

	series1 = db.head.series.getByHash(s1.Hash(), s1)
	series2 = db.head.series.getByHash(s2.Hash(), s2)
	series3 = db.head.series.getByHash(s3.Hash(), s3)
	series4 = db.head.series.getByHash(s4.Hash(), s4)
	require.Equal(t, *series1.meta, m1)
	require.Equal(t, *series2.meta, m5)
	require.Equal(t, *series3.meta, m3)
	require.Equal(t, *series4.meta, m4)

	require.NoError(t, db.Close())

	// Reopen the DB, replaying the WAL. The Head must have been replayed
	// correctly in memory.
	reopenDB, err := Open(db.Dir(), nil, nil, nil, nil)
	require.NoError(t, err)
	t.Cleanup(func() {
		require.NoError(t, reopenDB.Close())
	})

	_, err = reopenDB.head.wal.Size()
	require.NoError(t, err)

	require.Equal(t, *reopenDB.head.series.getByHash(s1.Hash(), s1).meta, m1)
	require.Equal(t, *reopenDB.head.series.getByHash(s2.Hash(), s2).meta, m5)
	require.Equal(t, *reopenDB.head.series.getByHash(s3.Hash(), s3).meta, m3)
	require.Equal(t, *reopenDB.head.series.getByHash(s4.Hash(), s4).meta, m4)
}

// TestMultipleEncodingsCommitOrder mainly serves to demonstrate when happens when committing a batch of samples for the
// same series when there are multiple encodings. Commit() will process all float samples before histogram samples. This
// means that if histograms are appended before floats, the histograms could be marked as OOO when they are committed.
// While possible, this shouldn't happen very often - you need the same series to be ingested as both a float and a
// histogram in a single write request.
func TestMultipleEncodingsCommitOrder(t *testing.T) {
	opts := DefaultOptions()
	opts.OutOfOrderCapMax = 30
	opts.OutOfOrderTimeWindow = 24 * time.Hour.Milliseconds()

	series1 := labels.FromStrings("foo", "bar1")

	db := openTestDB(t, opts, nil)
	db.DisableCompactions()
	db.EnableNativeHistograms()
	db.EnableOOONativeHistograms()
	defer func() {
		require.NoError(t, db.Close())
	}()

	addSample := func(app storage.Appender, ts int64, valType chunkenc.ValueType) chunks.Sample {
		if valType == chunkenc.ValFloat {
			_, err := app.Append(0, labels.FromStrings("foo", "bar1"), ts, float64(ts))
			require.NoError(t, err)
			return sample{t: ts, f: float64(ts)}
		}
		if valType == chunkenc.ValHistogram {
			h := tsdbutil.GenerateTestHistogram(int(ts))
			_, err := app.AppendHistogram(0, labels.FromStrings("foo", "bar1"), ts, h, nil)
			require.NoError(t, err)
			return sample{t: ts, h: h}
		}
		fh := tsdbutil.GenerateTestFloatHistogram(int(ts))
		_, err := app.AppendHistogram(0, labels.FromStrings("foo", "bar1"), ts, nil, fh)
		require.NoError(t, err)
		return sample{t: ts, fh: fh}
	}

	verifySamples := func(minT, maxT int64, expSamples []chunks.Sample, oooCount int) {
		requireEqualOOOSamples(t, oooCount, db)

		// Verify samples querier.
		querier, err := db.Querier(minT, maxT)
		require.NoError(t, err)
		defer querier.Close()

		seriesSet := query(t, querier, labels.MustNewMatcher(labels.MatchEqual, "foo", "bar1"))
		require.Len(t, seriesSet, 1)
		gotSamples := seriesSet[series1.String()]
		requireEqualSamples(t, series1.String(), expSamples, gotSamples, true)

		// Verify chunks querier.
		chunkQuerier, err := db.ChunkQuerier(minT, maxT)
		require.NoError(t, err)
		defer chunkQuerier.Close()

		chks := queryChunks(t, chunkQuerier, labels.MustNewMatcher(labels.MatchEqual, "foo", "bar1"))
		require.NotNil(t, chks[series1.String()])
		require.Len(t, chks, 1)
		var gotChunkSamples []chunks.Sample
		for _, chunk := range chks[series1.String()] {
			it := chunk.Chunk.Iterator(nil)
			smpls, err := storage.ExpandSamples(it, newSample)
			require.NoError(t, err)
			gotChunkSamples = append(gotChunkSamples, smpls...)
			require.NoError(t, it.Err())
		}
		requireEqualSamples(t, series1.String(), expSamples, gotChunkSamples, true)
	}

	var expSamples []chunks.Sample

	// Append samples with different encoding types and then commit them at once.
	app := db.Appender(context.Background())

	for i := 100; i < 105; i++ {
		s := addSample(app, int64(i), chunkenc.ValFloat)
		expSamples = append(expSamples, s)
	}
	// These samples will be marked as OOO as their timestamps are less than the max timestamp for float samples in the
	// same batch.
	for i := 110; i < 120; i++ {
		s := addSample(app, int64(i), chunkenc.ValHistogram)
		expSamples = append(expSamples, s)
	}
	// These samples will be marked as OOO as their timestamps are less than the max timestamp for float samples in the
	// same batch.
	for i := 120; i < 130; i++ {
		s := addSample(app, int64(i), chunkenc.ValFloatHistogram)
		expSamples = append(expSamples, s)
	}
	// These samples will be marked as in-order as their timestamps are greater than the max timestamp for float
	// samples in the same batch.
	for i := 140; i < 150; i++ {
		s := addSample(app, int64(i), chunkenc.ValFloatHistogram)
		expSamples = append(expSamples, s)
	}
	// These samples will be marked as in-order, even though they're appended after the float histograms from ts 140-150
	// because float samples are processed first and these samples are in-order wrt to the float samples in the batch.
	for i := 130; i < 135; i++ {
		s := addSample(app, int64(i), chunkenc.ValFloat)
		expSamples = append(expSamples, s)
	}

	require.NoError(t, app.Commit())

	sort.Slice(expSamples, func(i, j int) bool {
		return expSamples[i].T() < expSamples[j].T()
	})

	// oooCount = 20 because the histograms from 120 - 130 and float histograms from 120 - 130 are detected as OOO.
	verifySamples(100, 150, expSamples, 20)

	// Append and commit some in-order histograms by themselves.
	app = db.Appender(context.Background())
	for i := 150; i < 160; i++ {
		s := addSample(app, int64(i), chunkenc.ValHistogram)
		expSamples = append(expSamples, s)
	}
	require.NoError(t, app.Commit())

	// oooCount remains at 20 as no new OOO samples have been added.
	verifySamples(100, 160, expSamples, 20)

	// Append and commit samples for all encoding types. This time all samples will be treated as OOO because samples
	// with newer timestamps have already been committed.
	app = db.Appender(context.Background())
	for i := 50; i < 55; i++ {
		s := addSample(app, int64(i), chunkenc.ValFloat)
		expSamples = append(expSamples, s)
	}
	for i := 60; i < 70; i++ {
		s := addSample(app, int64(i), chunkenc.ValHistogram)
		expSamples = append(expSamples, s)
	}
	for i := 70; i < 75; i++ {
		s := addSample(app, int64(i), chunkenc.ValFloat)
		expSamples = append(expSamples, s)
	}
	for i := 80; i < 90; i++ {
		s := addSample(app, int64(i), chunkenc.ValFloatHistogram)
		expSamples = append(expSamples, s)
	}
	require.NoError(t, app.Commit())

	// Sort samples again because OOO samples have been added.
	sort.Slice(expSamples, func(i, j int) bool {
		return expSamples[i].T() < expSamples[j].T()
	})

	// oooCount = 50 as we've added 30 more OOO samples.
	verifySamples(50, 160, expSamples, 50)
}

// TODO(codesome): test more samples incoming once compaction has started. To verify new samples after the start
//
//	are not included in this compaction.
func TestOOOCompaction(t *testing.T) {
	for name, scenario := range sampleTypeScenarios {
		t.Run(name, func(t *testing.T) {
			testOOOCompaction(t, scenario, false)
		})
		t.Run(name+"+extra", func(t *testing.T) {
			testOOOCompaction(t, scenario, true)
		})
	}
}

func testOOOCompaction(t *testing.T, scenario sampleTypeScenario, addExtraSamples bool) {
	dir := t.TempDir()
	ctx := context.Background()

	opts := DefaultOptions()
	opts.OutOfOrderCapMax = 30
	opts.OutOfOrderTimeWindow = 300 * time.Minute.Milliseconds()
	opts.EnableNativeHistograms = true
	opts.EnableOOONativeHistograms = true

	db, err := Open(dir, nil, nil, opts, nil)
	require.NoError(t, err)
	db.DisableCompactions() // We want to manually call it.
	t.Cleanup(func() {
		require.NoError(t, db.Close())
	})

	series1 := labels.FromStrings("foo", "bar1")
	series2 := labels.FromStrings("foo", "bar2")

	addSample := func(fromMins, toMins int64) {
		app := db.Appender(context.Background())
		for m := fromMins; m <= toMins; m++ {
			ts := m * time.Minute.Milliseconds()
			_, _, err := scenario.appendFunc(app, series1, ts, ts)
			require.NoError(t, err)
			_, _, err = scenario.appendFunc(app, series2, ts, 2*ts)
			require.NoError(t, err)
		}
		require.NoError(t, app.Commit())
	}

	// Add an in-order samples.
	addSample(250, 300)

	// Verify that the in-memory ooo chunk is empty.
	checkEmptyOOOChunk := func(lbls labels.Labels) {
		ms, created, err := db.head.getOrCreate(lbls.Hash(), lbls)
		require.NoError(t, err)
		require.False(t, created)
		require.Nil(t, ms.ooo)
	}
	checkEmptyOOOChunk(series1)
	checkEmptyOOOChunk(series2)

	// Add ooo samples that creates multiple chunks.
	// 90 to 300 spans across 3 block ranges: [0, 120), [120, 240), [240, 360)
	addSample(90, 300)
	// Adding same samples to create overlapping chunks.
	// Since the active chunk won't start at 90 again, all the new
	// chunks will have different time ranges than the previous chunks.
	addSample(90, 300)

	var highest int64 = 300

	verifyDBSamples := func() {
		var series1Samples, series2Samples []chunks.Sample
		for _, r := range [][2]int64{{90, 119}, {120, 239}, {240, highest}} {
			fromMins, toMins := r[0], r[1]
			for m := fromMins; m <= toMins; m++ {
				ts := m * time.Minute.Milliseconds()
				series1Samples = append(series1Samples, scenario.sampleFunc(ts, ts))
				series2Samples = append(series2Samples, scenario.sampleFunc(ts, 2*ts))
			}
		}
		expRes := map[string][]chunks.Sample{
			series1.String(): series1Samples,
			series2.String(): series2Samples,
		}

		q, err := db.Querier(math.MinInt64, math.MaxInt64)
		require.NoError(t, err)

		actRes := query(t, q, labels.MustNewMatcher(labels.MatchRegexp, "foo", "bar.*"))
		requireEqualSeries(t, expRes, actRes, true)
	}

	verifyDBSamples() // Before any compaction.

	// Verify that the in-memory ooo chunk is not empty.
	checkNonEmptyOOOChunk := func(lbls labels.Labels) {
		ms, created, err := db.head.getOrCreate(lbls.Hash(), lbls)
		require.NoError(t, err)
		require.False(t, created)
		require.Positive(t, ms.ooo.oooHeadChunk.chunk.NumSamples())
		require.Len(t, ms.ooo.oooMmappedChunks, 13) // 7 original, 6 duplicate.
	}
	checkNonEmptyOOOChunk(series1)
	checkNonEmptyOOOChunk(series2)

	// No blocks before compaction.
	require.Empty(t, db.Blocks())

	// There is a 0th WBL file.
	require.NoError(t, db.head.wbl.Sync()) // syncing to make sure wbl is flushed in windows
	files, err := os.ReadDir(db.head.wbl.Dir())
	require.NoError(t, err)
	require.Len(t, files, 1)
	require.Equal(t, "00000000", files[0].Name())
	f, err := files[0].Info()
	require.NoError(t, err)
	require.Greater(t, f.Size(), int64(100))

	if addExtraSamples {
		compactOOOHeadTestingCallback = func() {
			addSample(90, 120)  // Back in time, to generate a new OOO chunk.
			addSample(300, 330) // Now some samples after the previous highest timestamp.
			addSample(300, 330) // Repeat to generate an OOO chunk at these timestamps.
		}
		highest = 330
	}

	// OOO compaction happens here.
	require.NoError(t, db.CompactOOOHead(ctx))

	// 3 blocks exist now. [0, 120), [120, 240), [240, 360)
	require.Len(t, db.Blocks(), 3)

	verifyDBSamples() // Blocks created out of OOO head now.

	// 0th WBL file will be deleted and 1st will be the only present.
	files, err = os.ReadDir(db.head.wbl.Dir())
	require.NoError(t, err)
	require.Len(t, files, 1)
	require.Equal(t, "00000001", files[0].Name())
	f, err = files[0].Info()
	require.NoError(t, err)

	if !addExtraSamples {
		require.Equal(t, int64(0), f.Size())
		// OOO stuff should not be present in the Head now.
		checkEmptyOOOChunk(series1)
		checkEmptyOOOChunk(series2)
	}

	verifySamples := func(block *Block, fromMins, toMins int64) {
		series1Samples := make([]chunks.Sample, 0, toMins-fromMins+1)
		series2Samples := make([]chunks.Sample, 0, toMins-fromMins+1)
		for m := fromMins; m <= toMins; m++ {
			ts := m * time.Minute.Milliseconds()
			series1Samples = append(series1Samples, scenario.sampleFunc(ts, ts))
			series2Samples = append(series2Samples, scenario.sampleFunc(ts, 2*ts))
		}
		expRes := map[string][]chunks.Sample{
			series1.String(): series1Samples,
			series2.String(): series2Samples,
		}

		q, err := NewBlockQuerier(block, math.MinInt64, math.MaxInt64)
		require.NoError(t, err)

		actRes := query(t, q, labels.MustNewMatcher(labels.MatchRegexp, "foo", "bar.*"))
		requireEqualSeries(t, expRes, actRes, true)
	}

	// Checking for expected data in the blocks.
	verifySamples(db.Blocks()[0], 90, 119)
	verifySamples(db.Blocks()[1], 120, 239)
	verifySamples(db.Blocks()[2], 240, 299)

	// There should be a single m-map file.
	mmapDir := mmappedChunksDir(db.head.opts.ChunkDirRoot)
	files, err = os.ReadDir(mmapDir)
	require.NoError(t, err)
	require.Len(t, files, 1)

	// Compact the in-order head and expect another block.
	// Since this is a forced compaction, this block is not aligned with 2h.
	err = db.CompactHead(NewRangeHead(db.head, 250*time.Minute.Milliseconds(), 350*time.Minute.Milliseconds()))
	require.NoError(t, err)
	require.Len(t, db.Blocks(), 4) // [0, 120), [120, 240), [240, 360), [250, 351)
	verifySamples(db.Blocks()[3], 250, highest)

	verifyDBSamples() // Blocks created out of normal and OOO head now. But not merged.

	// The compaction also clears out the old m-map files. Including
	// the file that has ooo chunks.
	files, err = os.ReadDir(mmapDir)
	require.NoError(t, err)
	require.Len(t, files, 1)
	require.Equal(t, "000001", files[0].Name())

	// This will merge overlapping block.
	require.NoError(t, db.Compact(ctx))

	require.Len(t, db.Blocks(), 3) // [0, 120), [120, 240), [240, 360)
	verifySamples(db.Blocks()[0], 90, 119)
	verifySamples(db.Blocks()[1], 120, 239)
	verifySamples(db.Blocks()[2], 240, highest) // Merged block.

	verifyDBSamples() // Final state. Blocks from normal and OOO head are merged.
}

// TestOOOCompactionWithNormalCompaction tests if OOO compaction is performed
// when the normal head's compaction is done.
func TestOOOCompactionWithNormalCompaction(t *testing.T) {
	for name, scenario := range sampleTypeScenarios {
		t.Run(name, func(t *testing.T) {
			testOOOCompactionWithNormalCompaction(t, scenario)
		})
	}
}

func testOOOCompactionWithNormalCompaction(t *testing.T, scenario sampleTypeScenario) {
	dir := t.TempDir()
	ctx := context.Background()

	opts := DefaultOptions()
	opts.OutOfOrderCapMax = 30
	opts.OutOfOrderTimeWindow = 300 * time.Minute.Milliseconds()

	db, err := Open(dir, nil, nil, opts, nil)
	require.NoError(t, err)
	db.DisableCompactions() // We want to manually call it.
	db.EnableNativeHistograms()
	db.EnableOOONativeHistograms()
	t.Cleanup(func() {
		require.NoError(t, db.Close())
	})

	series1 := labels.FromStrings("foo", "bar1")
	series2 := labels.FromStrings("foo", "bar2")

	addSamples := func(fromMins, toMins int64) {
		app := db.Appender(context.Background())
		for m := fromMins; m <= toMins; m++ {
			ts := m * time.Minute.Milliseconds()
			_, _, err := scenario.appendFunc(app, series1, ts, ts)
			require.NoError(t, err)
			_, _, err = scenario.appendFunc(app, series2, ts, 2*ts)
			require.NoError(t, err)
		}
		require.NoError(t, app.Commit())
	}

	// Add an in-order samples.
	addSamples(250, 350)

	// Add ooo samples that will result into a single block.
	addSamples(90, 110)

	// Checking that ooo chunk is not empty.
	for _, lbls := range []labels.Labels{series1, series2} {
		ms, created, err := db.head.getOrCreate(lbls.Hash(), lbls)
		require.NoError(t, err)
		require.False(t, created)
		require.Positive(t, ms.ooo.oooHeadChunk.chunk.NumSamples())
	}

	// If the normal Head is not compacted, the OOO head compaction does not take place.
	require.NoError(t, db.Compact(ctx))
	require.Empty(t, db.Blocks())

	// Add more in-order samples in future that would trigger the compaction.
	addSamples(400, 450)

	// No blocks before compaction.
	require.Empty(t, db.Blocks())

	// Compacts normal and OOO head.
	require.NoError(t, db.Compact(ctx))

	// 2 blocks exist now. [0, 120), [250, 360)
	require.Len(t, db.Blocks(), 2)
	require.Equal(t, int64(0), db.Blocks()[0].MinTime())
	require.Equal(t, 120*time.Minute.Milliseconds(), db.Blocks()[0].MaxTime())
	require.Equal(t, 250*time.Minute.Milliseconds(), db.Blocks()[1].MinTime())
	require.Equal(t, 360*time.Minute.Milliseconds(), db.Blocks()[1].MaxTime())

	// Checking that ooo chunk is empty.
	for _, lbls := range []labels.Labels{series1, series2} {
		ms, created, err := db.head.getOrCreate(lbls.Hash(), lbls)
		require.NoError(t, err)
		require.False(t, created)
		require.Nil(t, ms.ooo)
	}

	verifySamples := func(block *Block, fromMins, toMins int64) {
		series1Samples := make([]chunks.Sample, 0, toMins-fromMins+1)
		series2Samples := make([]chunks.Sample, 0, toMins-fromMins+1)
		for m := fromMins; m <= toMins; m++ {
			ts := m * time.Minute.Milliseconds()
			series1Samples = append(series1Samples, scenario.sampleFunc(ts, ts))
			series2Samples = append(series2Samples, scenario.sampleFunc(ts, 2*ts))
		}
		expRes := map[string][]chunks.Sample{
			series1.String(): series1Samples,
			series2.String(): series2Samples,
		}

		q, err := NewBlockQuerier(block, math.MinInt64, math.MaxInt64)
		require.NoError(t, err)

		actRes := query(t, q, labels.MustNewMatcher(labels.MatchRegexp, "foo", "bar.*"))
		requireEqualSeries(t, expRes, actRes, true)
	}

	// Checking for expected data in the blocks.
	verifySamples(db.Blocks()[0], 90, 110)
	verifySamples(db.Blocks()[1], 250, 350)
}

// TestOOOCompactionWithDisabledWriteLog tests the scenario where the TSDB is
// configured to not have wal and wbl but its able to compact both the in-order
// and out-of-order head.
func TestOOOCompactionWithDisabledWriteLog(t *testing.T) {
	for name, scenario := range sampleTypeScenarios {
		t.Run(name, func(t *testing.T) {
			testOOOCompactionWithDisabledWriteLog(t, scenario)
		})
	}
}

func testOOOCompactionWithDisabledWriteLog(t *testing.T, scenario sampleTypeScenario) {
	dir := t.TempDir()
	ctx := context.Background()

	opts := DefaultOptions()
	opts.OutOfOrderCapMax = 30
	opts.OutOfOrderTimeWindow = 300 * time.Minute.Milliseconds()
	opts.WALSegmentSize = -1 // disabled WAL and WBL
	opts.EnableNativeHistograms = true
	opts.EnableOOONativeHistograms = true

	db, err := Open(dir, nil, nil, opts, nil)
	require.NoError(t, err)
	db.DisableCompactions() // We want to manually call it.
	db.EnableNativeHistograms()
	db.EnableOOONativeHistograms()
	t.Cleanup(func() {
		require.NoError(t, db.Close())
	})

	series1 := labels.FromStrings("foo", "bar1")
	series2 := labels.FromStrings("foo", "bar2")

	addSamples := func(fromMins, toMins int64) {
		app := db.Appender(context.Background())
		for m := fromMins; m <= toMins; m++ {
			ts := m * time.Minute.Milliseconds()
			_, _, err := scenario.appendFunc(app, series1, ts, ts)
			require.NoError(t, err)
			_, _, err = scenario.appendFunc(app, series2, ts, 2*ts)
			require.NoError(t, err)
		}
		require.NoError(t, app.Commit())
	}

	// Add an in-order samples.
	addSamples(250, 350)

	// Add ooo samples that will result into a single block.
	addSamples(90, 110)

	// Checking that ooo chunk is not empty.
	for _, lbls := range []labels.Labels{series1, series2} {
		ms, created, err := db.head.getOrCreate(lbls.Hash(), lbls)
		require.NoError(t, err)
		require.False(t, created)
		require.Positive(t, ms.ooo.oooHeadChunk.chunk.NumSamples())
	}

	// If the normal Head is not compacted, the OOO head compaction does not take place.
	require.NoError(t, db.Compact(ctx))
	require.Empty(t, db.Blocks())

	// Add more in-order samples in future that would trigger the compaction.
	addSamples(400, 450)

	// No blocks before compaction.
	require.Empty(t, db.Blocks())

	// Compacts normal and OOO head.
	require.NoError(t, db.Compact(ctx))

	// 2 blocks exist now. [0, 120), [250, 360)
	require.Len(t, db.Blocks(), 2)
	require.Equal(t, int64(0), db.Blocks()[0].MinTime())
	require.Equal(t, 120*time.Minute.Milliseconds(), db.Blocks()[0].MaxTime())
	require.Equal(t, 250*time.Minute.Milliseconds(), db.Blocks()[1].MinTime())
	require.Equal(t, 360*time.Minute.Milliseconds(), db.Blocks()[1].MaxTime())

	// Checking that ooo chunk is empty.
	for _, lbls := range []labels.Labels{series1, series2} {
		ms, created, err := db.head.getOrCreate(lbls.Hash(), lbls)
		require.NoError(t, err)
		require.False(t, created)
		require.Nil(t, ms.ooo)
	}

	verifySamples := func(block *Block, fromMins, toMins int64) {
		series1Samples := make([]chunks.Sample, 0, toMins-fromMins+1)
		series2Samples := make([]chunks.Sample, 0, toMins-fromMins+1)
		for m := fromMins; m <= toMins; m++ {
			ts := m * time.Minute.Milliseconds()
			series1Samples = append(series1Samples, scenario.sampleFunc(ts, ts))
			series2Samples = append(series2Samples, scenario.sampleFunc(ts, 2*ts))
		}
		expRes := map[string][]chunks.Sample{
			series1.String(): series1Samples,
			series2.String(): series2Samples,
		}

		q, err := NewBlockQuerier(block, math.MinInt64, math.MaxInt64)
		require.NoError(t, err)

		actRes := query(t, q, labels.MustNewMatcher(labels.MatchRegexp, "foo", "bar.*"))
		requireEqualSeries(t, expRes, actRes, true)
	}

	// Checking for expected data in the blocks.
	verifySamples(db.Blocks()[0], 90, 110)
	verifySamples(db.Blocks()[1], 250, 350)
}

// TestOOOQueryAfterRestartWithSnapshotAndRemovedWBL tests the scenario where the WBL goes
// missing after a restart while snapshot was enabled, but the query still returns the right
// data from the mmap chunks.
func TestOOOQueryAfterRestartWithSnapshotAndRemovedWBL(t *testing.T) {
	for name, scenario := range sampleTypeScenarios {
		t.Run(name, func(t *testing.T) {
			testOOOQueryAfterRestartWithSnapshotAndRemovedWBL(t, scenario)
		})
	}
}

func testOOOQueryAfterRestartWithSnapshotAndRemovedWBL(t *testing.T, scenario sampleTypeScenario) {
	dir := t.TempDir()
	ctx := context.Background()

	opts := DefaultOptions()
	opts.OutOfOrderCapMax = 10
	opts.OutOfOrderTimeWindow = 300 * time.Minute.Milliseconds()
	opts.EnableMemorySnapshotOnShutdown = true
	opts.EnableNativeHistograms = true
	opts.EnableOOONativeHistograms = true

	db, err := Open(dir, nil, nil, opts, nil)
	require.NoError(t, err)
	db.DisableCompactions() // We want to manually call it.
	t.Cleanup(func() {
		require.NoError(t, db.Close())
	})

	series1 := labels.FromStrings("foo", "bar1")
	series2 := labels.FromStrings("foo", "bar2")

	addSamples := func(fromMins, toMins int64) {
		app := db.Appender(context.Background())
		for m := fromMins; m <= toMins; m++ {
			ts := m * time.Minute.Milliseconds()
			_, _, err := scenario.appendFunc(app, series1, ts, ts)
			require.NoError(t, err)
			_, _, err = scenario.appendFunc(app, series2, ts, 2*ts)
			require.NoError(t, err)
		}
		require.NoError(t, app.Commit())
	}

	// Add an in-order samples.
	addSamples(250, 350)

	// Add ooo samples that will result into a single block.
	addSamples(90, 110) // The sample 110 will not be in m-map chunks.

	// Checking that there are some ooo m-map chunks.
	for _, lbls := range []labels.Labels{series1, series2} {
		ms, created, err := db.head.getOrCreate(lbls.Hash(), lbls)
		require.NoError(t, err)
		require.False(t, created)
		require.Len(t, ms.ooo.oooMmappedChunks, 2)
		require.NotNil(t, ms.ooo.oooHeadChunk)
	}

	// Restart DB.
	require.NoError(t, db.Close())

	// For some reason wbl goes missing.
	require.NoError(t, os.RemoveAll(path.Join(dir, "wbl")))

	db, err = Open(dir, nil, nil, opts, nil)
	require.NoError(t, err)
	db.DisableCompactions() // We want to manually call it.

	// Check ooo m-map chunks again.
	for _, lbls := range []labels.Labels{series1, series2} {
		ms, created, err := db.head.getOrCreate(lbls.Hash(), lbls)
		require.NoError(t, err)
		require.False(t, created)
		require.Len(t, ms.ooo.oooMmappedChunks, 2)
		require.Equal(t, 109*time.Minute.Milliseconds(), ms.ooo.oooMmappedChunks[1].maxTime)
		require.Nil(t, ms.ooo.oooHeadChunk) // Because of missing wbl.
	}

	verifySamples := func(fromMins, toMins int64) {
		series1Samples := make([]chunks.Sample, 0, toMins-fromMins+1)
		series2Samples := make([]chunks.Sample, 0, toMins-fromMins+1)
		for m := fromMins; m <= toMins; m++ {
			ts := m * time.Minute.Milliseconds()
			series1Samples = append(series1Samples, scenario.sampleFunc(ts, ts))
			series2Samples = append(series2Samples, scenario.sampleFunc(ts, ts*2))
		}
		expRes := map[string][]chunks.Sample{
			series1.String(): series1Samples,
			series2.String(): series2Samples,
		}

		q, err := db.Querier(fromMins*time.Minute.Milliseconds(), toMins*time.Minute.Milliseconds())
		require.NoError(t, err)

		actRes := query(t, q, labels.MustNewMatcher(labels.MatchRegexp, "foo", "bar.*"))
		requireEqualSeries(t, expRes, actRes, true)
	}

	// Checking for expected ooo data from mmap chunks.
	verifySamples(90, 109)

	// Compaction should also work fine.
	require.Empty(t, db.Blocks())
	require.NoError(t, db.CompactOOOHead(ctx))
	require.Len(t, db.Blocks(), 1) // One block from OOO data.
	require.Equal(t, int64(0), db.Blocks()[0].MinTime())
	require.Equal(t, 120*time.Minute.Milliseconds(), db.Blocks()[0].MaxTime())

	// Checking that ooo chunk is empty in Head.
	for _, lbls := range []labels.Labels{series1, series2} {
		ms, created, err := db.head.getOrCreate(lbls.Hash(), lbls)
		require.NoError(t, err)
		require.False(t, created)
		require.Nil(t, ms.ooo)
	}

	verifySamples(90, 109)
}

func TestQuerierOOOQuery(t *testing.T) {
	scenarios := map[string]struct {
		appendFunc func(app storage.Appender, ts int64, counterReset bool) (storage.SeriesRef, error)
		sampleFunc func(ts int64) chunks.Sample
	}{
		"float": {
			appendFunc: func(app storage.Appender, ts int64, counterReset bool) (storage.SeriesRef, error) {
				return app.Append(0, labels.FromStrings("foo", "bar1"), ts, float64(ts))
			},
			sampleFunc: func(ts int64) chunks.Sample {
				return sample{t: ts, f: float64(ts)}
			},
		},
		"integer histogram": {
			appendFunc: func(app storage.Appender, ts int64, counterReset bool) (storage.SeriesRef, error) {
				h := tsdbutil.GenerateTestHistogram(int(ts))
				if counterReset {
					h.CounterResetHint = histogram.CounterReset
				}
				return app.AppendHistogram(0, labels.FromStrings("foo", "bar1"), ts, h, nil)
			},
			sampleFunc: func(ts int64) chunks.Sample {
				return sample{t: ts, h: tsdbutil.GenerateTestHistogram(int(ts))}
			},
		},
		"float histogram": {
			appendFunc: func(app storage.Appender, ts int64, counterReset bool) (storage.SeriesRef, error) {
				fh := tsdbutil.GenerateTestFloatHistogram(int(ts))
				if counterReset {
					fh.CounterResetHint = histogram.CounterReset
				}
				return app.AppendHistogram(0, labels.FromStrings("foo", "bar1"), ts, nil, fh)
			},
			sampleFunc: func(ts int64) chunks.Sample {
				return sample{t: ts, fh: tsdbutil.GenerateTestFloatHistogram(int(ts))}
			},
		},
		"integer histogram counter resets": {
			// Adding counter reset to all histograms means each histogram will have its own chunk.
			appendFunc: func(app storage.Appender, ts int64, counterReset bool) (storage.SeriesRef, error) {
				h := tsdbutil.GenerateTestHistogram(int(ts))
				h.CounterResetHint = histogram.CounterReset // for this scenario, ignore the counterReset argument
				return app.AppendHistogram(0, labels.FromStrings("foo", "bar1"), ts, h, nil)
			},
			sampleFunc: func(ts int64) chunks.Sample {
				return sample{t: ts, h: tsdbutil.GenerateTestHistogram(int(ts))}
			},
		},
	}

	for name, scenario := range scenarios {
		t.Run(name, func(t *testing.T) {
			testQuerierOOOQuery(t, scenario.appendFunc, scenario.sampleFunc)
		})
	}
}

func testQuerierOOOQuery(t *testing.T,
	appendFunc func(app storage.Appender, ts int64, counterReset bool) (storage.SeriesRef, error),
	sampleFunc func(ts int64) chunks.Sample,
) {
	opts := DefaultOptions()
	opts.OutOfOrderTimeWindow = 24 * time.Hour.Milliseconds()

	series1 := labels.FromStrings("foo", "bar1")

	type filterFunc func(t int64) bool
	defaultFilterFunc := func(t int64) bool { return true }

	minutes := func(m int64) int64 { return m * time.Minute.Milliseconds() }
<<<<<<< HEAD
	addSample := func(db *DB, fromMins, toMins, queryMinT, queryMaxT int64, expSamples []chunks.Sample, filter filterFunc, counterReset bool) ([]chunks.Sample, int) {
=======
	addSample := func(db *DB, fromMins, toMins, queryMinT, queryMaxT int64, expSamples []chunks.Sample, filter filterFunc) ([]chunks.Sample, int) {
>>>>>>> 1b86d54c
		app := db.Appender(context.Background())
		totalAppended := 0
		for m := fromMins; m <= toMins; m += time.Minute.Milliseconds() {
			if !filter(m / time.Minute.Milliseconds()) {
				continue
			}
			_, err := appendFunc(app, m, counterReset)
			if m >= queryMinT && m <= queryMaxT {
				expSamples = append(expSamples, sampleFunc(m))
			}
			require.NoError(t, err)
			totalAppended++
		}
		require.NoError(t, app.Commit())
		require.Positive(t, totalAppended, 0) // Sanity check that filter is not too zealous.
		return expSamples, totalAppended
	}

	type sampleBatch struct {
<<<<<<< HEAD
		minT         int64
		maxT         int64
		filter       filterFunc
		counterReset bool
		isOOO        bool
=======
		minT   int64
		maxT   int64
		filter filterFunc
		isOOO  bool
>>>>>>> 1b86d54c
	}

	tests := []struct {
		name      string
<<<<<<< HEAD
=======
		oooCap    int64
>>>>>>> 1b86d54c
		queryMinT int64
		queryMaxT int64
		batches   []sampleBatch
	}{
		{
			name:      "query interval covering ooomint and inordermaxt returns all ingested samples",
<<<<<<< HEAD
=======
			oooCap:    30,
>>>>>>> 1b86d54c
			queryMinT: minutes(0),
			queryMaxT: minutes(200),
			batches: []sampleBatch{
				{
					minT:   minutes(100),
					maxT:   minutes(200),
					filter: defaultFilterFunc,
				},
				{
					minT:   minutes(0),
					maxT:   minutes(99),
					filter: defaultFilterFunc,
					isOOO:  true,
				},
			},
		},
		{
			name:      "partial query interval returns only samples within interval",
<<<<<<< HEAD
=======
			oooCap:    30,
>>>>>>> 1b86d54c
			queryMinT: minutes(20),
			queryMaxT: minutes(180),
			batches: []sampleBatch{
				{
					minT:   minutes(100),
					maxT:   minutes(200),
					filter: defaultFilterFunc,
				},
				{
					minT:   minutes(0),
					maxT:   minutes(99),
					filter: defaultFilterFunc,
					isOOO:  true,
				},
			},
<<<<<<< HEAD
		},
		{
			name:      "alternating OOO batches", // in order: 100-200 normal. out of order first path: 0, 2, 4, ... 98 (no counter reset), second pass: 1, 3, 5, ... 99 (with counter reset)
=======
		},
		{
			name:      "query overlapping inorder and ooo samples returns all ingested samples at the end of the interval",
			oooCap:    30,
			queryMinT: minutes(0),
			queryMaxT: minutes(200),
			batches: []sampleBatch{
				{
					minT:   minutes(100),
					maxT:   minutes(200),
					filter: func(t int64) bool { return t%2 == 0 },
					isOOO:  false,
				},
				{
					minT:   minutes(170),
					maxT:   minutes(180),
					filter: func(t int64) bool { return t%2 == 1 },
					isOOO:  true,
				},
			},
		},
		{
			name:      "query overlapping inorder and ooo in-memory samples returns all ingested samples at the beginning of the interval",
			oooCap:    30,
			queryMinT: minutes(0),
			queryMaxT: minutes(200),
			batches: []sampleBatch{
				{
					minT:   minutes(100),
					maxT:   minutes(200),
					filter: func(t int64) bool { return t%2 == 0 },
					isOOO:  false,
				},
				{
					minT:   minutes(100),
					maxT:   minutes(110),
					filter: func(t int64) bool { return t%2 == 1 },
					isOOO:  true,
				},
			},
		},
		{
			name:      "query inorder contain ooo mmaped samples returns all ingested samples at the beginning of the interval",
			oooCap:    5,
>>>>>>> 1b86d54c
			queryMinT: minutes(0),
			queryMaxT: minutes(200),
			batches: []sampleBatch{
				{
					minT:   minutes(100),
					maxT:   minutes(200),
<<<<<<< HEAD
					filter: defaultFilterFunc,
				},
				{
					minT:   minutes(0),
					maxT:   minutes(99),
					filter: func(t int64) bool { return t%2 == 0 },
					isOOO:  true,
				},
				{
					minT:         minutes(0),
					maxT:         minutes(99),
					filter:       func(t int64) bool { return t%2 == 1 },
					counterReset: true,
					isOOO:        true,
				},
			},
		},
		{
			name:      "query overlapping inorder and ooo samples returns all ingested samples",
=======
					filter: func(t int64) bool { return t%2 == 0 },
					isOOO:  false,
				},
				{
					minT:   minutes(101),
					maxT:   minutes(101 + (5-1)*2), // Append samples to fit in a single mmmaped OOO chunk and fit inside the first in-order mmaped chunk.
					filter: func(t int64) bool { return t%2 == 1 },
					isOOO:  true,
				},
				{
					minT:   minutes(191),
					maxT:   minutes(193), // Append some more OOO samples to trigger mapping the OOO chunk, but use time 151 to not overlap with in-order head chunk.
					filter: func(t int64) bool { return t%2 == 1 },
					isOOO:  true,
				},
			},
		},
		{
			name:      "query overlapping inorder and ooo mmaped samples returns all ingested samples at the beginning of the interval",
			oooCap:    30,
>>>>>>> 1b86d54c
			queryMinT: minutes(0),
			queryMaxT: minutes(200),
			batches: []sampleBatch{
				{
					minT:   minutes(100),
					maxT:   minutes(200),
					filter: func(t int64) bool { return t%2 == 0 },
					isOOO:  false,
				},
				{
<<<<<<< HEAD
					minT:   minutes(180 - opts.OutOfOrderCapMax/2), // Make sure to fit into the OOO head.
					maxT:   minutes(180),
=======
					minT:   minutes(101),
					maxT:   minutes(101 + (30-1)*2), // Append samples to fit in a single mmmaped OOO chunk and overlap the first in-order mmaped chunk.
					filter: func(t int64) bool { return t%2 == 1 },
					isOOO:  true,
				},
				{
					minT:   minutes(191),
					maxT:   minutes(193), // Append some more OOO samples to trigger mapping the OOO chunk, but use time 151 to not overlap with in-order head chunk.
>>>>>>> 1b86d54c
					filter: func(t int64) bool { return t%2 == 1 },
					isOOO:  true,
				},
			},
		},
	}
	for _, tc := range tests {
		t.Run(fmt.Sprintf("name=%s", tc.name), func(t *testing.T) {
			opts.OutOfOrderCapMax = tc.oooCap
			db := openTestDB(t, opts, nil)
			db.DisableCompactions()
			db.EnableNativeHistograms()
			db.EnableOOONativeHistograms()
			defer func() {
				require.NoError(t, db.Close())
			}()

			var expSamples []chunks.Sample
			var oooSamples, appendedCount int

			for _, batch := range tc.batches {
<<<<<<< HEAD
				expSamples, appendedCount = addSample(db, batch.minT, batch.maxT, tc.queryMinT, tc.queryMaxT, expSamples, batch.filter, batch.counterReset)
				require.Positive(t, appendedCount) // Sanity check that filter is not too zealous.
=======
				expSamples, appendedCount = addSample(db, batch.minT, batch.maxT, tc.queryMinT, tc.queryMaxT, expSamples, batch.filter)
>>>>>>> 1b86d54c
				if batch.isOOO {
					oooSamples += appendedCount
				}
			}

			sort.Slice(expSamples, func(i, j int) bool {
				return expSamples[i].T() < expSamples[j].T()
			})

			querier, err := db.Querier(tc.queryMinT, tc.queryMaxT)
			require.NoError(t, err)
			defer querier.Close()

			seriesSet := query(t, querier, labels.MustNewMatcher(labels.MatchEqual, "foo", "bar1"))
			gotSamples := seriesSet[series1.String()]
			require.NotNil(t, gotSamples)
			require.Len(t, seriesSet, 1)
			requireEqualSamples(t, series1.String(), expSamples, gotSamples, true)
			requireEqualOOOSamples(t, oooSamples, db)
		})
	}
}

func TestChunkQuerierOOOQuery(t *testing.T) {
	scenarios := map[string]struct {
		appendFunc func(app storage.Appender, ts int64, counterReset bool) (storage.SeriesRef, error)
		sampleFunc func(ts int64) chunks.Sample
	}{
		"float": {
			appendFunc: func(app storage.Appender, ts int64, counterReset bool) (storage.SeriesRef, error) {
				return app.Append(0, labels.FromStrings("foo", "bar1"), ts, float64(ts))
			},
			sampleFunc: func(ts int64) chunks.Sample {
				return sample{t: ts, f: float64(ts)}
			},
		},
		"integer histogram": {
			appendFunc: func(app storage.Appender, ts int64, counterReset bool) (storage.SeriesRef, error) {
				h := tsdbutil.GenerateTestHistogram(int(ts))
				if counterReset {
					h.CounterResetHint = histogram.CounterReset
				}
				return app.AppendHistogram(0, labels.FromStrings("foo", "bar1"), ts, h, nil)
			},
			sampleFunc: func(ts int64) chunks.Sample {
				return sample{t: ts, h: tsdbutil.GenerateTestHistogram(int(ts))}
			},
		},
		"float histogram": {
			appendFunc: func(app storage.Appender, ts int64, counterReset bool) (storage.SeriesRef, error) {
				fh := tsdbutil.GenerateTestFloatHistogram(int(ts))
				if counterReset {
					fh.CounterResetHint = histogram.CounterReset
				}
				return app.AppendHistogram(0, labels.FromStrings("foo", "bar1"), ts, nil, fh)
			},
			sampleFunc: func(ts int64) chunks.Sample {
				return sample{t: ts, fh: tsdbutil.GenerateTestFloatHistogram(int(ts))}
			},
		},
		"integer histogram counter resets": {
			// Adding counter reset to all histograms means each histogram will have its own chunk.
			appendFunc: func(app storage.Appender, ts int64, counterReset bool) (storage.SeriesRef, error) {
				h := tsdbutil.GenerateTestHistogram(int(ts))
				h.CounterResetHint = histogram.CounterReset // for this scenario, ignore the counterReset argument
				return app.AppendHistogram(0, labels.FromStrings("foo", "bar1"), ts, h, nil)
			},
			sampleFunc: func(ts int64) chunks.Sample {
				return sample{t: ts, h: tsdbutil.GenerateTestHistogram(int(ts))}
			},
		},
	}
	for name, scenario := range scenarios {
		t.Run(name, func(t *testing.T) {
			testChunkQuerierOOOQuery(t, scenario.appendFunc, scenario.sampleFunc)
		})
	}
}

func testChunkQuerierOOOQuery(t *testing.T,
	appendFunc func(app storage.Appender, ts int64, counterReset bool) (storage.SeriesRef, error),
	sampleFunc func(ts int64) chunks.Sample,
) {
	opts := DefaultOptions()
	opts.OutOfOrderCapMax = 30
	opts.OutOfOrderTimeWindow = 24 * time.Hour.Milliseconds()

	series1 := labels.FromStrings("foo", "bar1")

	type filterFunc func(t int64) bool
	defaultFilterFunc := func(t int64) bool { return true }

	minutes := func(m int64) int64 { return m * time.Minute.Milliseconds() }
<<<<<<< HEAD
	addSample := func(db *DB, fromMins, toMins, queryMinT, queryMaxT int64, expSamples []chunks.Sample, filter filterFunc, counterReset bool) ([]chunks.Sample, int) {
		app := db.Appender(context.Background())
		totalAppended := 0
		for m := fromMins; m <= toMins; m += time.Minute.Milliseconds() {
			if !filter(m) {
				continue
			}
			_, err := appendFunc(app, m, counterReset)
=======
	addSample := func(db *DB, fromMins, toMins, queryMinT, queryMaxT int64, expSamples []chunks.Sample, filter filterFunc) ([]chunks.Sample, int) {
		app := db.Appender(context.Background())
		totalAppended := 0
		for m := fromMins; m <= toMins; m += time.Minute.Milliseconds() {
			if !filter(m / time.Minute.Milliseconds()) {
				continue
			}
			_, err := app.Append(0, series1, m, float64(m))
>>>>>>> 1b86d54c
			if m >= queryMinT && m <= queryMaxT {
				expSamples = append(expSamples, sampleFunc(m))
			}
			require.NoError(t, err)
			totalAppended++
		}
		require.NoError(t, app.Commit())
		require.Positive(t, totalAppended) // Sanity check that filter is not too zealous.
		return expSamples, totalAppended
	}

	type sampleBatch struct {
<<<<<<< HEAD
		minT         int64
		maxT         int64
		filter       filterFunc
		counterReset bool
		isOOO        bool
=======
		minT   int64
		maxT   int64
		filter filterFunc
		isOOO  bool
>>>>>>> 1b86d54c
	}

	tests := []struct {
		name      string
<<<<<<< HEAD
=======
		oooCap    int64
>>>>>>> 1b86d54c
		queryMinT int64
		queryMaxT int64
		batches   []sampleBatch
	}{
		{
			name:      "query interval covering ooomint and inordermaxt returns all ingested samples",
<<<<<<< HEAD
=======
			oooCap:    30,
>>>>>>> 1b86d54c
			queryMinT: minutes(0),
			queryMaxT: minutes(200),
			batches: []sampleBatch{
				{
					minT:   minutes(100),
					maxT:   minutes(200),
					filter: defaultFilterFunc,
				},
				{
					minT:   minutes(0),
					maxT:   minutes(99),
					filter: defaultFilterFunc,
					isOOO:  true,
				},
			},
		},
		{
			name:      "partial query interval returns only samples within interval",
<<<<<<< HEAD
=======
			oooCap:    30,
>>>>>>> 1b86d54c
			queryMinT: minutes(20),
			queryMaxT: minutes(180),
			batches: []sampleBatch{
				{
					minT:   minutes(100),
					maxT:   minutes(200),
					filter: defaultFilterFunc,
				},
				{
					minT:   minutes(0),
					maxT:   minutes(99),
					filter: defaultFilterFunc,
					isOOO:  true,
				},
			},
<<<<<<< HEAD
		},
		{
			name:      "alternating OOO batches", // in order: 100-200 normal. out of order first path: 0, 2, 4, ... 98 (no counter reset), second pass: 1, 3, 5, ... 99 (with counter reset)
=======
		},
		{
			name:      "query overlapping inorder and ooo samples returns all ingested samples at the end of the interval",
			oooCap:    30,
			queryMinT: minutes(0),
			queryMaxT: minutes(200),
			batches: []sampleBatch{
				{
					minT:   minutes(100),
					maxT:   minutes(200),
					filter: func(t int64) bool { return t%2 == 0 },
					isOOO:  false,
				},
				{
					minT:   minutes(170),
					maxT:   minutes(180),
					filter: func(t int64) bool { return t%2 == 1 },
					isOOO:  true,
				},
			},
		},
		{
			name:      "query overlapping inorder and ooo in-memory samples returns all ingested samples at the beginning of the interval",
			oooCap:    30,
			queryMinT: minutes(0),
			queryMaxT: minutes(200),
			batches: []sampleBatch{
				{
					minT:   minutes(100),
					maxT:   minutes(200),
					filter: func(t int64) bool { return t%2 == 0 },
					isOOO:  false,
				},
				{
					minT:   minutes(100),
					maxT:   minutes(110),
					filter: func(t int64) bool { return t%2 == 1 },
					isOOO:  true,
				},
			},
		},
		{
			name:      "query inorder contain ooo mmaped samples returns all ingested samples at the beginning of the interval",
			oooCap:    5,
>>>>>>> 1b86d54c
			queryMinT: minutes(0),
			queryMaxT: minutes(200),
			batches: []sampleBatch{
				{
					minT:   minutes(100),
					maxT:   minutes(200),
<<<<<<< HEAD
					filter: defaultFilterFunc,
				},
				{
					minT:   minutes(0),
					maxT:   minutes(99),
					filter: func(t int64) bool { return t%2 == 0 },
					isOOO:  true,
				},
				{
					minT:         minutes(0),
					maxT:         minutes(99),
					filter:       func(t int64) bool { return t%2 == 1 },
					counterReset: true,
					isOOO:        true,
=======
					filter: func(t int64) bool { return t%2 == 0 },
					isOOO:  false,
				},
				{
					minT:   minutes(101),
					maxT:   minutes(101 + (5-1)*2), // Append samples to fit in a single mmmaped OOO chunk and fit inside the first in-order mmaped chunk.
					filter: func(t int64) bool { return t%2 == 1 },
					isOOO:  true,
				},
				{
					minT:   minutes(191),
					maxT:   minutes(193), // Append some more OOO samples to trigger mapping the OOO chunk, but use time 151 to not overlap with in-order head chunk.
					filter: func(t int64) bool { return t%2 == 1 },
					isOOO:  true,
				},
			},
		},
		{
			name:      "query overlapping inorder and ooo mmaped samples returns all ingested samples at the beginning of the interval",
			oooCap:    30,
			queryMinT: minutes(0),
			queryMaxT: minutes(200),
			batches: []sampleBatch{
				{
					minT:   minutes(100),
					maxT:   minutes(200),
					filter: func(t int64) bool { return t%2 == 0 },
					isOOO:  false,
				},
				{
					minT:   minutes(101),
					maxT:   minutes(101 + (30-1)*2), // Append samples to fit in a single mmmaped OOO chunk and overlap the first in-order mmaped chunk.
					filter: func(t int64) bool { return t%2 == 1 },
					isOOO:  true,
				},
				{
					minT:   minutes(191),
					maxT:   minutes(193), // Append some more OOO samples to trigger mapping the OOO chunk, but use time 151 to not overlap with in-order head chunk.
					filter: func(t int64) bool { return t%2 == 1 },
					isOOO:  true,
>>>>>>> 1b86d54c
				},
			},
		},
	}
	for _, tc := range tests {
		t.Run(fmt.Sprintf("name=%s", tc.name), func(t *testing.T) {
			opts.OutOfOrderCapMax = tc.oooCap
			db := openTestDB(t, opts, nil)
			db.DisableCompactions()
			db.EnableNativeHistograms()
			db.EnableOOONativeHistograms()
			defer func() {
				require.NoError(t, db.Close())
			}()

			var expSamples []chunks.Sample
			var oooSamples, appendedCount int

			for _, batch := range tc.batches {
<<<<<<< HEAD
				expSamples, appendedCount = addSample(db, batch.minT, batch.maxT, tc.queryMinT, tc.queryMaxT, expSamples, batch.filter, batch.counterReset)
=======
				expSamples, appendedCount = addSample(db, batch.minT, batch.maxT, tc.queryMinT, tc.queryMaxT, expSamples, batch.filter)
>>>>>>> 1b86d54c
				if batch.isOOO {
					oooSamples += appendedCount
				}
			}

			sort.Slice(expSamples, func(i, j int) bool {
				return expSamples[i].T() < expSamples[j].T()
			})

			querier, err := db.ChunkQuerier(tc.queryMinT, tc.queryMaxT)
			require.NoError(t, err)
			defer querier.Close()

			chks := queryChunks(t, querier, labels.MustNewMatcher(labels.MatchEqual, "foo", "bar1"))
			require.NotNil(t, chks[series1.String()])
			require.Len(t, chks, 1)
			requireEqualOOOSamples(t, oooSamples, db)
			var gotSamples []chunks.Sample
			for _, chunk := range chks[series1.String()] {
				it := chunk.Chunk.Iterator(nil)
				smpls, err := storage.ExpandSamples(it, newSample)
				require.NoError(t, err)
				gotSamples = append(gotSamples, smpls...)
				require.NoError(t, it.Err())
			}
			requireEqualSamples(t, series1.String(), expSamples, gotSamples, true)
		})
	}
}

// This test verifies the counter reset headers for in-order and out-of-order samples upon ingestion.
// Note that when the counter reset(s) occur in OOO samples, the header is set to UnknownCounterReset
// rather than CounterReset. This is because with OOO native histogram samples, it cannot be definitely
// determined if a counter reset occurred because the samples are not consecutive, and another sample
// could potentially come in that would change the status of the header. In this case, the UnknownCounterReset
// headers would be re-checked at query time and updated as needed. However, this test is checking the counter
// reset headers at the time of storage.
func TestOOONativeHistogramsWithCounterResets(t *testing.T) {
	for name, scenario := range sampleTypeScenarios {
		t.Run(name, func(t *testing.T) {
			if name == intHistogram || name == floatHistogram {
				testOOONativeHistogramsWithCounterResets(t, scenario)
			}
		})
	}
}

func testOOONativeHistogramsWithCounterResets(t *testing.T, scenario sampleTypeScenario) {
	opts := DefaultOptions()
	opts.OutOfOrderCapMax = 30
	opts.OutOfOrderTimeWindow = 24 * time.Hour.Milliseconds()

	type resetFunc func(v int64) bool
	defaultResetFunc := func(v int64) bool { return false }

	lbls := labels.FromStrings("foo", "bar1")
	minutes := func(m int64) int64 { return m * time.Minute.Milliseconds() }

	type sampleBatch struct {
		from                 int64
		until                int64
		shouldReset          resetFunc
		expCounterResetHints []histogram.CounterResetHint
	}

	tests := []struct {
		name            string
		queryMin        int64
		queryMax        int64
		batches         []sampleBatch
		expectedSamples []chunks.Sample
	}{
		{
			name:     "Counter reset within in-order samples",
			queryMin: minutes(40),
			queryMax: minutes(55),
			batches: []sampleBatch{
				// In-order samples
				{
					from:  40,
					until: 50,
					shouldReset: func(v int64) bool {
						return v == 45
					},
					expCounterResetHints: []histogram.CounterResetHint{histogram.UnknownCounterReset, histogram.NotCounterReset, histogram.NotCounterReset, histogram.NotCounterReset, histogram.NotCounterReset, histogram.CounterReset, histogram.NotCounterReset, histogram.NotCounterReset, histogram.NotCounterReset, histogram.NotCounterReset},
				},
			},
		},
		{
			name:     "Counter reset right at beginning of OOO samples",
			queryMin: minutes(40),
			queryMax: minutes(55),
			batches: []sampleBatch{
				// In-order samples
				{
					from:                 40,
					until:                45,
					shouldReset:          defaultResetFunc,
					expCounterResetHints: []histogram.CounterResetHint{histogram.UnknownCounterReset, histogram.NotCounterReset, histogram.NotCounterReset, histogram.NotCounterReset, histogram.NotCounterReset},
				},
				{
					from:                 50,
					until:                55,
					shouldReset:          defaultResetFunc,
					expCounterResetHints: []histogram.CounterResetHint{histogram.UnknownCounterReset, histogram.NotCounterReset, histogram.NotCounterReset, histogram.NotCounterReset, histogram.NotCounterReset},
				},
				// OOO samples
				{
					from:  45,
					until: 50,
					shouldReset: func(v int64) bool {
						return v == 45
					},
					expCounterResetHints: []histogram.CounterResetHint{histogram.UnknownCounterReset, histogram.NotCounterReset, histogram.NotCounterReset, histogram.NotCounterReset, histogram.NotCounterReset},
				},
			},
		},
		{
			name:     "Counter resets in both in-order and OOO samples",
			queryMin: minutes(40),
			queryMax: minutes(55),
			batches: []sampleBatch{
				// In-order samples
				{
					from:  40,
					until: 45,
					shouldReset: func(v int64) bool {
						return v == 44
					},
					expCounterResetHints: []histogram.CounterResetHint{histogram.UnknownCounterReset, histogram.NotCounterReset, histogram.NotCounterReset, histogram.NotCounterReset, histogram.CounterReset},
				},
				{
					from:                 50,
					until:                55,
					shouldReset:          defaultResetFunc,
					expCounterResetHints: []histogram.CounterResetHint{histogram.UnknownCounterReset, histogram.NotCounterReset, histogram.NotCounterReset, histogram.NotCounterReset, histogram.NotCounterReset},
				},
				// OOO samples
				{
					from:  45,
					until: 50,
					shouldReset: func(v int64) bool {
						return v == 49
					},
					expCounterResetHints: []histogram.CounterResetHint{histogram.UnknownCounterReset, histogram.NotCounterReset, histogram.NotCounterReset, histogram.NotCounterReset, histogram.UnknownCounterReset},
				},
			},
		},
	}
	for _, tc := range tests {
		t.Run(fmt.Sprintf("name=%s", tc.name), func(t *testing.T) {
			db := openTestDB(t, opts, nil)
			db.DisableCompactions()
			db.EnableOOONativeHistograms()
			defer func() {
				require.NoError(t, db.Close())
			}()

			app := db.Appender(context.Background())

			expSamples := make(map[string][]chunks.Sample)

			for _, batch := range tc.batches {
				j := batch.from
				smplIdx := 0
				for i := batch.from; i < batch.until; i++ {
					resetCount := batch.shouldReset(i)
					if resetCount {
						j = 0
					}
					_, s, err := scenario.appendFunc(app, lbls, minutes(i), j)
					require.NoError(t, err)
					if s.Type() == chunkenc.ValHistogram {
						s.H().CounterResetHint = batch.expCounterResetHints[smplIdx]
					} else if s.Type() == chunkenc.ValFloatHistogram {
						s.FH().CounterResetHint = batch.expCounterResetHints[smplIdx]
					}
					expSamples[lbls.String()] = append(expSamples[lbls.String()], s)
					j++
					smplIdx++
				}
			}

			require.NoError(t, app.Commit())

			for k, v := range expSamples {
				sort.Slice(v, func(i, j int) bool {
					return v[i].T() < v[j].T()
				})
				expSamples[k] = v
			}

			querier, err := db.Querier(tc.queryMin, tc.queryMax)
			require.NoError(t, err)
			defer querier.Close()

			seriesSet := query(t, querier, labels.MustNewMatcher(labels.MatchEqual, "foo", "bar1"))
			require.NotNil(t, seriesSet[lbls.String()])
			require.Len(t, seriesSet, 1)
			requireEqualSeries(t, expSamples, seriesSet, false)
		})
	}
}

func TestOOOAppendAndQuery(t *testing.T) {
	for name, scenario := range sampleTypeScenarios {
		t.Run(name, func(t *testing.T) {
			testOOOAppendAndQuery(t, scenario)
		})
	}
}

func testOOOAppendAndQuery(t *testing.T, scenario sampleTypeScenario) {
	opts := DefaultOptions()
	opts.OutOfOrderCapMax = 30
	opts.OutOfOrderTimeWindow = 4 * time.Hour.Milliseconds()

	db := openTestDB(t, opts, nil)
	db.DisableCompactions()
	db.EnableNativeHistograms()
	db.EnableOOONativeHistograms()
	t.Cleanup(func() {
		require.NoError(t, db.Close())
	})

	s1 := labels.FromStrings("foo", "bar1")
	s2 := labels.FromStrings("foo", "bar2")

	minutes := func(m int64) int64 { return m * time.Minute.Milliseconds() }
	appendedSamples := make(map[string][]chunks.Sample)
	totalSamples := 0
	addSample := func(lbls labels.Labels, fromMins, toMins int64, faceError bool) {
		app := db.Appender(context.Background())
		key := lbls.String()
		from, to := minutes(fromMins), minutes(toMins)
		for m := from; m <= to; m += time.Minute.Milliseconds() {
			val := rand.Intn(1000)
			_, s, err := scenario.appendFunc(app, lbls, m, int64(val))
			if faceError {
				require.Error(t, err)
			} else {
				require.NoError(t, err)
				appendedSamples[key] = append(appendedSamples[key], s)
				totalSamples++
			}
		}
		if faceError {
			require.NoError(t, app.Rollback())
		} else {
			require.NoError(t, app.Commit())
		}
	}

	testQuery := func(from, to int64) {
		querier, err := db.Querier(from, to)
		require.NoError(t, err)

		seriesSet := query(t, querier, labels.MustNewMatcher(labels.MatchRegexp, "foo", "bar."))

		for k, v := range appendedSamples {
			sort.Slice(v, func(i, j int) bool {
				return v[i].T() < v[j].T()
			})
			appendedSamples[k] = v
		}

		expSamples := make(map[string][]chunks.Sample)
		for k, samples := range appendedSamples {
			for _, s := range samples {
				if s.T() < from {
					continue
				}
				if s.T() > to {
					continue
				}
				expSamples[k] = append(expSamples[k], s)
			}
		}
		requireEqualSeries(t, expSamples, seriesSet, true)
		requireEqualOOOSamples(t, totalSamples-2, db)
	}

	verifyOOOMinMaxTimes := func(expMin, expMax int64) {
		require.Equal(t, minutes(expMin), db.head.MinOOOTime())
		require.Equal(t, minutes(expMax), db.head.MaxOOOTime())
	}

	// In-order samples.
	addSample(s1, 300, 300, false)
	addSample(s2, 290, 290, false)
	require.Equal(t, float64(2), prom_testutil.ToFloat64(db.head.metrics.chunksCreated))
	testQuery(math.MinInt64, math.MaxInt64)

	// Some ooo samples.
	addSample(s1, 250, 260, false)
	addSample(s2, 255, 265, false)
	verifyOOOMinMaxTimes(250, 265)
	testQuery(math.MinInt64, math.MaxInt64)
	testQuery(minutes(250), minutes(265)) // Test querying ono data time range
	testQuery(minutes(290), minutes(300)) // Test querying in-order data time range
	testQuery(minutes(250), minutes(300)) // Test querying the entire range

	// Out of time window.
	addSample(s1, 59, 59, true)
	addSample(s2, 49, 49, true)
	verifyOOOMinMaxTimes(250, 265)
	testQuery(math.MinInt64, math.MaxInt64)

	// At the edge of time window, also it would be "out of bound" without the ooo support.
	addSample(s1, 60, 65, false)
	verifyOOOMinMaxTimes(60, 265)
	testQuery(math.MinInt64, math.MaxInt64)

	// This sample is not within the time window w.r.t. the head's maxt, but it is within the window
	// w.r.t. the series' maxt. But we consider only head's maxt.
	addSample(s2, 59, 59, true)
	verifyOOOMinMaxTimes(60, 265)
	testQuery(math.MinInt64, math.MaxInt64)

	// Now the sample is within time window w.r.t. the head's maxt.
	addSample(s2, 60, 65, false)
	verifyOOOMinMaxTimes(60, 265)
	testQuery(math.MinInt64, math.MaxInt64)

	// Out of time window again.
	addSample(s1, 59, 59, true)
	addSample(s2, 49, 49, true)
	testQuery(math.MinInt64, math.MaxInt64)

	// Generating some m-map chunks. The m-map chunks here are in such a way
	// that when sorted w.r.t. mint, the last chunk's maxt is not the overall maxt
	// of the merged chunk. This tests a bug fixed in https://github.com/grafana/mimir-prometheus/pull/238/.
	require.Equal(t, float64(4), prom_testutil.ToFloat64(db.head.metrics.chunksCreated))
	addSample(s1, 180, 249, false)
	require.Equal(t, float64(6), prom_testutil.ToFloat64(db.head.metrics.chunksCreated))
	verifyOOOMinMaxTimes(60, 265)
	testQuery(math.MinInt64, math.MaxInt64)
}

func TestOOODisabled(t *testing.T) {
	for name, scenario := range sampleTypeScenarios {
		t.Run(name, func(t *testing.T) {
			testOOODisabled(t, scenario)
		})
	}
}

func testOOODisabled(t *testing.T, scenario sampleTypeScenario) {
	opts := DefaultOptions()
	opts.OutOfOrderTimeWindow = 0
	db := openTestDB(t, opts, nil)
	db.DisableCompactions()
	db.EnableNativeHistograms()
	db.EnableOOONativeHistograms()
	t.Cleanup(func() {
		require.NoError(t, db.Close())
	})

	s1 := labels.FromStrings("foo", "bar1")
	minutes := func(m int64) int64 { return m * time.Minute.Milliseconds() }
	expSamples := make(map[string][]chunks.Sample)
	totalSamples := 0
	failedSamples := 0

	addSample := func(db *DB, lbls labels.Labels, fromMins, toMins int64, faceError bool) {
		app := db.Appender(context.Background())
		key := lbls.String()
		from, to := minutes(fromMins), minutes(toMins)
		for m := from; m <= to; m += time.Minute.Milliseconds() {
			_, _, err := scenario.appendFunc(app, lbls, m, m)
			if faceError {
				require.Error(t, err)
				failedSamples++
			} else {
				require.NoError(t, err)
				expSamples[key] = append(expSamples[key], scenario.sampleFunc(m, m))
				totalSamples++
			}
		}
		if faceError {
			require.NoError(t, app.Rollback())
		} else {
			require.NoError(t, app.Commit())
		}
	}

	addSample(db, s1, 300, 300, false) // In-order samples.
	addSample(db, s1, 250, 260, true)  // Some ooo samples.
	addSample(db, s1, 59, 59, true)    // Out of time window.
	addSample(db, s1, 60, 65, true)    // At the edge of time window, also it would be "out of bound" without the ooo support.
	addSample(db, s1, 59, 59, true)    // Out of time window again.
	addSample(db, s1, 301, 310, false) // More in-order samples.

	querier, err := db.Querier(math.MinInt64, math.MaxInt64)
	require.NoError(t, err)

	seriesSet := query(t, querier, labels.MustNewMatcher(labels.MatchRegexp, "foo", "bar."))
	requireEqualSeries(t, expSamples, seriesSet, true)
	requireEqualOOOSamples(t, 0, db)
	require.Equal(t, float64(failedSamples),
		prom_testutil.ToFloat64(db.head.metrics.outOfOrderSamples.WithLabelValues(scenario.sampleType))+prom_testutil.ToFloat64(db.head.metrics.outOfBoundSamples.WithLabelValues(scenario.sampleType)),
		"number of ooo/oob samples mismatch")

	// Verifying that no OOO artifacts were generated.
	_, err = os.ReadDir(path.Join(db.Dir(), wlog.WblDirName))
	require.True(t, os.IsNotExist(err))

	ms, created, err := db.head.getOrCreate(s1.Hash(), s1)
	require.NoError(t, err)
	require.False(t, created)
	require.NotNil(t, ms)
	require.Nil(t, ms.ooo)
}

func TestWBLAndMmapReplay(t *testing.T) {
	for name, scenario := range sampleTypeScenarios {
		t.Run(name, func(t *testing.T) {
			testWBLAndMmapReplay(t, scenario)
		})
	}
}

func testWBLAndMmapReplay(t *testing.T, scenario sampleTypeScenario) {
	opts := DefaultOptions()
	opts.OutOfOrderCapMax = 30
	opts.OutOfOrderTimeWindow = 4 * time.Hour.Milliseconds()
	opts.EnableNativeHistograms = true
	opts.EnableOOONativeHistograms = true

	db := openTestDB(t, opts, nil)
	db.DisableCompactions()
	t.Cleanup(func() {
		require.NoError(t, db.Close())
	})

	s1 := labels.FromStrings("foo", "bar1")

	minutes := func(m int64) int64 { return m * time.Minute.Milliseconds() }
	expSamples := make(map[string][]chunks.Sample)
	totalSamples := 0
	addSample := func(lbls labels.Labels, fromMins, toMins int64) {
		app := db.Appender(context.Background())
		key := lbls.String()
		from, to := minutes(fromMins), minutes(toMins)
		for m := from; m <= to; m += time.Minute.Milliseconds() {
			val := rand.Intn(1000)
			_, s, err := scenario.appendFunc(app, lbls, m, int64(val))
			require.NoError(t, err)
			expSamples[key] = append(expSamples[key], s)
			totalSamples++
		}
		require.NoError(t, app.Commit())
	}

	testQuery := func(exp map[string][]chunks.Sample) {
		querier, err := db.Querier(math.MinInt64, math.MaxInt64)
		require.NoError(t, err)

		seriesSet := query(t, querier, labels.MustNewMatcher(labels.MatchRegexp, "foo", "bar."))

		for k, v := range exp {
			sort.Slice(v, func(i, j int) bool {
				return v[i].T() < v[j].T()
			})
			exp[k] = v
		}
		requireEqualSeries(t, exp, seriesSet, true)
	}

	// In-order samples.
	addSample(s1, 300, 300)
	require.Equal(t, float64(1), prom_testutil.ToFloat64(db.head.metrics.chunksCreated))

	// Some ooo samples.
	addSample(s1, 250, 260)
	addSample(s1, 195, 249) // This creates some m-map chunks.
	require.Equal(t, float64(4), prom_testutil.ToFloat64(db.head.metrics.chunksCreated))
	testQuery(expSamples)
	oooMint, oooMaxt := minutes(195), minutes(260)

	// Collect the samples only present in the ooo m-map chunks.
	ms, created, err := db.head.getOrCreate(s1.Hash(), s1)
	require.False(t, created)
	require.NoError(t, err)
	var s1MmapSamples []chunks.Sample
	for _, mc := range ms.ooo.oooMmappedChunks {
		chk, err := db.head.chunkDiskMapper.Chunk(mc.ref)
		require.NoError(t, err)
		it := chk.Iterator(nil)
		smpls, err := storage.ExpandSamples(it, newSample)
		require.NoError(t, err)
		s1MmapSamples = append(s1MmapSamples, smpls...)
	}
	require.NotEmpty(t, s1MmapSamples)

	require.NoError(t, db.Close())

	// Making a copy of original state of WBL and Mmap files to use it later.
	mmapDir := mmappedChunksDir(db.head.opts.ChunkDirRoot)
	wblDir := db.head.wbl.Dir()
	originalWblDir := filepath.Join(t.TempDir(), "original_wbl")
	originalMmapDir := filepath.Join(t.TempDir(), "original_mmap")
	require.NoError(t, fileutil.CopyDirs(wblDir, originalWblDir))
	require.NoError(t, fileutil.CopyDirs(mmapDir, originalMmapDir))
	resetWBLToOriginal := func() {
		require.NoError(t, os.RemoveAll(wblDir))
		require.NoError(t, fileutil.CopyDirs(originalWblDir, wblDir))
	}
	resetMmapToOriginal := func() {
		require.NoError(t, os.RemoveAll(mmapDir))
		require.NoError(t, fileutil.CopyDirs(originalMmapDir, mmapDir))
	}

	t.Run("Restart DB with both WBL and M-map files for ooo data", func(t *testing.T) {
		db, err = Open(db.dir, nil, nil, opts, nil)
		require.NoError(t, err)
		require.Equal(t, oooMint, db.head.MinOOOTime())
		require.Equal(t, oooMaxt, db.head.MaxOOOTime())
		testQuery(expSamples)
		require.NoError(t, db.Close())
	})

	t.Run("Restart DB with only WBL for ooo data", func(t *testing.T) {
		require.NoError(t, os.RemoveAll(mmapDir))

		db, err = Open(db.dir, nil, nil, opts, nil)
		require.NoError(t, err)
		require.Equal(t, oooMint, db.head.MinOOOTime())
		require.Equal(t, oooMaxt, db.head.MaxOOOTime())
		testQuery(expSamples)
		require.NoError(t, db.Close())
	})

	t.Run("Restart DB with only M-map files for ooo data", func(t *testing.T) {
		require.NoError(t, os.RemoveAll(wblDir))
		resetMmapToOriginal()

		db, err = Open(db.dir, nil, nil, opts, nil)
		require.NoError(t, err)
		require.Equal(t, oooMint, db.head.MinOOOTime())
		require.Equal(t, oooMaxt, db.head.MaxOOOTime())
		inOrderSample := expSamples[s1.String()][len(expSamples[s1.String()])-1]
		testQuery(map[string][]chunks.Sample{
			s1.String(): append(s1MmapSamples, inOrderSample),
		})
		require.NoError(t, db.Close())
	})

	t.Run("Restart DB with WBL+Mmap while increasing the OOOCapMax", func(t *testing.T) {
		resetWBLToOriginal()
		resetMmapToOriginal()

		opts.OutOfOrderCapMax = 60
		db, err = Open(db.dir, nil, nil, opts, nil)
		require.NoError(t, err)
		require.Equal(t, oooMint, db.head.MinOOOTime())
		require.Equal(t, oooMaxt, db.head.MaxOOOTime())
		testQuery(expSamples)
		require.NoError(t, db.Close())
	})

	t.Run("Restart DB with WBL+Mmap while decreasing the OOOCapMax", func(t *testing.T) {
		resetMmapToOriginal() // We need to reset because new duplicate chunks can be written above.

		opts.OutOfOrderCapMax = 10
		db, err = Open(db.dir, nil, nil, opts, nil)
		require.NoError(t, err)
		require.Equal(t, oooMint, db.head.MinOOOTime())
		require.Equal(t, oooMaxt, db.head.MaxOOOTime())
		testQuery(expSamples)
		require.NoError(t, db.Close())
	})

	t.Run("Restart DB with WBL+Mmap while having no m-map markers in WBL", func(t *testing.T) {
		resetMmapToOriginal() // We neet to reset because new duplicate chunks can be written above.

		// Removing m-map markers in WBL by rewriting it.
		newWbl, err := wlog.New(log.NewNopLogger(), nil, filepath.Join(t.TempDir(), "new_wbl"), wlog.CompressionNone)
		require.NoError(t, err)
		sr, err := wlog.NewSegmentsReader(originalWblDir)
		require.NoError(t, err)
		dec := record.NewDecoder(labels.NewSymbolTable())
		r, markers, addedRecs := wlog.NewReader(sr), 0, 0
		for r.Next() {
			rec := r.Record()
			if dec.Type(rec) == record.MmapMarkers {
				markers++
				continue
			}
			addedRecs++
			require.NoError(t, newWbl.Log(rec))
		}
		require.Positive(t, markers)
		require.Positive(t, addedRecs)
		require.NoError(t, newWbl.Close())
		require.NoError(t, sr.Close())
		require.NoError(t, os.RemoveAll(wblDir))
		require.NoError(t, os.Rename(newWbl.Dir(), wblDir))

		opts.OutOfOrderCapMax = 30
		db, err = Open(db.dir, nil, nil, opts, nil)
		require.NoError(t, err)
		require.Equal(t, oooMint, db.head.MinOOOTime())
		require.Equal(t, oooMaxt, db.head.MaxOOOTime())
		testQuery(expSamples)
	})
}

func TestOOOHistogramCompactionWithCounterResets(t *testing.T) {
	for _, floatHistogram := range []bool{false, true} {
		dir := t.TempDir()
		ctx := context.Background()

		opts := DefaultOptions()
		opts.OutOfOrderCapMax = 30
		opts.OutOfOrderTimeWindow = 500 * time.Minute.Milliseconds()

		db, err := Open(dir, nil, nil, opts, nil)
		require.NoError(t, err)
		db.DisableCompactions() // We want to manually call it.
		db.EnableNativeHistograms()
		db.EnableOOONativeHistograms()
		t.Cleanup(func() {
			require.NoError(t, db.Close())
		})

		series1 := labels.FromStrings("foo", "bar1")
		series2 := labels.FromStrings("foo", "bar2")

		var series1ExpSamplesPreCompact, series2ExpSamplesPreCompact, series1ExpSamplesPostCompact, series2ExpSamplesPostCompact []chunks.Sample

		addSample := func(ts int64, l labels.Labels, val int, hint histogram.CounterResetHint) sample {
			app := db.Appender(context.Background())
			tsMs := ts * time.Minute.Milliseconds()
			if floatHistogram {
				h := tsdbutil.GenerateTestFloatHistogram(val)
				h.CounterResetHint = hint
				_, err = app.AppendHistogram(0, l, tsMs, nil, h)
				require.NoError(t, err)
				require.NoError(t, app.Commit())
				return sample{t: tsMs, fh: h.Copy()}
			}

			h := tsdbutil.GenerateTestHistogram(val)
			h.CounterResetHint = hint
			_, err = app.AppendHistogram(0, l, tsMs, h, nil)
			require.NoError(t, err)
			require.NoError(t, app.Commit())
			return sample{t: tsMs, h: h.Copy()}
		}

		// Add an in-order sample to each series.
		s := addSample(520, series1, 1000000, histogram.UnknownCounterReset)
		series1ExpSamplesPreCompact = append(series1ExpSamplesPreCompact, s)
		series1ExpSamplesPostCompact = append(series1ExpSamplesPostCompact, s)

		s = addSample(520, series2, 1000000, histogram.UnknownCounterReset)
		series2ExpSamplesPreCompact = append(series2ExpSamplesPreCompact, s)
		series2ExpSamplesPostCompact = append(series2ExpSamplesPostCompact, s)

		// Verify that the in-memory ooo chunk is empty.
		checkEmptyOOOChunk := func(lbls labels.Labels) {
			ms, created, err := db.head.getOrCreate(lbls.Hash(), lbls)
			require.NoError(t, err)
			require.False(t, created)
			require.Nil(t, ms.ooo)
		}

		checkEmptyOOOChunk(series1)
		checkEmptyOOOChunk(series2)

		// Add samples for series1. There are three head chunks that will be created:
		// Chunk 1 - Samples between 100 - 440. One explicit counter reset at ts 250.
		// Chunk 2 - Samples between 105 - 395. Overlaps with Chunk 1. One detected counter reset at ts 165.
		// Chunk 3 - Samples between 480 - 509. All within one block boundary. One detected counter reset at 490.

		// Chunk 1.
		// First add 10 samples.
		for i := 100; i < 200; i += 10 {
			s = addSample(int64(i), series1, 100000+i, histogram.UnknownCounterReset)
			// Before compaction, all the samples have UnknownCounterReset even though they've been added to the same
			// chunk. This is because they overlap with the samples from chunk two and when merging two chunks on read,
			// the header is set as unknown when the next sample is not in the same chunk as the previous one.
			series1ExpSamplesPreCompact = append(series1ExpSamplesPreCompact, s)
			// After compaction, samples from multiple mmapped chunks will be merged, so there won't be any overlapping
			// chunks. Therefore, most samples will have the NotCounterReset header.
			// 100 is the first sample in the first chunk in the blocks, so is still set to UnknownCounterReset.
			// 120 is a block boundary - after compaction, 120 will be the first sample in a chunk, so is still set to
			// UnknownCounterReset.
			if i > 100 && i != 120 {
				s = copyWithCounterReset(s, histogram.NotCounterReset)
			}
			series1ExpSamplesPostCompact = append(series1ExpSamplesPostCompact, s)
		}
		// Explicit counter reset - the counter reset header is set to CounterReset but the value is higher
		// than for the previous timestamp. Explicit counter reset headers are actually ignored though, so when reading
		// the sample back you actually get unknown/not counter reset. This is as the chainSampleIterator ignores
		// existing headers and sets the header as UnknownCounterReset if the next sample is not in the same chunk as
		// the previous one, and counter resets always create a new chunk.
		// This case has been added to document what's happening, though it might not be the ideal behavior.
		s = addSample(250, series1, 100000+250, histogram.CounterReset)
		series1ExpSamplesPreCompact = append(series1ExpSamplesPreCompact, copyWithCounterReset(s, histogram.UnknownCounterReset))
		series1ExpSamplesPostCompact = append(series1ExpSamplesPostCompact, copyWithCounterReset(s, histogram.NotCounterReset))

		// Add 19 more samples to complete a chunk.
		for i := 260; i < 450; i += 10 {
			s = addSample(int64(i), series1, 100000+i, histogram.UnknownCounterReset)
			// The samples with timestamp less than 410 overlap with the samples from chunk 2, so before compaction,
			// they're all UnknownCounterReset. Samples greater than or equal to 410 don't overlap with other chunks
			// so they're always detected as NotCounterReset pre and post compaction/
			if i >= 410 {
				s = copyWithCounterReset(s, histogram.NotCounterReset)
			}
			series1ExpSamplesPreCompact = append(series1ExpSamplesPreCompact, s)
			//
			// 360 is a block boundary, so after compaction its header is still UnknownCounterReset.
			if i != 360 {
				s = copyWithCounterReset(s, histogram.NotCounterReset)
			}
			series1ExpSamplesPostCompact = append(series1ExpSamplesPostCompact, s)
		}

		// Chunk 2.
		// Add six OOO samples.
		for i := 105; i < 165; i += 10 {
			s = addSample(int64(i), series1, 100000+i, histogram.UnknownCounterReset)
			// Samples overlap with chunk 1 so before compaction all headers are UnknownCounterReset.
			series1ExpSamplesPreCompact = append(series1ExpSamplesPreCompact, s)
			series1ExpSamplesPostCompact = append(series1ExpSamplesPostCompact, copyWithCounterReset(s, histogram.NotCounterReset))
		}

		// Add sample that will be detected as a counter reset.
		s = addSample(165, series1, 100000, histogram.UnknownCounterReset)
		// Before compaction, sample has an UnknownCounterReset header due to the chainSampleIterator.
		series1ExpSamplesPreCompact = append(series1ExpSamplesPreCompact, s)
		// After compaction, the sample's counter reset is properly detected.
		series1ExpSamplesPostCompact = append(series1ExpSamplesPostCompact, copyWithCounterReset(s, histogram.CounterReset))

		// Add 23 more samples to complete a chunk.
		for i := 175; i < 405; i += 10 {
			s = addSample(int64(i), series1, 100000+i, histogram.UnknownCounterReset)
			// Samples between 205-255 overlap with chunk 1 so before compaction those samples will have the
			// UnknownCounterReset header.
			if i >= 205 && i < 255 {
				s = copyWithCounterReset(s, histogram.NotCounterReset)
			}
			series1ExpSamplesPreCompact = append(series1ExpSamplesPreCompact, s)
			// 245 is the first sample >= the block boundary at 240, so it's still UnknownCounterReset after compaction.
			if i != 245 {
				s = copyWithCounterReset(s, histogram.NotCounterReset)
			} else {
				s = copyWithCounterReset(s, histogram.UnknownCounterReset)
			}
			series1ExpSamplesPostCompact = append(series1ExpSamplesPostCompact, s)
		}

		// Chunk 3.
		for i := 480; i < 490; i++ {
			s = addSample(int64(i), series1, 100000+i, histogram.UnknownCounterReset)
			// No overlapping samples in other chunks, so all other samples will already be detected as NotCounterReset
			// before compaction.
			if i > 480 {
				s = copyWithCounterReset(s, histogram.NotCounterReset)
			}
			series1ExpSamplesPreCompact = append(series1ExpSamplesPreCompact, s)
			// 480 is block boundary.
			if i == 480 {
				s = copyWithCounterReset(s, histogram.UnknownCounterReset)
			}
			series1ExpSamplesPostCompact = append(series1ExpSamplesPostCompact, s)
		}
		// Counter reset.
		s = addSample(int64(490), series1, 100000, histogram.UnknownCounterReset)
		series1ExpSamplesPreCompact = append(series1ExpSamplesPreCompact, s)
		series1ExpSamplesPostCompact = append(series1ExpSamplesPostCompact, s)
		// Add some more samples after the counter reset.
		for i := 491; i < 510; i++ {
			s = addSample(int64(i), series1, 100000+i, histogram.UnknownCounterReset)
			s = copyWithCounterReset(s, histogram.NotCounterReset)
			series1ExpSamplesPreCompact = append(series1ExpSamplesPreCompact, s)
			series1ExpSamplesPostCompact = append(series1ExpSamplesPostCompact, s)
		}

		// Add samples for series2 - one chunk with one detected counter reset at 300.
		for i := 200; i < 300; i += 10 {
			s = addSample(int64(i), series2, 100000+i, histogram.UnknownCounterReset)
			if i > 200 {
				s = copyWithCounterReset(s, histogram.NotCounterReset)
			}
			series2ExpSamplesPreCompact = append(series2ExpSamplesPreCompact, s)
			if i == 240 {
				s = copyWithCounterReset(s, histogram.UnknownCounterReset)
			}
			series2ExpSamplesPostCompact = append(series2ExpSamplesPostCompact, s)
		}
		// Counter reset.
		s = addSample(int64(300), series2, 100000, histogram.UnknownCounterReset)
		series2ExpSamplesPreCompact = append(series2ExpSamplesPreCompact, s)
		series2ExpSamplesPostCompact = append(series2ExpSamplesPostCompact, s)
		// Add some more samples after the counter reset.
		for i := 310; i < 500; i += 10 {
			s := addSample(int64(i), series2, 100000+i, histogram.UnknownCounterReset)
			s = copyWithCounterReset(s, histogram.NotCounterReset)
			series2ExpSamplesPreCompact = append(series2ExpSamplesPreCompact, s)
			// 360 and 480 are block boundaries.
			if i == 360 || i == 480 {
				s = copyWithCounterReset(s, histogram.UnknownCounterReset)
			}
			series2ExpSamplesPostCompact = append(series2ExpSamplesPostCompact, s)
		}

		// Sort samples (as OOO samples not added in time-order).
		sort.Slice(series1ExpSamplesPreCompact, func(i, j int) bool {
			return series1ExpSamplesPreCompact[i].T() < series1ExpSamplesPreCompact[j].T()
		})
		sort.Slice(series1ExpSamplesPostCompact, func(i, j int) bool {
			return series1ExpSamplesPostCompact[i].T() < series1ExpSamplesPostCompact[j].T()
		})
		sort.Slice(series2ExpSamplesPreCompact, func(i, j int) bool {
			return series2ExpSamplesPreCompact[i].T() < series2ExpSamplesPreCompact[j].T()
		})
		sort.Slice(series2ExpSamplesPostCompact, func(i, j int) bool {
			return series2ExpSamplesPostCompact[i].T() < series2ExpSamplesPostCompact[j].T()
		})

		verifyDBSamples := func(s1Samples, s2Samples []chunks.Sample) {
			expRes := map[string][]chunks.Sample{
				series1.String(): s1Samples,
				series2.String(): s2Samples,
			}

			q, err := db.Querier(math.MinInt64, math.MaxInt64)
			require.NoError(t, err)
			actRes := query(t, q, labels.MustNewMatcher(labels.MatchRegexp, "foo", "bar.*"))
			requireEqualSeries(t, expRes, actRes, false)
		}

		// Verify DB samples before compaction.
		verifyDBSamples(series1ExpSamplesPreCompact, series2ExpSamplesPreCompact)

		// Verify that the in-memory ooo chunk is not empty.
		checkNonEmptyOOOChunk := func(lbls labels.Labels) {
			ms, created, err := db.head.getOrCreate(lbls.Hash(), lbls)
			require.NoError(t, err)
			require.False(t, created)
			require.Positive(t, ms.ooo.oooHeadChunk.chunk.NumSamples())
		}

		checkNonEmptyOOOChunk(series1)
		checkNonEmptyOOOChunk(series2)

		// No blocks before compaction.
		require.Empty(t, db.Blocks())

		// There is a 0th WBL file.
		require.NoError(t, db.head.wbl.Sync()) // syncing to make sure wbl is flushed in windows
		files, err := os.ReadDir(db.head.wbl.Dir())
		require.NoError(t, err)
		require.Len(t, files, 1)
		require.Equal(t, "00000000", files[0].Name())
		f, err := files[0].Info()
		require.NoError(t, err)
		require.Greater(t, f.Size(), int64(100))

		// OOO compaction happens here.
		require.NoError(t, db.CompactOOOHead(ctx))

		// Check that blocks are created after compaction.
		require.Len(t, db.Blocks(), 5)

		// Check samples after compaction
		verifyDBSamples(series1ExpSamplesPostCompact, series2ExpSamplesPostCompact)

		// 0th WBL file will be deleted and 1st will be the only present.
		files, err = os.ReadDir(db.head.wbl.Dir())
		require.NoError(t, err)
		require.Len(t, files, 1)
		require.Equal(t, "00000001", files[0].Name())
		f, err = files[0].Info()
		require.NoError(t, err)
		require.Equal(t, int64(0), f.Size())

		// OOO stuff should not be present in the Head now.
		checkEmptyOOOChunk(series1)
		checkEmptyOOOChunk(series2)

		verifyBlockSamples := func(block *Block, fromMins, toMins int64) {
			var series1Samples, series2Samples []chunks.Sample

			for _, s := range series1ExpSamplesPostCompact {
				if s.T() >= fromMins*time.Minute.Milliseconds() {
					// samples should be sorted, so break out of loop when we reach a timestamp that's too big
					if s.T() > toMins*time.Minute.Milliseconds() {
						break
					}
					series1Samples = append(series1Samples, s)
				}
			}
			for _, s := range series2ExpSamplesPostCompact {
				if s.T() >= fromMins*time.Minute.Milliseconds() {
					// Samples should be sorted, so break out of loop when we reach a timestamp that's too big.
					if s.T() > toMins*time.Minute.Milliseconds() {
						break
					}
					series2Samples = append(series2Samples, s)
				}
			}

			expRes := map[string][]chunks.Sample{}
			if len(series1Samples) != 0 {
				expRes[series1.String()] = series1Samples
			}
			if len(series2Samples) != 0 {
				expRes[series2.String()] = series2Samples
			}

			q, err := NewBlockQuerier(block, math.MinInt64, math.MaxInt64)
			require.NoError(t, err)

			actRes := query(t, q, labels.MustNewMatcher(labels.MatchRegexp, "foo", "bar.*"))
			requireEqualSeries(t, expRes, actRes, false)
		}

		// Checking for expected data in the blocks.
		verifyBlockSamples(db.Blocks()[0], 100, 119)
		verifyBlockSamples(db.Blocks()[1], 120, 239)
		verifyBlockSamples(db.Blocks()[2], 240, 359)
		verifyBlockSamples(db.Blocks()[3], 360, 479)
		verifyBlockSamples(db.Blocks()[4], 480, 509)

		// There should be a single m-map file.
		mmapDir := mmappedChunksDir(db.head.opts.ChunkDirRoot)
		files, err = os.ReadDir(mmapDir)
		require.NoError(t, err)
		require.Len(t, files, 1)

		// Compact the in-order head and expect another block.
		// Since this is a forced compaction, this block is not aligned with 2h.
		err = db.CompactHead(NewRangeHead(db.head, 500*time.Minute.Milliseconds(), 550*time.Minute.Milliseconds()))
		require.NoError(t, err)
		require.Len(t, db.Blocks(), 6)
		verifyBlockSamples(db.Blocks()[5], 520, 520)

		// Blocks created out of normal and OOO head now. But not merged.
		verifyDBSamples(series1ExpSamplesPostCompact, series2ExpSamplesPostCompact)

		// The compaction also clears out the old m-map files. Including
		// the file that has ooo chunks.
		files, err = os.ReadDir(mmapDir)
		require.NoError(t, err)
		require.Len(t, files, 1)
		require.Equal(t, "000001", files[0].Name())

		// This will merge overlapping block.
		require.NoError(t, db.Compact(ctx))

		require.Len(t, db.Blocks(), 5)
		verifyBlockSamples(db.Blocks()[0], 100, 119)
		verifyBlockSamples(db.Blocks()[1], 120, 239)
		verifyBlockSamples(db.Blocks()[2], 240, 359)
		verifyBlockSamples(db.Blocks()[3], 360, 479)
		verifyBlockSamples(db.Blocks()[4], 480, 520) // Merged block.

		// Final state. Blocks from normal and OOO head are merged.
		verifyDBSamples(series1ExpSamplesPostCompact, series2ExpSamplesPostCompact)
	}
}

func copyWithCounterReset(s sample, hint histogram.CounterResetHint) sample {
	if s.h != nil {
		h := s.h.Copy()
		h.CounterResetHint = hint
		return sample{t: s.t, h: h}
	}

	h := s.fh.Copy()
	h.CounterResetHint = hint
	return sample{t: s.t, fh: h}
}

func TestOOOCompactionFailure(t *testing.T) {
	for name, scenario := range sampleTypeScenarios {
		t.Run(name, func(t *testing.T) {
			testOOOCompactionFailure(t, scenario)
		})
	}
}

func testOOOCompactionFailure(t *testing.T, scenario sampleTypeScenario) {
	dir := t.TempDir()
	ctx := context.Background()

	opts := DefaultOptions()
	opts.OutOfOrderCapMax = 30
	opts.OutOfOrderTimeWindow = 300 * time.Minute.Milliseconds()

	db, err := Open(dir, nil, nil, opts, nil)
	require.NoError(t, err)
	db.DisableCompactions() // We want to manually call it.
	db.EnableNativeHistograms()
	db.EnableOOONativeHistograms()
	t.Cleanup(func() {
		require.NoError(t, db.Close())
	})

	series1 := labels.FromStrings("foo", "bar1")

	addSample := func(fromMins, toMins int64) {
		app := db.Appender(context.Background())
		for m := fromMins; m <= toMins; m++ {
			ts := m * time.Minute.Milliseconds()
			_, _, err := scenario.appendFunc(app, series1, ts, ts)
			require.NoError(t, err)
		}
		require.NoError(t, app.Commit())
	}

	// Add an in-order samples.
	addSample(250, 350)

	// Add ooo samples that creates multiple chunks.
	addSample(90, 310)

	// No blocks before compaction.
	require.Empty(t, db.Blocks())

	// There is a 0th WBL file.
	verifyFirstWBLFileIs0 := func(count int) {
		require.NoError(t, db.head.wbl.Sync()) // syncing to make sure wbl is flushed in windows
		files, err := os.ReadDir(db.head.wbl.Dir())
		require.NoError(t, err)
		require.Len(t, files, count)
		require.Equal(t, "00000000", files[0].Name())
		f, err := files[0].Info()
		require.NoError(t, err)
		require.Greater(t, f.Size(), int64(100))
	}
	verifyFirstWBLFileIs0(1)

	verifyMmapFiles := func(exp ...string) {
		mmapDir := mmappedChunksDir(db.head.opts.ChunkDirRoot)
		files, err := os.ReadDir(mmapDir)
		require.NoError(t, err)
		require.Len(t, files, len(exp))
		for i, f := range files {
			require.Equal(t, exp[i], f.Name())
		}
	}

	verifyMmapFiles("000001")

	// OOO compaction fails 5 times.
	originalCompactor := db.compactor
	db.compactor = &mockCompactorFailing{t: t}
	for i := 0; i < 5; i++ {
		require.Error(t, db.CompactOOOHead(ctx))
	}
	require.Empty(t, db.Blocks())

	// M-map files don't change after failed compaction.
	verifyMmapFiles("000001")

	// Because of 5 compaction attempts, there are 6 files now.
	verifyFirstWBLFileIs0(6)

	db.compactor = originalCompactor
	require.NoError(t, db.CompactOOOHead(ctx))
	oldBlocks := db.Blocks()
	require.Len(t, db.Blocks(), 3)

	// Check that the ooo chunks were removed.
	ms, created, err := db.head.getOrCreate(series1.Hash(), series1)
	require.NoError(t, err)
	require.False(t, created)
	require.Nil(t, ms.ooo)

	// The failed compaction should not have left the ooo Head corrupted.
	// Hence, expect no new blocks with another OOO compaction call.
	require.NoError(t, db.CompactOOOHead(ctx))
	require.Len(t, db.Blocks(), 3)
	require.Equal(t, oldBlocks, db.Blocks())

	// There should be a single m-map file
	verifyMmapFiles("000001")

	// All but last WBL file will be deleted.
	// 8 files in total (starting at 0) because of 7 compaction calls.
	files, err := os.ReadDir(db.head.wbl.Dir())
	require.NoError(t, err)
	require.Len(t, files, 1)
	require.Equal(t, "00000007", files[0].Name())
	f, err := files[0].Info()
	require.NoError(t, err)
	require.Equal(t, int64(0), f.Size())

	verifySamples := func(block *Block, fromMins, toMins int64) {
		series1Samples := make([]chunks.Sample, 0, toMins-fromMins+1)
		for m := fromMins; m <= toMins; m++ {
			ts := m * time.Minute.Milliseconds()
			series1Samples = append(series1Samples, scenario.sampleFunc(ts, ts))
		}
		expRes := map[string][]chunks.Sample{
			series1.String(): series1Samples,
		}

		q, err := NewBlockQuerier(block, math.MinInt64, math.MaxInt64)
		require.NoError(t, err)
		actRes := query(t, q, labels.MustNewMatcher(labels.MatchRegexp, "foo", "bar.*"))
		requireEqualSeries(t, expRes, actRes, true)
	}

	// Checking for expected data in the blocks.
	verifySamples(db.Blocks()[0], 90, 119)
	verifySamples(db.Blocks()[1], 120, 239)
	verifySamples(db.Blocks()[2], 240, 310)

	// Compact the in-order head and expect another block.
	// Since this is a forced compaction, this block is not aligned with 2h.
	err = db.CompactHead(NewRangeHead(db.head, 250*time.Minute.Milliseconds(), 350*time.Minute.Milliseconds()))
	require.NoError(t, err)
	require.Len(t, db.Blocks(), 4) // [0, 120), [120, 240), [240, 360), [250, 351)
	verifySamples(db.Blocks()[3], 250, 350)

	// The compaction also clears out the old m-map files. Including
	// the file that has ooo chunks.
	verifyMmapFiles("000001")
}

func TestWBLCorruption(t *testing.T) {
	dir := t.TempDir()

	opts := DefaultOptions()
	opts.OutOfOrderCapMax = 30
	opts.OutOfOrderTimeWindow = 300 * time.Minute.Milliseconds()

	db, err := Open(dir, nil, nil, opts, nil)
	require.NoError(t, err)
	db.DisableCompactions()
	t.Cleanup(func() {
		require.NoError(t, db.Close())
	})

	series1 := labels.FromStrings("foo", "bar1")
	var allSamples, expAfterRestart []chunks.Sample
	addSamples := func(fromMins, toMins int64, afterRestart bool) {
		app := db.Appender(context.Background())
		for m := fromMins; m <= toMins; m++ {
			ts := m * time.Minute.Milliseconds()
			_, err := app.Append(0, series1, ts, float64(ts))
			require.NoError(t, err)
			allSamples = append(allSamples, sample{t: ts, f: float64(ts)})
			if afterRestart {
				expAfterRestart = append(expAfterRestart, sample{t: ts, f: float64(ts)})
			}
		}
		require.NoError(t, app.Commit())
	}

	// Add an in-order samples.
	addSamples(340, 350, true)

	// OOO samples.
	addSamples(90, 99, true)
	addSamples(100, 119, true)
	addSamples(120, 130, true)

	// Moving onto the second file.
	_, err = db.head.wbl.NextSegment()
	require.NoError(t, err)

	// More OOO samples.
	addSamples(200, 230, true)
	addSamples(240, 255, true)

	// We corrupt WBL after the sample at 255. So everything added later
	// should be deleted after replay.

	// Checking where we corrupt it.
	require.NoError(t, db.head.wbl.Sync()) // syncing to make sure wbl is flushed in windows
	files, err := os.ReadDir(db.head.wbl.Dir())
	require.NoError(t, err)
	require.Len(t, files, 2)
	f1, err := files[1].Info()
	require.NoError(t, err)
	corruptIndex := f1.Size()
	corruptFilePath := path.Join(db.head.wbl.Dir(), files[1].Name())

	// Corrupt the WBL by adding a malformed record.
	require.NoError(t, db.head.wbl.Log([]byte{byte(record.Samples), 99, 9, 99, 9, 99, 9, 99}))

	// More samples after the corruption point.
	addSamples(260, 280, false)
	addSamples(290, 300, false)

	// Another file.
	_, err = db.head.wbl.NextSegment()
	require.NoError(t, err)

	addSamples(310, 320, false)

	// Verifying that we have data after corruption point.
	require.NoError(t, db.head.wbl.Sync()) // syncing to make sure wbl is flushed in windows
	files, err = os.ReadDir(db.head.wbl.Dir())
	require.NoError(t, err)
	require.Len(t, files, 3)
	f1, err = files[1].Info()
	require.NoError(t, err)
	require.Greater(t, f1.Size(), corruptIndex)
	f0, err := files[0].Info()
	require.NoError(t, err)
	require.Greater(t, f0.Size(), int64(100))
	f2, err := files[2].Info()
	require.NoError(t, err)
	require.Greater(t, f2.Size(), int64(100))

	verifySamples := func(expSamples []chunks.Sample) {
		sort.Slice(expSamples, func(i, j int) bool {
			return expSamples[i].T() < expSamples[j].T()
		})

		expRes := map[string][]chunks.Sample{
			series1.String(): expSamples,
		}

		q, err := db.Querier(math.MinInt64, math.MaxInt64)
		require.NoError(t, err)

		actRes := query(t, q, labels.MustNewMatcher(labels.MatchRegexp, "foo", "bar.*"))
		require.Equal(t, expRes, actRes)
	}

	verifySamples(allSamples)

	require.NoError(t, db.Close())

	// We want everything to be replayed from the WBL. So we delete the m-map files.
	require.NoError(t, os.RemoveAll(mmappedChunksDir(db.head.opts.ChunkDirRoot)))

	// Restart does the replay and repair.
	db, err = Open(db.dir, nil, nil, opts, nil)
	require.NoError(t, err)
	require.Equal(t, 1.0, prom_testutil.ToFloat64(db.head.metrics.walCorruptionsTotal))
	require.Less(t, len(expAfterRestart), len(allSamples))
	verifySamples(expAfterRestart)

	// Verify that it did the repair on disk.
	files, err = os.ReadDir(db.head.wbl.Dir())
	require.NoError(t, err)
	require.Len(t, files, 3)
	f0, err = files[0].Info()
	require.NoError(t, err)
	require.Greater(t, f0.Size(), int64(100))
	f2, err = files[2].Info()
	require.NoError(t, err)
	require.Equal(t, int64(0), f2.Size())
	require.Equal(t, corruptFilePath, path.Join(db.head.wbl.Dir(), files[1].Name()))

	// Verifying that everything after the corruption point is set to 0.
	b, err := os.ReadFile(corruptFilePath)
	require.NoError(t, err)
	sum := 0
	for _, val := range b[corruptIndex:] {
		sum += int(val)
	}
	require.Equal(t, 0, sum)

	// Another restart, everything normal with no repair.
	require.NoError(t, db.Close())
	db, err = Open(db.dir, nil, nil, opts, nil)
	require.NoError(t, err)
	require.Equal(t, 0.0, prom_testutil.ToFloat64(db.head.metrics.walCorruptionsTotal))
	verifySamples(expAfterRestart)
}

func TestOOOMmapCorruption(t *testing.T) {
	for name, scenario := range sampleTypeScenarios {
		t.Run(name, func(t *testing.T) {
			testOOOMmapCorruption(t, scenario)
		})
	}
}

func testOOOMmapCorruption(t *testing.T, scenario sampleTypeScenario) {
	dir := t.TempDir()

	opts := DefaultOptions()
	opts.OutOfOrderCapMax = 10
	opts.OutOfOrderTimeWindow = 300 * time.Minute.Milliseconds()
	opts.EnableNativeHistograms = true
	opts.EnableOOONativeHistograms = true

	db, err := Open(dir, nil, nil, opts, nil)
	require.NoError(t, err)
	db.DisableCompactions()
	t.Cleanup(func() {
		require.NoError(t, db.Close())
	})

	series1 := labels.FromStrings("foo", "bar1")
	var allSamples, expInMmapChunks []chunks.Sample
	addSamples := func(fromMins, toMins int64, inMmapAfterCorruption bool) {
		app := db.Appender(context.Background())
		for m := fromMins; m <= toMins; m++ {
			ts := m * time.Minute.Milliseconds()
			_, s, err := scenario.appendFunc(app, series1, ts, ts)
			require.NoError(t, err)
			allSamples = append(allSamples, s)
			if inMmapAfterCorruption {
				expInMmapChunks = append(expInMmapChunks, s)
			}
		}
		require.NoError(t, app.Commit())
	}

	// Add an in-order samples.
	addSamples(340, 350, true)

	// OOO samples.
	addSamples(90, 99, true)
	addSamples(100, 109, true)
	// This sample m-maps a chunk. But 120 goes into a new chunk.
	addSamples(120, 120, false)

	// Second m-map file. We will corrupt this file. Sample 120 goes into this new file.
	db.head.chunkDiskMapper.CutNewFile()

	// More OOO samples.
	addSamples(200, 230, false)
	addSamples(240, 255, false)

	db.head.chunkDiskMapper.CutNewFile()
	addSamples(260, 290, false)

	verifySamples := func(expSamples []chunks.Sample) {
		sort.Slice(expSamples, func(i, j int) bool {
			return expSamples[i].T() < expSamples[j].T()
		})

		expRes := map[string][]chunks.Sample{
			series1.String(): expSamples,
		}

		q, err := db.Querier(math.MinInt64, math.MaxInt64)
		require.NoError(t, err)

		actRes := query(t, q, labels.MustNewMatcher(labels.MatchRegexp, "foo", "bar.*"))
		requireEqualSeries(t, expRes, actRes, true)
	}

	verifySamples(allSamples)

	// Verifying existing files.
	mmapDir := mmappedChunksDir(db.head.opts.ChunkDirRoot)
	files, err := os.ReadDir(mmapDir)
	require.NoError(t, err)
	require.Len(t, files, 3)

	// Corrupting the 2nd file.
	f, err := os.OpenFile(path.Join(mmapDir, files[1].Name()), os.O_RDWR, 0o666)
	require.NoError(t, err)
	_, err = f.WriteAt([]byte{99, 9, 99, 9, 99}, 20)
	require.NoError(t, err)
	require.NoError(t, f.Close())
	firstFileName := files[0].Name()

	require.NoError(t, db.Close())

	// Moving OOO WBL to use it later.
	wblDir := db.head.wbl.Dir()
	wblDirTmp := path.Join(t.TempDir(), "wbl_tmp")
	require.NoError(t, os.Rename(wblDir, wblDirTmp))

	// Restart does the replay and repair of m-map files.
	db, err = Open(db.dir, nil, nil, opts, nil)
	require.NoError(t, err)
	require.Equal(t, 1.0, prom_testutil.ToFloat64(db.head.metrics.mmapChunkCorruptionTotal))
	require.Less(t, len(expInMmapChunks), len(allSamples))

	// Since there is no WBL, only samples from m-map chunks comes in the query.
	verifySamples(expInMmapChunks)

	// Verify that it did the repair on disk. All files from the point of corruption
	// should be deleted.
	files, err = os.ReadDir(mmapDir)
	require.NoError(t, err)
	require.Len(t, files, 1)
	f0, err := files[0].Info()
	require.NoError(t, err)
	require.Greater(t, f0.Size(), int64(100))
	require.Equal(t, firstFileName, files[0].Name())

	// Another restart, everything normal with no repair.
	require.NoError(t, db.Close())
	db, err = Open(db.dir, nil, nil, opts, nil)
	require.NoError(t, err)
	require.Equal(t, 0.0, prom_testutil.ToFloat64(db.head.metrics.mmapChunkCorruptionTotal))
	verifySamples(expInMmapChunks)

	// Restart again with the WBL, all samples should be present now.
	require.NoError(t, db.Close())
	require.NoError(t, os.RemoveAll(wblDir))
	require.NoError(t, os.Rename(wblDirTmp, wblDir))
	db, err = Open(db.dir, nil, nil, opts, nil)
	require.NoError(t, err)
	verifySamples(allSamples)
}

func TestOutOfOrderRuntimeConfig(t *testing.T) {
	for name, scenario := range sampleTypeScenarios {
		t.Run(name, func(t *testing.T) {
			testOutOfOrderRuntimeConfig(t, scenario)
		})
	}
}

func testOutOfOrderRuntimeConfig(t *testing.T, scenario sampleTypeScenario) {
	ctx := context.Background()

	getDB := func(oooTimeWindow int64) *DB {
		dir := t.TempDir()

		opts := DefaultOptions()
		opts.OutOfOrderTimeWindow = oooTimeWindow
		opts.EnableNativeHistograms = true
		opts.EnableOOONativeHistograms = true

		db, err := Open(dir, nil, nil, opts, nil)
		require.NoError(t, err)
		db.DisableCompactions()
		t.Cleanup(func() {
			require.NoError(t, db.Close())
		})

		return db
	}

	makeConfig := func(oooTimeWindow int) *config.Config {
		return &config.Config{
			StorageConfig: config.StorageConfig{
				TSDBConfig: &config.TSDBConfig{
					OutOfOrderTimeWindow: int64(oooTimeWindow) * time.Minute.Milliseconds(),
				},
			},
		}
	}

	series1 := labels.FromStrings("foo", "bar1")
	addSamples := func(t *testing.T, db *DB, fromMins, toMins int64, success bool, allSamples []chunks.Sample) []chunks.Sample {
		app := db.Appender(context.Background())
		for m := fromMins; m <= toMins; m++ {
			ts := m * time.Minute.Milliseconds()
			_, s, err := scenario.appendFunc(app, series1, ts, ts)
			if success {
				require.NoError(t, err)
				allSamples = append(allSamples, s)
			} else {
				require.Error(t, err)
			}
		}
		require.NoError(t, app.Commit())
		return allSamples
	}

	verifySamples := func(t *testing.T, db *DB, expSamples []chunks.Sample) {
		sort.Slice(expSamples, func(i, j int) bool {
			return expSamples[i].T() < expSamples[j].T()
		})

		expRes := map[string][]chunks.Sample{
			series1.String(): expSamples,
		}

		q, err := db.Querier(math.MinInt64, math.MaxInt64)
		require.NoError(t, err)

		actRes := query(t, q, labels.MustNewMatcher(labels.MatchRegexp, "foo", "bar.*"))
		requireEqualSeries(t, expRes, actRes, true)
	}

	doOOOCompaction := func(t *testing.T, db *DB) {
		// WBL is not empty.
		size, err := db.head.wbl.Size()
		require.NoError(t, err)
		require.Positive(t, size)

		require.Empty(t, db.Blocks())
		require.NoError(t, db.compactOOOHead(ctx))
		require.NotEmpty(t, db.Blocks())

		// WBL is empty.
		size, err = db.head.wbl.Size()
		require.NoError(t, err)
		require.Equal(t, int64(0), size)
	}

	t.Run("increase time window", func(t *testing.T) {
		var allSamples []chunks.Sample
		db := getDB(30 * time.Minute.Milliseconds())

		// In-order.
		allSamples = addSamples(t, db, 300, 310, true, allSamples)

		// OOO upto 30m old is success.
		allSamples = addSamples(t, db, 281, 290, true, allSamples)

		// OOO of 59m old fails.
		s := addSamples(t, db, 251, 260, false, nil)
		require.Empty(t, s)
		verifySamples(t, db, allSamples)

		oldWblPtr := fmt.Sprintf("%p", db.head.wbl)

		// Increase time window and try adding again.
		err := db.ApplyConfig(makeConfig(60))
		require.NoError(t, err)
		allSamples = addSamples(t, db, 251, 260, true, allSamples)

		// WBL does not change.
		newWblPtr := fmt.Sprintf("%p", db.head.wbl)
		require.Equal(t, oldWblPtr, newWblPtr)

		doOOOCompaction(t, db)
		verifySamples(t, db, allSamples)
	})

	t.Run("decrease time window and increase again", func(t *testing.T) {
		var allSamples []chunks.Sample
		db := getDB(60 * time.Minute.Milliseconds())

		// In-order.
		allSamples = addSamples(t, db, 300, 310, true, allSamples)

		// OOO upto 59m old is success.
		allSamples = addSamples(t, db, 251, 260, true, allSamples)

		oldWblPtr := fmt.Sprintf("%p", db.head.wbl)
		// Decrease time window.
		err := db.ApplyConfig(makeConfig(30))
		require.NoError(t, err)

		// OOO of 49m old fails.
		s := addSamples(t, db, 261, 270, false, nil)
		require.Empty(t, s)

		// WBL does not change.
		newWblPtr := fmt.Sprintf("%p", db.head.wbl)
		require.Equal(t, oldWblPtr, newWblPtr)

		verifySamples(t, db, allSamples)

		// Increase time window again and check
		err = db.ApplyConfig(makeConfig(60))
		require.NoError(t, err)
		allSamples = addSamples(t, db, 261, 270, true, allSamples)
		verifySamples(t, db, allSamples)

		// WBL does not change.
		newWblPtr = fmt.Sprintf("%p", db.head.wbl)
		require.Equal(t, oldWblPtr, newWblPtr)

		doOOOCompaction(t, db)
		verifySamples(t, db, allSamples)
	})

	t.Run("disabled to enabled", func(t *testing.T) {
		var allSamples []chunks.Sample
		db := getDB(0)

		// In-order.
		allSamples = addSamples(t, db, 300, 310, true, allSamples)

		// OOO fails.
		s := addSamples(t, db, 251, 260, false, nil)
		require.Empty(t, s)
		verifySamples(t, db, allSamples)

		require.Nil(t, db.head.wbl)

		// Increase time window and try adding again.
		err := db.ApplyConfig(makeConfig(60))
		require.NoError(t, err)
		allSamples = addSamples(t, db, 251, 260, true, allSamples)

		// WBL gets created.
		require.NotNil(t, db.head.wbl)

		verifySamples(t, db, allSamples)

		// OOO compaction works now.
		doOOOCompaction(t, db)
		verifySamples(t, db, allSamples)
	})

	t.Run("enabled to disabled", func(t *testing.T) {
		var allSamples []chunks.Sample
		db := getDB(60 * time.Minute.Milliseconds())

		// In-order.
		allSamples = addSamples(t, db, 300, 310, true, allSamples)

		// OOO upto 59m old is success.
		allSamples = addSamples(t, db, 251, 260, true, allSamples)

		oldWblPtr := fmt.Sprintf("%p", db.head.wbl)
		// Time Window to 0, hence disabled.
		err := db.ApplyConfig(makeConfig(0))
		require.NoError(t, err)

		// OOO within old time window fails.
		s := addSamples(t, db, 290, 309, false, nil)
		require.Empty(t, s)

		// WBL does not change and is not removed.
		newWblPtr := fmt.Sprintf("%p", db.head.wbl)
		require.Equal(t, oldWblPtr, newWblPtr)

		verifySamples(t, db, allSamples)

		// Compaction still works after disabling with WBL cleanup.
		doOOOCompaction(t, db)
		verifySamples(t, db, allSamples)
	})

	t.Run("disabled to disabled", func(t *testing.T) {
		var allSamples []chunks.Sample
		db := getDB(0)

		// In-order.
		allSamples = addSamples(t, db, 300, 310, true, allSamples)

		// OOO fails.
		s := addSamples(t, db, 290, 309, false, nil)
		require.Empty(t, s)
		verifySamples(t, db, allSamples)
		require.Nil(t, db.head.wbl)

		// Time window to 0.
		err := db.ApplyConfig(makeConfig(0))
		require.NoError(t, err)

		// OOO still fails.
		s = addSamples(t, db, 290, 309, false, nil)
		require.Empty(t, s)
		verifySamples(t, db, allSamples)
		require.Nil(t, db.head.wbl)
	})
}

func TestNoGapAfterRestartWithOOO(t *testing.T) {
	for name, scenario := range sampleTypeScenarios {
		t.Run(name, func(t *testing.T) {
			testNoGapAfterRestartWithOOO(t, scenario)
		})
	}
}

func testNoGapAfterRestartWithOOO(t *testing.T, scenario sampleTypeScenario) {
	series1 := labels.FromStrings("foo", "bar1")
	addSamples := func(t *testing.T, db *DB, fromMins, toMins int64, success bool) {
		app := db.Appender(context.Background())
		for m := fromMins; m <= toMins; m++ {
			ts := m * time.Minute.Milliseconds()
			_, _, err := scenario.appendFunc(app, series1, ts, ts)
			if success {
				require.NoError(t, err)
			} else {
				require.Error(t, err)
			}
		}
		require.NoError(t, app.Commit())
	}

	verifySamples := func(t *testing.T, db *DB, fromMins, toMins int64) {
		var expSamples []chunks.Sample
		for m := fromMins; m <= toMins; m++ {
			ts := m * time.Minute.Milliseconds()
			expSamples = append(expSamples, scenario.sampleFunc(ts, ts))
		}

		expRes := map[string][]chunks.Sample{
			series1.String(): expSamples,
		}

		q, err := db.Querier(math.MinInt64, math.MaxInt64)
		require.NoError(t, err)

		actRes := query(t, q, labels.MustNewMatcher(labels.MatchRegexp, "foo", "bar.*"))
		requireEqualSeries(t, expRes, actRes, true)
	}

	cases := []struct {
		inOrderMint, inOrderMaxt int64
		oooMint, oooMaxt         int64
		// After compaction.
		blockRanges        [][2]int64
		headMint, headMaxt int64
	}{
		{
			300, 490,
			489, 489,
			[][2]int64{{300, 360}, {480, 600}},
			360, 490,
		},
		{
			300, 490,
			479, 479,
			[][2]int64{{300, 360}, {360, 480}},
			360, 490,
		},
	}

	for i, c := range cases {
		t.Run(fmt.Sprintf("case=%d", i), func(t *testing.T) {
			dir := t.TempDir()
			ctx := context.Background()

			opts := DefaultOptions()
			opts.OutOfOrderTimeWindow = 30 * time.Minute.Milliseconds()
			opts.EnableNativeHistograms = true
			opts.EnableOOONativeHistograms = true

			db, err := Open(dir, nil, nil, opts, nil)
			require.NoError(t, err)
			db.DisableCompactions()
			t.Cleanup(func() {
				require.NoError(t, db.Close())
			})

			// 3h10m=190m worth in-order data.
			addSamples(t, db, c.inOrderMint, c.inOrderMaxt, true)
			verifySamples(t, db, c.inOrderMint, c.inOrderMaxt)

			// One ooo samples.
			addSamples(t, db, c.oooMint, c.oooMaxt, true)
			verifySamples(t, db, c.inOrderMint, c.inOrderMaxt)

			// We get 2 blocks. 1 from OOO, 1 from in-order.
			require.NoError(t, db.Compact(ctx))
			verifyBlockRanges := func() {
				blocks := db.Blocks()
				require.Equal(t, len(c.blockRanges), len(blocks))
				for j, br := range c.blockRanges {
					require.Equal(t, br[0]*time.Minute.Milliseconds(), blocks[j].MinTime())
					require.Equal(t, br[1]*time.Minute.Milliseconds(), blocks[j].MaxTime())
				}
			}
			verifyBlockRanges()
			require.Equal(t, c.headMint*time.Minute.Milliseconds(), db.head.MinTime())
			require.Equal(t, c.headMaxt*time.Minute.Milliseconds(), db.head.MaxTime())

			// Restart and expect all samples to be present.
			require.NoError(t, db.Close())

			db, err = Open(dir, nil, nil, opts, nil)
			require.NoError(t, err)
			db.DisableCompactions()

			verifyBlockRanges()
			require.Equal(t, c.headMint*time.Minute.Milliseconds(), db.head.MinTime())
			require.Equal(t, c.headMaxt*time.Minute.Milliseconds(), db.head.MaxTime())
			verifySamples(t, db, c.inOrderMint, c.inOrderMaxt)
		})
	}
}

func TestWblReplayAfterOOODisableAndRestart(t *testing.T) {
	for name, scenario := range sampleTypeScenarios {
		t.Run(name, func(t *testing.T) {
			testWblReplayAfterOOODisableAndRestart(t, scenario)
		})
	}
}

func testWblReplayAfterOOODisableAndRestart(t *testing.T, scenario sampleTypeScenario) {
	dir := t.TempDir()

	opts := DefaultOptions()
	opts.OutOfOrderTimeWindow = 60 * time.Minute.Milliseconds()
	opts.EnableNativeHistograms = true
	opts.EnableOOONativeHistograms = true

	db, err := Open(dir, nil, nil, opts, nil)
	require.NoError(t, err)
	db.DisableCompactions()
	t.Cleanup(func() {
		require.NoError(t, db.Close())
	})

	series1 := labels.FromStrings("foo", "bar1")
	var allSamples []chunks.Sample
	addSamples := func(fromMins, toMins int64) {
		app := db.Appender(context.Background())
		for m := fromMins; m <= toMins; m++ {
			ts := m * time.Minute.Milliseconds()
			_, s, err := scenario.appendFunc(app, series1, ts, ts)
			require.NoError(t, err)
			allSamples = append(allSamples, s)
		}
		require.NoError(t, app.Commit())
	}

	// In-order samples.
	addSamples(290, 300)
	// OOO samples.
	addSamples(250, 260)

	verifySamples := func(expSamples []chunks.Sample) {
		sort.Slice(expSamples, func(i, j int) bool {
			return expSamples[i].T() < expSamples[j].T()
		})

		expRes := map[string][]chunks.Sample{
			series1.String(): expSamples,
		}

		q, err := db.Querier(math.MinInt64, math.MaxInt64)
		require.NoError(t, err)

		actRes := query(t, q, labels.MustNewMatcher(labels.MatchRegexp, "foo", "bar.*"))
		requireEqualSeries(t, expRes, actRes, true)
	}

	verifySamples(allSamples)

	// Restart DB with OOO disabled.
	require.NoError(t, db.Close())
	opts.OutOfOrderTimeWindow = 0
	db, err = Open(db.dir, nil, nil, opts, nil)
	require.NoError(t, err)

	// We can still query OOO samples when OOO is disabled.
	verifySamples(allSamples)
}

func TestPanicOnApplyConfig(t *testing.T) {
	for name, scenario := range sampleTypeScenarios {
		t.Run(name, func(t *testing.T) {
			testPanicOnApplyConfig(t, scenario)
		})
	}
}

func testPanicOnApplyConfig(t *testing.T, scenario sampleTypeScenario) {
	dir := t.TempDir()

	opts := DefaultOptions()
	opts.OutOfOrderTimeWindow = 60 * time.Minute.Milliseconds()
	opts.EnableNativeHistograms = true
	opts.EnableOOONativeHistograms = true

	db, err := Open(dir, nil, nil, opts, nil)
	require.NoError(t, err)
	db.DisableCompactions()
	t.Cleanup(func() {
		require.NoError(t, db.Close())
	})

	series1 := labels.FromStrings("foo", "bar1")
	var allSamples []chunks.Sample
	addSamples := func(fromMins, toMins int64) {
		app := db.Appender(context.Background())
		for m := fromMins; m <= toMins; m++ {
			ts := m * time.Minute.Milliseconds()
			_, s, err := scenario.appendFunc(app, series1, ts, ts)
			require.NoError(t, err)
			allSamples = append(allSamples, s)
		}
		require.NoError(t, app.Commit())
	}

	// In-order samples.
	addSamples(290, 300)
	// OOO samples.
	addSamples(250, 260)

	// Restart DB with OOO disabled.
	require.NoError(t, db.Close())
	opts.OutOfOrderTimeWindow = 0
	db, err = Open(db.dir, nil, prometheus.NewRegistry(), opts, nil)
	require.NoError(t, err)

	// ApplyConfig with OOO enabled and expect no panic.
	err = db.ApplyConfig(&config.Config{
		StorageConfig: config.StorageConfig{
			TSDBConfig: &config.TSDBConfig{
				OutOfOrderTimeWindow: 60 * time.Minute.Milliseconds(),
			},
		},
	})
	require.NoError(t, err)
}

func TestDiskFillingUpAfterDisablingOOO(t *testing.T) {
	for name, scenario := range sampleTypeScenarios {
		t.Run(name, func(t *testing.T) {
			testDiskFillingUpAfterDisablingOOO(t, scenario)
		})
	}
}

func testDiskFillingUpAfterDisablingOOO(t *testing.T, scenario sampleTypeScenario) {
	dir := t.TempDir()
	ctx := context.Background()

	opts := DefaultOptions()
	opts.OutOfOrderTimeWindow = 60 * time.Minute.Milliseconds()
	opts.EnableNativeHistograms = true
	opts.EnableOOONativeHistograms = true

	db, err := Open(dir, nil, nil, opts, nil)
	require.NoError(t, err)
	db.DisableCompactions()
	t.Cleanup(func() {
		require.NoError(t, db.Close())
	})

	series1 := labels.FromStrings("foo", "bar1")
	var allSamples []chunks.Sample
	addSamples := func(fromMins, toMins int64) {
		app := db.Appender(context.Background())
		for m := fromMins; m <= toMins; m++ {
			ts := m * time.Minute.Milliseconds()
			_, s, err := scenario.appendFunc(app, series1, ts, ts)
			require.NoError(t, err)
			allSamples = append(allSamples, s)
		}
		require.NoError(t, app.Commit())
	}

	// In-order samples.
	addSamples(290, 300)
	// OOO samples.
	addSamples(250, 299)

	// Restart DB with OOO disabled.
	require.NoError(t, db.Close())
	opts.OutOfOrderTimeWindow = 0
	db, err = Open(db.dir, nil, prometheus.NewRegistry(), opts, nil)
	require.NoError(t, err)
	db.DisableCompactions()

	ms := db.head.series.getByHash(series1.Hash(), series1)
	require.NotEmpty(t, ms.ooo.oooMmappedChunks, "OOO mmap chunk was not replayed")

	checkMmapFileContents := func(contains, notContains []string) {
		mmapDir := mmappedChunksDir(db.head.opts.ChunkDirRoot)
		files, err := os.ReadDir(mmapDir)
		require.NoError(t, err)

		fnames := make([]string, 0, len(files))
		for _, f := range files {
			fnames = append(fnames, f.Name())
		}

		for _, f := range contains {
			require.Contains(t, fnames, f)
		}
		for _, f := range notContains {
			require.NotContains(t, fnames, f)
		}
	}

	// Add in-order samples until ready for compaction..
	addSamples(301, 500)

	// Check that m-map files gets deleted properly after compactions.

	db.head.mmapHeadChunks()
	checkMmapFileContents([]string{"000001", "000002"}, nil)
	require.NoError(t, db.Compact(ctx))
	checkMmapFileContents([]string{"000002"}, []string{"000001"})
	require.Nil(t, ms.ooo, "OOO mmap chunk was not compacted")

	addSamples(501, 650)
	db.head.mmapHeadChunks()
	checkMmapFileContents([]string{"000002", "000003"}, []string{"000001"})
	require.NoError(t, db.Compact(ctx))
	checkMmapFileContents(nil, []string{"000001", "000002", "000003"})

	// Verify that WBL is empty.
	files, err := os.ReadDir(db.head.wbl.Dir())
	require.NoError(t, err)
	require.Len(t, files, 1) // Last empty file after compaction.
	finfo, err := files[0].Info()
	require.NoError(t, err)
	require.Equal(t, int64(0), finfo.Size())
}

func TestHistogramAppendAndQuery(t *testing.T) {
	t.Run("integer histograms", func(t *testing.T) {
		testHistogramAppendAndQueryHelper(t, false)
	})
	t.Run("float histograms", func(t *testing.T) {
		testHistogramAppendAndQueryHelper(t, true)
	})
}

func testHistogramAppendAndQueryHelper(t *testing.T, floatHistogram bool) {
	t.Helper()
	db := openTestDB(t, nil, nil)
	minute := func(m int) int64 { return int64(m) * time.Minute.Milliseconds() }
	t.Cleanup(func() {
		require.NoError(t, db.Close())
	})

	ctx := context.Background()
	appendHistogram := func(
		lbls labels.Labels, tsMinute int, h *histogram.Histogram,
		exp *[]chunks.Sample, expCRH histogram.CounterResetHint,
	) {
		t.Helper()
		var err error
		app := db.Appender(ctx)
		if floatHistogram {
			_, err = app.AppendHistogram(0, lbls, minute(tsMinute), nil, h.ToFloat(nil))
			efh := h.ToFloat(nil)
			efh.CounterResetHint = expCRH
			*exp = append(*exp, sample{t: minute(tsMinute), fh: efh})
		} else {
			_, err = app.AppendHistogram(0, lbls, minute(tsMinute), h.Copy(), nil)
			eh := h.Copy()
			eh.CounterResetHint = expCRH
			*exp = append(*exp, sample{t: minute(tsMinute), h: eh})
		}
		require.NoError(t, err)
		require.NoError(t, app.Commit())
	}
	appendFloat := func(lbls labels.Labels, tsMinute int, val float64, exp *[]chunks.Sample) {
		t.Helper()
		app := db.Appender(ctx)
		_, err := app.Append(0, lbls, minute(tsMinute), val)
		require.NoError(t, err)
		require.NoError(t, app.Commit())
		*exp = append(*exp, sample{t: minute(tsMinute), f: val})
	}

	testQuery := func(name, value string, exp map[string][]chunks.Sample) {
		t.Helper()
		q, err := db.Querier(math.MinInt64, math.MaxInt64)
		require.NoError(t, err)
		act := query(t, q, labels.MustNewMatcher(labels.MatchRegexp, name, value))
		require.Equal(t, exp, act)
	}

	baseH := &histogram.Histogram{
		Count:         15,
		ZeroCount:     4,
		ZeroThreshold: 0.001,
		Sum:           35.5,
		Schema:        1,
		PositiveSpans: []histogram.Span{
			{Offset: 0, Length: 2},
			{Offset: 2, Length: 2},
		},
		PositiveBuckets: []int64{1, 1, -1, 0},
		NegativeSpans: []histogram.Span{
			{Offset: 0, Length: 1},
			{Offset: 1, Length: 2},
		},
		NegativeBuckets: []int64{1, 2, -1},
	}

	var (
		series1                = labels.FromStrings("foo", "bar1")
		series2                = labels.FromStrings("foo", "bar2")
		series3                = labels.FromStrings("foo", "bar3")
		series4                = labels.FromStrings("foo", "bar4")
		exp1, exp2, exp3, exp4 []chunks.Sample
	)

	// TODO(codesome): test everything for negative buckets as well.
	t.Run("series with only histograms", func(t *testing.T) {
		h := baseH.Copy() // This is shared across all sub tests.

		appendHistogram(series1, 100, h, &exp1, histogram.UnknownCounterReset)
		testQuery("foo", "bar1", map[string][]chunks.Sample{series1.String(): exp1})

		h.PositiveBuckets[0]++
		h.NegativeBuckets[0] += 2
		h.Count += 10
		appendHistogram(series1, 101, h, &exp1, histogram.NotCounterReset)
		testQuery("foo", "bar1", map[string][]chunks.Sample{series1.String(): exp1})

		t.Run("changing schema", func(t *testing.T) {
			h.Schema = 2
			appendHistogram(series1, 102, h, &exp1, histogram.UnknownCounterReset)
			testQuery("foo", "bar1", map[string][]chunks.Sample{series1.String(): exp1})

			// Schema back to old.
			h.Schema = 1
			appendHistogram(series1, 103, h, &exp1, histogram.UnknownCounterReset)
			testQuery("foo", "bar1", map[string][]chunks.Sample{series1.String(): exp1})
		})

		t.Run("new buckets incoming", func(t *testing.T) {
			// In the previous unit test, during the last histogram append, we
			// changed the schema and  that caused a new chunk creation. Because
			// of the next append the layout of the last histogram will change
			// because the chunk will be re-encoded. So this forces us to modify
			// the last histogram in exp1 so when we query we get the expected
			// results.
			if floatHistogram {
				lh := exp1[len(exp1)-1].FH().Copy()
				lh.PositiveSpans[1].Length++
				lh.PositiveBuckets = append(lh.PositiveBuckets, 0)
				exp1[len(exp1)-1] = sample{t: exp1[len(exp1)-1].T(), fh: lh}
			} else {
				lh := exp1[len(exp1)-1].H().Copy()
				lh.PositiveSpans[1].Length++
				lh.PositiveBuckets = append(lh.PositiveBuckets, -2) // -2 makes the last bucket 0.
				exp1[len(exp1)-1] = sample{t: exp1[len(exp1)-1].T(), h: lh}
			}

			// This histogram with new bucket at the end causes the re-encoding of the previous histogram.
			// Hence the previous histogram is recoded into this new layout.
			// But the query returns the histogram from the in-memory buffer, hence we don't see the recode here yet.
			h.PositiveSpans[1].Length++
			h.PositiveBuckets = append(h.PositiveBuckets, 1)
			h.Count += 3
			appendHistogram(series1, 104, h, &exp1, histogram.NotCounterReset)
			testQuery("foo", "bar1", map[string][]chunks.Sample{series1.String(): exp1})

			// Because of the previous two histograms being on the active chunk,
			// and the next append is only adding a new bucket, the active chunk
			// will be re-encoded to the new layout.
			if floatHistogram {
				lh := exp1[len(exp1)-2].FH().Copy()
				lh.PositiveSpans[0].Length++
				lh.PositiveSpans[1].Offset--
				lh.PositiveBuckets = []float64{2, 3, 0, 2, 2, 0}
				exp1[len(exp1)-2] = sample{t: exp1[len(exp1)-2].T(), fh: lh}

				lh = exp1[len(exp1)-1].FH().Copy()
				lh.PositiveSpans[0].Length++
				lh.PositiveSpans[1].Offset--
				lh.PositiveBuckets = []float64{2, 3, 0, 2, 2, 3}
				exp1[len(exp1)-1] = sample{t: exp1[len(exp1)-1].T(), fh: lh}
			} else {
				lh := exp1[len(exp1)-2].H().Copy()
				lh.PositiveSpans[0].Length++
				lh.PositiveSpans[1].Offset--
				lh.PositiveBuckets = []int64{2, 1, -3, 2, 0, -2}
				exp1[len(exp1)-2] = sample{t: exp1[len(exp1)-2].T(), h: lh}

				lh = exp1[len(exp1)-1].H().Copy()
				lh.PositiveSpans[0].Length++
				lh.PositiveSpans[1].Offset--
				lh.PositiveBuckets = []int64{2, 1, -3, 2, 0, 1}
				exp1[len(exp1)-1] = sample{t: exp1[len(exp1)-1].T(), h: lh}
			}

			// Now we add the new buckets in between. Empty bucket is again not present for the old histogram.
			h.PositiveSpans[0].Length++
			h.PositiveSpans[1].Offset--
			h.Count += 3
			// {2, 1, -1, 0, 1} -> {2, 1, 0, -1, 0, 1}
			h.PositiveBuckets = append(h.PositiveBuckets[:2], append([]int64{0}, h.PositiveBuckets[2:]...)...)
			appendHistogram(series1, 105, h, &exp1, histogram.NotCounterReset)
			testQuery("foo", "bar1", map[string][]chunks.Sample{series1.String(): exp1})

			// We add 4 more histograms to clear out the buffer and see the re-encoded histograms.
			appendHistogram(series1, 106, h, &exp1, histogram.NotCounterReset)
			appendHistogram(series1, 107, h, &exp1, histogram.NotCounterReset)
			appendHistogram(series1, 108, h, &exp1, histogram.NotCounterReset)
			appendHistogram(series1, 109, h, &exp1, histogram.NotCounterReset)

			// Update the expected histograms to reflect the re-encoding.
			if floatHistogram {
				l := len(exp1)
				h7 := exp1[l-7].FH()
				h7.PositiveSpans = exp1[l-1].FH().PositiveSpans
				h7.PositiveBuckets = []float64{2, 3, 0, 2, 2, 0}
				exp1[l-7] = sample{t: exp1[l-7].T(), fh: h7}

				h6 := exp1[l-6].FH()
				h6.PositiveSpans = exp1[l-1].FH().PositiveSpans
				h6.PositiveBuckets = []float64{2, 3, 0, 2, 2, 3}
				exp1[l-6] = sample{t: exp1[l-6].T(), fh: h6}
			} else {
				l := len(exp1)
				h7 := exp1[l-7].H()
				h7.PositiveSpans = exp1[l-1].H().PositiveSpans
				h7.PositiveBuckets = []int64{2, 1, -3, 2, 0, -2} // -3 and -2 are the empty buckets.
				exp1[l-7] = sample{t: exp1[l-7].T(), h: h7}

				h6 := exp1[l-6].H()
				h6.PositiveSpans = exp1[l-1].H().PositiveSpans
				h6.PositiveBuckets = []int64{2, 1, -3, 2, 0, 1} // -3 is the empty bucket.
				exp1[l-6] = sample{t: exp1[l-6].T(), h: h6}
			}

			testQuery("foo", "bar1", map[string][]chunks.Sample{series1.String(): exp1})
		})

		t.Run("buckets disappearing", func(t *testing.T) {
			h.PositiveSpans[1].Length--
			h.PositiveBuckets = h.PositiveBuckets[:len(h.PositiveBuckets)-1]
			h.Count -= 3
			appendHistogram(series1, 110, h, &exp1, histogram.CounterReset)
			testQuery("foo", "bar1", map[string][]chunks.Sample{series1.String(): exp1})
		})
	})

	t.Run("series starting with float and then getting histograms", func(t *testing.T) {
		appendFloat(series2, 100, 100, &exp2)
		appendFloat(series2, 101, 101, &exp2)
		appendFloat(series2, 102, 102, &exp2)
		testQuery("foo", "bar2", map[string][]chunks.Sample{series2.String(): exp2})

		h := baseH.Copy()
		appendHistogram(series2, 103, h, &exp2, histogram.UnknownCounterReset)
		appendHistogram(series2, 104, h, &exp2, histogram.NotCounterReset)
		appendHistogram(series2, 105, h, &exp2, histogram.NotCounterReset)
		testQuery("foo", "bar2", map[string][]chunks.Sample{series2.String(): exp2})

		// Switching between float and histograms again.
		appendFloat(series2, 106, 106, &exp2)
		appendFloat(series2, 107, 107, &exp2)
		testQuery("foo", "bar2", map[string][]chunks.Sample{series2.String(): exp2})

		appendHistogram(series2, 108, h, &exp2, histogram.UnknownCounterReset)
		appendHistogram(series2, 109, h, &exp2, histogram.NotCounterReset)
		testQuery("foo", "bar2", map[string][]chunks.Sample{series2.String(): exp2})
	})

	t.Run("series starting with histogram and then getting float", func(t *testing.T) {
		h := baseH.Copy()
		appendHistogram(series3, 101, h, &exp3, histogram.UnknownCounterReset)
		appendHistogram(series3, 102, h, &exp3, histogram.NotCounterReset)
		appendHistogram(series3, 103, h, &exp3, histogram.NotCounterReset)
		testQuery("foo", "bar3", map[string][]chunks.Sample{series3.String(): exp3})

		appendFloat(series3, 104, 100, &exp3)
		appendFloat(series3, 105, 101, &exp3)
		appendFloat(series3, 106, 102, &exp3)
		testQuery("foo", "bar3", map[string][]chunks.Sample{series3.String(): exp3})

		// Switching between histogram and float again.
		appendHistogram(series3, 107, h, &exp3, histogram.UnknownCounterReset)
		appendHistogram(series3, 108, h, &exp3, histogram.NotCounterReset)
		testQuery("foo", "bar3", map[string][]chunks.Sample{series3.String(): exp3})

		appendFloat(series3, 109, 106, &exp3)
		appendFloat(series3, 110, 107, &exp3)
		testQuery("foo", "bar3", map[string][]chunks.Sample{series3.String(): exp3})
	})

	t.Run("query mix of histogram and float series", func(t *testing.T) {
		// A float only series.
		appendFloat(series4, 100, 100, &exp4)
		appendFloat(series4, 101, 101, &exp4)
		appendFloat(series4, 102, 102, &exp4)

		testQuery("foo", "bar.*", map[string][]chunks.Sample{
			series1.String(): exp1,
			series2.String(): exp2,
			series3.String(): exp3,
			series4.String(): exp4,
		})
	})
}

func TestQueryHistogramFromBlocksWithCompaction(t *testing.T) {
	minute := func(m int) int64 { return int64(m) * time.Minute.Milliseconds() }

	testBlockQuerying := func(t *testing.T, blockSeries ...[]storage.Series) {
		t.Helper()

		opts := DefaultOptions()
		db := openTestDB(t, opts, nil)
		t.Cleanup(func() {
			require.NoError(t, db.Close())
		})

		var it chunkenc.Iterator
		exp := make(map[string][]chunks.Sample)
		for _, series := range blockSeries {
			createBlock(t, db.Dir(), series)

			for _, s := range series {
				lbls := s.Labels().String()
				slice := exp[lbls]
				it = s.Iterator(it)
				smpls, err := storage.ExpandSamples(it, nil)
				require.NoError(t, err)
				slice = append(slice, smpls...)
				sort.Slice(slice, func(i, j int) bool {
					return slice[i].T() < slice[j].T()
				})
				exp[lbls] = slice
			}
		}

		require.Empty(t, db.Blocks())
		require.NoError(t, db.reload())
		require.Len(t, db.Blocks(), len(blockSeries))

		q, err := db.Querier(math.MinInt64, math.MaxInt64)
		require.NoError(t, err)
		res := query(t, q, labels.MustNewMatcher(labels.MatchRegexp, "__name__", ".*"))
		compareSeries(t, exp, res)

		// Compact all the blocks together and query again.
		blocks := db.Blocks()
		blockDirs := make([]string, 0, len(blocks))
		for _, b := range blocks {
			blockDirs = append(blockDirs, b.Dir())
		}
		ids, err := db.compactor.Compact(db.Dir(), blockDirs, blocks)
		require.NoError(t, err)
		require.Len(t, ids, 1)
		require.NoError(t, db.reload())
		require.Len(t, db.Blocks(), 1)

		q, err = db.Querier(math.MinInt64, math.MaxInt64)
		require.NoError(t, err)
		res = query(t, q, labels.MustNewMatcher(labels.MatchRegexp, "__name__", ".*"))

		// After compaction, we do not require "unknown" counter resets
		// due to origin from different overlapping chunks anymore.
		for _, ss := range exp {
			for i, s := range ss[1:] {
				if s.Type() == chunkenc.ValHistogram && ss[i].Type() == chunkenc.ValHistogram && s.H().CounterResetHint == histogram.UnknownCounterReset {
					s.H().CounterResetHint = histogram.NotCounterReset
				}
				if s.Type() == chunkenc.ValFloatHistogram && ss[i].Type() == chunkenc.ValFloatHistogram && s.FH().CounterResetHint == histogram.UnknownCounterReset {
					s.FH().CounterResetHint = histogram.NotCounterReset
				}
			}
		}
		compareSeries(t, exp, res)
	}

	for _, floatHistogram := range []bool{false, true} {
		t.Run(fmt.Sprintf("floatHistogram=%t", floatHistogram), func(t *testing.T) {
			t.Run("serial blocks with only histograms", func(t *testing.T) {
				testBlockQuerying(t,
					genHistogramSeries(10, 5, minute(0), minute(119), minute(1), floatHistogram),
					genHistogramSeries(10, 5, minute(120), minute(239), minute(1), floatHistogram),
					genHistogramSeries(10, 5, minute(240), minute(359), minute(1), floatHistogram),
				)
			})

			t.Run("serial blocks with either histograms or floats in a block and not both", func(t *testing.T) {
				testBlockQuerying(t,
					genHistogramSeries(10, 5, minute(0), minute(119), minute(1), floatHistogram),
					genSeriesFromSampleGenerator(10, 5, minute(120), minute(239), minute(1), func(ts int64) chunks.Sample {
						return sample{t: ts, f: rand.Float64()}
					}),
					genHistogramSeries(10, 5, minute(240), minute(359), minute(1), floatHistogram),
				)
			})

			t.Run("serial blocks with mix of histograms and float64", func(t *testing.T) {
				testBlockQuerying(t,
					genHistogramAndFloatSeries(10, 5, minute(0), minute(60), minute(1), floatHistogram),
					genHistogramSeries(10, 5, minute(61), minute(120), minute(1), floatHistogram),
					genHistogramAndFloatSeries(10, 5, minute(121), minute(180), minute(1), floatHistogram),
					genSeriesFromSampleGenerator(10, 5, minute(181), minute(240), minute(1), func(ts int64) chunks.Sample {
						return sample{t: ts, f: rand.Float64()}
					}),
				)
			})

			t.Run("overlapping blocks with only histograms", func(t *testing.T) {
				testBlockQuerying(t,
					genHistogramSeries(10, 5, minute(0), minute(120), minute(3), floatHistogram),
					genHistogramSeries(10, 5, minute(1), minute(120), minute(3), floatHistogram),
					genHistogramSeries(10, 5, minute(2), minute(120), minute(3), floatHistogram),
				)
			})

			t.Run("overlapping blocks with only histograms and only float in a series", func(t *testing.T) {
				testBlockQuerying(t,
					genHistogramSeries(10, 5, minute(0), minute(120), minute(3), floatHistogram),
					genSeriesFromSampleGenerator(10, 5, minute(1), minute(120), minute(3), func(ts int64) chunks.Sample {
						return sample{t: ts, f: rand.Float64()}
					}),
					genHistogramSeries(10, 5, minute(2), minute(120), minute(3), floatHistogram),
				)
			})

			t.Run("overlapping blocks with mix of histograms and float64", func(t *testing.T) {
				testBlockQuerying(t,
					genHistogramAndFloatSeries(10, 5, minute(0), minute(60), minute(3), floatHistogram),
					genHistogramSeries(10, 5, minute(46), minute(100), minute(3), floatHistogram),
					genHistogramAndFloatSeries(10, 5, minute(89), minute(140), minute(3), floatHistogram),
					genSeriesFromSampleGenerator(10, 5, minute(126), minute(200), minute(3), func(ts int64) chunks.Sample {
						return sample{t: ts, f: rand.Float64()}
					}),
				)
			})
		})
	}
}

func TestNativeHistogramFlag(t *testing.T) {
	dir := t.TempDir()
	db, err := Open(dir, nil, nil, nil, nil)
	require.NoError(t, err)
	t.Cleanup(func() {
		require.NoError(t, db.Close())
	})
	h := &histogram.Histogram{
		Count:         9,
		ZeroCount:     4,
		ZeroThreshold: 0.001,
		Sum:           35.5,
		Schema:        1,
		PositiveSpans: []histogram.Span{
			{Offset: 0, Length: 2},
			{Offset: 2, Length: 2},
		},
		PositiveBuckets: []int64{1, 1, -1, 0},
	}

	l := labels.FromStrings("foo", "bar")

	app := db.Appender(context.Background())

	// Disabled by default.
	_, err = app.AppendHistogram(0, l, 100, h, nil)
	require.Equal(t, storage.ErrNativeHistogramsDisabled, err)
	_, err = app.AppendHistogram(0, l, 105, nil, h.ToFloat(nil))
	require.Equal(t, storage.ErrNativeHistogramsDisabled, err)

	// Enable and append.
	db.EnableNativeHistograms()
	_, err = app.AppendHistogram(0, l, 200, h, nil)
	require.NoError(t, err)
	_, err = app.AppendHistogram(0, l, 205, nil, h.ToFloat(nil))
	require.NoError(t, err)

	db.DisableNativeHistograms()
	_, err = app.AppendHistogram(0, l, 300, h, nil)
	require.Equal(t, storage.ErrNativeHistogramsDisabled, err)
	_, err = app.AppendHistogram(0, l, 305, nil, h.ToFloat(nil))
	require.Equal(t, storage.ErrNativeHistogramsDisabled, err)

	require.NoError(t, app.Commit())

	q, err := db.Querier(math.MinInt, math.MaxInt64)
	require.NoError(t, err)
	act := query(t, q, labels.MustNewMatcher(labels.MatchEqual, "foo", "bar"))
	require.Equal(t, map[string][]chunks.Sample{
		l.String(): {sample{t: 200, h: h}, sample{t: 205, fh: h.ToFloat(nil)}},
	}, act)
}

func TestOOONativeHistogramFlag(t *testing.T) {
	h := &histogram.Histogram{
		Count:         9,
		ZeroCount:     4,
		ZeroThreshold: 0.001,
		Sum:           35.5,
		Schema:        1,
		PositiveSpans: []histogram.Span{
			{Offset: 0, Length: 2},
			{Offset: 2, Length: 2},
		},
		PositiveBuckets: []int64{1, 1, -1, 0},
	}

	l := labels.FromStrings("foo", "bar")

	t.Run("Test OOO native histograms if OOO is disabled", func(t *testing.T) {
		opts := DefaultOptions()
		opts.OutOfOrderTimeWindow = 0
		db := openTestDB(t, opts, []int64{100})
		defer func() {
			require.NoError(t, db.Close())
		}()

		// Enable Native Histograms and OOO Native Histogram ingestion
		db.EnableNativeHistograms()
		db.EnableOOONativeHistograms()

		app := db.Appender(context.Background())
		_, err := app.AppendHistogram(0, l, 100, h, nil)
		require.NoError(t, err)

		_, err = app.AppendHistogram(0, l, 50, h, nil)
		require.NoError(t, err) // The OOO sample is not detected until it is committed, so no error is returned

		require.NoError(t, app.Commit())

		q, err := db.Querier(math.MinInt, math.MaxInt64)
		require.NoError(t, err)
		act := query(t, q, labels.MustNewMatcher(labels.MatchEqual, "foo", "bar"))
		require.Equal(t, map[string][]chunks.Sample{
			l.String(): {sample{t: 100, h: h}},
		}, act)
	})
	t.Run("Test OOO Native Histograms if Native Histograms are disabled", func(t *testing.T) {
		opts := DefaultOptions()
		opts.OutOfOrderTimeWindow = 100
		db := openTestDB(t, opts, []int64{100})
		defer func() {
			require.NoError(t, db.Close())
		}()

		// Disable Native Histograms and enable OOO Native Histogram ingestion
		db.DisableNativeHistograms()
		db.EnableOOONativeHistograms()

		// Attempt to add an in-order sample
		app := db.Appender(context.Background())
		_, err := app.AppendHistogram(0, l, 200, h, nil)
		require.Equal(t, storage.ErrNativeHistogramsDisabled, err)

		// Attempt to add an OOO sample
		_, err = app.AppendHistogram(0, l, 100, h, nil)
		require.Equal(t, storage.ErrNativeHistogramsDisabled, err)

		require.NoError(t, app.Commit())

		q, err := db.Querier(math.MinInt, math.MaxInt64)
		require.NoError(t, err)
		act := query(t, q, labels.MustNewMatcher(labels.MatchEqual, "foo", "bar"))
		require.Equal(t, map[string][]chunks.Sample{}, act)
	})
	t.Run("Test OOO native histograms when flag is enabled", func(t *testing.T) {
		opts := DefaultOptions()
		opts.OutOfOrderTimeWindow = 100
		db := openTestDB(t, opts, []int64{100})
		defer func() {
			require.NoError(t, db.Close())
		}()

		// Enable Native Histograms and OOO Native Histogram ingestion
		db.EnableNativeHistograms()
		db.EnableOOONativeHistograms()

		// Add in-order samples
		app := db.Appender(context.Background())
		_, err := app.AppendHistogram(0, l, 200, h, nil)
		require.NoError(t, err)

		// Add OOO samples
		_, err = app.AppendHistogram(0, l, 100, h, nil)
		require.NoError(t, err)
		_, err = app.AppendHistogram(0, l, 150, h, nil)
		require.NoError(t, err)

		require.NoError(t, app.Commit())

		q, err := db.Querier(math.MinInt, math.MaxInt64)
		require.NoError(t, err)
		act := query(t, q, labels.MustNewMatcher(labels.MatchEqual, "foo", "bar"))
		requireEqualSeries(t, map[string][]chunks.Sample{
			l.String(): {sample{t: 100, h: h}, sample{t: 150, h: h}, sample{t: 200, h: h}},
		}, act, true)
	})
}

// compareSeries essentially replaces `require.Equal(t, expected, actual) in
// situations where the actual series might contain more counter reset hints
// "unknown" than the expected series. This can easily happen for long series
// that trigger new chunks. This function therefore tolerates counter reset
// hints "CounterReset" and "NotCounterReset" in an expected series where the
// actual series contains a counter reset hint "UnknownCounterReset".
// "GaugeType" hints are still strictly checked, and any "UnknownCounterReset"
// in an expected series has to be matched precisely by the actual series.
func compareSeries(t require.TestingT, expected, actual map[string][]chunks.Sample) {
	if len(expected) != len(actual) {
		// The reason for the difference is not the counter reset hints
		// (alone), so let's use the pretty diffing by the require
		// package.
		require.Equal(t, expected, actual, "number of series differs")
	}
	for key, expSamples := range expected {
		actSamples, ok := actual[key]
		if !ok {
			require.Equal(t, expected, actual, "expected series %q not found", key)
		}
		if len(expSamples) != len(actSamples) {
			require.Equal(t, expSamples, actSamples, "number of samples for series %q differs", key)
		}

		for i, eS := range expSamples {
			aS := actSamples[i]

			// Must use the interface as Equal does not work when actual types differ
			// not only does the type differ, but chunk.Sample.FH() interface may auto convert from chunk.Sample.H()!
			require.Equal(t, eS.T(), aS.T(), "timestamp of sample %d in series %q differs", i, key)

			require.Equal(t, eS.Type(), aS.Type(), "type of sample %d in series %q differs", i, key)

			switch eS.Type() {
			case chunkenc.ValFloat:
				require.Equal(t, eS.F(), aS.F(), "sample %d in series %q differs", i, key)
			case chunkenc.ValHistogram:
				eH, aH := eS.H(), aS.H()
				if aH.CounterResetHint == histogram.UnknownCounterReset && aH.CounterResetHint != histogram.GaugeType {
					eH = eH.Copy()
					// It is always safe to set the counter reset hint to UnknownCounterReset
					eH.CounterResetHint = histogram.UnknownCounterReset
					eS = sample{t: eS.T(), h: eH}
				}
				require.Equal(t, eH, aH, "histogram sample %d in series %q differs", i, key)

			case chunkenc.ValFloatHistogram:
				eFH, aFH := eS.FH(), aS.FH()
				if aFH.CounterResetHint == histogram.UnknownCounterReset && aFH.CounterResetHint != histogram.GaugeType {
					eFH = eFH.Copy()
					// It is always safe to set the counter reset hint to UnknownCounterReset
					eFH.CounterResetHint = histogram.UnknownCounterReset
					eS = sample{t: eS.T(), fh: eFH}
				}
				require.Equal(t, eFH, aFH, "float histogram sample %d in series %q differs", i, key)
			}
		}
	}
}

// TestChunkQuerierReadWriteRace looks for any possible race between appending
// samples and reading chunks because the head chunk that is being appended to
// can be read in parallel and we should be able to make a copy of the chunk without
// worrying about the parallel write.
func TestChunkQuerierReadWriteRace(t *testing.T) {
	db := openTestDB(t, nil, nil)
	defer func() {
		require.NoError(t, db.Close())
	}()

	lbls := labels.FromStrings("foo", "bar")

	writer := func() error {
		<-time.After(5 * time.Millisecond) // Initial pause while readers start.
		ts := 0
		for i := 0; i < 500; i++ {
			app := db.Appender(context.Background())
			for j := 0; j < 10; j++ {
				ts++
				_, err := app.Append(0, lbls, int64(ts), float64(ts*100))
				if err != nil {
					return err
				}
			}
			err := app.Commit()
			if err != nil {
				return err
			}
			<-time.After(time.Millisecond)
		}
		return nil
	}

	reader := func() {
		querier, err := db.ChunkQuerier(math.MinInt64, math.MaxInt64)
		require.NoError(t, err)
		defer func(q storage.ChunkQuerier) {
			require.NoError(t, q.Close())
		}(querier)
		ss := querier.Select(context.Background(), false, nil, labels.MustNewMatcher(labels.MatchEqual, "foo", "bar"))
		for ss.Next() {
			cs := ss.At()
			it := cs.Iterator(nil)
			for it.Next() {
				m := it.At()
				b := m.Chunk.Bytes()
				bb := make([]byte, len(b))
				copy(bb, b) // This copying of chunk bytes detects any race.
			}
		}
		require.NoError(t, ss.Err())
	}

	ch := make(chan struct{})
	var writerErr error
	go func() {
		defer close(ch)
		writerErr = writer()
	}()

Outer:
	for {
		reader()
		select {
		case <-ch:
			break Outer
		default:
		}
	}

	require.NoError(t, writerErr)
}

type mockCompactorFn struct {
	planFn    func() ([]string, error)
	compactFn func() ([]ulid.ULID, error)
	writeFn   func() ([]ulid.ULID, error)
}

func (c *mockCompactorFn) Plan(_ string) ([]string, error) {
	return c.planFn()
}

func (c *mockCompactorFn) Compact(_ string, _ []string, _ []*Block) ([]ulid.ULID, error) {
	return c.compactFn()
}

func (c *mockCompactorFn) Write(_ string, _ BlockReader, _, _ int64, _ *BlockMeta) ([]ulid.ULID, error) {
	return c.writeFn()
}

// Regression test for https://github.com/prometheus/prometheus/pull/13754
func TestAbortBlockCompactions(t *testing.T) {
	// Create a test DB
	db := openTestDB(t, nil, nil)
	defer func() {
		require.NoError(t, db.Close())
	}()
	// It should NOT be compactible at the beginning of the test
	require.False(t, db.head.compactable(), "head should NOT be compactable")

	// Track the number of compactions run inside db.compactBlocks()
	var compactions int

	// Use a mock compactor with custom Plan() implementation
	db.compactor = &mockCompactorFn{
		planFn: func() ([]string, error) {
			// On every Plan() run increment compactions. After 4 compactions
			// update HEAD to make it compactible to force an exit from db.compactBlocks() loop.
			compactions++
			if compactions > 3 {
				chunkRange := db.head.chunkRange.Load()
				db.head.minTime.Store(0)
				db.head.maxTime.Store(chunkRange * 2)
				require.True(t, db.head.compactable(), "head should be compactable")
			}
			// Our custom Plan() will always return something to compact.
			return []string{"1", "2", "3"}, nil
		},
		compactFn: func() ([]ulid.ULID, error) {
			return []ulid.ULID{}, nil
		},
		writeFn: func() ([]ulid.ULID, error) {
			return []ulid.ULID{}, nil
		},
	}

	err := db.Compact(context.Background())
	require.NoError(t, err)
	require.True(t, db.head.compactable(), "head should be compactable")
	require.Equal(t, 4, compactions, "expected 4 compactions to be completed")
}

func TestNewCompactorFunc(t *testing.T) {
	opts := DefaultOptions()
	block1 := ulid.MustNew(1, nil)
	block2 := ulid.MustNew(2, nil)
	opts.NewCompactorFunc = func(ctx context.Context, r prometheus.Registerer, l log.Logger, ranges []int64, pool chunkenc.Pool, opts *Options) (Compactor, error) {
		return &mockCompactorFn{
			planFn: func() ([]string, error) {
				return []string{block1.String(), block2.String()}, nil
			},
			compactFn: func() ([]ulid.ULID, error) {
				return []ulid.ULID{block1}, nil
			},
			writeFn: func() ([]ulid.ULID, error) {
				return []ulid.ULID{block2}, nil
			},
		}, nil
	}
	db := openTestDB(t, opts, nil)
	defer func() {
		require.NoError(t, db.Close())
	}()
	plans, err := db.compactor.Plan("")
	require.NoError(t, err)
	require.Equal(t, []string{block1.String(), block2.String()}, plans)
	ulids, err := db.compactor.Compact("", nil, nil)
	require.NoError(t, err)
	require.Len(t, ulids, 1)
	require.Equal(t, block1, ulids[0])
	ulids, err = db.compactor.Write("", nil, 0, 1, nil)
	require.NoError(t, err)
	require.Len(t, ulids, 1)
	require.Equal(t, block2, ulids[0])
}

func TestBlockQuerierAndBlockChunkQuerier(t *testing.T) {
	opts := DefaultOptions()
	opts.BlockQuerierFunc = func(b BlockReader, mint, maxt int64) (storage.Querier, error) {
		// Only block with hints can be queried.
		if len(b.Meta().Compaction.Hints) > 0 {
			return NewBlockQuerier(b, mint, maxt)
		}
		return storage.NoopQuerier(), nil
	}
	opts.BlockChunkQuerierFunc = func(b BlockReader, mint, maxt int64) (storage.ChunkQuerier, error) {
		// Only level 4 compaction block can be queried.
		if b.Meta().Compaction.Level == 4 {
			return NewBlockChunkQuerier(b, mint, maxt)
		}
		return storage.NoopChunkedQuerier(), nil
	}

	db := openTestDB(t, opts, nil)
	defer func() {
		require.NoError(t, db.Close())
	}()

	metas := []BlockMeta{
		{Compaction: BlockMetaCompaction{Hints: []string{"test-hint"}}},
		{Compaction: BlockMetaCompaction{Level: 4}},
	}
	for i := range metas {
		// Include blockID into series to identify which block got touched.
		serieses := []storage.Series{storage.NewListSeries(labels.FromMap(map[string]string{"block": fmt.Sprintf("block-%d", i), labels.MetricName: "test_metric"}), []chunks.Sample{sample{t: 0, f: 1}})}
		blockDir := createBlock(t, db.Dir(), serieses)
		b, err := OpenBlock(db.logger, blockDir, db.chunkPool)
		require.NoError(t, err)

		// Overwrite meta.json with compaction section for testing purpose.
		b.meta.Compaction = metas[i].Compaction
		_, err = writeMetaFile(db.logger, blockDir, &b.meta)
		require.NoError(t, err)
		require.NoError(t, b.Close())
	}
	require.NoError(t, db.reloadBlocks())
	require.Len(t, db.Blocks(), 2)

	querier, err := db.Querier(0, 500)
	require.NoError(t, err)
	defer querier.Close()
	matcher := labels.MustNewMatcher(labels.MatchEqual, labels.MetricName, "test_metric")
	seriesSet := querier.Select(context.Background(), false, nil, matcher)
	count := 0
	var lbls labels.Labels
	for seriesSet.Next() {
		count++
		lbls = seriesSet.At().Labels()
	}
	require.NoError(t, seriesSet.Err())
	require.Equal(t, 1, count)
	// Make sure only block-0 is queried.
	require.Equal(t, "block-0", lbls.Get("block"))

	chunkQuerier, err := db.ChunkQuerier(0, 500)
	require.NoError(t, err)
	defer chunkQuerier.Close()
	css := chunkQuerier.Select(context.Background(), false, nil, matcher)
	count = 0
	// Reset lbls variable.
	lbls = labels.EmptyLabels()
	for css.Next() {
		count++
		lbls = css.At().Labels()
	}
	require.NoError(t, css.Err())
	require.Equal(t, 1, count)
	// Make sure only block-1 is queried.
	require.Equal(t, "block-1", lbls.Get("block"))
}

func TestGenerateCompactionDelay(t *testing.T) {
	assertDelay := func(delay time.Duration) {
		t.Helper()
		require.GreaterOrEqual(t, delay, time.Duration(0))
		// Less than 10% of the chunkRange.
		require.LessOrEqual(t, delay, 6000*time.Millisecond)
	}

	opts := DefaultOptions()
	opts.EnableDelayedCompaction = true
	db := openTestDB(t, opts, []int64{60000})
	defer func() {
		require.NoError(t, db.Close())
	}()
	// The offset is generated and changed while opening.
	assertDelay(db.opts.CompactionDelay)

	for i := 0; i < 1000; i++ {
		assertDelay(db.generateCompactionDelay())
	}
}<|MERGE_RESOLUTION|>--- conflicted
+++ resolved
@@ -5471,11 +5471,7 @@
 	defaultFilterFunc := func(t int64) bool { return true }
 
 	minutes := func(m int64) int64 { return m * time.Minute.Milliseconds() }
-<<<<<<< HEAD
 	addSample := func(db *DB, fromMins, toMins, queryMinT, queryMaxT int64, expSamples []chunks.Sample, filter filterFunc, counterReset bool) ([]chunks.Sample, int) {
-=======
-	addSample := func(db *DB, fromMins, toMins, queryMinT, queryMaxT int64, expSamples []chunks.Sample, filter filterFunc) ([]chunks.Sample, int) {
->>>>>>> 1b86d54c
 		app := db.Appender(context.Background())
 		totalAppended := 0
 		for m := fromMins; m <= toMins; m += time.Minute.Milliseconds() {
@@ -5495,36 +5491,23 @@
 	}
 
 	type sampleBatch struct {
-<<<<<<< HEAD
 		minT         int64
 		maxT         int64
 		filter       filterFunc
 		counterReset bool
 		isOOO        bool
-=======
-		minT   int64
-		maxT   int64
-		filter filterFunc
-		isOOO  bool
->>>>>>> 1b86d54c
 	}
 
 	tests := []struct {
 		name      string
-<<<<<<< HEAD
-=======
 		oooCap    int64
->>>>>>> 1b86d54c
 		queryMinT int64
 		queryMaxT int64
 		batches   []sampleBatch
 	}{
 		{
 			name:      "query interval covering ooomint and inordermaxt returns all ingested samples",
-<<<<<<< HEAD
-=======
 			oooCap:    30,
->>>>>>> 1b86d54c
 			queryMinT: minutes(0),
 			queryMaxT: minutes(200),
 			batches: []sampleBatch{
@@ -5543,10 +5526,7 @@
 		},
 		{
 			name:      "partial query interval returns only samples within interval",
-<<<<<<< HEAD
-=======
 			oooCap:    30,
->>>>>>> 1b86d54c
 			queryMinT: minutes(20),
 			queryMaxT: minutes(180),
 			batches: []sampleBatch{
@@ -5562,11 +5542,31 @@
 					isOOO:  true,
 				},
 			},
-<<<<<<< HEAD
 		},
 		{
 			name:      "alternating OOO batches", // in order: 100-200 normal. out of order first path: 0, 2, 4, ... 98 (no counter reset), second pass: 1, 3, 5, ... 99 (with counter reset)
-=======
+			queryMinT: minutes(0),
+			queryMaxT: minutes(200),
+			batches: []sampleBatch{
+				{
+					minT:   minutes(100),
+					maxT:   minutes(200),
+					filter: defaultFilterFunc,
+				},
+				{
+					minT:   minutes(0),
+					maxT:   minutes(99),
+					filter: func(t int64) bool { return t%2 == 0 },
+					isOOO:  true,
+				},
+				{
+					minT:         minutes(0),
+					maxT:         minutes(99),
+					filter:       func(t int64) bool { return t%2 == 1 },
+					counterReset: true,
+					isOOO:        true,
+				},
+			},
 		},
 		{
 			name:      "query overlapping inorder and ooo samples returns all ingested samples at the end of the interval",
@@ -5611,55 +5611,6 @@
 		{
 			name:      "query inorder contain ooo mmaped samples returns all ingested samples at the beginning of the interval",
 			oooCap:    5,
->>>>>>> 1b86d54c
-			queryMinT: minutes(0),
-			queryMaxT: minutes(200),
-			batches: []sampleBatch{
-				{
-					minT:   minutes(100),
-					maxT:   minutes(200),
-<<<<<<< HEAD
-					filter: defaultFilterFunc,
-				},
-				{
-					minT:   minutes(0),
-					maxT:   minutes(99),
-					filter: func(t int64) bool { return t%2 == 0 },
-					isOOO:  true,
-				},
-				{
-					minT:         minutes(0),
-					maxT:         minutes(99),
-					filter:       func(t int64) bool { return t%2 == 1 },
-					counterReset: true,
-					isOOO:        true,
-				},
-			},
-		},
-		{
-			name:      "query overlapping inorder and ooo samples returns all ingested samples",
-=======
-					filter: func(t int64) bool { return t%2 == 0 },
-					isOOO:  false,
-				},
-				{
-					minT:   minutes(101),
-					maxT:   minutes(101 + (5-1)*2), // Append samples to fit in a single mmmaped OOO chunk and fit inside the first in-order mmaped chunk.
-					filter: func(t int64) bool { return t%2 == 1 },
-					isOOO:  true,
-				},
-				{
-					minT:   minutes(191),
-					maxT:   minutes(193), // Append some more OOO samples to trigger mapping the OOO chunk, but use time 151 to not overlap with in-order head chunk.
-					filter: func(t int64) bool { return t%2 == 1 },
-					isOOO:  true,
-				},
-			},
-		},
-		{
-			name:      "query overlapping inorder and ooo mmaped samples returns all ingested samples at the beginning of the interval",
-			oooCap:    30,
->>>>>>> 1b86d54c
 			queryMinT: minutes(0),
 			queryMaxT: minutes(200),
 			batches: []sampleBatch{
@@ -5670,10 +5621,32 @@
 					isOOO:  false,
 				},
 				{
-<<<<<<< HEAD
-					minT:   minutes(180 - opts.OutOfOrderCapMax/2), // Make sure to fit into the OOO head.
-					maxT:   minutes(180),
-=======
+					minT:   minutes(101),
+					maxT:   minutes(101 + (5-1)*2), // Append samples to fit in a single mmmaped OOO chunk and fit inside the first in-order mmaped chunk.
+					filter: func(t int64) bool { return t%2 == 1 },
+					isOOO:  true,
+				},
+				{
+					minT:   minutes(191),
+					maxT:   minutes(193), // Append some more OOO samples to trigger mapping the OOO chunk, but use time 151 to not overlap with in-order head chunk.
+					filter: func(t int64) bool { return t%2 == 1 },
+					isOOO:  true,
+				},
+			},
+		},
+		{
+			name:      "query overlapping inorder and ooo mmaped samples returns all ingested samples at the beginning of the interval",
+			oooCap:    30,
+			queryMinT: minutes(0),
+			queryMaxT: minutes(200),
+			batches: []sampleBatch{
+				{
+					minT:   minutes(100),
+					maxT:   minutes(200),
+					filter: func(t int64) bool { return t%2 == 0 },
+					isOOO:  false,
+				},
+				{
 					minT:   minutes(101),
 					maxT:   minutes(101 + (30-1)*2), // Append samples to fit in a single mmmaped OOO chunk and overlap the first in-order mmaped chunk.
 					filter: func(t int64) bool { return t%2 == 1 },
@@ -5682,7 +5655,6 @@
 				{
 					minT:   minutes(191),
 					maxT:   minutes(193), // Append some more OOO samples to trigger mapping the OOO chunk, but use time 151 to not overlap with in-order head chunk.
->>>>>>> 1b86d54c
 					filter: func(t int64) bool { return t%2 == 1 },
 					isOOO:  true,
 				},
@@ -5704,12 +5676,7 @@
 			var oooSamples, appendedCount int
 
 			for _, batch := range tc.batches {
-<<<<<<< HEAD
 				expSamples, appendedCount = addSample(db, batch.minT, batch.maxT, tc.queryMinT, tc.queryMaxT, expSamples, batch.filter, batch.counterReset)
-				require.Positive(t, appendedCount) // Sanity check that filter is not too zealous.
-=======
-				expSamples, appendedCount = addSample(db, batch.minT, batch.maxT, tc.queryMinT, tc.queryMaxT, expSamples, batch.filter)
->>>>>>> 1b86d54c
 				if batch.isOOO {
 					oooSamples += appendedCount
 				}
@@ -5803,25 +5770,14 @@
 	defaultFilterFunc := func(t int64) bool { return true }
 
 	minutes := func(m int64) int64 { return m * time.Minute.Milliseconds() }
-<<<<<<< HEAD
 	addSample := func(db *DB, fromMins, toMins, queryMinT, queryMaxT int64, expSamples []chunks.Sample, filter filterFunc, counterReset bool) ([]chunks.Sample, int) {
-		app := db.Appender(context.Background())
-		totalAppended := 0
-		for m := fromMins; m <= toMins; m += time.Minute.Milliseconds() {
-			if !filter(m) {
-				continue
-			}
-			_, err := appendFunc(app, m, counterReset)
-=======
-	addSample := func(db *DB, fromMins, toMins, queryMinT, queryMaxT int64, expSamples []chunks.Sample, filter filterFunc) ([]chunks.Sample, int) {
 		app := db.Appender(context.Background())
 		totalAppended := 0
 		for m := fromMins; m <= toMins; m += time.Minute.Milliseconds() {
 			if !filter(m / time.Minute.Milliseconds()) {
 				continue
 			}
-			_, err := app.Append(0, series1, m, float64(m))
->>>>>>> 1b86d54c
+			_, err := appendFunc(app, m, counterReset)
 			if m >= queryMinT && m <= queryMaxT {
 				expSamples = append(expSamples, sampleFunc(m))
 			}
@@ -5834,36 +5790,23 @@
 	}
 
 	type sampleBatch struct {
-<<<<<<< HEAD
 		minT         int64
 		maxT         int64
 		filter       filterFunc
 		counterReset bool
 		isOOO        bool
-=======
-		minT   int64
-		maxT   int64
-		filter filterFunc
-		isOOO  bool
->>>>>>> 1b86d54c
 	}
 
 	tests := []struct {
 		name      string
-<<<<<<< HEAD
-=======
 		oooCap    int64
->>>>>>> 1b86d54c
 		queryMinT int64
 		queryMaxT int64
 		batches   []sampleBatch
 	}{
 		{
 			name:      "query interval covering ooomint and inordermaxt returns all ingested samples",
-<<<<<<< HEAD
-=======
 			oooCap:    30,
->>>>>>> 1b86d54c
 			queryMinT: minutes(0),
 			queryMaxT: minutes(200),
 			batches: []sampleBatch{
@@ -5882,10 +5825,7 @@
 		},
 		{
 			name:      "partial query interval returns only samples within interval",
-<<<<<<< HEAD
-=======
 			oooCap:    30,
->>>>>>> 1b86d54c
 			queryMinT: minutes(20),
 			queryMaxT: minutes(180),
 			batches: []sampleBatch{
@@ -5901,11 +5841,31 @@
 					isOOO:  true,
 				},
 			},
-<<<<<<< HEAD
 		},
 		{
 			name:      "alternating OOO batches", // in order: 100-200 normal. out of order first path: 0, 2, 4, ... 98 (no counter reset), second pass: 1, 3, 5, ... 99 (with counter reset)
-=======
+			queryMinT: minutes(0),
+			queryMaxT: minutes(200),
+			batches: []sampleBatch{
+				{
+					minT:   minutes(100),
+					maxT:   minutes(200),
+					filter: defaultFilterFunc,
+				},
+				{
+					minT:   minutes(0),
+					maxT:   minutes(99),
+					filter: func(t int64) bool { return t%2 == 0 },
+					isOOO:  true,
+				},
+				{
+					minT:         minutes(0),
+					maxT:         minutes(99),
+					filter:       func(t int64) bool { return t%2 == 1 },
+					counterReset: true,
+					isOOO:        true,
+				},
+			},
 		},
 		{
 			name:      "query overlapping inorder and ooo samples returns all ingested samples at the end of the interval",
@@ -5950,29 +5910,12 @@
 		{
 			name:      "query inorder contain ooo mmaped samples returns all ingested samples at the beginning of the interval",
 			oooCap:    5,
->>>>>>> 1b86d54c
 			queryMinT: minutes(0),
 			queryMaxT: minutes(200),
 			batches: []sampleBatch{
 				{
 					minT:   minutes(100),
 					maxT:   minutes(200),
-<<<<<<< HEAD
-					filter: defaultFilterFunc,
-				},
-				{
-					minT:   minutes(0),
-					maxT:   minutes(99),
-					filter: func(t int64) bool { return t%2 == 0 },
-					isOOO:  true,
-				},
-				{
-					minT:         minutes(0),
-					maxT:         minutes(99),
-					filter:       func(t int64) bool { return t%2 == 1 },
-					counterReset: true,
-					isOOO:        true,
-=======
 					filter: func(t int64) bool { return t%2 == 0 },
 					isOOO:  false,
 				},
@@ -6013,7 +5956,6 @@
 					maxT:   minutes(193), // Append some more OOO samples to trigger mapping the OOO chunk, but use time 151 to not overlap with in-order head chunk.
 					filter: func(t int64) bool { return t%2 == 1 },
 					isOOO:  true,
->>>>>>> 1b86d54c
 				},
 			},
 		},
@@ -6033,11 +5975,7 @@
 			var oooSamples, appendedCount int
 
 			for _, batch := range tc.batches {
-<<<<<<< HEAD
 				expSamples, appendedCount = addSample(db, batch.minT, batch.maxT, tc.queryMinT, tc.queryMaxT, expSamples, batch.filter, batch.counterReset)
-=======
-				expSamples, appendedCount = addSample(db, batch.minT, batch.maxT, tc.queryMinT, tc.queryMaxT, expSamples, batch.filter)
->>>>>>> 1b86d54c
 				if batch.isOOO {
 					oooSamples += appendedCount
 				}
