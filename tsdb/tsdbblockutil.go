--- conflicted
+++ resolved
@@ -21,10 +21,7 @@
 
 	"github.com/go-kit/kit/log"
 	"github.com/prometheus/prometheus/pkg/labels"
-<<<<<<< HEAD
 	"github.com/prometheus/prometheus/tsdb/wal"
-=======
->>>>>>> 1ebcf3d5
 )
 
 var InvalidTimesError = fmt.Errorf("max time is lesser than min time")
@@ -36,15 +33,12 @@
 }
 
 // CreateHead creates a TSDB writer head to write the sample data to.
-<<<<<<< HEAD
+
 func CreateHead(samples []*MetricSample, chunkRange int64, dir string, logger log.Logger) (*Head, error) {
 	wlog := wal.NewNoopWAL(dir)
 
-	head, err := NewHead(nil, logger, wlog, chunkRange, nil)
-=======
-func CreateHead(samples []*MetricSample, chunkRange int64, logger log.Logger) (*Head, error) {
-	head, err := NewHead(nil, logger, nil, chunkRange, DefaultStripeSize)
->>>>>>> 1ebcf3d5
+	head, err := NewHead(nil, logger, wlog, chunkRange, nil, DefaultStripeSize)
+
 	if err != nil {
 		return nil, err
 	}
