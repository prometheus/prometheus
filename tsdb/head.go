--- conflicted
+++ resolved
@@ -626,15 +626,11 @@
 		return nil
 	}
 
-<<<<<<< HEAD
-	level.Info(h.logger).Log("msg", "replaying WAL, this may take awhile")
-
 	refSeries := map[uint64]*memSeries{}
 	multiRef := map[uint64]uint64{}
 
-=======
 	level.Info(h.logger).Log("msg", "Replaying WAL, this may take awhile")
->>>>>>> 3df7a0b7
+
 	start := time.Now()
 	level.Info(h.logger).Log("msg", "creating series from WAL")
 	if err := h.loadSeriesFromWAL(refSeries, multiRef); err != nil {
@@ -669,7 +665,6 @@
 		if err := h.loadSeries(checkpointReader, multiRef, refSeries); err != nil {
 			return errors.Wrap(err, "load series from checkpoint")
 		}
-<<<<<<< HEAD
 		return nil
 	}); err != nil {
 		return err
@@ -683,13 +678,6 @@
 	}); err != nil {
 		return err
 	}
-=======
-		defer func() {
-			if err := sr.Close(); err != nil {
-				level.Warn(h.logger).Log("msg", "Error while closing the wal segments reader", "err", err)
-			}
-		}()
->>>>>>> 3df7a0b7
 
 	return nil
 }
