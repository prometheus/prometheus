// Copyright 2017 The Prometheus Authors
// Licensed under the Apache License, Version 2.0 (the "License");
// you may not use this file except in compliance with the License.
// You may obtain a copy of the License at
//
// http://www.apache.org/licenses/LICENSE-2.0
//
// Unless required by applicable law or agreed to in writing, software
// distributed under the License is distributed on an "AS IS" BASIS,
// WITHOUT WARRANTIES OR CONDITIONS OF ANY KIND, either express or implied.
// See the License for the specific language governing permissions and
// limitations under the License.

package tsdb

import (
	"fmt"
	"io"
	"math"
	"path/filepath"
	"sync"
	"time"

	"github.com/go-kit/log"
	"github.com/go-kit/log/level"
	"github.com/oklog/ulid"
	"github.com/pkg/errors"
	"github.com/prometheus/client_golang/prometheus"
	"go.uber.org/atomic"

	"github.com/prometheus/prometheus/config"
	"github.com/prometheus/prometheus/pkg/exemplar"
	"github.com/prometheus/prometheus/pkg/labels"
	"github.com/prometheus/prometheus/storage"
	"github.com/prometheus/prometheus/tsdb/chunkenc"
	"github.com/prometheus/prometheus/tsdb/chunks"
	tsdb_errors "github.com/prometheus/prometheus/tsdb/errors"
	"github.com/prometheus/prometheus/tsdb/index"
	"github.com/prometheus/prometheus/tsdb/record"
	"github.com/prometheus/prometheus/tsdb/tombstones"
	"github.com/prometheus/prometheus/tsdb/tsdbutil"
	"github.com/prometheus/prometheus/tsdb/wal"
)

var (
	// ErrInvalidSample is returned if an appended sample is not valid and can't
	// be ingested.
	ErrInvalidSample = errors.New("invalid sample")
	// ErrInvalidExemplar is returned if an appended exemplar is not valid and can't
	// be ingested.
	ErrInvalidExemplar = errors.New("invalid exemplar")
	// ErrAppenderClosed is returned if an appender has already be successfully
	// rolled back or committed.
	ErrAppenderClosed = errors.New("appender closed")
)

// Head handles reads and writes of time series data within a time window.
type Head struct {
	chunkRange               atomic.Int64
	numSeries                atomic.Uint64
	minTime, maxTime         atomic.Int64 // Current min and max of the samples included in the head.
	minValidTime             atomic.Int64 // Mint allowed to be added to the head. It shouldn't be lower than the maxt of the last persisted block.
	lastWALTruncationTime    atomic.Int64
	lastMemoryTruncationTime atomic.Int64
	lastSeriesID             atomic.Uint64

	metrics         *headMetrics
	opts            *HeadOptions
	wal             *wal.WAL
	exemplarMetrics *ExemplarMetrics
	exemplars       ExemplarStorage
	logger          log.Logger
	appendPool      sync.Pool
	exemplarsPool   sync.Pool
	seriesPool      sync.Pool
	bytesPool       sync.Pool
	memChunkPool    sync.Pool

	// All series addressable by their ID or hash.
	series *stripeSeries

	deletedMtx sync.Mutex
	deleted    map[chunks.HeadSeriesRef]int // Deleted series, and what WAL segment they must be kept until.

	postings *index.MemPostings // Postings lists for terms.

	tombstones *tombstones.MemTombstones

	iso *isolation

	cardinalityMutex      sync.Mutex
	cardinalityCache      *index.PostingsStats // Posting stats cache which will expire after 30sec.
	lastPostingsStatsCall time.Duration        // Last posting stats call (PostingsCardinalityStats()) time for caching.

	// chunkDiskMapper is used to write and read Head chunks to/from disk.
	chunkDiskMapper *chunks.ChunkDiskMapper

	chunkSnapshotMtx sync.Mutex

	closedMtx sync.Mutex
	closed    bool

	stats *HeadStats
	reg   prometheus.Registerer

	memTruncationInProcess atomic.Bool
}

type ExemplarStorage interface {
	storage.ExemplarQueryable
	AddExemplar(labels.Labels, exemplar.Exemplar) error
	ValidateExemplar(labels.Labels, exemplar.Exemplar) error
	IterateExemplars(f func(seriesLabels labels.Labels, e exemplar.Exemplar) error) error
}

// HeadOptions are parameters for the Head block.
type HeadOptions struct {
	// Runtime reloadable option. At the top of the struct for 32 bit OS:
	// https://pkg.go.dev/sync/atomic#pkg-note-BUG
	MaxExemplars atomic.Int64

	ChunkRange int64
	// ChunkDirRoot is the parent directory of the chunks directory.
	ChunkDirRoot         string
	ChunkPool            chunkenc.Pool
	ChunkWriteBufferSize int
	// StripeSize sets the number of entries in the hash map, it must be a power of 2.
	// A larger StripeSize will allocate more memory up-front, but will increase performance when handling a large number of series.
	// A smaller StripeSize reduces the memory allocated, but can decrease performance with large number of series.
	StripeSize                     int
	SeriesCallback                 SeriesLifecycleCallback
	EnableExemplarStorage          bool
	EnableMemorySnapshotOnShutdown bool
}

func DefaultHeadOptions() *HeadOptions {
	return &HeadOptions{
		ChunkRange:           DefaultBlockDuration,
		ChunkDirRoot:         "",
		ChunkPool:            chunkenc.NewPool(),
		ChunkWriteBufferSize: chunks.DefaultWriteBufferSize,
		StripeSize:           DefaultStripeSize,
		SeriesCallback:       &noopSeriesLifecycleCallback{},
	}
}

// SeriesLifecycleCallback specifies a list of callbacks that will be called during a lifecycle of a series.
// It is always a no-op in Prometheus and mainly meant for external users who import TSDB.
// All the callbacks should be safe to be called concurrently.
// It is up to the user to implement soft or hard consistency by making the callbacks
// atomic or non-atomic. Atomic callbacks can cause degradation performance.
type SeriesLifecycleCallback interface {
	// PreCreation is called before creating a series to indicate if the series can be created.
	// A non nil error means the series should not be created.
	PreCreation(labels.Labels) error
	// PostCreation is called after creating a series to indicate a creation of series.
	PostCreation(labels.Labels)
	// PostDeletion is called after deletion of series.
	PostDeletion(...labels.Labels)
}

// NewHead opens the head block in dir.
func NewHead(r prometheus.Registerer, l log.Logger, wal *wal.WAL, opts *HeadOptions, stats *HeadStats) (*Head, error) {
	var err error
	if l == nil {
		l = log.NewNopLogger()
	}
	if opts.ChunkRange < 1 {
		return nil, errors.Errorf("invalid chunk range %d", opts.ChunkRange)
	}
	if opts.SeriesCallback == nil {
		opts.SeriesCallback = &noopSeriesLifecycleCallback{}
	}

	if stats == nil {
		stats = NewHeadStats()
	}

	if !opts.EnableExemplarStorage {
		opts.MaxExemplars.Store(0)
	}

	h := &Head{
		wal:    wal,
		logger: l,
		opts:   opts,
		memChunkPool: sync.Pool{
			New: func() interface{} {
				return &memChunk{}
			},
		},
		stats: stats,
		reg:   r,
	}
	if err := h.resetInMemoryState(); err != nil {
		return nil, err
	}
	h.metrics = newHeadMetrics(h, r)

	if opts.ChunkPool == nil {
		opts.ChunkPool = chunkenc.NewPool()
	}

	h.chunkDiskMapper, err = chunks.NewChunkDiskMapper(
		mmappedChunksDir(opts.ChunkDirRoot),
		opts.ChunkPool,
		opts.ChunkWriteBufferSize,
	)
	if err != nil {
		return nil, err
	}

	return h, nil
}

func (h *Head) resetInMemoryState() error {
	var err error
	var em *ExemplarMetrics
	if h.exemplars != nil {
		ce, ok := h.exemplars.(*CircularExemplarStorage)
		if ok {
			em = ce.metrics
		}
	}
	if em == nil {
		em = NewExemplarMetrics(h.reg)
	}
	es, err := NewCircularExemplarStorage(h.opts.MaxExemplars.Load(), em)
	if err != nil {
		return err
	}

	h.exemplarMetrics = em
	h.exemplars = es
	h.series = newStripeSeries(h.opts.StripeSize, h.opts.SeriesCallback)
	h.postings = index.NewUnorderedMemPostings()
	h.tombstones = tombstones.NewMemTombstones()
	h.iso = newIsolation()
	h.deleted = map[chunks.HeadSeriesRef]int{}
	h.chunkRange.Store(h.opts.ChunkRange)
	h.minTime.Store(math.MaxInt64)
	h.maxTime.Store(math.MinInt64)
	h.lastWALTruncationTime.Store(math.MinInt64)
	h.lastMemoryTruncationTime.Store(math.MinInt64)
	return nil
}

type headMetrics struct {
	activeAppenders          prometheus.Gauge
	series                   prometheus.GaugeFunc
	seriesCreated            prometheus.Counter
	seriesRemoved            prometheus.Counter
	seriesNotFound           prometheus.Counter
	chunks                   prometheus.Gauge
	chunksCreated            prometheus.Counter
	chunksRemoved            prometheus.Counter
	gcDuration               prometheus.Summary
	samplesAppended          prometheus.Counter
	outOfBoundSamples        prometheus.Counter
	outOfOrderSamples        prometheus.Counter
	walTruncateDuration      prometheus.Summary
	walCorruptionsTotal      prometheus.Counter
	walTotalReplayDuration   prometheus.Gauge
	headTruncateFail         prometheus.Counter
	headTruncateTotal        prometheus.Counter
	checkpointDeleteFail     prometheus.Counter
	checkpointDeleteTotal    prometheus.Counter
	checkpointCreationFail   prometheus.Counter
	checkpointCreationTotal  prometheus.Counter
	mmapChunkCorruptionTotal prometheus.Counter
	snapshotReplayErrorTotal prometheus.Counter // Will be either 0 or 1.
}

func newHeadMetrics(h *Head, r prometheus.Registerer) *headMetrics {
	m := &headMetrics{
		activeAppenders: prometheus.NewGauge(prometheus.GaugeOpts{
			Name: "prometheus_tsdb_head_active_appenders",
			Help: "Number of currently active appender transactions",
		}),
		series: prometheus.NewGaugeFunc(prometheus.GaugeOpts{
			Name: "prometheus_tsdb_head_series",
			Help: "Total number of series in the head block.",
		}, func() float64 {
			return float64(h.NumSeries())
		}),
		seriesCreated: prometheus.NewCounter(prometheus.CounterOpts{
			Name: "prometheus_tsdb_head_series_created_total",
			Help: "Total number of series created in the head",
		}),
		seriesRemoved: prometheus.NewCounter(prometheus.CounterOpts{
			Name: "prometheus_tsdb_head_series_removed_total",
			Help: "Total number of series removed in the head",
		}),
		seriesNotFound: prometheus.NewCounter(prometheus.CounterOpts{
			Name: "prometheus_tsdb_head_series_not_found_total",
			Help: "Total number of requests for series that were not found.",
		}),
		chunks: prometheus.NewGauge(prometheus.GaugeOpts{
			Name: "prometheus_tsdb_head_chunks",
			Help: "Total number of chunks in the head block.",
		}),
		chunksCreated: prometheus.NewCounter(prometheus.CounterOpts{
			Name: "prometheus_tsdb_head_chunks_created_total",
			Help: "Total number of chunks created in the head",
		}),
		chunksRemoved: prometheus.NewCounter(prometheus.CounterOpts{
			Name: "prometheus_tsdb_head_chunks_removed_total",
			Help: "Total number of chunks removed in the head",
		}),
		gcDuration: prometheus.NewSummary(prometheus.SummaryOpts{
			Name: "prometheus_tsdb_head_gc_duration_seconds",
			Help: "Runtime of garbage collection in the head block.",
		}),
		walTruncateDuration: prometheus.NewSummary(prometheus.SummaryOpts{
			Name: "prometheus_tsdb_wal_truncate_duration_seconds",
			Help: "Duration of WAL truncation.",
		}),
		walCorruptionsTotal: prometheus.NewCounter(prometheus.CounterOpts{
			Name: "prometheus_tsdb_wal_corruptions_total",
			Help: "Total number of WAL corruptions.",
		}),
		walTotalReplayDuration: prometheus.NewGauge(prometheus.GaugeOpts{
			Name: "prometheus_tsdb_data_replay_duration_seconds",
			Help: "Time taken to replay the data on disk.",
		}),
		samplesAppended: prometheus.NewCounter(prometheus.CounterOpts{
			Name: "prometheus_tsdb_head_samples_appended_total",
			Help: "Total number of appended samples.",
		}),
		outOfBoundSamples: prometheus.NewCounter(prometheus.CounterOpts{
			Name: "prometheus_tsdb_out_of_bound_samples_total",
			Help: "Total number of out of bound samples ingestion failed attempts.",
		}),
		outOfOrderSamples: prometheus.NewCounter(prometheus.CounterOpts{
			Name: "prometheus_tsdb_out_of_order_samples_total",
			Help: "Total number of out of order samples ingestion failed attempts.",
		}),
		headTruncateFail: prometheus.NewCounter(prometheus.CounterOpts{
			Name: "prometheus_tsdb_head_truncations_failed_total",
			Help: "Total number of head truncations that failed.",
		}),
		headTruncateTotal: prometheus.NewCounter(prometheus.CounterOpts{
			Name: "prometheus_tsdb_head_truncations_total",
			Help: "Total number of head truncations attempted.",
		}),
		checkpointDeleteFail: prometheus.NewCounter(prometheus.CounterOpts{
			Name: "prometheus_tsdb_checkpoint_deletions_failed_total",
			Help: "Total number of checkpoint deletions that failed.",
		}),
		checkpointDeleteTotal: prometheus.NewCounter(prometheus.CounterOpts{
			Name: "prometheus_tsdb_checkpoint_deletions_total",
			Help: "Total number of checkpoint deletions attempted.",
		}),
		checkpointCreationFail: prometheus.NewCounter(prometheus.CounterOpts{
			Name: "prometheus_tsdb_checkpoint_creations_failed_total",
			Help: "Total number of checkpoint creations that failed.",
		}),
		checkpointCreationTotal: prometheus.NewCounter(prometheus.CounterOpts{
			Name: "prometheus_tsdb_checkpoint_creations_total",
			Help: "Total number of checkpoint creations attempted.",
		}),
		mmapChunkCorruptionTotal: prometheus.NewCounter(prometheus.CounterOpts{
			Name: "prometheus_tsdb_mmap_chunk_corruptions_total",
			Help: "Total number of memory-mapped chunk corruptions.",
		}),
		snapshotReplayErrorTotal: prometheus.NewCounter(prometheus.CounterOpts{
			Name: "prometheus_tsdb_snapshot_replay_error_total",
			Help: "Total number snapshot replays that failed.",
		}),
	}

	if r != nil {
		r.MustRegister(
			m.activeAppenders,
			m.series,
			m.chunks,
			m.chunksCreated,
			m.chunksRemoved,
			m.seriesCreated,
			m.seriesRemoved,
			m.seriesNotFound,
			m.gcDuration,
			m.walTruncateDuration,
			m.walCorruptionsTotal,
			m.walTotalReplayDuration,
			m.samplesAppended,
			m.outOfBoundSamples,
			m.outOfOrderSamples,
			m.headTruncateFail,
			m.headTruncateTotal,
			m.checkpointDeleteFail,
			m.checkpointDeleteTotal,
			m.checkpointCreationFail,
			m.checkpointCreationTotal,
			m.mmapChunkCorruptionTotal,
			m.snapshotReplayErrorTotal,
			// Metrics bound to functions and not needed in tests
			// can be created and registered on the spot.
			prometheus.NewGaugeFunc(prometheus.GaugeOpts{
				Name: "prometheus_tsdb_head_max_time",
				Help: "Maximum timestamp of the head block. The unit is decided by the library consumer.",
			}, func() float64 {
				return float64(h.MaxTime())
			}),
			prometheus.NewGaugeFunc(prometheus.GaugeOpts{
				Name: "prometheus_tsdb_head_min_time",
				Help: "Minimum time bound of the head block. The unit is decided by the library consumer.",
			}, func() float64 {
				return float64(h.MinTime())
			}),
			prometheus.NewGaugeFunc(prometheus.GaugeOpts{
				Name: "prometheus_tsdb_isolation_low_watermark",
				Help: "The lowest TSDB append ID that is still referenced.",
			}, func() float64 {
				return float64(h.iso.lowWatermark())
			}),
			prometheus.NewGaugeFunc(prometheus.GaugeOpts{
				Name: "prometheus_tsdb_isolation_high_watermark",
				Help: "The highest TSDB append ID that has been given out.",
			}, func() float64 {
				return float64(h.iso.lastAppendID())
			}),
		)
	}
	return m
}

func mmappedChunksDir(dir string) string { return filepath.Join(dir, "chunks_head") }

// HeadStats are the statistics for the head component of the DB.
type HeadStats struct {
	WALReplayStatus *WALReplayStatus
}

// NewHeadStats returns a new HeadStats object.
func NewHeadStats() *HeadStats {
	return &HeadStats{
		WALReplayStatus: &WALReplayStatus{},
	}
}

// WALReplayStatus contains status information about the WAL replay.
type WALReplayStatus struct {
	sync.RWMutex
	Min     int
	Max     int
	Current int
}

// GetWALReplayStatus returns the WAL replay status information.
func (s *WALReplayStatus) GetWALReplayStatus() WALReplayStatus {
	s.RLock()
	defer s.RUnlock()

	return WALReplayStatus{
		Min:     s.Min,
		Max:     s.Max,
		Current: s.Current,
	}
}

const cardinalityCacheExpirationTime = time.Duration(30) * time.Second

// Init loads data from the write ahead log and prepares the head for writes.
// It should be called before using an appender so that it
// limits the ingested samples to the head min valid time.
func (h *Head) Init(minValidTime int64) error {
	h.minValidTime.Store(minValidTime)
	defer h.postings.EnsureOrder()
	defer h.gc() // After loading the wal remove the obsolete data from the head.
	defer func() {
		// Loading of m-mapped chunks and snapshot can make the mint of the Head
		// to go below minValidTime.
		if h.MinTime() < h.minValidTime.Load() {
			h.minTime.Store(h.minValidTime.Load())
		}
	}()

	level.Info(h.logger).Log("msg", "Replaying on-disk memory mappable chunks if any")
	start := time.Now()

	snapIdx, snapOffset := -1, 0
	refSeries := make(map[chunks.HeadSeriesRef]*memSeries)

	if h.opts.EnableMemorySnapshotOnShutdown {
		level.Info(h.logger).Log("msg", "Chunk snapshot is enabled, replaying from the snapshot")
		var err error
		snapIdx, snapOffset, refSeries, err = h.loadChunkSnapshot()
		if err != nil {
			snapIdx, snapOffset = -1, 0
			h.metrics.snapshotReplayErrorTotal.Inc()
			level.Error(h.logger).Log("msg", "Failed to load chunk snapshot", "err", err)
			// We clear the partially loaded data to replay fresh from the WAL.
			if err := h.resetInMemoryState(); err != nil {
				return err
			}
		}
		level.Info(h.logger).Log("msg", "Chunk snapshot loading time", "duration", time.Since(start).String())
	}

	mmapChunkReplayStart := time.Now()
	mmappedChunks, err := h.loadMmappedChunks(refSeries)
	if err != nil {
		level.Error(h.logger).Log("msg", "Loading on-disk chunks failed", "err", err)
		if _, ok := errors.Cause(err).(*chunks.CorruptionErr); ok {
			h.metrics.mmapChunkCorruptionTotal.Inc()
		}
		// If this fails, data will be recovered from WAL.
		// Hence we wont lose any data (given WAL is not corrupt).
		mmappedChunks = h.removeCorruptedMmappedChunks(err, refSeries)
	}

	level.Info(h.logger).Log("msg", "On-disk memory mappable chunks replay completed", "duration", time.Since(mmapChunkReplayStart).String())
	if h.wal == nil {
		level.Info(h.logger).Log("msg", "WAL not found")
		return nil
	}

	level.Info(h.logger).Log("msg", "Replaying WAL, this may take a while")

	checkpointReplayStart := time.Now()
	// Backfill the checkpoint first if it exists.
	dir, startFrom, err := wal.LastCheckpoint(h.wal.Dir())
	if err != nil && err != record.ErrNotFound {
		return errors.Wrap(err, "find last checkpoint")
	}

	// Find the last segment.
	_, endAt, e := wal.Segments(h.wal.Dir())
	if e != nil {
		return errors.Wrap(e, "finding WAL segments")
	}

	h.startWALReplayStatus(startFrom, endAt)

	multiRef := map[chunks.HeadSeriesRef]chunks.HeadSeriesRef{}
	if err == nil && startFrom >= snapIdx {
		sr, err := wal.NewSegmentsReader(dir)
		if err != nil {
			return errors.Wrap(err, "open checkpoint")
		}
		defer func() {
			if err := sr.Close(); err != nil {
				level.Warn(h.logger).Log("msg", "Error while closing the wal segments reader", "err", err)
			}
		}()

		// A corrupted checkpoint is a hard error for now and requires user
		// intervention. There's likely little data that can be recovered anyway.
		if err := h.loadWAL(wal.NewReader(sr), multiRef, mmappedChunks); err != nil {
			return errors.Wrap(err, "backfill checkpoint")
		}
		h.updateWALReplayStatusRead(startFrom)
		startFrom++
		level.Info(h.logger).Log("msg", "WAL checkpoint loaded")
	}
	checkpointReplayDuration := time.Since(checkpointReplayStart)

	walReplayStart := time.Now()

	if snapIdx > startFrom {
		startFrom = snapIdx
	}
	// Backfill segments from the most recent checkpoint onwards.
	for i := startFrom; i <= endAt; i++ {
		s, err := wal.OpenReadSegment(wal.SegmentName(h.wal.Dir(), i))
		if err != nil {
			return errors.Wrap(err, fmt.Sprintf("open WAL segment: %d", i))
		}

		offset := 0
		if i == snapIdx {
			offset = snapOffset
		}
		sr, err := wal.NewSegmentBufReaderWithOffset(offset, s)
		if errors.Cause(err) == io.EOF {
			// File does not exist.
			continue
		}
		if err != nil {
			return errors.Wrapf(err, "segment reader (offset=%d)", offset)
		}
		err = h.loadWAL(wal.NewReader(sr), multiRef, mmappedChunks)
		if err := sr.Close(); err != nil {
			level.Warn(h.logger).Log("msg", "Error while closing the wal segments reader", "err", err)
		}
		if err != nil {
			return err
		}
		level.Info(h.logger).Log("msg", "WAL segment loaded", "segment", i, "maxSegment", endAt)
		h.updateWALReplayStatusRead(i)
	}

	walReplayDuration := time.Since(start)
	h.metrics.walTotalReplayDuration.Set(walReplayDuration.Seconds())
	level.Info(h.logger).Log(
		"msg", "WAL replay completed",
		"checkpoint_replay_duration", checkpointReplayDuration.String(),
		"wal_replay_duration", time.Since(walReplayStart).String(),
		"total_replay_duration", walReplayDuration.String(),
	)

	return nil
}

func (h *Head) loadMmappedChunks(refSeries map[chunks.HeadSeriesRef]*memSeries) (map[chunks.HeadSeriesRef][]*mmappedChunk, error) {
	mmappedChunks := map[chunks.HeadSeriesRef][]*mmappedChunk{}
	if err := h.chunkDiskMapper.IterateAllChunks(func(seriesRef chunks.HeadSeriesRef, chunkRef chunks.ChunkDiskMapperRef, mint, maxt int64, numSamples uint16) error {
		if maxt < h.minValidTime.Load() {
			return nil
		}
		ms, ok := refSeries[seriesRef]
		if !ok {
			slice := mmappedChunks[seriesRef]
			if len(slice) > 0 && slice[len(slice)-1].maxTime >= mint {
				return errors.Errorf("out of sequence m-mapped chunk for series ref %d", seriesRef)
			}

			slice = append(slice, &mmappedChunk{
				ref:        chunkRef,
				minTime:    mint,
				maxTime:    maxt,
				numSamples: numSamples,
			})
			mmappedChunks[seriesRef] = slice
			return nil
		}

		if len(ms.mmappedChunks) > 0 && ms.mmappedChunks[len(ms.mmappedChunks)-1].maxTime >= mint {
			return errors.Errorf("out of sequence m-mapped chunk for series ref %d", seriesRef)
		}

		h.metrics.chunks.Inc()
		h.metrics.chunksCreated.Inc()
		ms.mmappedChunks = append(ms.mmappedChunks, &mmappedChunk{
			ref:        chunkRef,
			minTime:    mint,
			maxTime:    maxt,
			numSamples: numSamples,
		})
		h.updateMinMaxTime(mint, maxt)
		if ms.headChunk != nil && maxt >= ms.headChunk.minTime {
			// The head chunk was completed and was m-mapped after taking the snapshot.
			// Hence remove this chunk.
			ms.nextAt = 0
			ms.headChunk = nil
			ms.app = nil
		}
		return nil
	}); err != nil {
		return nil, errors.Wrap(err, "iterate on on-disk chunks")
	}
	return mmappedChunks, nil
}

// removeCorruptedMmappedChunks attempts to delete the corrupted mmapped chunks and if it fails, it clears all the previously
// loaded mmapped chunks.
func (h *Head) removeCorruptedMmappedChunks(err error, refSeries map[chunks.HeadSeriesRef]*memSeries) map[chunks.HeadSeriesRef][]*mmappedChunk {
	level.Info(h.logger).Log("msg", "Deleting mmapped chunk files")

	if err := h.chunkDiskMapper.DeleteCorrupted(err); err != nil {
		level.Info(h.logger).Log("msg", "Deletion of mmap chunk files failed, discarding chunk files completely", "err", err)
		return map[chunks.HeadSeriesRef][]*mmappedChunk{}
	}

	level.Info(h.logger).Log("msg", "Deletion of mmap chunk files successful, reattempting m-mapping the on-disk chunks")
	mmappedChunks, err := h.loadMmappedChunks(refSeries)
	if err != nil {
		level.Error(h.logger).Log("msg", "Loading on-disk chunks failed, discarding chunk files completely", "err", err)
		mmappedChunks = map[chunks.HeadSeriesRef][]*mmappedChunk{}
	}

	return mmappedChunks
}

func (h *Head) ApplyConfig(cfg *config.Config) error {
	if !h.opts.EnableExemplarStorage {
		return nil
	}

	// Head uses opts.MaxExemplars in combination with opts.EnableExemplarStorage
	// to decide if it should pass exemplars along to it's exemplar storage, so we
	// need to update opts.MaxExemplars here.
	prevSize := h.opts.MaxExemplars.Load()
	h.opts.MaxExemplars.Store(cfg.StorageConfig.ExemplarsConfig.MaxExemplars)

	if prevSize == h.opts.MaxExemplars.Load() {
		return nil
	}

	migrated := h.exemplars.(*CircularExemplarStorage).Resize(h.opts.MaxExemplars.Load())
	level.Info(h.logger).Log("msg", "Exemplar storage resized", "from", prevSize, "to", h.opts.MaxExemplars, "migrated", migrated)
	return nil
}

// PostingsCardinalityStats returns top 10 highest cardinality stats By label and value names.
func (h *Head) PostingsCardinalityStats(statsByLabelName string) *index.PostingsStats {
	h.cardinalityMutex.Lock()
	defer h.cardinalityMutex.Unlock()
	currentTime := time.Duration(time.Now().Unix()) * time.Second
	seconds := currentTime - h.lastPostingsStatsCall
	if seconds > cardinalityCacheExpirationTime {
		h.cardinalityCache = nil
	}
	if h.cardinalityCache != nil {
		return h.cardinalityCache
	}
	h.cardinalityCache = h.postings.Stats(statsByLabelName)
	h.lastPostingsStatsCall = time.Duration(time.Now().Unix()) * time.Second

	return h.cardinalityCache
}

func (h *Head) updateMinMaxTime(mint, maxt int64) {
	for {
		lt := h.MinTime()
		if mint >= lt {
			break
		}
		if h.minTime.CAS(lt, mint) {
			break
		}
	}
	for {
		ht := h.MaxTime()
		if maxt <= ht {
			break
		}
		if h.maxTime.CAS(ht, maxt) {
			break
		}
	}
}

// SetMinValidTime sets the minimum timestamp the head can ingest.
func (h *Head) SetMinValidTime(minValidTime int64) {
	h.minValidTime.Store(minValidTime)
}

// Truncate removes old data before mint from the head and WAL.
func (h *Head) Truncate(mint int64) (err error) {
	initialize := h.MinTime() == math.MaxInt64
	if err := h.truncateMemory(mint); err != nil {
		return err
	}
	if initialize {
		return nil
	}
	return h.truncateWAL(mint)
}

// OverlapsClosedInterval returns true if the head overlaps [mint, maxt].
func (h *Head) OverlapsClosedInterval(mint, maxt int64) bool {
	return h.MinTime() <= maxt && mint <= h.MaxTime()
}

// truncateMemory removes old data before mint from the head.
func (h *Head) truncateMemory(mint int64) (err error) {
	h.chunkSnapshotMtx.Lock()
	defer h.chunkSnapshotMtx.Unlock()

	defer func() {
		if err != nil {
			h.metrics.headTruncateFail.Inc()
		}
	}()

	initialize := h.MinTime() == math.MaxInt64

	if h.MinTime() >= mint && !initialize {
		return nil
	}

	// The order of these two Store() should not be changed,
	// i.e. truncation time is set before in-process boolean.
	h.lastMemoryTruncationTime.Store(mint)
	h.memTruncationInProcess.Store(true)
	defer h.memTruncationInProcess.Store(false)

	// We wait for pending queries to end that overlap with this truncation.
	if !initialize {
		h.WaitForPendingReadersInTimeRange(h.MinTime(), mint)
	}

	h.minTime.Store(mint)
	h.minValidTime.Store(mint)

	// Ensure that max time is at least as high as min time.
	for h.MaxTime() < mint {
		h.maxTime.CAS(h.MaxTime(), mint)
	}

	// This was an initial call to Truncate after loading blocks on startup.
	// We haven't read back the WAL yet, so do not attempt to truncate it.
	if initialize {
		return nil
	}

	h.metrics.headTruncateTotal.Inc()
	start := time.Now()

	actualMint := h.gc()
	level.Info(h.logger).Log("msg", "Head GC completed", "duration", time.Since(start))
	h.metrics.gcDuration.Observe(time.Since(start).Seconds())
	if actualMint > h.minTime.Load() {
		// The actual mint of the Head is higher than the one asked to truncate.
		appendableMinValidTime := h.appendableMinValidTime()
		if actualMint < appendableMinValidTime {
			h.minTime.Store(actualMint)
			h.minValidTime.Store(actualMint)
		} else {
			// The actual min time is in the appendable window.
			// So we set the mint to the appendableMinValidTime.
			h.minTime.Store(appendableMinValidTime)
			h.minValidTime.Store(appendableMinValidTime)
		}
	}

	// Truncate the chunk m-mapper.
	if err := h.chunkDiskMapper.Truncate(mint); err != nil {
		return errors.Wrap(err, "truncate chunks.HeadReadWriter")
	}
	return nil
}

// WaitForPendingReadersInTimeRange waits for queries overlapping with given range to finish querying.
// The query timeout limits the max wait time of this function implicitly.
// The mint is inclusive and maxt is the truncation time hence exclusive.
func (h *Head) WaitForPendingReadersInTimeRange(mint, maxt int64) {
	maxt-- // Making it inclusive before checking overlaps.
	overlaps := func() bool {
		o := false
		h.iso.TraverseOpenReads(func(s *isolationState) bool {
			if s.mint <= maxt && mint <= s.maxt {
				// Overlaps with the truncation range.
				o = true
				return false
			}
			return true
		})
		return o
	}
	for overlaps() {
		time.Sleep(500 * time.Millisecond)
	}
}

// IsQuerierCollidingWithTruncation returns if the current querier needs to be closed and if a new querier
// has to be created. In the latter case, the method also returns the new mint to be used for creating the
// new range head and the new querier. This methods helps preventing races with the truncation of in-memory data.
//
// NOTE: The querier should already be taken before calling this.
func (h *Head) IsQuerierCollidingWithTruncation(querierMint, querierMaxt int64) (shouldClose, getNew bool, newMint int64) {
	if !h.memTruncationInProcess.Load() {
		return false, false, 0
	}
	// Head truncation is in process. It also means that the block that was
	// created for this truncation range is also available.
	// Check if we took a querier that overlaps with this truncation.
	memTruncTime := h.lastMemoryTruncationTime.Load()
	if querierMaxt < memTruncTime {
		// Head compaction has happened and this time range is being truncated.
		// This query doesn't overlap with the Head any longer.
		// We should close this querier to avoid races and the data would be
		// available with the blocks below.
		// Cases:
		// 1.     |------truncation------|
		//   |---query---|
		// 2.     |------truncation------|
		//              |---query---|
		return true, false, 0
	}
	if querierMint < memTruncTime {
		// The truncation time is not same as head mint that we saw above but the
		// query still overlaps with the Head.
		// The truncation started after we got the querier. So it is not safe
		// to use this querier and/or might block truncation. We should get
		// a new querier for the new Head range while remaining will be available
		// in the blocks below.
		// Case:
		//      |------truncation------|
		//                        |----query----|
		// Turns into
		//      |------truncation------|
		//                             |---qu---|
		return true, true, memTruncTime
	}

	// Other case is this, which is a no-op
	//      |------truncation------|
	//                              |---query---|
	return false, false, 0
}

// truncateWAL removes old data before mint from the WAL.
func (h *Head) truncateWAL(mint int64) error {
	h.chunkSnapshotMtx.Lock()
	defer h.chunkSnapshotMtx.Unlock()

	if h.wal == nil || mint <= h.lastWALTruncationTime.Load() {
		return nil
	}
	start := time.Now()
	h.lastWALTruncationTime.Store(mint)

	first, last, err := wal.Segments(h.wal.Dir())
	if err != nil {
		return errors.Wrap(err, "get segment range")
	}
	// Start a new segment, so low ingestion volume TSDB don't have more WAL than
	// needed.
	if err := h.wal.NextSegment(); err != nil {
		return errors.Wrap(err, "next segment")
	}
	last-- // Never consider last segment for checkpoint.
	if last < 0 {
		return nil // no segments yet.
	}
	// The lower two thirds of segments should contain mostly obsolete samples.
	// If we have less than two segments, it's not worth checkpointing yet.
	// With the default 2h blocks, this will keeping up to around 3h worth
	// of WAL segments.
	last = first + (last-first)*2/3
	if last <= first {
		return nil
	}

	keep := func(id chunks.HeadSeriesRef) bool {
		if h.series.getByID(id) != nil {
			return true
		}
		h.deletedMtx.Lock()
		_, ok := h.deleted[id]
		h.deletedMtx.Unlock()
		return ok
	}
	h.metrics.checkpointCreationTotal.Inc()
	if _, err = wal.Checkpoint(h.logger, h.wal, first, last, keep, mint); err != nil {
		h.metrics.checkpointCreationFail.Inc()
		if _, ok := errors.Cause(err).(*wal.CorruptionErr); ok {
			h.metrics.walCorruptionsTotal.Inc()
		}
		return errors.Wrap(err, "create checkpoint")
	}
	if err := h.wal.Truncate(last + 1); err != nil {
		// If truncating fails, we'll just try again at the next checkpoint.
		// Leftover segments will just be ignored in the future if there's a checkpoint
		// that supersedes them.
		level.Error(h.logger).Log("msg", "truncating segments failed", "err", err)
	}

	// The checkpoint is written and segments before it is truncated, so we no
	// longer need to track deleted series that are before it.
	h.deletedMtx.Lock()
	for ref, segment := range h.deleted {
		if segment < first {
			delete(h.deleted, ref)
		}
	}
	h.deletedMtx.Unlock()

	h.metrics.checkpointDeleteTotal.Inc()
	if err := wal.DeleteCheckpoints(h.wal.Dir(), last); err != nil {
		// Leftover old checkpoints do not cause problems down the line beyond
		// occupying disk space.
		// They will just be ignored since a higher checkpoint exists.
		level.Error(h.logger).Log("msg", "delete old checkpoints", "err", err)
		h.metrics.checkpointDeleteFail.Inc()
	}
	h.metrics.walTruncateDuration.Observe(time.Since(start).Seconds())

	level.Info(h.logger).Log("msg", "WAL checkpoint complete",
		"first", first, "last", last, "duration", time.Since(start))

	return nil
}

type Stats struct {
	NumSeries         uint64
	MinTime, MaxTime  int64
	IndexPostingStats *index.PostingsStats
}

// Stats returns important current HEAD statistics. Note that it is expensive to
// calculate these.
func (h *Head) Stats(statsByLabelName string) *Stats {
	return &Stats{
		NumSeries:         h.NumSeries(),
		MaxTime:           h.MaxTime(),
		MinTime:           h.MinTime(),
		IndexPostingStats: h.PostingsCardinalityStats(statsByLabelName),
	}
}

// RangeHead allows querying Head via an IndexReader, ChunkReader and tombstones.Reader
// but only within a restricted range.  Used for queries and compactions.
type RangeHead struct {
	head       *Head
	mint, maxt int64
}

// NewRangeHead returns a *RangeHead.
// There are no restrictions on mint/maxt.
func NewRangeHead(head *Head, mint, maxt int64) *RangeHead {
	return &RangeHead{
		head: head,
		mint: mint,
		maxt: maxt,
	}
}

func (h *RangeHead) Index() (IndexReader, error) {
	return h.head.indexRange(h.mint, h.maxt), nil
}

func (h *RangeHead) Chunks() (ChunkReader, error) {
	return h.head.chunksRange(h.mint, h.maxt, h.head.iso.State(h.mint, h.maxt))
}

func (h *RangeHead) Tombstones() (tombstones.Reader, error) {
	return h.head.tombstones, nil
}

func (h *RangeHead) MinTime() int64 {
	return h.mint
}

// MaxTime returns the max time of actual data fetch-able from the head.
// This controls the chunks time range which is closed [b.MinTime, b.MaxTime].
func (h *RangeHead) MaxTime() int64 {
	return h.maxt
}

// BlockMaxTime returns the max time of the potential block created from this head.
// It's different to MaxTime as we need to add +1 millisecond to block maxt because block
// intervals are half-open: [b.MinTime, b.MaxTime). Block intervals are always +1 than the total samples it includes.
func (h *RangeHead) BlockMaxTime() int64 {
	return h.MaxTime() + 1
}

func (h *RangeHead) NumSeries() uint64 {
	return h.head.NumSeries()
}

func (h *RangeHead) Meta() BlockMeta {
	return BlockMeta{
		MinTime: h.MinTime(),
		MaxTime: h.MaxTime(),
		ULID:    h.head.Meta().ULID,
		Stats: BlockStats{
			NumSeries: h.NumSeries(),
		},
	}
}

// String returns an human readable representation of the range head. It's important to
// keep this function in order to avoid the struct dump when the head is stringified in
// errors or logs.
func (h *RangeHead) String() string {
	return fmt.Sprintf("range head (mint: %d, maxt: %d)", h.MinTime(), h.MaxTime())
}

// Delete all samples in the range of [mint, maxt] for series that satisfy the given
// label matchers.
func (h *Head) Delete(mint, maxt int64, ms ...*labels.Matcher) error {
	// Do not delete anything beyond the currently valid range.
	mint, maxt = clampInterval(mint, maxt, h.MinTime(), h.MaxTime())

	ir := h.indexRange(mint, maxt)

	p, err := PostingsForMatchers(ir, ms...)
	if err != nil {
		return errors.Wrap(err, "select series")
	}

	var stones []tombstones.Stone
	for p.Next() {
		series := h.series.getByID(chunks.HeadSeriesRef(p.At()))

		series.RLock()
		t0, t1 := series.minTime(), series.maxTime()
		series.RUnlock()
		if t0 == math.MinInt64 || t1 == math.MinInt64 {
			continue
		}
		// Delete only until the current values and not beyond.
		t0, t1 = clampInterval(mint, maxt, t0, t1)
		stones = append(stones, tombstones.Stone{Ref: p.At(), Intervals: tombstones.Intervals{{Mint: t0, Maxt: t1}}})
	}
	if p.Err() != nil {
		return p.Err()
	}
	if h.wal != nil {
		var enc record.Encoder
		if err := h.wal.Log(enc.Tombstones(stones, nil)); err != nil {
			return err
		}
	}
	for _, s := range stones {
		h.tombstones.AddInterval(storage.SeriesRef(s.Ref), s.Intervals[0])
	}

	return nil
}

// gc removes data before the minimum timestamp from the head.
// It returns the actual min times of the chunks present in the Head.
func (h *Head) gc() int64 {
	// Only data strictly lower than this timestamp must be deleted.
	mint := h.MinTime()

	// Drop old chunks and remember series IDs and hashes if they can be
	// deleted entirely.
	deleted, chunksRemoved, actualMint := h.series.gc(mint)
	seriesRemoved := len(deleted)

	h.metrics.seriesRemoved.Add(float64(seriesRemoved))
	h.metrics.chunksRemoved.Add(float64(chunksRemoved))
	h.metrics.chunks.Sub(float64(chunksRemoved))
	h.numSeries.Sub(uint64(seriesRemoved))

	// Remove deleted series IDs from the postings lists.
	h.postings.Delete(deleted)

	// Remove tombstones referring to the deleted series.
	h.tombstones.DeleteTombstones(deleted)
	h.tombstones.TruncateBefore(mint)

	if h.wal != nil {
		_, last, _ := wal.Segments(h.wal.Dir())
		h.deletedMtx.Lock()
		// Keep series records until we're past segment 'last'
		// because the WAL will still have samples records with
		// this ref ID. If we didn't keep these series records then
		// on start up when we replay the WAL, or any other code
		// that reads the WAL, wouldn't be able to use those
		// samples since we would have no labels for that ref ID.
		for ref := range deleted {
			h.deleted[chunks.HeadSeriesRef(ref)] = last
		}
		h.deletedMtx.Unlock()
	}

	return actualMint
}

// Tombstones returns a new reader over the head's tombstones
func (h *Head) Tombstones() (tombstones.Reader, error) {
	return h.tombstones, nil
}

// NumSeries returns the number of active series in the head.
func (h *Head) NumSeries() uint64 {
	return h.numSeries.Load()
}

// Meta returns meta information about the head.
// The head is dynamic so will return dynamic results.
func (h *Head) Meta() BlockMeta {
	var id [16]byte
	copy(id[:], "______head______")
	return BlockMeta{
		MinTime: h.MinTime(),
		MaxTime: h.MaxTime(),
		ULID:    ulid.ULID(id),
		Stats: BlockStats{
			NumSeries: h.NumSeries(),
		},
	}
}

// MinTime returns the lowest time bound on visible data in the head.
func (h *Head) MinTime() int64 {
	return h.minTime.Load()
}

// MaxTime returns the highest timestamp seen in data of the head.
func (h *Head) MaxTime() int64 {
	return h.maxTime.Load()
}

// compactable returns whether the head has a compactable range.
// The head has a compactable range when the head time range is 1.5 times the chunk range.
// The 0.5 acts as a buffer of the appendable window.
func (h *Head) compactable() bool {
	return h.MaxTime()-h.MinTime() > h.chunkRange.Load()/2*3
}

// Close flushes the WAL and closes the head.
// It also takes a snapshot of in-memory chunks if enabled.
func (h *Head) Close() error {
	h.closedMtx.Lock()
	defer h.closedMtx.Unlock()
	h.closed = true
	errs := tsdb_errors.NewMulti(h.chunkDiskMapper.Close())
	if h.wal != nil {
		errs.Add(h.wal.Close())
	}
	if errs.Err() == nil && h.opts.EnableMemorySnapshotOnShutdown {
		errs.Add(h.performChunkSnapshot())
	}
	return errs.Err()
}

// String returns an human readable representation of the TSDB head. It's important to
// keep this function in order to avoid the struct dump when the head is stringified in
// errors or logs.
func (h *Head) String() string {
	return "head"
}

func (h *Head) getOrCreate(hash uint64, lset labels.Labels) (*memSeries, bool, error) {
	// Just using `getOrCreateWithID` below would be semantically sufficient, but we'd create
	// a new series on every sample inserted via Add(), which causes allocations
	// and makes our series IDs rather random and harder to compress in postings.
	s := h.series.getByHash(hash, lset)
	if s != nil {
		return s, false, nil
	}

	// Optimistically assume that we are the first one to create the series.
	id := chunks.HeadSeriesRef(h.lastSeriesID.Inc())

	return h.getOrCreateWithID(id, hash, lset)
}

func (h *Head) getOrCreateWithID(id chunks.HeadSeriesRef, hash uint64, lset labels.Labels) (*memSeries, bool, error) {
	s, created, err := h.series.getOrSet(hash, lset, func() *memSeries {
		return newMemSeries(lset, id, h.chunkRange.Load(), &h.memChunkPool)
	})
	if err != nil {
		return nil, false, err
	}
	if !created {
		return s, false, nil
	}

	h.metrics.seriesCreated.Inc()
	h.numSeries.Inc()

	h.postings.Add(storage.SeriesRef(id), lset)
	return s, true, nil
}

// seriesHashmap is a simple hashmap for memSeries by their label set. It is built
// on top of a regular hashmap and holds a slice of series to resolve hash collisions.
// Its methods require the hash to be submitted with it to avoid re-computations throughout
// the code.
type seriesHashmap map[uint64][]*memSeries

func (m seriesHashmap) get(hash uint64, lset labels.Labels) *memSeries {
	for _, s := range m[hash] {
		if labels.Equal(s.lset, lset) {
			return s
		}
	}
	return nil
}

func (m seriesHashmap) set(hash uint64, s *memSeries) {
	l := m[hash]
	for i, prev := range l {
		if labels.Equal(prev.lset, s.lset) {
			l[i] = s
			return
		}
	}
	m[hash] = append(l, s)
}

func (m seriesHashmap) del(hash uint64, lset labels.Labels) {
	var rem []*memSeries
	for _, s := range m[hash] {
		if !labels.Equal(s.lset, lset) {
			rem = append(rem, s)
		}
	}
	if len(rem) == 0 {
		delete(m, hash)
	} else {
		m[hash] = rem
	}
}

const (
	// DefaultStripeSize is the default number of entries to allocate in the stripeSeries hash map.
	DefaultStripeSize = 1 << 14
)

// stripeSeries holds series by ID (aka 'ref') and also by hash of their labels.
// id-based lookups via (getByID()) are preferred over getByHash() for performance reasons.
// It locks modulo ranges of IDs and hashes to reduce lock contention.
// The locks are padded to not be on the same cache line. Filling the padded space
// with the maps was profiled to be slower – likely due to the additional pointer
// dereferences.
type stripeSeries struct {
	size                    int
<<<<<<< HEAD
	series                  []map[uint64]*memSeries // Sharded and lookup by ref. A series ref is the value of `size` when the series was being newly added.
	hashes                  []seriesHashmap         // Sharded and lookup by label hash.
=======
	series                  []map[chunks.HeadSeriesRef]*memSeries
	hashes                  []seriesHashmap
>>>>>>> 4caae4e4
	locks                   []stripeLock
	seriesLifecycleCallback SeriesLifecycleCallback
}

type stripeLock struct {
	sync.RWMutex
	// Padding to avoid multiple locks being on the same cache line.
	_ [40]byte
}

func newStripeSeries(stripeSize int, seriesCallback SeriesLifecycleCallback) *stripeSeries {
	s := &stripeSeries{
		size:                    stripeSize,
		series:                  make([]map[chunks.HeadSeriesRef]*memSeries, stripeSize),
		hashes:                  make([]seriesHashmap, stripeSize),
		locks:                   make([]stripeLock, stripeSize),
		seriesLifecycleCallback: seriesCallback,
	}

	for i := range s.series {
		s.series[i] = map[chunks.HeadSeriesRef]*memSeries{}
	}
	for i := range s.hashes {
		s.hashes[i] = seriesHashmap{}
	}
	return s
}

// gc garbage collects old chunks that are strictly before mint and removes
// series entirely that have no chunks left.
// note: returning map[chunks.HeadSeriesRef]struct{} would be more accurate,
// but the returned map goes into postings.Delete() which expects a map[storage.SeriesRef]struct
// and there's no easy way to cast maps.
func (s *stripeSeries) gc(mint int64) (map[storage.SeriesRef]struct{}, int, int64) {
	var (
		deleted                  = map[storage.SeriesRef]struct{}{}
		deletedForCallback       = []labels.Labels{}
		rmChunks                 = 0
		actualMint         int64 = math.MaxInt64
	)
	// Run through all series and truncate old chunks. Mark those with no
	// chunks left as deleted and store their ID.
	for i := 0; i < s.size; i++ {
		s.locks[i].Lock()

		for hash, all := range s.hashes[i] {
			for _, series := range all {
				series.Lock()
				rmChunks += series.truncateChunksBefore(mint)

				if len(series.mmappedChunks) > 0 || series.headChunk != nil || series.pendingCommit {
					seriesMint := series.minTime()
					if seriesMint < actualMint {
						actualMint = seriesMint
					}
					series.Unlock()
					continue
				}

				// The series is gone entirely. We need to keep the series lock
				// and make sure we have acquired the stripe locks for hash and ID of the
				// series alike.
				// If we don't hold them all, there's a very small chance that a series receives
				// samples again while we are half-way into deleting it.
				j := int(series.ref) & (s.size - 1)

				if i != j {
					s.locks[j].Lock()
				}

				deleted[storage.SeriesRef(series.ref)] = struct{}{}
				s.hashes[i].del(hash, series.lset)
				delete(s.series[j], series.ref)
				deletedForCallback = append(deletedForCallback, series.lset)

				if i != j {
					s.locks[j].Unlock()
				}

				series.Unlock()
			}
		}

		s.locks[i].Unlock()

		s.seriesLifecycleCallback.PostDeletion(deletedForCallback...)
		deletedForCallback = deletedForCallback[:0]
	}

	if actualMint == math.MaxInt64 {
		actualMint = mint
	}

	return deleted, rmChunks, actualMint
}

func (s *stripeSeries) getByID(id chunks.HeadSeriesRef) *memSeries {
	i := uint64(id) & uint64(s.size-1)

	s.locks[i].RLock()
	series := s.series[i][id]
	s.locks[i].RUnlock()

	return series
}

func (s *stripeSeries) getByHash(hash uint64, lset labels.Labels) *memSeries {
	i := hash & uint64(s.size-1)

	s.locks[i].RLock()
	series := s.hashes[i].get(hash, lset)
	s.locks[i].RUnlock()

	return series
}

func (s *stripeSeries) getOrSet(hash uint64, lset labels.Labels, createSeries func() *memSeries) (*memSeries, bool, error) {
	// PreCreation is called here to avoid calling it inside the lock.
	// It is not necessary to call it just before creating a series,
	// rather it gives a 'hint' whether to create a series or not.
	preCreationErr := s.seriesLifecycleCallback.PreCreation(lset)

	// Create the series, unless the PreCreation() callback as failed.
	// If failed, we'll not allow to create a new series anyway.
	var series *memSeries
	if preCreationErr == nil {
		series = createSeries()
	}

	i := hash & uint64(s.size-1)
	s.locks[i].Lock()

	if prev := s.hashes[i].get(hash, lset); prev != nil {
		s.locks[i].Unlock()
		return prev, false, nil
	}
	if preCreationErr == nil {
		s.hashes[i].set(hash, series)
	}
	s.locks[i].Unlock()

	if preCreationErr != nil {
		// The callback prevented creation of series.
		return nil, false, preCreationErr
	}
	// Setting the series in the s.hashes marks the creation of series
	// as any further calls to this methods would return that series.
	s.seriesLifecycleCallback.PostCreation(series.lset)

	i = uint64(series.ref) & uint64(s.size-1)

	s.locks[i].Lock()
	s.series[i][series.ref] = series
	s.locks[i].Unlock()

	return series, true, nil
}

type sample struct {
	t int64
	v float64
}

func newSample(t int64, v float64) tsdbutil.Sample { return sample{t, v} }
func (s sample) T() int64                          { return s.t }
func (s sample) V() float64                        { return s.v }

// memSeries is the in-memory representation of a series. None of its methods
// are goroutine safe and it is the caller's responsibility to lock it.
type memSeries struct {
	sync.RWMutex

	ref           chunks.HeadSeriesRef
	lset          labels.Labels
	mmappedChunks []*mmappedChunk // Immutable chunks on disk that have not yet gone into a block, in order of ascending time stamps.
	mmMaxTime     int64           // Max time of any mmapped chunk, only used during WAL replay.
	headChunk     *memChunk       // Most recent chunk in memory that's still being built.
	chunkRange    int64
	firstChunkID  int // ChunkID corresponding to mmappedChunks[0].ref

	nextAt int64 // Timestamp at which to cut the next chunk.

	// We keep the last 4 samples here (in addition to appending them to the chunk) so we don't need coordination between appender and querier.
	// Even the most compact encoding of a sample takes 2 bits, so the last byte is not contended.
	sampleBuf [4]sample

	pendingCommit bool // Whether there are samples waiting to be committed to this series.

	// Current appender for the head chunk. Set when a new head chunk is cut.
	// It is nil only if headChunk is nil. E.g. if there was an appender that created a new series, but rolled back the commit
	// (the first sample would create a headChunk, hence appender, but rollback skipped it while the Append() call would create a series).
	app chunkenc.Appender

	memChunkPool *sync.Pool

	txs *txRing
}

func newMemSeries(lset labels.Labels, id chunks.HeadSeriesRef, chunkRange int64, memChunkPool *sync.Pool) *memSeries {
	s := &memSeries{
		lset:         lset,
		ref:          id,
		chunkRange:   chunkRange,
		nextAt:       math.MinInt64,
		txs:          newTxRing(4),
		memChunkPool: memChunkPool,
	}
	return s
}

func (s *memSeries) minTime() int64 {
	if len(s.mmappedChunks) > 0 {
		return s.mmappedChunks[0].minTime
	}
	if s.headChunk != nil {
		return s.headChunk.minTime
	}
	return math.MinInt64
}

func (s *memSeries) maxTime() int64 {
	c := s.head()
	if c != nil {
		return c.maxTime
	}
	if len(s.mmappedChunks) > 0 {
		return s.mmappedChunks[len(s.mmappedChunks)-1].maxTime
	}
	return math.MinInt64
}

// truncateChunksBefore removes all chunks from the series that
// have no timestamp at or after mint.
// Chunk IDs remain unchanged.
func (s *memSeries) truncateChunksBefore(mint int64) (removed int) {
	if s.headChunk != nil && s.headChunk.maxTime < mint {
		// If head chunk is truncated, we can truncate all mmapped chunks.
		removed = 1 + len(s.mmappedChunks)
		s.firstChunkID += removed
		s.headChunk = nil
		s.mmappedChunks = nil
		return removed
	}
	if len(s.mmappedChunks) > 0 {
		for i, c := range s.mmappedChunks {
			if c.maxTime >= mint {
				break
			}
			removed = i + 1
		}
		s.mmappedChunks = append(s.mmappedChunks[:0], s.mmappedChunks[removed:]...)
		s.firstChunkID += removed
	}
	return removed
}

// cleanupAppendIDsBelow cleans up older appendIDs. Has to be called after
// acquiring lock.
func (s *memSeries) cleanupAppendIDsBelow(bound uint64) {
	s.txs.cleanupAppendIDsBelow(bound)
}

func (s *memSeries) head() *memChunk {
	return s.headChunk
}

type memChunk struct {
	chunk            chunkenc.Chunk
	minTime, maxTime int64
}

// OverlapsClosedInterval returns true if the chunk overlaps [mint, maxt].
func (mc *memChunk) OverlapsClosedInterval(mint, maxt int64) bool {
	return overlapsClosedInterval(mc.minTime, mc.maxTime, mint, maxt)
}

func overlapsClosedInterval(mint1, maxt1, mint2, maxt2 int64) bool {
	return mint1 <= maxt2 && mint2 <= maxt1
}

// mappedChunks describes a head chunk on disk that has been mmapped
type mmappedChunk struct {
	ref              chunks.ChunkDiskMapperRef
	numSamples       uint16
	minTime, maxTime int64
}

// Returns true if the chunk overlaps [mint, maxt].
func (mc *mmappedChunk) OverlapsClosedInterval(mint, maxt int64) bool {
	return overlapsClosedInterval(mc.minTime, mc.maxTime, mint, maxt)
}

type noopSeriesLifecycleCallback struct{}

func (noopSeriesLifecycleCallback) PreCreation(labels.Labels) error { return nil }
func (noopSeriesLifecycleCallback) PostCreation(labels.Labels)      {}
func (noopSeriesLifecycleCallback) PostDeletion(...labels.Labels)   {}

func (h *Head) Size() int64 {
	var walSize int64
	if h.wal != nil {
		walSize, _ = h.wal.Size()
	}
	cdmSize, _ := h.chunkDiskMapper.Size()
	return walSize + cdmSize
}

func (h *RangeHead) Size() int64 {
	return h.head.Size()
}

func (h *Head) startWALReplayStatus(startFrom, last int) {
	h.stats.WALReplayStatus.Lock()
	defer h.stats.WALReplayStatus.Unlock()

	h.stats.WALReplayStatus.Min = startFrom
	h.stats.WALReplayStatus.Max = last
	h.stats.WALReplayStatus.Current = startFrom
}

func (h *Head) updateWALReplayStatusRead(current int) {
	h.stats.WALReplayStatus.Lock()
	defer h.stats.WALReplayStatus.Unlock()

	h.stats.WALReplayStatus.Current = current
}<|MERGE_RESOLUTION|>--- conflicted
+++ resolved
@@ -1287,22 +1287,17 @@
 	DefaultStripeSize = 1 << 14
 )
 
-// stripeSeries holds series by ID (aka 'ref') and also by hash of their labels.
-// id-based lookups via (getByID()) are preferred over getByHash() for performance reasons.
+// stripeSeries holds series by HeadSeriesRef ("ID") and also by hash of their labels.
+// ID-based lookups via (getByID()) are preferred over getByHash() for performance reasons.
 // It locks modulo ranges of IDs and hashes to reduce lock contention.
 // The locks are padded to not be on the same cache line. Filling the padded space
 // with the maps was profiled to be slower – likely due to the additional pointer
 // dereferences.
 type stripeSeries struct {
 	size                    int
-<<<<<<< HEAD
-	series                  []map[uint64]*memSeries // Sharded and lookup by ref. A series ref is the value of `size` when the series was being newly added.
-	hashes                  []seriesHashmap         // Sharded and lookup by label hash.
-=======
-	series                  []map[chunks.HeadSeriesRef]*memSeries
-	hashes                  []seriesHashmap
->>>>>>> 4caae4e4
-	locks                   []stripeLock
+	series                  []map[chunks.HeadSeriesRef]*memSeries // Sharded by ref. A series ref is the value of `size` when the series was being newly added.
+	hashes                  []seriesHashmap                       // Sharded by label hash.
+	locks                   []stripeLock                          // Sharded by ref for series access, by label hash for hashes access.
 	seriesLifecycleCallback SeriesLifecycleCallback
 }
 
