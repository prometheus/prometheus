--- conflicted
+++ resolved
@@ -285,12 +285,8 @@
 						require.NoError(b, err)
 						for k := 0; k < c.batches*c.seriesPerBatch; k++ {
 							// Create one mmapped chunk per series, with one sample at the given time.
-<<<<<<< HEAD
 							lbls := labels.Labels{}
-							s := newMemSeries(lbls, chunks.HeadSeriesRef(k)*101, labels.StableHash(lbls), 0, defaultIsolationDisabled)
-=======
-							s := newMemSeries(labels.Labels{}, chunks.HeadSeriesRef(k)*101, defaultIsolationDisabled, DefaultSamplesPerChunk)
->>>>>>> 905a0bd6
+							s := newMemSeries(lbls, chunks.HeadSeriesRef(k)*101, labels.StableHash(lbls), 0, defaultIsolationDisabled, DefaultSamplesPerChunk)
 							s.append(c.mmappedChunkT, 42, 0, chunkDiskMapper, c.mmappedChunkT)
 							s.mmapCurrentHeadChunk(chunkDiskMapper)
 						}
@@ -812,12 +808,8 @@
 		},
 	}
 
-<<<<<<< HEAD
 	lbls := labels.FromStrings("a", "b")
-	s := newMemSeries(lbls, 1, labels.StableHash(lbls), 0, defaultIsolationDisabled)
-=======
-	s := newMemSeries(labels.FromStrings("a", "b"), 1, defaultIsolationDisabled, DefaultSamplesPerChunk)
->>>>>>> 905a0bd6
+	s := newMemSeries(lbls, 1, labels.StableHash(lbls), 0, defaultIsolationDisabled, DefaultSamplesPerChunk)
 
 	for i := 0; i < 4000; i += 5 {
 		ok, _ := s.append(int64(i), float64(i), 0, chunkDiskMapper, chunkRange)
@@ -1348,12 +1340,8 @@
 	}()
 	const chunkRange = 500
 
-<<<<<<< HEAD
 	lbls := labels.Labels{}
-	s := newMemSeries(lbls, 1, labels.StableHash(lbls), 0, defaultIsolationDisabled)
-=======
-	s := newMemSeries(labels.Labels{}, 1, defaultIsolationDisabled, DefaultSamplesPerChunk)
->>>>>>> 905a0bd6
+	s := newMemSeries(lbls, 1, labels.StableHash(lbls), 0, defaultIsolationDisabled, DefaultSamplesPerChunk)
 
 	// Add first two samples at the very end of a chunk range and the next two
 	// on and after it.
@@ -1407,12 +1395,8 @@
 	}()
 	chunkRange := int64(1000)
 
-<<<<<<< HEAD
 	lbls := labels.Labels{}
-	s := newMemSeries(lbls, 1, labels.StableHash(lbls), 0, defaultIsolationDisabled)
-=======
-	s := newMemSeries(labels.Labels{}, 1, defaultIsolationDisabled, DefaultSamplesPerChunk)
->>>>>>> 905a0bd6
+	s := newMemSeries(lbls, 1, labels.StableHash(lbls), 0, defaultIsolationDisabled, DefaultSamplesPerChunk)
 
 	histograms := tsdbutil.GenerateTestHistograms(4)
 	histogramWithOneMoreBucket := histograms[3].Copy()
@@ -1468,12 +1452,8 @@
 	})
 	chunkRange := DefaultBlockDuration
 
-<<<<<<< HEAD
 	lbls := labels.Labels{}
-	s := newMemSeries(lbls, 1, labels.StableHash(lbls), 0, defaultIsolationDisabled)
-=======
-	s := newMemSeries(labels.Labels{}, 1, defaultIsolationDisabled, DefaultSamplesPerChunk)
->>>>>>> 905a0bd6
+	s := newMemSeries(lbls, 1, labels.StableHash(lbls), 0, defaultIsolationDisabled, DefaultSamplesPerChunk)
 
 	// At this slow rate, we will fill the chunk in two block durations.
 	slowRate := (DefaultBlockDuration * 2) / samplesPerChunk
@@ -2696,12 +2676,8 @@
 	}()
 	const chunkRange = 500
 
-<<<<<<< HEAD
 	lbls := labels.Labels{}
-	s := newMemSeries(lbls, 1, labels.StableHash(lbls), 0, defaultIsolationDisabled)
-=======
-	s := newMemSeries(labels.Labels{}, 1, defaultIsolationDisabled, DefaultSamplesPerChunk)
->>>>>>> 905a0bd6
+	s := newMemSeries(lbls, 1, labels.StableHash(lbls), 0, defaultIsolationDisabled, DefaultSamplesPerChunk)
 
 	for i := 0; i < 7; i++ {
 		ok, _ := s.append(int64(i), float64(i), 0, chunkDiskMapper, chunkRange)
