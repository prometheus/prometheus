// Copyright 2017 The Prometheus Authors
// Licensed under the Apache License, Version 2.0 (the "License");
// you may not use this file except in compliance with the License.
// You may obtain a copy of the License at
//
// http://www.apache.org/licenses/LICENSE-2.0
//
// Unless required by applicable law or agreed to in writing, software
// distributed under the License is distributed on an "AS IS" BASIS,
// WITHOUT WARRANTIES OR CONDITIONS OF ANY KIND, either express or implied.
// See the License for the specific language governing permissions and
// limitations under the License.

package tsdb

import (
	"context"
	"fmt"
	"io"
	"math"
	"math/rand"
	"os"
	"path"
	"path/filepath"
	"reflect"
	"sort"
	"strconv"
	"strings"
	"sync"
	"testing"
	"time"

	"github.com/google/go-cmp/cmp"
	"github.com/prometheus/client_golang/prometheus"
	prom_testutil "github.com/prometheus/client_golang/prometheus/testutil"
	"github.com/prometheus/common/model"
	"github.com/stretchr/testify/require"
	"go.uber.org/atomic"
	"golang.org/x/sync/errgroup"

	"github.com/prometheus/prometheus/config"
	"github.com/prometheus/prometheus/model/exemplar"
	"github.com/prometheus/prometheus/model/histogram"
	"github.com/prometheus/prometheus/model/labels"
	"github.com/prometheus/prometheus/model/value"
	"github.com/prometheus/prometheus/storage"
	"github.com/prometheus/prometheus/tsdb/chunkenc"
	"github.com/prometheus/prometheus/tsdb/chunks"
	"github.com/prometheus/prometheus/tsdb/index"
	"github.com/prometheus/prometheus/tsdb/record"
	"github.com/prometheus/prometheus/tsdb/tombstones"
	"github.com/prometheus/prometheus/tsdb/tsdbutil"
	"github.com/prometheus/prometheus/tsdb/wlog"
	"github.com/prometheus/prometheus/util/testutil"
)

// newTestHeadDefaultOptions returns the HeadOptions that should be used by default in unit tests.
func newTestHeadDefaultOptions(chunkRange int64, oooEnabled bool) *HeadOptions {
	opts := DefaultHeadOptions()
	opts.ChunkRange = chunkRange
	opts.EnableExemplarStorage = true
	opts.MaxExemplars.Store(config.DefaultExemplarsConfig.MaxExemplars)
	opts.EnableNativeHistograms.Store(true)
	if oooEnabled {
		opts.OutOfOrderTimeWindow.Store(10 * time.Minute.Milliseconds())
	}
	return opts
}

func newTestHead(t testing.TB, chunkRange int64, compressWAL wlog.CompressionType, oooEnabled bool) (*Head, *wlog.WL) {
	return newTestHeadWithOptions(t, compressWAL, newTestHeadDefaultOptions(chunkRange, oooEnabled))
}

func newTestHeadWithOptions(t testing.TB, compressWAL wlog.CompressionType, opts *HeadOptions) (*Head, *wlog.WL) {
	dir := t.TempDir()
	wal, err := wlog.NewSize(nil, nil, filepath.Join(dir, "wal"), 32768, compressWAL)
	require.NoError(t, err)

	// Override the chunks dir with the testing one.
	opts.ChunkDirRoot = dir

	h, err := NewHead(nil, nil, wal, nil, opts, nil)
	require.NoError(t, err)

	require.NoError(t, h.chunkDiskMapper.IterateAllChunks(func(_ chunks.HeadSeriesRef, _ chunks.ChunkDiskMapperRef, _, _ int64, _ uint16, _ chunkenc.Encoding, _ bool) error {
		return nil
	}))

	return h, wal
}

func BenchmarkCreateSeries(b *testing.B) {
	series := genSeries(b.N, 10, 0, 0)
	h, _ := newTestHead(b, 10000, wlog.CompressionNone, false)
	b.Cleanup(func() {
		require.NoError(b, h.Close())
	})

	b.ReportAllocs()
	b.ResetTimer()

	for _, s := range series {
		h.getOrCreate(s.Labels().Hash(), s.Labels())
	}
}

func BenchmarkHeadAppender_Append_Commit_ExistingSeries(b *testing.B) {
	seriesCounts := []int{100, 1000, 10000}
	series := genSeries(10000, 10, 0, 0)

	for _, seriesCount := range seriesCounts {
		b.Run(fmt.Sprintf("%d series", seriesCount), func(b *testing.B) {
			for _, samplesPerAppend := range []int64{1, 2, 5, 100} {
				b.Run(fmt.Sprintf("%d samples per append", samplesPerAppend), func(b *testing.B) {
					h, _ := newTestHead(b, 10000, wlog.CompressionNone, false)
					b.Cleanup(func() { require.NoError(b, h.Close()) })

					ts := int64(1000)
					appendSamples := func() error {
						var err error
						app := h.Appender(context.Background())
						for _, s := range series[:seriesCount] {
							var ref storage.SeriesRef
							for sampleIndex := int64(0); sampleIndex < samplesPerAppend; sampleIndex++ {
								ref, err = app.Append(ref, s.Labels(), ts+sampleIndex, float64(ts+sampleIndex), nil)
								if err != nil {
									return err
								}
							}
						}
						ts += 1000 // should increment more than highest samplesPerAppend
						return app.Commit()
					}

					// Init series, that's not what we're benchmarking here.
					require.NoError(b, appendSamples())

					b.ReportAllocs()
					b.ResetTimer()

					for i := 0; i < b.N; i++ {
						require.NoError(b, appendSamples())
					}
				})
			}
		})
	}
}

func populateTestWL(t testing.TB, w *wlog.WL, recs []interface{}) {
	var enc record.Encoder
	for _, r := range recs {
		switch v := r.(type) {
		case []record.RefSeries:
			require.NoError(t, w.Log(enc.Series(v, nil)))
		case []record.RefSample:
			require.NoError(t, w.Log(enc.Samples(v, nil)))
		case []tombstones.Stone:
			require.NoError(t, w.Log(enc.Tombstones(v, nil)))
		case []record.RefExemplar:
			require.NoError(t, w.Log(enc.Exemplars(v, nil)))
		case []record.RefMmapMarker:
			require.NoError(t, w.Log(enc.MmapMarkers(v, nil)))
		}
	}
}

func readTestWAL(t testing.TB, dir string) (recs []interface{}) {
	sr, err := wlog.NewSegmentsReader(dir)
	require.NoError(t, err)
	defer func() {
		require.NoError(t, sr.Close())
	}()

	dec := record.NewDecoder(labels.NewSymbolTable())
	r := wlog.NewReader(sr)

	for r.Next() {
		rec := r.Record()

		switch dec.Type(rec) {
		case record.Series:
			series, err := dec.Series(rec, nil)
			require.NoError(t, err)
			recs = append(recs, series)
		case record.Samples:
			samples, err := dec.Samples(rec, nil)
			require.NoError(t, err)
			recs = append(recs, samples)
		case record.HistogramSamples:
			samples, err := dec.HistogramSamples(rec, nil)
			require.NoError(t, err)
			recs = append(recs, samples)
		case record.FloatHistogramSamples:
			samples, err := dec.FloatHistogramSamples(rec, nil)
			require.NoError(t, err)
			recs = append(recs, samples)
		case record.Tombstones:
			tstones, err := dec.Tombstones(rec, nil)
			require.NoError(t, err)
			recs = append(recs, tstones)
		case record.Metadata:
			meta, err := dec.Metadata(rec, nil)
			require.NoError(t, err)
			recs = append(recs, meta)
		case record.Exemplars:
			exemplars, err := dec.Exemplars(rec, nil)
			require.NoError(t, err)
			recs = append(recs, exemplars)
		default:
			require.Fail(t, "unknown record type")
		}
	}
	require.NoError(t, r.Err())
	return recs
}

func BenchmarkLoadWLs(b *testing.B) {
	cases := []struct {
		// Total series is (batches*seriesPerBatch).
		batches          int
		seriesPerBatch   int
		samplesPerSeries int
		mmappedChunkT    int64
		// The first oooSeriesPct*seriesPerBatch series in a batch are selected as "OOO" series.
		oooSeriesPct float64
		// The first oooSamplesPct*samplesPerSeries samples in an OOO series are written as OOO samples.
		oooSamplesPct float64
		oooCapMax     int64
	}{
		{ // Less series and more samples. 2 hour WAL with 1 second scrape interval.
			batches:          10,
			seriesPerBatch:   100,
			samplesPerSeries: 7200,
		},
		{ // More series and less samples.
			batches:          10,
			seriesPerBatch:   10000,
			samplesPerSeries: 50,
		},
		{ // In between.
			batches:          10,
			seriesPerBatch:   1000,
			samplesPerSeries: 480,
		},
		{ // 2 hour WAL with 15 second scrape interval, and mmapped chunks up to last 100 samples.
			batches:          100,
			seriesPerBatch:   1000,
			samplesPerSeries: 480,
			mmappedChunkT:    3800,
		},
		{ // A lot of OOO samples (50% series with 50% of samples being OOO).
			batches:          10,
			seriesPerBatch:   1000,
			samplesPerSeries: 480,
			oooSeriesPct:     0.5,
			oooSamplesPct:    0.5,
			oooCapMax:        DefaultOutOfOrderCapMax,
		},
		{ // Fewer OOO samples (10% of series with 10% of samples being OOO).
			batches:          10,
			seriesPerBatch:   1000,
			samplesPerSeries: 480,
			oooSeriesPct:     0.1,
			oooSamplesPct:    0.1,
		},
		{ // 2 hour WAL with 15 second scrape interval, and mmapped chunks up to last 100 samples.
			// Four mmap markers per OOO series: 480 * 0.3 = 144, 144 / 32 (DefaultOutOfOrderCapMax) = 4.
			batches:          100,
			seriesPerBatch:   1000,
			samplesPerSeries: 480,
			mmappedChunkT:    3800,
			oooSeriesPct:     0.2,
			oooSamplesPct:    0.3,
			oooCapMax:        DefaultOutOfOrderCapMax,
		},
	}

	labelsPerSeries := 5
	// Rough estimates of most common % of samples that have an exemplar for each scrape.
	exemplarsPercentages := []float64{0, 0.5, 1, 5}
	lastExemplarsPerSeries := -1
	for _, c := range cases {
		for _, p := range exemplarsPercentages {
			exemplarsPerSeries := int(math.RoundToEven(float64(c.samplesPerSeries) * p / 100))
			// For tests with low samplesPerSeries we could end up testing with 0 exemplarsPerSeries
			// multiple times without this check.
			if exemplarsPerSeries == lastExemplarsPerSeries {
				continue
			}
			lastExemplarsPerSeries = exemplarsPerSeries
			b.Run(fmt.Sprintf("batches=%d,seriesPerBatch=%d,samplesPerSeries=%d,exemplarsPerSeries=%d,mmappedChunkT=%d,oooSeriesPct=%.3f,oooSamplesPct=%.3f,oooCapMax=%d", c.batches, c.seriesPerBatch, c.samplesPerSeries, exemplarsPerSeries, c.mmappedChunkT, c.oooSeriesPct, c.oooSamplesPct, c.oooCapMax),
				func(b *testing.B) {
					dir := b.TempDir()

					wal, err := wlog.New(nil, nil, dir, wlog.CompressionNone)
					require.NoError(b, err)
					var wbl *wlog.WL
					if c.oooSeriesPct != 0 {
						wbl, err = wlog.New(nil, nil, dir, wlog.CompressionNone)
						require.NoError(b, err)
					}

					// Write series.
					refSeries := make([]record.RefSeries, 0, c.seriesPerBatch)
					for k := 0; k < c.batches; k++ {
						refSeries = refSeries[:0]
						for i := k * c.seriesPerBatch; i < (k+1)*c.seriesPerBatch; i++ {
							lbls := make(map[string]string, labelsPerSeries)
							lbls[defaultLabelName] = strconv.Itoa(i)
							for j := 1; len(lbls) < labelsPerSeries; j++ {
								lbls[defaultLabelName+strconv.Itoa(j)] = defaultLabelValue + strconv.Itoa(j)
							}
							refSeries = append(refSeries, record.RefSeries{Ref: chunks.HeadSeriesRef(i) * 101, Labels: labels.FromMap(lbls)})
						}
						populateTestWL(b, wal, []interface{}{refSeries})
					}

					// Write samples.
					refSamples := make([]record.RefSample, 0, c.seriesPerBatch)

					oooSeriesPerBatch := int(float64(c.seriesPerBatch) * c.oooSeriesPct)
					oooSamplesPerSeries := int(float64(c.samplesPerSeries) * c.oooSamplesPct)

					for i := 0; i < c.samplesPerSeries; i++ {
						for j := 0; j < c.batches; j++ {
							refSamples = refSamples[:0]

							k := j * c.seriesPerBatch
							// Skip appending the first oooSamplesPerSeries samples for the series in the batch that
							// should have OOO samples. OOO samples are appended after all the in-order samples.
							if i < oooSamplesPerSeries {
								k += oooSeriesPerBatch
							}
							for ; k < (j+1)*c.seriesPerBatch; k++ {
								refSamples = append(refSamples, record.RefSample{
									Ref: chunks.HeadSeriesRef(k) * 101,
									T:   int64(i) * 10,
									V:   float64(i) * 100,
								})
							}
							populateTestWL(b, wal, []interface{}{refSamples})
						}
					}

					// Write mmapped chunks.
					if c.mmappedChunkT != 0 {
						chunkDiskMapper, err := chunks.NewChunkDiskMapper(nil, mmappedChunksDir(dir), chunkenc.NewPool(), chunks.DefaultWriteBufferSize, chunks.DefaultWriteQueueSize)
						require.NoError(b, err)
						cOpts := chunkOpts{
							chunkDiskMapper: chunkDiskMapper,
							chunkRange:      c.mmappedChunkT,
							samplesPerChunk: DefaultSamplesPerChunk,
						}
						for k := 0; k < c.batches*c.seriesPerBatch; k++ {
							// Create one mmapped chunk per series, with one sample at the given time.
							s := newMemSeries(labels.Labels{}, chunks.HeadSeriesRef(k)*101, 0, defaultIsolationDisabled)
							s.append(c.mmappedChunkT, 42, 0, cOpts)
							// There's only one head chunk because only a single sample is appended. mmapChunks()
							// ignores the latest chunk, so we need to cut a new head chunk to guarantee the chunk with
							// the sample at c.mmappedChunkT is mmapped.
							s.cutNewHeadChunk(c.mmappedChunkT, chunkenc.EncXOR, c.mmappedChunkT)
							s.mmapChunks(chunkDiskMapper)
						}
						require.NoError(b, chunkDiskMapper.Close())
					}

					// Write exemplars.
					refExemplars := make([]record.RefExemplar, 0, c.seriesPerBatch)
					for i := 0; i < exemplarsPerSeries; i++ {
						for j := 0; j < c.batches; j++ {
							refExemplars = refExemplars[:0]
							for k := j * c.seriesPerBatch; k < (j+1)*c.seriesPerBatch; k++ {
								refExemplars = append(refExemplars, record.RefExemplar{
									Ref:    chunks.HeadSeriesRef(k) * 101,
									T:      int64(i) * 10,
									V:      float64(i) * 100,
									Labels: labels.FromStrings("trace_id", fmt.Sprintf("trace-%d", i)),
								})
							}
							populateTestWL(b, wal, []interface{}{refExemplars})
						}
					}

					// Write OOO samples and mmap markers.
					refMarkers := make([]record.RefMmapMarker, 0, oooSeriesPerBatch)
					refSamples = make([]record.RefSample, 0, oooSeriesPerBatch)
					for i := 0; i < oooSamplesPerSeries; i++ {
						shouldAddMarkers := c.oooCapMax != 0 && i != 0 && int64(i)%c.oooCapMax == 0

						for j := 0; j < c.batches; j++ {
							refSamples = refSamples[:0]
							if shouldAddMarkers {
								refMarkers = refMarkers[:0]
							}
							for k := j * c.seriesPerBatch; k < (j*c.seriesPerBatch)+oooSeriesPerBatch; k++ {
								ref := chunks.HeadSeriesRef(k) * 101
								if shouldAddMarkers {
									// loadWBL() checks that the marker's MmapRef is less than or equal to the ref
									// for the last mmap chunk. Setting MmapRef to 0 to always pass that check.
									refMarkers = append(refMarkers, record.RefMmapMarker{Ref: ref, MmapRef: 0})
								}
								refSamples = append(refSamples, record.RefSample{
									Ref: ref,
									T:   int64(i) * 10,
									V:   float64(i) * 100,
								})
							}
							if shouldAddMarkers {
								populateTestWL(b, wbl, []interface{}{refMarkers})
							}
							populateTestWL(b, wal, []interface{}{refSamples})
							populateTestWL(b, wbl, []interface{}{refSamples})
						}
					}

					b.ResetTimer()

					// Load the WAL.
					for i := 0; i < b.N; i++ {
						opts := DefaultHeadOptions()
						opts.ChunkRange = 1000
						opts.ChunkDirRoot = dir
						if c.oooCapMax > 0 {
							opts.OutOfOrderCapMax.Store(c.oooCapMax)
						}
						h, err := NewHead(nil, nil, wal, wbl, opts, nil)
						require.NoError(b, err)
						h.Init(0)
					}
					b.StopTimer()
					wal.Close()
					if wbl != nil {
						wbl.Close()
					}
				})
		}
	}
}

// TestHead_HighConcurrencyReadAndWrite generates 1000 series with a step of 15s and fills a whole block with samples,
// this means in total it generates 4000 chunks because with a step of 15s there are 4 chunks per block per series.
// While appending the samples to the head it concurrently queries them from multiple go routines and verifies that the
// returned results are correct.
func TestHead_HighConcurrencyReadAndWrite(t *testing.T) {
	head, _ := newTestHead(t, DefaultBlockDuration, wlog.CompressionNone, false)
	defer func() {
		require.NoError(t, head.Close())
	}()

	seriesCnt := 1000
	readConcurrency := 2
	writeConcurrency := 10
	startTs := uint64(DefaultBlockDuration) // start at the second block relative to the unix epoch.
	qryRange := uint64(5 * time.Minute.Milliseconds())
	step := uint64(15 * time.Second / time.Millisecond)
	endTs := startTs + uint64(DefaultBlockDuration)

	labelSets := make([]labels.Labels, seriesCnt)
	for i := 0; i < seriesCnt; i++ {
		labelSets[i] = labels.FromStrings("seriesId", strconv.Itoa(i))
	}

	head.Init(0)

	g, ctx := errgroup.WithContext(context.Background())
	whileNotCanceled := func(f func() (bool, error)) error {
		for ctx.Err() == nil {
			cont, err := f()
			if err != nil {
				return err
			}
			if !cont {
				return nil
			}
		}
		return nil
	}

	// Create one channel for each write worker, the channels will be used by the coordinator
	// go routine to coordinate which timestamps each write worker has to write.
	writerTsCh := make([]chan uint64, writeConcurrency)
	for writerTsChIdx := range writerTsCh {
		writerTsCh[writerTsChIdx] = make(chan uint64)
	}

	// workerReadyWg is used to synchronize the start of the test,
	// we only start the test once all workers signal that they're ready.
	var workerReadyWg sync.WaitGroup
	workerReadyWg.Add(writeConcurrency + readConcurrency)

	// Start the write workers.
	for wid := 0; wid < writeConcurrency; wid++ {
		// Create copy of workerID to be used by worker routine.
		workerID := wid

		g.Go(func() error {
			// The label sets which this worker will write.
			workerLabelSets := labelSets[(seriesCnt/writeConcurrency)*workerID : (seriesCnt/writeConcurrency)*(workerID+1)]

			// Signal that this worker is ready.
			workerReadyWg.Done()

			return whileNotCanceled(func() (bool, error) {
				ts, ok := <-writerTsCh[workerID]
				if !ok {
					return false, nil
				}

				app := head.Appender(ctx)
				for i := 0; i < len(workerLabelSets); i++ {
					// We also use the timestamp as the sample value.
					_, err := app.Append(0, workerLabelSets[i], int64(ts), float64(ts), nil)
					if err != nil {
						return false, fmt.Errorf("Error when appending to head: %w", err)
					}
				}

				return true, app.Commit()
			})
		})
	}

	// queryHead is a helper to query the head for a given time range and labelset.
	queryHead := func(mint, maxt uint64, label labels.Label) (map[string][]chunks.Sample, error) {
		q, err := NewBlockQuerier(head, int64(mint), int64(maxt))
		if err != nil {
			return nil, err
		}
		return query(t, q, labels.MustNewMatcher(labels.MatchEqual, label.Name, label.Value)), nil
	}

	// readerTsCh will be used by the coordinator go routine to coordinate which timestamps the reader should read.
	readerTsCh := make(chan uint64)

	// Start the read workers.
	for wid := 0; wid < readConcurrency; wid++ {
		// Create copy of threadID to be used by worker routine.
		workerID := wid

		g.Go(func() error {
			querySeriesRef := (seriesCnt / readConcurrency) * workerID

			// Signal that this worker is ready.
			workerReadyWg.Done()

			return whileNotCanceled(func() (bool, error) {
				ts, ok := <-readerTsCh
				if !ok {
					return false, nil
				}

				querySeriesRef = (querySeriesRef + 1) % seriesCnt
				lbls := labelSets[querySeriesRef]
				// lbls has a single entry; extract it so we can run a query.
				var lbl labels.Label
				lbls.Range(func(l labels.Label) {
					lbl = l
				})
				samples, err := queryHead(ts-qryRange, ts, lbl)
				if err != nil {
					return false, err
				}

				if len(samples) != 1 {
					return false, fmt.Errorf("expected 1 series, got %d", len(samples))
				}

				series := lbls.String()
				expectSampleCnt := qryRange/step + 1
				if expectSampleCnt != uint64(len(samples[series])) {
					return false, fmt.Errorf("expected %d samples, got %d", expectSampleCnt, len(samples[series]))
				}

				for sampleIdx, sample := range samples[series] {
					expectedValue := ts - qryRange + (uint64(sampleIdx) * step)
					if sample.T() != int64(expectedValue) {
						return false, fmt.Errorf("expected sample %d to have ts %d, got %d", sampleIdx, expectedValue, sample.T())
					}
					if sample.F() != float64(expectedValue) {
						return false, fmt.Errorf("expected sample %d to have value %d, got %f", sampleIdx, expectedValue, sample.F())
					}
				}

				return true, nil
			})
		})
	}

	// Start the coordinator go routine.
	g.Go(func() error {
		currTs := startTs

		defer func() {
			// End of the test, close all channels to stop the workers.
			for _, ch := range writerTsCh {
				close(ch)
			}
			close(readerTsCh)
		}()

		// Wait until all workers are ready to start the test.
		workerReadyWg.Wait()
		return whileNotCanceled(func() (bool, error) {
			// Send the current timestamp to each of the writers.
			for _, ch := range writerTsCh {
				select {
				case ch <- currTs:
				case <-ctx.Done():
					return false, nil
				}
			}

			// Once data for at least <qryRange> has been ingested, send the current timestamp to the readers.
			if currTs > startTs+qryRange {
				select {
				case readerTsCh <- currTs - step:
				case <-ctx.Done():
					return false, nil
				}
			}

			currTs += step
			if currTs > endTs {
				return false, nil
			}

			return true, nil
		})
	})

	require.NoError(t, g.Wait())
}

func TestHead_ReadWAL(t *testing.T) {
	for _, compress := range []wlog.CompressionType{wlog.CompressionNone, wlog.CompressionSnappy, wlog.CompressionZstd} {
		t.Run(fmt.Sprintf("compress=%s", compress), func(t *testing.T) {
			entries := []interface{}{
				[]record.RefSeries{
					{Ref: 10, Labels: labels.FromStrings("a", "1")},
					{Ref: 11, Labels: labels.FromStrings("a", "2")},
					{Ref: 100, Labels: labels.FromStrings("a", "3")},
				},
				[]record.RefSample{
					{Ref: 0, T: 99, V: 1},
					{Ref: 10, T: 100, V: 2},
					{Ref: 100, T: 100, V: 3},
				},
				[]record.RefSeries{
					{Ref: 50, Labels: labels.FromStrings("a", "4")},
					// This series has two refs pointing to it.
					{Ref: 101, Labels: labels.FromStrings("a", "3")},
				},
				[]record.RefSample{
					{Ref: 10, T: 101, V: 5},
					{Ref: 50, T: 101, V: 6},
					{Ref: 101, T: 101, V: 7},
				},
				[]tombstones.Stone{
					{Ref: 0, Intervals: []tombstones.Interval{{Mint: 99, Maxt: 101}}},
				},
				[]record.RefExemplar{
					{Ref: 10, T: 100, V: 1, Labels: labels.FromStrings("trace_id", "asdf")},
				},
			}

			head, w := newTestHead(t, 1000, compress, false)
			defer func() {
				require.NoError(t, head.Close())
			}()

			populateTestWL(t, w, entries)

			require.NoError(t, head.Init(math.MinInt64))
			require.Equal(t, uint64(101), head.lastSeriesID.Load())

			s10 := head.series.getByID(10)
			s11 := head.series.getByID(11)
			s50 := head.series.getByID(50)
			s100 := head.series.getByID(100)

			testutil.RequireEqual(t, labels.FromStrings("a", "1"), s10.lset)
			require.Nil(t, s11) // Series without samples should be garbage collected at head.Init().
			testutil.RequireEqual(t, labels.FromStrings("a", "4"), s50.lset)
			testutil.RequireEqual(t, labels.FromStrings("a", "3"), s100.lset)

			expandChunk := func(c chunkenc.Iterator) (x []sample) {
				for c.Next() == chunkenc.ValFloat {
					t, v := c.At()
					x = append(x, sample{t: t, f: v})
				}
				require.NoError(t, c.Err())
				return x
			}

			c, _, _, err := s10.chunk(0, head.chunkDiskMapper, &head.memChunkPool)
			require.NoError(t, err)
			require.Equal(t, []sample{{100, 2, nil, nil}, {101, 5, nil, nil}}, expandChunk(c.chunk.Iterator(nil)))
			c, _, _, err = s50.chunk(0, head.chunkDiskMapper, &head.memChunkPool)
			require.NoError(t, err)
			require.Equal(t, []sample{{101, 6, nil, nil}}, expandChunk(c.chunk.Iterator(nil)))
			// The samples before the new series record should be discarded since a duplicate record
			// is only possible when old samples were compacted.
			c, _, _, err = s100.chunk(0, head.chunkDiskMapper, &head.memChunkPool)
			require.NoError(t, err)
			require.Equal(t, []sample{{101, 7, nil, nil}}, expandChunk(c.chunk.Iterator(nil)))

			q, err := head.ExemplarQuerier(context.Background())
			require.NoError(t, err)
			e, err := q.Select(0, 1000, []*labels.Matcher{labels.MustNewMatcher(labels.MatchEqual, "a", "1")})
			require.NoError(t, err)
			require.True(t, exemplar.Exemplar{Ts: 100, Value: 1, Labels: labels.FromStrings("trace_id", "asdf")}.Equals(e[0].Exemplars[0]))
		})
	}
}

func TestHead_WALMultiRef(t *testing.T) {
	head, w := newTestHead(t, 1000, wlog.CompressionNone, false)

	require.NoError(t, head.Init(0))

	app := head.Appender(context.Background())
	ref1, err := app.Append(0, labels.FromStrings("foo", "bar"), 100, 1, nil)
	require.NoError(t, err)
	require.NoError(t, app.Commit())
	require.Equal(t, 1.0, prom_testutil.ToFloat64(head.metrics.chunksCreated))

	// Add another sample outside chunk range to mmap a chunk.
	app = head.Appender(context.Background())
	_, err = app.Append(0, labels.FromStrings("foo", "bar"), 1500, 2, nil)
	require.NoError(t, err)
	require.NoError(t, app.Commit())
	require.Equal(t, 2.0, prom_testutil.ToFloat64(head.metrics.chunksCreated))

	require.NoError(t, head.Truncate(1600))

	app = head.Appender(context.Background())
	ref2, err := app.Append(0, labels.FromStrings("foo", "bar"), 1700, 3, nil)
	require.NoError(t, err)
	require.NoError(t, app.Commit())
	require.Equal(t, 3.0, prom_testutil.ToFloat64(head.metrics.chunksCreated))

	// Add another sample outside chunk range to mmap a chunk.
	app = head.Appender(context.Background())
	_, err = app.Append(0, labels.FromStrings("foo", "bar"), 2000, 4, nil)
	require.NoError(t, err)
	require.NoError(t, app.Commit())
	require.Equal(t, 4.0, prom_testutil.ToFloat64(head.metrics.chunksCreated))

	require.NotEqual(t, ref1, ref2, "Refs are the same")
	require.NoError(t, head.Close())

	w, err = wlog.New(nil, nil, w.Dir(), wlog.CompressionNone)
	require.NoError(t, err)

	opts := DefaultHeadOptions()
	opts.ChunkRange = 1000
	opts.ChunkDirRoot = w.Dir()
	head, err = NewHead(nil, nil, w, nil, opts, nil)
	require.NoError(t, err)
	require.NoError(t, head.Init(0))
	defer func() {
		require.NoError(t, head.Close())
	}()

	q, err := NewBlockQuerier(head, 0, 2100)
	require.NoError(t, err)
	series := query(t, q, labels.MustNewMatcher(labels.MatchEqual, "foo", "bar"))
	// The samples before the new ref should be discarded since Head truncation
	// happens only after compacting the Head.
	require.Equal(t, map[string][]chunks.Sample{`{foo="bar"}`: {
		sample{1700, 3, nil, nil},
		sample{2000, 4, nil, nil},
	}}, series)
}

func TestHead_ActiveAppenders(t *testing.T) {
	head, _ := newTestHead(t, 1000, wlog.CompressionNone, false)
	defer head.Close()

	require.NoError(t, head.Init(0))

	// First rollback with no samples.
	app := head.Appender(context.Background())
	require.Equal(t, 1.0, prom_testutil.ToFloat64(head.metrics.activeAppenders))
	require.NoError(t, app.Rollback())
	require.Equal(t, 0.0, prom_testutil.ToFloat64(head.metrics.activeAppenders))

	// Then commit with no samples.
	app = head.Appender(context.Background())
	require.NoError(t, app.Commit())
	require.Equal(t, 0.0, prom_testutil.ToFloat64(head.metrics.activeAppenders))

	// Now rollback with one sample.
	app = head.Appender(context.Background())
	_, err := app.Append(0, labels.FromStrings("foo", "bar"), 100, 1, nil)
	require.NoError(t, err)
	require.Equal(t, 1.0, prom_testutil.ToFloat64(head.metrics.activeAppenders))
	require.NoError(t, app.Rollback())
	require.Equal(t, 0.0, prom_testutil.ToFloat64(head.metrics.activeAppenders))

	// Now commit with one sample.
	app = head.Appender(context.Background())
	_, err = app.Append(0, labels.FromStrings("foo", "bar"), 100, 1, nil)
	require.NoError(t, err)
	require.NoError(t, app.Commit())
	require.Equal(t, 0.0, prom_testutil.ToFloat64(head.metrics.activeAppenders))
}

func TestHead_UnknownWALRecord(t *testing.T) {
	head, w := newTestHead(t, 1000, wlog.CompressionNone, false)
	w.Log([]byte{255, 42})
	require.NoError(t, head.Init(0))
	require.NoError(t, head.Close())
}

// BenchmarkHead_Truncate is quite heavy, so consider running it with
// -benchtime=10x or similar to get more stable and comparable results.
func BenchmarkHead_Truncate(b *testing.B) {
	const total = 1e6

	prepare := func(b *testing.B, churn int) *Head {
		h, _ := newTestHead(b, 1000, wlog.CompressionNone, false)
		b.Cleanup(func() {
			require.NoError(b, h.Close())
		})

		h.initTime(0)

		internedItoa := map[int]string{}
		var mtx sync.RWMutex
		itoa := func(i int) string {
			mtx.RLock()
			s, ok := internedItoa[i]
			mtx.RUnlock()
			if ok {
				return s
			}
			mtx.Lock()
			s = strconv.Itoa(i)
			internedItoa[i] = s
			mtx.Unlock()
			return s
		}

		allSeries := [total]labels.Labels{}
		nameValues := make([]string, 0, 100)
		for i := 0; i < total; i++ {
			nameValues = nameValues[:0]

			// A thousand labels like lbl_x_of_1000, each with total/1000 values
			thousand := "lbl_" + itoa(i%1000) + "_of_1000"
			nameValues = append(nameValues, thousand, itoa(i/1000))
			// A hundred labels like lbl_x_of_100, each with total/100 values.
			hundred := "lbl_" + itoa(i%100) + "_of_100"
			nameValues = append(nameValues, hundred, itoa(i/100))

			if i%13 == 0 {
				ten := "lbl_" + itoa(i%10) + "_of_10"
				nameValues = append(nameValues, ten, itoa(i%10))
			}

			allSeries[i] = labels.FromStrings(append(nameValues, "first", "a", "second", "a", "third", "a")...)
			s, _, _ := h.getOrCreate(allSeries[i].Hash(), allSeries[i])
			s.mmappedChunks = []*mmappedChunk{
				{minTime: 1000 * int64(i/churn), maxTime: 999 + 1000*int64(i/churn)},
			}
		}

		return h
	}

	for _, churn := range []int{10, 100, 1000} {
		b.Run(fmt.Sprintf("churn=%d", churn), func(b *testing.B) {
			if b.N > total/churn {
				// Just to make sure that benchmark still makes sense.
				panic("benchmark not prepared")
			}
			h := prepare(b, churn)
			b.ResetTimer()

			for i := 0; i < b.N; i++ {
				require.NoError(b, h.Truncate(1000*int64(i)))
				// Make sure the benchmark is meaningful and it's actually truncating the expected amount of series.
				require.Equal(b, total-churn*i, int(h.NumSeries()))
			}
		})
	}
}

func TestHead_Truncate(t *testing.T) {
	h, _ := newTestHead(t, 1000, wlog.CompressionNone, false)
	defer func() {
		require.NoError(t, h.Close())
	}()

	h.initTime(0)

	ctx := context.Background()

	s1, _, _ := h.getOrCreate(1, labels.FromStrings("a", "1", "b", "1"))
	s2, _, _ := h.getOrCreate(2, labels.FromStrings("a", "2", "b", "1"))
	s3, _, _ := h.getOrCreate(3, labels.FromStrings("a", "1", "b", "2"))
	s4, _, _ := h.getOrCreate(4, labels.FromStrings("a", "2", "b", "2", "c", "1"))

	s1.mmappedChunks = []*mmappedChunk{
		{minTime: 0, maxTime: 999},
		{minTime: 1000, maxTime: 1999},
		{minTime: 2000, maxTime: 2999},
	}
	s2.mmappedChunks = []*mmappedChunk{
		{minTime: 1000, maxTime: 1999},
		{minTime: 2000, maxTime: 2999},
		{minTime: 3000, maxTime: 3999},
	}
	s3.mmappedChunks = []*mmappedChunk{
		{minTime: 0, maxTime: 999},
		{minTime: 1000, maxTime: 1999},
	}
	s4.mmappedChunks = []*mmappedChunk{}

	// Truncation need not be aligned.
	require.NoError(t, h.Truncate(1))

	require.NoError(t, h.Truncate(2000))

	require.Equal(t, []*mmappedChunk{
		{minTime: 2000, maxTime: 2999},
	}, h.series.getByID(s1.ref).mmappedChunks)

	require.Equal(t, []*mmappedChunk{
		{minTime: 2000, maxTime: 2999},
		{minTime: 3000, maxTime: 3999},
	}, h.series.getByID(s2.ref).mmappedChunks)

	require.Nil(t, h.series.getByID(s3.ref))
	require.Nil(t, h.series.getByID(s4.ref))

	postingsA1, _ := index.ExpandPostings(h.postings.Get("a", "1"))
	postingsA2, _ := index.ExpandPostings(h.postings.Get("a", "2"))
	postingsB1, _ := index.ExpandPostings(h.postings.Get("b", "1"))
	postingsB2, _ := index.ExpandPostings(h.postings.Get("b", "2"))
	postingsC1, _ := index.ExpandPostings(h.postings.Get("c", "1"))
	postingsAll, _ := index.ExpandPostings(h.postings.Get("", ""))

	require.Equal(t, []storage.SeriesRef{storage.SeriesRef(s1.ref)}, postingsA1)
	require.Equal(t, []storage.SeriesRef{storage.SeriesRef(s2.ref)}, postingsA2)
	require.Equal(t, []storage.SeriesRef{storage.SeriesRef(s1.ref), storage.SeriesRef(s2.ref)}, postingsB1)
	require.Equal(t, []storage.SeriesRef{storage.SeriesRef(s1.ref), storage.SeriesRef(s2.ref)}, postingsAll)
	require.Nil(t, postingsB2)
	require.Nil(t, postingsC1)

	iter := h.postings.Symbols()
	symbols := []string{}
	for iter.Next() {
		symbols = append(symbols, iter.At())
	}
	require.Equal(t,
		[]string{"" /* from 'all' postings list */, "1", "2", "a", "b"},
		symbols)

	values := map[string]map[string]struct{}{}
	for _, name := range h.postings.LabelNames() {
		ss, ok := values[name]
		if !ok {
			ss = map[string]struct{}{}
			values[name] = ss
		}
		for _, value := range h.postings.LabelValues(ctx, name) {
			ss[value] = struct{}{}
		}
	}
	require.Equal(t, map[string]map[string]struct{}{
		"a": {"1": struct{}{}, "2": struct{}{}},
		"b": {"1": struct{}{}},
	}, values)
}

// Validate various behaviors brought on by firstChunkID accounting for
// garbage collected chunks.
func TestMemSeries_truncateChunks(t *testing.T) {
	dir := t.TempDir()
	// This is usually taken from the Head, but passing manually here.
	chunkDiskMapper, err := chunks.NewChunkDiskMapper(nil, dir, chunkenc.NewPool(), chunks.DefaultWriteBufferSize, chunks.DefaultWriteQueueSize)
	require.NoError(t, err)
	defer func() {
		require.NoError(t, chunkDiskMapper.Close())
	}()
	cOpts := chunkOpts{
		chunkDiskMapper: chunkDiskMapper,
		chunkRange:      2000,
		samplesPerChunk: DefaultSamplesPerChunk,
	}

	memChunkPool := sync.Pool{
		New: func() interface{} {
			return &memChunk{}
		},
	}

	s := newMemSeries(labels.FromStrings("a", "b"), 1, 0, defaultIsolationDisabled)

	for i := 0; i < 4000; i += 5 {
		ok, _ := s.append(int64(i), float64(i), 0, cOpts)
		require.True(t, ok, "sample append failed")
	}
	s.mmapChunks(chunkDiskMapper)

	// Check that truncate removes half of the chunks and afterwards
	// that the ID of the last chunk still gives us the same chunk afterwards.
	countBefore := len(s.mmappedChunks) + 1 // +1 for the head chunk.
	lastID := s.headChunkID(countBefore - 1)
	lastChunk, _, _, err := s.chunk(lastID, chunkDiskMapper, &memChunkPool)
	require.NoError(t, err)
	require.NotNil(t, lastChunk)

	chk, _, _, err := s.chunk(0, chunkDiskMapper, &memChunkPool)
	require.NotNil(t, chk)
	require.NoError(t, err)

	s.truncateChunksBefore(2000, 0)

	require.Equal(t, int64(2000), s.mmappedChunks[0].minTime)
	_, _, _, err = s.chunk(0, chunkDiskMapper, &memChunkPool)
	require.Equal(t, storage.ErrNotFound, err, "first chunks not gone")
	require.Equal(t, countBefore/2, len(s.mmappedChunks)+1) // +1 for the head chunk.
	chk, _, _, err = s.chunk(lastID, chunkDiskMapper, &memChunkPool)
	require.NoError(t, err)
	require.Equal(t, lastChunk, chk)
}

func TestMemSeries_truncateChunks_scenarios(t *testing.T) {
	const chunkRange = 100
	const chunkStep = 5

	tests := []struct {
		name                 string
		headChunks           int                // the number of head chubks to create on memSeries by appending enough samples
		mmappedChunks        int                // the number of mmapped chunks to create on memSeries by appending enough samples
		truncateBefore       int64              // the mint to pass to truncateChunksBefore()
		expectedTruncated    int                // the number of chunks that we're expecting be truncated and returned by truncateChunksBefore()
		expectedHead         int                // the expected number of head chunks after truncation
		expectedMmap         int                // the expected number of mmapped chunks after truncation
		expectedFirstChunkID chunks.HeadChunkID // the expected series.firstChunkID after truncation
	}{
		{
			name:           "empty memSeries",
			truncateBefore: chunkRange * 10,
		},
		{
			name:         "single head chunk, not truncated",
			headChunks:   1,
			expectedHead: 1,
		},
		{
			name:                 "single head chunk, truncated",
			headChunks:           1,
			truncateBefore:       chunkRange,
			expectedTruncated:    1,
			expectedHead:         0,
			expectedFirstChunkID: 1,
		},
		{
			name:         "2 head chunks, not truncated",
			headChunks:   2,
			expectedHead: 2,
		},
		{
			name:                 "2 head chunks, first truncated",
			headChunks:           2,
			truncateBefore:       chunkRange,
			expectedTruncated:    1,
			expectedHead:         1,
			expectedFirstChunkID: 1,
		},
		{
			name:                 "2 head chunks, everything truncated",
			headChunks:           2,
			truncateBefore:       chunkRange * 2,
			expectedTruncated:    2,
			expectedHead:         0,
			expectedFirstChunkID: 2,
		},
		{
			name:                 "no head chunks, 3 mmap chunks, second mmap truncated",
			headChunks:           0,
			mmappedChunks:        3,
			truncateBefore:       chunkRange * 2,
			expectedTruncated:    2,
			expectedHead:         0,
			expectedMmap:         1,
			expectedFirstChunkID: 2,
		},
		{
			name:          "single head chunk, single mmap chunk, not truncated",
			headChunks:    1,
			mmappedChunks: 1,
			expectedHead:  1,
			expectedMmap:  1,
		},
		{
			name:                 "single head chunk, single mmap chunk, mmap truncated",
			headChunks:           1,
			mmappedChunks:        1,
			truncateBefore:       chunkRange,
			expectedTruncated:    1,
			expectedHead:         1,
			expectedMmap:         0,
			expectedFirstChunkID: 1,
		},
		{
			name:                 "5 head chunk, 5 mmap chunk, third head truncated",
			headChunks:           5,
			mmappedChunks:        5,
			truncateBefore:       chunkRange * 7,
			expectedTruncated:    7,
			expectedHead:         3,
			expectedMmap:         0,
			expectedFirstChunkID: 7,
		},
		{
			name:                 "2 head chunks, 3 mmap chunks, second mmap truncated",
			headChunks:           2,
			mmappedChunks:        3,
			truncateBefore:       chunkRange * 2,
			expectedTruncated:    2,
			expectedHead:         2,
			expectedMmap:         1,
			expectedFirstChunkID: 2,
		},
	}

	for _, tc := range tests {
		t.Run(tc.name, func(t *testing.T) {
			dir := t.TempDir()
			chunkDiskMapper, err := chunks.NewChunkDiskMapper(nil, dir, chunkenc.NewPool(), chunks.DefaultWriteBufferSize, chunks.DefaultWriteQueueSize)
			require.NoError(t, err)
			defer func() {
				require.NoError(t, chunkDiskMapper.Close())
			}()

			series := newMemSeries(labels.EmptyLabels(), 1, 0, true)

			cOpts := chunkOpts{
				chunkDiskMapper: chunkDiskMapper,
				chunkRange:      chunkRange,
				samplesPerChunk: DefaultSamplesPerChunk,
			}

			var headStart int
			if tc.mmappedChunks > 0 {
				headStart = (tc.mmappedChunks + 1) * chunkRange
				for i := 0; i < (tc.mmappedChunks+1)*chunkRange; i += chunkStep {
					ok, _ := series.append(int64(i), float64(i), 0, cOpts)
					require.True(t, ok, "sample append failed")
				}
				series.mmapChunks(chunkDiskMapper)
			}

			if tc.headChunks == 0 {
				series.headChunks = nil
			} else {
				for i := headStart; i < chunkRange*(tc.mmappedChunks+tc.headChunks); i += chunkStep {
					ok, _ := series.append(int64(i), float64(i), 0, cOpts)
					require.True(t, ok, "sample append failed: %d", i)
				}
			}

			if tc.headChunks > 0 {
				require.NotNil(t, series.headChunks, "head chunk is missing")
				require.Equal(t, tc.headChunks, series.headChunks.len(), "wrong number of head chunks")
			} else {
				require.Nil(t, series.headChunks, "head chunk is present")
			}
			require.Len(t, series.mmappedChunks, tc.mmappedChunks, "wrong number of mmapped chunks")

			truncated := series.truncateChunksBefore(tc.truncateBefore, 0)
			require.Equal(t, tc.expectedTruncated, truncated, "wrong number of truncated chunks returned")

			require.Len(t, series.mmappedChunks, tc.expectedMmap, "wrong number of mmappedChunks after truncation")

			if tc.expectedHead > 0 {
				require.NotNil(t, series.headChunks, "headChunks should is nil after truncation")
				require.Equal(t, tc.expectedHead, series.headChunks.len(), "wrong number of head chunks after truncation")
				require.Nil(t, series.headChunks.oldest().prev, "last head chunk cannot have any next chunk set")
			} else {
				require.Nil(t, series.headChunks, "headChunks should is non-nil after truncation")
			}

			if series.headChunks != nil || len(series.mmappedChunks) > 0 {
				require.GreaterOrEqual(t, series.maxTime(), tc.truncateBefore, "wrong value of series.maxTime() after truncation")
			} else {
				require.Equal(t, int64(math.MinInt64), series.maxTime(), "wrong value of series.maxTime() after truncation")
			}

			require.Equal(t, tc.expectedFirstChunkID, series.firstChunkID, "wrong firstChunkID after truncation")
		})
	}
}

func TestHeadDeleteSeriesWithoutSamples(t *testing.T) {
	for _, compress := range []wlog.CompressionType{wlog.CompressionNone, wlog.CompressionSnappy, wlog.CompressionZstd} {
		t.Run(fmt.Sprintf("compress=%s", compress), func(t *testing.T) {
			entries := []interface{}{
				[]record.RefSeries{
					{Ref: 10, Labels: labels.FromStrings("a", "1")},
				},
				[]record.RefSample{},
				[]record.RefSeries{
					{Ref: 50, Labels: labels.FromStrings("a", "2")},
				},
				[]record.RefSample{
					{Ref: 50, T: 80, V: 1},
					{Ref: 50, T: 90, V: 1},
				},
			}
			head, w := newTestHead(t, 1000, compress, false)
			defer func() {
				require.NoError(t, head.Close())
			}()

			populateTestWL(t, w, entries)

			require.NoError(t, head.Init(math.MinInt64))

			require.NoError(t, head.Delete(context.Background(), 0, 100, labels.MustNewMatcher(labels.MatchEqual, "a", "1")))
		})
	}
}

func TestHeadDeleteSimple(t *testing.T) {
	buildSmpls := func(s []int64) []sample {
		ss := make([]sample, 0, len(s))
		for _, t := range s {
			ss = append(ss, sample{t: t, f: float64(t)})
		}
		return ss
	}
	smplsAll := buildSmpls([]int64{0, 1, 2, 3, 4, 5, 6, 7, 8, 9})
	lblDefault := labels.Label{Name: "a", Value: "b"}
	lblsDefault := labels.FromStrings("a", "b")

	cases := []struct {
		dranges    tombstones.Intervals
		addSamples []sample // Samples to add after delete.
		smplsExp   []sample
	}{
		{
			dranges:  tombstones.Intervals{{Mint: 0, Maxt: 3}},
			smplsExp: buildSmpls([]int64{4, 5, 6, 7, 8, 9}),
		},
		{
			dranges:  tombstones.Intervals{{Mint: 1, Maxt: 3}},
			smplsExp: buildSmpls([]int64{0, 4, 5, 6, 7, 8, 9}),
		},
		{
			dranges:  tombstones.Intervals{{Mint: 1, Maxt: 3}, {Mint: 4, Maxt: 7}},
			smplsExp: buildSmpls([]int64{0, 8, 9}),
		},
		{
			dranges:  tombstones.Intervals{{Mint: 1, Maxt: 3}, {Mint: 4, Maxt: 700}},
			smplsExp: buildSmpls([]int64{0}),
		},
		{ // This case is to ensure that labels and symbols are deleted.
			dranges:  tombstones.Intervals{{Mint: 0, Maxt: 9}},
			smplsExp: buildSmpls([]int64{}),
		},
		{
			dranges:    tombstones.Intervals{{Mint: 1, Maxt: 3}},
			addSamples: buildSmpls([]int64{11, 13, 15}),
			smplsExp:   buildSmpls([]int64{0, 4, 5, 6, 7, 8, 9, 11, 13, 15}),
		},
		{
			// After delete, the appended samples in the deleted range should be visible
			// as the tombstones are clamped to head min/max time.
			dranges:    tombstones.Intervals{{Mint: 7, Maxt: 20}},
			addSamples: buildSmpls([]int64{11, 13, 15}),
			smplsExp:   buildSmpls([]int64{0, 1, 2, 3, 4, 5, 6, 11, 13, 15}),
		},
	}

	for _, compress := range []wlog.CompressionType{wlog.CompressionNone, wlog.CompressionSnappy, wlog.CompressionZstd} {
		t.Run(fmt.Sprintf("compress=%s", compress), func(t *testing.T) {
			for _, c := range cases {
				head, w := newTestHead(t, 1000, compress, false)
				require.NoError(t, head.Init(0))

				app := head.Appender(context.Background())
				for _, smpl := range smplsAll {
					_, err := app.Append(0, lblsDefault, smpl.t, smpl.f, nil)
					require.NoError(t, err)
				}
				require.NoError(t, app.Commit())

				// Delete the ranges.
				for _, r := range c.dranges {
					require.NoError(t, head.Delete(context.Background(), r.Mint, r.Maxt, labels.MustNewMatcher(labels.MatchEqual, lblDefault.Name, lblDefault.Value)))
				}

				// Add more samples.
				app = head.Appender(context.Background())
				for _, smpl := range c.addSamples {
					_, err := app.Append(0, lblsDefault, smpl.t, smpl.f, nil)
					require.NoError(t, err)
				}
				require.NoError(t, app.Commit())

				// Compare the samples for both heads - before and after the reloadBlocks.
				reloadedW, err := wlog.New(nil, nil, w.Dir(), compress) // Use a new wal to ensure deleted samples are gone even after a reloadBlocks.
				require.NoError(t, err)
				opts := DefaultHeadOptions()
				opts.ChunkRange = 1000
				opts.ChunkDirRoot = reloadedW.Dir()
				reloadedHead, err := NewHead(nil, nil, reloadedW, nil, opts, nil)
				require.NoError(t, err)
				require.NoError(t, reloadedHead.Init(0))

				// Compare the query results for both heads - before and after the reloadBlocks.
			Outer:
				for _, h := range []*Head{head, reloadedHead} {
					q, err := NewBlockQuerier(h, h.MinTime(), h.MaxTime())
					require.NoError(t, err)
					actSeriesSet := q.Select(context.Background(), false, nil, labels.MustNewMatcher(labels.MatchEqual, lblDefault.Name, lblDefault.Value))
					require.NoError(t, q.Close())
					expSeriesSet := newMockSeriesSet([]storage.Series{
						storage.NewListSeries(lblsDefault, func() []chunks.Sample {
							ss := make([]chunks.Sample, 0, len(c.smplsExp))
							for _, s := range c.smplsExp {
								ss = append(ss, s)
							}
							return ss
						}(),
						),
					})

					for {
						eok, rok := expSeriesSet.Next(), actSeriesSet.Next()
						require.Equal(t, eok, rok)

						if !eok {
							require.NoError(t, h.Close())
							require.NoError(t, actSeriesSet.Err())
							require.Empty(t, actSeriesSet.Warnings())
							continue Outer
						}
						expSeries := expSeriesSet.At()
						actSeries := actSeriesSet.At()

						require.Equal(t, expSeries.Labels(), actSeries.Labels())

						smplExp, errExp := storage.ExpandSamples(expSeries.Iterator(nil), nil)
						smplRes, errRes := storage.ExpandSamples(actSeries.Iterator(nil), nil)

						require.Equal(t, errExp, errRes)
						require.Equal(t, smplExp, smplRes)
					}
				}
			}
		})
	}
}

func TestDeleteUntilCurMax(t *testing.T) {
	hb, _ := newTestHead(t, 1000000, wlog.CompressionNone, false)
	defer func() {
		require.NoError(t, hb.Close())
	}()

	numSamples := int64(10)
	app := hb.Appender(context.Background())
	smpls := make([]float64, numSamples)
	for i := int64(0); i < numSamples; i++ {
		smpls[i] = rand.Float64()
		_, err := app.Append(0, labels.FromStrings("a", "b"), i, smpls[i], nil)
		require.NoError(t, err)
	}
	require.NoError(t, app.Commit())
	require.NoError(t, hb.Delete(context.Background(), 0, 10000, labels.MustNewMatcher(labels.MatchEqual, "a", "b")))

	// Test the series returns no samples. The series is cleared only after compaction.
	q, err := NewBlockQuerier(hb, 0, 100000)
	require.NoError(t, err)
	res := q.Select(context.Background(), false, nil, labels.MustNewMatcher(labels.MatchEqual, "a", "b"))
	require.True(t, res.Next(), "series is not present")
	s := res.At()
	it := s.Iterator(nil)
	require.Equal(t, chunkenc.ValNone, it.Next(), "expected no samples")
	for res.Next() {
	}
	require.NoError(t, res.Err())
	require.Empty(t, res.Warnings())

	// Add again and test for presence.
	app = hb.Appender(context.Background())
	_, err = app.Append(0, labels.FromStrings("a", "b"), 11, 1, nil)
	require.NoError(t, err)
	require.NoError(t, app.Commit())
	q, err = NewBlockQuerier(hb, 0, 100000)
	require.NoError(t, err)
	res = q.Select(context.Background(), false, nil, labels.MustNewMatcher(labels.MatchEqual, "a", "b"))
	require.True(t, res.Next(), "series don't exist")
	exps := res.At()
	it = exps.Iterator(nil)
	resSamples, err := storage.ExpandSamples(it, newSample)
	require.NoError(t, err)
	require.Equal(t, []chunks.Sample{sample{11, 1, nil, nil}}, resSamples)
	for res.Next() {
	}
	require.NoError(t, res.Err())
	require.Empty(t, res.Warnings())
}

func TestDeletedSamplesAndSeriesStillInWALAfterCheckpoint(t *testing.T) {
	numSamples := 10000

	// Enough samples to cause a checkpoint.
	hb, w := newTestHead(t, int64(numSamples)*10, wlog.CompressionNone, false)

	for i := 0; i < numSamples; i++ {
		app := hb.Appender(context.Background())
		_, err := app.Append(0, labels.FromStrings("a", "b"), int64(i), 0, nil)
		require.NoError(t, err)
		require.NoError(t, app.Commit())
	}
	require.NoError(t, hb.Delete(context.Background(), 0, int64(numSamples), labels.MustNewMatcher(labels.MatchEqual, "a", "b")))
	require.NoError(t, hb.Truncate(1))
	require.NoError(t, hb.Close())

	// Confirm there's been a checkpoint.
	cdir, _, err := wlog.LastCheckpoint(w.Dir())
	require.NoError(t, err)
	// Read in checkpoint and WAL.
	recs := readTestWAL(t, cdir)
	recs = append(recs, readTestWAL(t, w.Dir())...)

	var series, samples, stones, metadata int
	for _, rec := range recs {
		switch rec.(type) {
		case []record.RefSeries:
			series++
		case []record.RefSample:
			samples++
		case []tombstones.Stone:
			stones++
		case []record.RefMetadata:
			metadata++
		default:
			require.Fail(t, "unknown record type")
		}
	}
	require.Equal(t, 1, series)
	require.Equal(t, 9999, samples)
	require.Equal(t, 1, stones)
	require.Equal(t, 0, metadata)
}

func TestDelete_e2e(t *testing.T) {
	numDatapoints := 1000
	numRanges := 1000
	timeInterval := int64(2)
	// Create 8 series with 1000 data-points of different ranges, delete and run queries.
	lbls := [][]labels.Label{
		{
			{Name: "a", Value: "b"},
			{Name: "instance", Value: "localhost:9090"},
			{Name: "job", Value: "prometheus"},
		},
		{
			{Name: "a", Value: "b"},
			{Name: "instance", Value: "127.0.0.1:9090"},
			{Name: "job", Value: "prometheus"},
		},
		{
			{Name: "a", Value: "b"},
			{Name: "instance", Value: "127.0.0.1:9090"},
			{Name: "job", Value: "prom-k8s"},
		},
		{
			{Name: "a", Value: "b"},
			{Name: "instance", Value: "localhost:9090"},
			{Name: "job", Value: "prom-k8s"},
		},
		{
			{Name: "a", Value: "c"},
			{Name: "instance", Value: "localhost:9090"},
			{Name: "job", Value: "prometheus"},
		},
		{
			{Name: "a", Value: "c"},
			{Name: "instance", Value: "127.0.0.1:9090"},
			{Name: "job", Value: "prometheus"},
		},
		{
			{Name: "a", Value: "c"},
			{Name: "instance", Value: "127.0.0.1:9090"},
			{Name: "job", Value: "prom-k8s"},
		},
		{
			{Name: "a", Value: "c"},
			{Name: "instance", Value: "localhost:9090"},
			{Name: "job", Value: "prom-k8s"},
		},
	}
	seriesMap := map[string][]chunks.Sample{}
	for _, l := range lbls {
		seriesMap[labels.New(l...).String()] = []chunks.Sample{}
	}

	hb, _ := newTestHead(t, 100000, wlog.CompressionNone, false)
	defer func() {
		require.NoError(t, hb.Close())
	}()

	app := hb.Appender(context.Background())
	for _, l := range lbls {
		ls := labels.New(l...)
		series := []chunks.Sample{}
		ts := rand.Int63n(300)
		for i := 0; i < numDatapoints; i++ {
			v := rand.Float64()
			_, err := app.Append(0, ls, ts, v, nil)
			require.NoError(t, err)
			series = append(series, sample{ts, v, nil, nil})
			ts += rand.Int63n(timeInterval) + 1
		}
		seriesMap[labels.New(l...).String()] = series
	}
	require.NoError(t, app.Commit())
	// Delete a time-range from each-selector.
	dels := []struct {
		ms     []*labels.Matcher
		drange tombstones.Intervals
	}{
		{
			ms:     []*labels.Matcher{labels.MustNewMatcher(labels.MatchEqual, "a", "b")},
			drange: tombstones.Intervals{{Mint: 300, Maxt: 500}, {Mint: 600, Maxt: 670}},
		},
		{
			ms: []*labels.Matcher{
				labels.MustNewMatcher(labels.MatchEqual, "a", "b"),
				labels.MustNewMatcher(labels.MatchEqual, "job", "prom-k8s"),
			},
			drange: tombstones.Intervals{{Mint: 300, Maxt: 500}, {Mint: 100, Maxt: 670}},
		},
		{
			ms: []*labels.Matcher{
				labels.MustNewMatcher(labels.MatchEqual, "a", "c"),
				labels.MustNewMatcher(labels.MatchEqual, "instance", "localhost:9090"),
				labels.MustNewMatcher(labels.MatchEqual, "job", "prometheus"),
			},
			drange: tombstones.Intervals{{Mint: 300, Maxt: 400}, {Mint: 100, Maxt: 6700}},
		},
		// TODO: Add Regexp Matchers.
	}
	for _, del := range dels {
		for _, r := range del.drange {
			require.NoError(t, hb.Delete(context.Background(), r.Mint, r.Maxt, del.ms...))
		}
		matched := labels.Slice{}
		for _, l := range lbls {
			s := labels.Selector(del.ms)
			ls := labels.New(l...)
			if s.Matches(ls) {
				matched = append(matched, ls)
			}
		}
		sort.Sort(matched)
		for i := 0; i < numRanges; i++ {
			q, err := NewBlockQuerier(hb, 0, 100000)
			require.NoError(t, err)
			defer q.Close()
			ss := q.Select(context.Background(), true, nil, del.ms...)
			// Build the mockSeriesSet.
			matchedSeries := make([]storage.Series, 0, len(matched))
			for _, m := range matched {
				smpls := seriesMap[m.String()]
				smpls = deletedSamples(smpls, del.drange)
				// Only append those series for which samples exist as mockSeriesSet
				// doesn't skip series with no samples.
				// TODO: But sometimes SeriesSet returns an empty chunkenc.Iterator
				if len(smpls) > 0 {
					matchedSeries = append(matchedSeries, storage.NewListSeries(m, smpls))
				}
			}
			expSs := newMockSeriesSet(matchedSeries)
			// Compare both SeriesSets.
			for {
				eok, rok := expSs.Next(), ss.Next()
				// Skip a series if iterator is empty.
				if rok {
					for ss.At().Iterator(nil).Next() == chunkenc.ValNone {
						rok = ss.Next()
						if !rok {
							break
						}
					}
				}
				require.Equal(t, eok, rok)
				if !eok {
					break
				}
				sexp := expSs.At()
				sres := ss.At()
				require.Equal(t, sexp.Labels(), sres.Labels())
				smplExp, errExp := storage.ExpandSamples(sexp.Iterator(nil), nil)
				smplRes, errRes := storage.ExpandSamples(sres.Iterator(nil), nil)
				require.Equal(t, errExp, errRes)
				require.Equal(t, smplExp, smplRes)
			}
			require.NoError(t, ss.Err())
			require.Empty(t, ss.Warnings())
		}
	}
}

func boundedSamples(full []chunks.Sample, mint, maxt int64) []chunks.Sample {
	for len(full) > 0 {
		if full[0].T() >= mint {
			break
		}
		full = full[1:]
	}
	for i, s := range full {
		// labels.Labelinate on the first sample larger than maxt.
		if s.T() > maxt {
			return full[:i]
		}
	}
	// maxt is after highest sample.
	return full
}

func deletedSamples(full []chunks.Sample, dranges tombstones.Intervals) []chunks.Sample {
	ds := make([]chunks.Sample, 0, len(full))
Outer:
	for _, s := range full {
		for _, r := range dranges {
			if r.InBounds(s.T()) {
				continue Outer
			}
		}
		ds = append(ds, s)
	}

	return ds
}

func TestComputeChunkEndTime(t *testing.T) {
	cases := map[string]struct {
		start, cur, max int64
		ratioToFull     float64
		res             int64
	}{
		"exactly 1/4 full, even increment": {
			start:       0,
			cur:         250,
			max:         1000,
			ratioToFull: 4,
			res:         1000,
		},
		"exactly 1/4 full, uneven increment": {
			start:       100,
			cur:         200,
			max:         1000,
			ratioToFull: 4,
			res:         550,
		},
		"decimal ratio to full": {
			start:       5000,
			cur:         5110,
			max:         10000,
			ratioToFull: 4.2,
			res:         5500,
		},
		// Case where we fit floored 0 chunks. Must catch division by 0
		// and default to maximum time.
		"fit floored 0 chunks": {
			start:       0,
			cur:         500,
			max:         1000,
			ratioToFull: 4,
			res:         1000,
		},
		// Catch division by zero for cur == start. Strictly not a possible case.
		"cur == start": {
			start:       100,
			cur:         100,
			max:         1000,
			ratioToFull: 4,
			res:         104,
		},
	}

	for testName, tc := range cases {
		t.Run(testName, func(t *testing.T) {
			got := computeChunkEndTime(tc.start, tc.cur, tc.max, tc.ratioToFull)
			require.Equal(t, tc.res, got, "(start: %d, cur: %d, max: %d)", tc.start, tc.cur, tc.max)
		})
	}
}

func TestMemSeries_append(t *testing.T) {
	dir := t.TempDir()
	// This is usually taken from the Head, but passing manually here.
	chunkDiskMapper, err := chunks.NewChunkDiskMapper(nil, dir, chunkenc.NewPool(), chunks.DefaultWriteBufferSize, chunks.DefaultWriteQueueSize)
	require.NoError(t, err)
	defer func() {
		require.NoError(t, chunkDiskMapper.Close())
	}()
	cOpts := chunkOpts{
		chunkDiskMapper: chunkDiskMapper,
		chunkRange:      500,
		samplesPerChunk: DefaultSamplesPerChunk,
	}

	s := newMemSeries(labels.Labels{}, 1, 0, defaultIsolationDisabled)

	// Add first two samples at the very end of a chunk range and the next two
	// on and after it.
	// New chunk must correctly be cut at 1000.
	ok, chunkCreated := s.append(998, 1, 0, cOpts)
	require.True(t, ok, "append failed")
	require.True(t, chunkCreated, "first sample created chunk")

	ok, chunkCreated = s.append(999, 2, 0, cOpts)
	require.True(t, ok, "append failed")
	require.False(t, chunkCreated, "second sample should use same chunk")
	s.mmapChunks(chunkDiskMapper)

	ok, chunkCreated = s.append(1000, 3, 0, cOpts)
	require.True(t, ok, "append failed")
	require.True(t, chunkCreated, "expected new chunk on boundary")

	ok, chunkCreated = s.append(1001, 4, 0, cOpts)
	require.True(t, ok, "append failed")
	require.False(t, chunkCreated, "second sample should use same chunk")

	s.mmapChunks(chunkDiskMapper)
	require.Len(t, s.mmappedChunks, 1, "there should be only 1 mmapped chunk")
	require.Equal(t, int64(998), s.mmappedChunks[0].minTime, "wrong chunk range")
	require.Equal(t, int64(999), s.mmappedChunks[0].maxTime, "wrong chunk range")
	require.Equal(t, int64(1000), s.headChunks.minTime, "wrong chunk range")
	require.Equal(t, int64(1001), s.headChunks.maxTime, "wrong chunk range")

	// Fill the range [1000,2000) with many samples. Intermediate chunks should be cut
	// at approximately 120 samples per chunk.
	for i := 1; i < 1000; i++ {
		ok, _ := s.append(1001+int64(i), float64(i), 0, cOpts)
		require.True(t, ok, "append failed")
	}
	s.mmapChunks(chunkDiskMapper)

	require.Greater(t, len(s.mmappedChunks)+1, 7, "expected intermediate chunks")

	// All chunks but the first and last should now be moderately full.
	for i, c := range s.mmappedChunks[1:] {
		chk, err := chunkDiskMapper.Chunk(c.ref)
		require.NoError(t, err)
		require.Greater(t, chk.NumSamples(), 100, "unexpected small chunk %d of length %d", i, chk.NumSamples())
	}
}

func TestMemSeries_appendHistogram(t *testing.T) {
	dir := t.TempDir()
	// This is usually taken from the Head, but passing manually here.
	chunkDiskMapper, err := chunks.NewChunkDiskMapper(nil, dir, chunkenc.NewPool(), chunks.DefaultWriteBufferSize, chunks.DefaultWriteQueueSize)
	require.NoError(t, err)
	defer func() {
		require.NoError(t, chunkDiskMapper.Close())
	}()
	cOpts := chunkOpts{
		chunkDiskMapper: chunkDiskMapper,
		chunkRange:      int64(1000),
		samplesPerChunk: DefaultSamplesPerChunk,
	}

	s := newMemSeries(labels.Labels{}, 1, 0, defaultIsolationDisabled)

	histograms := tsdbutil.GenerateTestHistograms(4)
	histogramWithOneMoreBucket := histograms[3].Copy()
	histogramWithOneMoreBucket.Count++
	histogramWithOneMoreBucket.Sum += 1.23
	histogramWithOneMoreBucket.PositiveSpans[1].Length = 3
	histogramWithOneMoreBucket.PositiveBuckets = append(histogramWithOneMoreBucket.PositiveBuckets, 1)

	// Add first two samples at the very end of a chunk range and the next two
	// on and after it.
	// New chunk must correctly be cut at 1000.
	ok, chunkCreated := s.appendHistogram(998, histograms[0], 0, cOpts)
	require.True(t, ok, "append failed")
	require.True(t, chunkCreated, "first sample created chunk")

	ok, chunkCreated = s.appendHistogram(999, histograms[1], 0, cOpts)
	require.True(t, ok, "append failed")
	require.False(t, chunkCreated, "second sample should use same chunk")

	ok, chunkCreated = s.appendHistogram(1000, histograms[2], 0, cOpts)
	require.True(t, ok, "append failed")
	require.True(t, chunkCreated, "expected new chunk on boundary")

	ok, chunkCreated = s.appendHistogram(1001, histograms[3], 0, cOpts)
	require.True(t, ok, "append failed")
	require.False(t, chunkCreated, "second sample should use same chunk")

	s.mmapChunks(chunkDiskMapper)
	require.Len(t, s.mmappedChunks, 1, "there should be only 1 mmapped chunk")
	require.Equal(t, int64(998), s.mmappedChunks[0].minTime, "wrong chunk range")
	require.Equal(t, int64(999), s.mmappedChunks[0].maxTime, "wrong chunk range")
	require.Equal(t, int64(1000), s.headChunks.minTime, "wrong chunk range")
	require.Equal(t, int64(1001), s.headChunks.maxTime, "wrong chunk range")

	ok, chunkCreated = s.appendHistogram(1002, histogramWithOneMoreBucket, 0, cOpts)
	require.True(t, ok, "append failed")
	require.False(t, chunkCreated, "third sample should trigger a re-encoded chunk")

	s.mmapChunks(chunkDiskMapper)
	require.Len(t, s.mmappedChunks, 1, "there should be only 1 mmapped chunk")
	require.Equal(t, int64(998), s.mmappedChunks[0].minTime, "wrong chunk range")
	require.Equal(t, int64(999), s.mmappedChunks[0].maxTime, "wrong chunk range")
	require.Equal(t, int64(1000), s.headChunks.minTime, "wrong chunk range")
	require.Equal(t, int64(1002), s.headChunks.maxTime, "wrong chunk range")
}

func TestMemSeries_append_atVariableRate(t *testing.T) {
	const samplesPerChunk = 120
	dir := t.TempDir()
	// This is usually taken from the Head, but passing manually here.
	chunkDiskMapper, err := chunks.NewChunkDiskMapper(nil, dir, chunkenc.NewPool(), chunks.DefaultWriteBufferSize, chunks.DefaultWriteQueueSize)
	require.NoError(t, err)
	t.Cleanup(func() {
		require.NoError(t, chunkDiskMapper.Close())
	})
	cOpts := chunkOpts{
		chunkDiskMapper: chunkDiskMapper,
		chunkRange:      DefaultBlockDuration,
		samplesPerChunk: samplesPerChunk,
	}

	s := newMemSeries(labels.Labels{}, 1, 0, defaultIsolationDisabled)

	// At this slow rate, we will fill the chunk in two block durations.
	slowRate := (DefaultBlockDuration * 2) / samplesPerChunk

	var nextTs int64
	var totalAppendedSamples int
	for i := 0; i < samplesPerChunk/4; i++ {
		ok, _ := s.append(nextTs, float64(i), 0, cOpts)
		require.Truef(t, ok, "slow sample %d was not appended", i)
		nextTs += slowRate
		totalAppendedSamples++
	}
	require.Equal(t, DefaultBlockDuration, s.nextAt, "after appending a samplesPerChunk/4 samples at a slow rate, we should aim to cut a new block at the default block duration %d, but it's set to %d", DefaultBlockDuration, s.nextAt)

	// Suddenly, the rate increases and we receive a sample every millisecond.
	for i := 0; i < math.MaxUint16; i++ {
		ok, _ := s.append(nextTs, float64(i), 0, cOpts)
		require.Truef(t, ok, "quick sample %d was not appended", i)
		nextTs++
		totalAppendedSamples++
	}
	ok, chunkCreated := s.append(DefaultBlockDuration, float64(0), 0, cOpts)
	require.True(t, ok, "new chunk sample was not appended")
	require.True(t, chunkCreated, "sample at block duration timestamp should create a new chunk")

	s.mmapChunks(chunkDiskMapper)
	var totalSamplesInChunks int
	for i, c := range s.mmappedChunks {
		totalSamplesInChunks += int(c.numSamples)
		require.LessOrEqualf(t, c.numSamples, uint16(2*samplesPerChunk), "mmapped chunk %d has more than %d samples", i, 2*samplesPerChunk)
	}
	require.Equal(t, totalAppendedSamples, totalSamplesInChunks, "wrong number of samples in %d mmapped chunks", len(s.mmappedChunks))
}

func TestGCChunkAccess(t *testing.T) {
	// Put a chunk, select it. GC it and then access it.
	const chunkRange = 1000
	h, _ := newTestHead(t, chunkRange, wlog.CompressionNone, false)
	defer func() {
		require.NoError(t, h.Close())
	}()

	cOpts := chunkOpts{
		chunkDiskMapper: h.chunkDiskMapper,
		chunkRange:      chunkRange,
		samplesPerChunk: DefaultSamplesPerChunk,
	}

	h.initTime(0)

	s, _, _ := h.getOrCreate(1, labels.FromStrings("a", "1"))

	// Appending 2 samples for the first chunk.
	ok, chunkCreated := s.append(0, 0, 0, cOpts)
	require.True(t, ok, "series append failed")
	require.True(t, chunkCreated, "chunks was not created")
	ok, chunkCreated = s.append(999, 999, 0, cOpts)
	require.True(t, ok, "series append failed")
	require.False(t, chunkCreated, "chunks was created")

	// A new chunks should be created here as it's beyond the chunk range.
	ok, chunkCreated = s.append(1000, 1000, 0, cOpts)
	require.True(t, ok, "series append failed")
	require.True(t, chunkCreated, "chunks was not created")
	ok, chunkCreated = s.append(1999, 1999, 0, cOpts)
	require.True(t, ok, "series append failed")
	require.False(t, chunkCreated, "chunks was created")

	idx := h.indexRange(0, 1500)
	var (
		chunks  []chunks.Meta
		builder labels.ScratchBuilder
	)
	require.NoError(t, idx.Series(1, &builder, &chunks))

	require.Equal(t, labels.FromStrings("a", "1"), builder.Labels())
	require.Len(t, chunks, 2)

	cr, err := h.chunksRange(0, 1500, nil)
	require.NoError(t, err)
	_, _, err = cr.ChunkOrIterable(chunks[0])
	require.NoError(t, err)
	_, _, err = cr.ChunkOrIterable(chunks[1])
	require.NoError(t, err)

	require.NoError(t, h.Truncate(1500)) // Remove a chunk.

	_, _, err = cr.ChunkOrIterable(chunks[0])
	require.Equal(t, storage.ErrNotFound, err)
	_, _, err = cr.ChunkOrIterable(chunks[1])
	require.NoError(t, err)
}

func TestGCSeriesAccess(t *testing.T) {
	// Put a series, select it. GC it and then access it.
	const chunkRange = 1000
	h, _ := newTestHead(t, chunkRange, wlog.CompressionNone, false)
	defer func() {
		require.NoError(t, h.Close())
	}()

	cOpts := chunkOpts{
		chunkDiskMapper: h.chunkDiskMapper,
		chunkRange:      chunkRange,
		samplesPerChunk: DefaultSamplesPerChunk,
	}

	h.initTime(0)

	s, _, _ := h.getOrCreate(1, labels.FromStrings("a", "1"))

	// Appending 2 samples for the first chunk.
	ok, chunkCreated := s.append(0, 0, 0, cOpts)
	require.True(t, ok, "series append failed")
	require.True(t, chunkCreated, "chunks was not created")
	ok, chunkCreated = s.append(999, 999, 0, cOpts)
	require.True(t, ok, "series append failed")
	require.False(t, chunkCreated, "chunks was created")

	// A new chunks should be created here as it's beyond the chunk range.
	ok, chunkCreated = s.append(1000, 1000, 0, cOpts)
	require.True(t, ok, "series append failed")
	require.True(t, chunkCreated, "chunks was not created")
	ok, chunkCreated = s.append(1999, 1999, 0, cOpts)
	require.True(t, ok, "series append failed")
	require.False(t, chunkCreated, "chunks was created")

	idx := h.indexRange(0, 2000)
	var (
		chunks  []chunks.Meta
		builder labels.ScratchBuilder
	)
	require.NoError(t, idx.Series(1, &builder, &chunks))

	require.Equal(t, labels.FromStrings("a", "1"), builder.Labels())
	require.Len(t, chunks, 2)

	cr, err := h.chunksRange(0, 2000, nil)
	require.NoError(t, err)
	_, _, err = cr.ChunkOrIterable(chunks[0])
	require.NoError(t, err)
	_, _, err = cr.ChunkOrIterable(chunks[1])
	require.NoError(t, err)

	require.NoError(t, h.Truncate(2000)) // Remove the series.

	require.Equal(t, (*memSeries)(nil), h.series.getByID(1))

	_, _, err = cr.ChunkOrIterable(chunks[0])
	require.Equal(t, storage.ErrNotFound, err)
	_, _, err = cr.ChunkOrIterable(chunks[1])
	require.Equal(t, storage.ErrNotFound, err)
}

func TestUncommittedSamplesNotLostOnTruncate(t *testing.T) {
	h, _ := newTestHead(t, 1000, wlog.CompressionNone, false)
	defer func() {
		require.NoError(t, h.Close())
	}()

	h.initTime(0)

	app := h.appender()
	lset := labels.FromStrings("a", "1")
	_, err := app.Append(0, lset, 2100, 1, nil)
	require.NoError(t, err)

	require.NoError(t, h.Truncate(2000))
	require.NotNil(t, h.series.getByHash(lset.Hash(), lset), "series should not have been garbage collected")

	require.NoError(t, app.Commit())

	q, err := NewBlockQuerier(h, 1500, 2500)
	require.NoError(t, err)
	defer q.Close()

	ss := q.Select(context.Background(), false, nil, labels.MustNewMatcher(labels.MatchEqual, "a", "1"))
	require.True(t, ss.Next())
	for ss.Next() {
	}
	require.NoError(t, ss.Err())
	require.Empty(t, ss.Warnings())
}

func TestRemoveSeriesAfterRollbackAndTruncate(t *testing.T) {
	h, _ := newTestHead(t, 1000, wlog.CompressionNone, false)
	defer func() {
		require.NoError(t, h.Close())
	}()

	h.initTime(0)

	app := h.appender()
	lset := labels.FromStrings("a", "1")
	_, err := app.Append(0, lset, 2100, 1, nil)
	require.NoError(t, err)

	require.NoError(t, h.Truncate(2000))
	require.NotNil(t, h.series.getByHash(lset.Hash(), lset), "series should not have been garbage collected")

	require.NoError(t, app.Rollback())

	q, err := NewBlockQuerier(h, 1500, 2500)
	require.NoError(t, err)

	ss := q.Select(context.Background(), false, nil, labels.MustNewMatcher(labels.MatchEqual, "a", "1"))
	require.False(t, ss.Next())
	require.Empty(t, ss.Warnings())
	require.NoError(t, q.Close())

	// Truncate again, this time the series should be deleted
	require.NoError(t, h.Truncate(2050))
	require.Equal(t, (*memSeries)(nil), h.series.getByHash(lset.Hash(), lset))
}

func TestHead_LogRollback(t *testing.T) {
	for _, compress := range []wlog.CompressionType{wlog.CompressionNone, wlog.CompressionSnappy, wlog.CompressionZstd} {
		t.Run(fmt.Sprintf("compress=%s", compress), func(t *testing.T) {
			h, w := newTestHead(t, 1000, compress, false)
			defer func() {
				require.NoError(t, h.Close())
			}()

			app := h.Appender(context.Background())
			_, err := app.Append(0, labels.FromStrings("a", "b"), 1, 2, nil)
			require.NoError(t, err)

			require.NoError(t, app.Rollback())
			recs := readTestWAL(t, w.Dir())

			require.Len(t, recs, 1)

			series, ok := recs[0].([]record.RefSeries)
			require.True(t, ok, "expected series record but got %+v", recs[0])
			require.Equal(t, []record.RefSeries{{Ref: 1, Labels: labels.FromStrings("a", "b")}}, series)
		})
	}
}

// TestWalRepair_DecodingError ensures that a repair is run for an error
// when decoding a record.
func TestWalRepair_DecodingError(t *testing.T) {
	var enc record.Encoder
	for name, test := range map[string]struct {
		corrFunc  func(rec []byte) []byte // Func that applies the corruption to a record.
		rec       []byte
		totalRecs int
		expRecs   int
	}{
		"decode_series": {
			func(rec []byte) []byte {
				return rec[:3]
			},
			enc.Series([]record.RefSeries{{Ref: 1, Labels: labels.FromStrings("a", "b")}}, []byte{}),
			9,
			5,
		},
		"decode_samples": {
			func(rec []byte) []byte {
				return rec[:3]
			},
			enc.Samples([]record.RefSample{{Ref: 0, T: 99, V: 1}}, []byte{}),
			9,
			5,
		},
		"decode_tombstone": {
			func(rec []byte) []byte {
				return rec[:3]
			},
			enc.Tombstones([]tombstones.Stone{{Ref: 1, Intervals: tombstones.Intervals{}}}, []byte{}),
			9,
			5,
		},
	} {
		for _, compress := range []wlog.CompressionType{wlog.CompressionNone, wlog.CompressionSnappy, wlog.CompressionZstd} {
			t.Run(fmt.Sprintf("%s,compress=%s", name, compress), func(t *testing.T) {
				dir := t.TempDir()

				// Fill the wal and corrupt it.
				{
					w, err := wlog.New(nil, nil, filepath.Join(dir, "wal"), compress)
					require.NoError(t, err)

					for i := 1; i <= test.totalRecs; i++ {
						// At this point insert a corrupted record.
						if i-1 == test.expRecs {
							require.NoError(t, w.Log(test.corrFunc(test.rec)))
							continue
						}
						require.NoError(t, w.Log(test.rec))
					}

					opts := DefaultHeadOptions()
					opts.ChunkRange = 1
					opts.ChunkDirRoot = w.Dir()
					h, err := NewHead(nil, nil, w, nil, opts, nil)
					require.NoError(t, err)
					require.Equal(t, 0.0, prom_testutil.ToFloat64(h.metrics.walCorruptionsTotal))
					initErr := h.Init(math.MinInt64)

					var cerr *wlog.CorruptionErr
					require.ErrorAs(t, initErr, &cerr, "reading the wal didn't return corruption error")
					require.NoError(t, h.Close()) // Head will close the wal as well.
				}

				// Open the db to trigger a repair.
				{
					db, err := Open(dir, nil, nil, DefaultOptions(), nil)
					require.NoError(t, err)
					defer func() {
						require.NoError(t, db.Close())
					}()
					require.Equal(t, 1.0, prom_testutil.ToFloat64(db.head.metrics.walCorruptionsTotal))
				}

				// Read the wal content after the repair.
				{
					sr, err := wlog.NewSegmentsReader(filepath.Join(dir, "wal"))
					require.NoError(t, err)
					defer sr.Close()
					r := wlog.NewReader(sr)

					var actRec int
					for r.Next() {
						actRec++
					}
					require.NoError(t, r.Err())
					require.Equal(t, test.expRecs, actRec, "Wrong number of intact records")
				}
			})
		}
	}
}

// TestWblRepair_DecodingError ensures that a repair is run for an error
// when decoding a record.
func TestWblRepair_DecodingError(t *testing.T) {
	var enc record.Encoder
	corrFunc := func(rec []byte) []byte {
		return rec[:3]
	}
	rec := enc.Samples([]record.RefSample{{Ref: 0, T: 99, V: 1}}, []byte{})
	totalRecs := 9
	expRecs := 5
	dir := t.TempDir()

	// Fill the wbl and corrupt it.
	{
		wal, err := wlog.New(nil, nil, filepath.Join(dir, "wal"), wlog.CompressionNone)
		require.NoError(t, err)
		wbl, err := wlog.New(nil, nil, filepath.Join(dir, "wbl"), wlog.CompressionNone)
		require.NoError(t, err)

		for i := 1; i <= totalRecs; i++ {
			// At this point insert a corrupted record.
			if i-1 == expRecs {
				require.NoError(t, wbl.Log(corrFunc(rec)))
				continue
			}
			require.NoError(t, wbl.Log(rec))
		}

		opts := DefaultHeadOptions()
		opts.ChunkRange = 1
		opts.ChunkDirRoot = wal.Dir()
		opts.OutOfOrderCapMax.Store(30)
		opts.OutOfOrderTimeWindow.Store(1000 * time.Minute.Milliseconds())
		h, err := NewHead(nil, nil, wal, wbl, opts, nil)
		require.NoError(t, err)
		require.Equal(t, 0.0, prom_testutil.ToFloat64(h.metrics.walCorruptionsTotal))
		initErr := h.Init(math.MinInt64)

		var elb *errLoadWbl
		require.ErrorAs(t, initErr, &elb) // Wbl errors are wrapped into errLoadWbl, make sure we can unwrap it.

		var cerr *wlog.CorruptionErr
		require.ErrorAs(t, initErr, &cerr, "reading the wal didn't return corruption error")
		require.NoError(t, h.Close()) // Head will close the wal as well.
	}

	// Open the db to trigger a repair.
	{
		db, err := Open(dir, nil, nil, DefaultOptions(), nil)
		require.NoError(t, err)
		defer func() {
			require.NoError(t, db.Close())
		}()
		require.Equal(t, 1.0, prom_testutil.ToFloat64(db.head.metrics.walCorruptionsTotal))
	}

	// Read the wbl content after the repair.
	{
		sr, err := wlog.NewSegmentsReader(filepath.Join(dir, "wbl"))
		require.NoError(t, err)
		defer sr.Close()
		r := wlog.NewReader(sr)

		var actRec int
		for r.Next() {
			actRec++
		}
		require.NoError(t, r.Err())
		require.Equal(t, expRecs, actRec, "Wrong number of intact records")
	}
}

func TestHeadReadWriterRepair(t *testing.T) {
	dir := t.TempDir()

	const chunkRange = 1000

	walDir := filepath.Join(dir, "wal")
	// Fill the chunk segments and corrupt it.
	{
		w, err := wlog.New(nil, nil, walDir, wlog.CompressionNone)
		require.NoError(t, err)

		opts := DefaultHeadOptions()
		opts.ChunkRange = chunkRange
		opts.ChunkDirRoot = dir
		opts.ChunkWriteQueueSize = 1 // We need to set this option so that we use the async queue. Upstream prometheus uses the queue directly.
		h, err := NewHead(nil, nil, w, nil, opts, nil)
		require.NoError(t, err)
		require.Equal(t, 0.0, prom_testutil.ToFloat64(h.metrics.mmapChunkCorruptionTotal))
		require.NoError(t, h.Init(math.MinInt64))

		cOpts := chunkOpts{
			chunkDiskMapper: h.chunkDiskMapper,
			chunkRange:      chunkRange,
			samplesPerChunk: DefaultSamplesPerChunk,
		}

		s, created, _ := h.getOrCreate(1, labels.FromStrings("a", "1"))
		require.True(t, created, "series was not created")

		for i := 0; i < 7; i++ {
			ok, chunkCreated := s.append(int64(i*chunkRange), float64(i*chunkRange), 0, cOpts)
			require.True(t, ok, "series append failed")
			require.True(t, chunkCreated, "chunk was not created")
			ok, chunkCreated = s.append(int64(i*chunkRange)+chunkRange-1, float64(i*chunkRange), 0, cOpts)
			require.True(t, ok, "series append failed")
			require.False(t, chunkCreated, "chunk was created")
			h.chunkDiskMapper.CutNewFile()
			s.mmapChunks(h.chunkDiskMapper)
		}
		require.NoError(t, h.Close())

		// Verify that there are 6 segment files.
		// It should only be 6 because the last call to .CutNewFile() won't
		// take effect without another chunk being written.
		files, err := os.ReadDir(mmappedChunksDir(dir))
		require.NoError(t, err)
		require.Len(t, files, 6)

		// Corrupt the 4th file by writing a random byte to series ref.
		f, err := os.OpenFile(filepath.Join(mmappedChunksDir(dir), files[3].Name()), os.O_WRONLY, 0o666)
		require.NoError(t, err)
		n, err := f.WriteAt([]byte{67, 88}, chunks.HeadChunkFileHeaderSize+2)
		require.NoError(t, err)
		require.Equal(t, 2, n)
		require.NoError(t, f.Close())
	}

	// Open the db to trigger a repair.
	{
		db, err := Open(dir, nil, nil, DefaultOptions(), nil)
		require.NoError(t, err)
		defer func() {
			require.NoError(t, db.Close())
		}()
		require.Equal(t, 1.0, prom_testutil.ToFloat64(db.head.metrics.mmapChunkCorruptionTotal))
	}

	// Verify that there are 3 segment files after the repair.
	// The segments from the corrupt segment should be removed.
	{
		files, err := os.ReadDir(mmappedChunksDir(dir))
		require.NoError(t, err)
		require.Len(t, files, 3)
	}
}

func TestNewWalSegmentOnTruncate(t *testing.T) {
	h, wal := newTestHead(t, 1000, wlog.CompressionNone, false)
	defer func() {
		require.NoError(t, h.Close())
	}()
	add := func(ts int64) {
		app := h.Appender(context.Background())
		_, err := app.Append(0, labels.FromStrings("a", "b"), ts, 0, nil)
		require.NoError(t, err)
		require.NoError(t, app.Commit())
	}

	add(0)
	_, last, err := wlog.Segments(wal.Dir())
	require.NoError(t, err)
	require.Equal(t, 0, last)

	add(1)
	require.NoError(t, h.Truncate(1))
	_, last, err = wlog.Segments(wal.Dir())
	require.NoError(t, err)
	require.Equal(t, 1, last)

	add(2)
	require.NoError(t, h.Truncate(2))
	_, last, err = wlog.Segments(wal.Dir())
	require.NoError(t, err)
	require.Equal(t, 2, last)
}

func TestAddDuplicateLabelName(t *testing.T) {
	h, _ := newTestHead(t, 1000, wlog.CompressionNone, false)
	defer func() {
		require.NoError(t, h.Close())
	}()

	add := func(labels labels.Labels, labelName string) {
		app := h.Appender(context.Background())
		_, err := app.Append(0, labels, 0, 0, nil)
		require.Error(t, err)
		require.Equal(t, fmt.Sprintf(`label name "%s" is not unique: invalid sample`, labelName), err.Error())
	}

	add(labels.FromStrings("a", "c", "a", "b"), "a")
	add(labels.FromStrings("a", "c", "a", "c"), "a")
	add(labels.FromStrings("__name__", "up", "job", "prometheus", "le", "500", "le", "400", "unit", "s"), "le")
}

func TestMemSeriesIsolation(t *testing.T) {
	if defaultIsolationDisabled {
		t.Skip("skipping test since tsdb isolation is disabled")
	}

	// Put a series, select it. GC it and then access it.
	lastValue := func(h *Head, maxAppendID uint64) int {
		idx, err := h.Index()

		require.NoError(t, err)

		iso := h.iso.State(math.MinInt64, math.MaxInt64)
		iso.maxAppendID = maxAppendID

		chunks, err := h.chunksRange(math.MinInt64, math.MaxInt64, iso)
		require.NoError(t, err)
		// Hm.. here direct block chunk querier might be required?
		querier := blockQuerier{
			blockBaseQuerier: &blockBaseQuerier{
				index:      idx,
				chunks:     chunks,
				tombstones: tombstones.NewMemTombstones(),

				mint: 0,
				maxt: 10000,
			},
		}

		require.NoError(t, err)
		defer querier.Close()

		ss := querier.Select(context.Background(), false, nil, labels.MustNewMatcher(labels.MatchEqual, "foo", "bar"))
		_, seriesSet, ws, err := expandSeriesSet(ss)
		require.NoError(t, err)
		require.Empty(t, ws)

		for _, series := range seriesSet {
			return int(series[len(series)-1].f)
		}
		return -1
	}

	addSamples := func(h *Head) int {
		i := 1
		for ; i <= 1000; i++ {
			var app storage.Appender
			// To initialize bounds.
			if h.MinTime() == math.MaxInt64 {
				app = &initAppender{head: h}
			} else {
				a := h.appender()
				a.cleanupAppendIDsBelow = 0
				app = a
			}

			_, err := app.Append(0, labels.FromStrings("foo", "bar"), int64(i), float64(i), nil)
			require.NoError(t, err)
			require.NoError(t, app.Commit())
			h.mmapHeadChunks()
		}
		return i
	}

	testIsolation := func(h *Head, i int) {
	}

	// Test isolation without restart of Head.
	hb, _ := newTestHead(t, 1000, wlog.CompressionNone, false)
	i := addSamples(hb)
	testIsolation(hb, i)

	// Test simple cases in different chunks when no appendID cleanup has been performed.
	require.Equal(t, 10, lastValue(hb, 10))
	require.Equal(t, 130, lastValue(hb, 130))
	require.Equal(t, 160, lastValue(hb, 160))
	require.Equal(t, 240, lastValue(hb, 240))
	require.Equal(t, 500, lastValue(hb, 500))
	require.Equal(t, 750, lastValue(hb, 750))
	require.Equal(t, 995, lastValue(hb, 995))
	require.Equal(t, 999, lastValue(hb, 999))

	// Cleanup appendIDs below 500.
	app := hb.appender()
	app.cleanupAppendIDsBelow = 500
	_, err := app.Append(0, labels.FromStrings("foo", "bar"), int64(i), float64(i), nil)
	require.NoError(t, err)
	require.NoError(t, app.Commit())
	i++

	// We should not get queries with a maxAppendID below 500 after the cleanup,
	// but they only take the remaining appendIDs into account.
	require.Equal(t, 499, lastValue(hb, 10))
	require.Equal(t, 499, lastValue(hb, 130))
	require.Equal(t, 499, lastValue(hb, 160))
	require.Equal(t, 499, lastValue(hb, 240))
	require.Equal(t, 500, lastValue(hb, 500))
	require.Equal(t, 995, lastValue(hb, 995))
	require.Equal(t, 999, lastValue(hb, 999))

	// Cleanup appendIDs below 1000, which means the sample buffer is
	// the only thing with appendIDs.
	app = hb.appender()
	app.cleanupAppendIDsBelow = 1000
	_, err = app.Append(0, labels.FromStrings("foo", "bar"), int64(i), float64(i), nil)
	require.NoError(t, err)
	require.NoError(t, app.Commit())
	require.Equal(t, 999, lastValue(hb, 998))
	require.Equal(t, 999, lastValue(hb, 999))
	require.Equal(t, 1000, lastValue(hb, 1000))
	require.Equal(t, 1001, lastValue(hb, 1001))
	require.Equal(t, 1002, lastValue(hb, 1002))
	require.Equal(t, 1002, lastValue(hb, 1003))

	i++
	// Cleanup appendIDs below 1001, but with a rollback.
	app = hb.appender()
	app.cleanupAppendIDsBelow = 1001
	_, err = app.Append(0, labels.FromStrings("foo", "bar"), int64(i), float64(i), nil)
	require.NoError(t, err)
	require.NoError(t, app.Rollback())
	require.Equal(t, 1000, lastValue(hb, 999))
	require.Equal(t, 1000, lastValue(hb, 1000))
	require.Equal(t, 1001, lastValue(hb, 1001))
	require.Equal(t, 1002, lastValue(hb, 1002))
	require.Equal(t, 1002, lastValue(hb, 1003))

	require.NoError(t, hb.Close())

	// Test isolation with restart of Head. This is to verify the num samples of chunks after m-map chunk replay.
	hb, w := newTestHead(t, 1000, wlog.CompressionNone, false)
	i = addSamples(hb)
	require.NoError(t, hb.Close())

	wal, err := wlog.NewSize(nil, nil, w.Dir(), 32768, wlog.CompressionNone)
	require.NoError(t, err)
	opts := DefaultHeadOptions()
	opts.ChunkRange = 1000
	opts.ChunkDirRoot = wal.Dir()
	hb, err = NewHead(nil, nil, wal, nil, opts, nil)
	defer func() { require.NoError(t, hb.Close()) }()
	require.NoError(t, err)
	require.NoError(t, hb.Init(0))

	// No appends after restarting. Hence all should return the last value.
	require.Equal(t, 1000, lastValue(hb, 10))
	require.Equal(t, 1000, lastValue(hb, 130))
	require.Equal(t, 1000, lastValue(hb, 160))
	require.Equal(t, 1000, lastValue(hb, 240))
	require.Equal(t, 1000, lastValue(hb, 500))

	// Cleanup appendIDs below 1000, which means the sample buffer is
	// the only thing with appendIDs.
	app = hb.appender()
	_, err = app.Append(0, labels.FromStrings("foo", "bar"), int64(i), float64(i), nil)
	i++
	require.NoError(t, err)
	require.NoError(t, app.Commit())
	require.Equal(t, 1001, lastValue(hb, 998))
	require.Equal(t, 1001, lastValue(hb, 999))
	require.Equal(t, 1001, lastValue(hb, 1000))
	require.Equal(t, 1001, lastValue(hb, 1001))
	require.Equal(t, 1001, lastValue(hb, 1002))
	require.Equal(t, 1001, lastValue(hb, 1003))

	// Cleanup appendIDs below 1002, but with a rollback.
	app = hb.appender()
	_, err = app.Append(0, labels.FromStrings("foo", "bar"), int64(i), float64(i), nil)
	require.NoError(t, err)
	require.NoError(t, app.Rollback())
	require.Equal(t, 1001, lastValue(hb, 999))
	require.Equal(t, 1001, lastValue(hb, 1000))
	require.Equal(t, 1001, lastValue(hb, 1001))
	require.Equal(t, 1001, lastValue(hb, 1002))
	require.Equal(t, 1001, lastValue(hb, 1003))
}

func TestIsolationRollback(t *testing.T) {
	if defaultIsolationDisabled {
		t.Skip("skipping test since tsdb isolation is disabled")
	}

	// Rollback after a failed append and test if the low watermark has progressed anyway.
	hb, _ := newTestHead(t, 1000, wlog.CompressionNone, false)
	defer func() {
		require.NoError(t, hb.Close())
	}()

	app := hb.Appender(context.Background())
	_, err := app.Append(0, labels.FromStrings("foo", "bar"), 0, 0, nil)
	require.NoError(t, err)
	require.NoError(t, app.Commit())
	require.Equal(t, uint64(1), hb.iso.lowWatermark())

	app = hb.Appender(context.Background())
	_, err = app.Append(0, labels.FromStrings("foo", "bar"), 1, 1, nil)
	require.NoError(t, err)
	_, err = app.Append(0, labels.FromStrings("foo", "bar", "foo", "baz"), 2, 2, nil)
	require.Error(t, err)
	require.NoError(t, app.Rollback())
	require.Equal(t, uint64(2), hb.iso.lowWatermark())

	app = hb.Appender(context.Background())
	_, err = app.Append(0, labels.FromStrings("foo", "bar"), 3, 3, nil)
	require.NoError(t, err)
	require.NoError(t, app.Commit())
	require.Equal(t, uint64(3), hb.iso.lowWatermark(), "Low watermark should proceed to 3 even if append #2 was rolled back.")
}

func TestIsolationLowWatermarkMonotonous(t *testing.T) {
	if defaultIsolationDisabled {
		t.Skip("skipping test since tsdb isolation is disabled")
	}

	hb, _ := newTestHead(t, 1000, wlog.CompressionNone, false)
	defer func() {
		require.NoError(t, hb.Close())
	}()

	app1 := hb.Appender(context.Background())
	_, err := app1.Append(0, labels.FromStrings("foo", "bar"), 0, 0, nil)
	require.NoError(t, err)
	require.NoError(t, app1.Commit())
	require.Equal(t, uint64(1), hb.iso.lowWatermark(), "Low watermark should by 1 after 1st append.")

	app1 = hb.Appender(context.Background())
	_, err = app1.Append(0, labels.FromStrings("foo", "bar"), 1, 1, nil)
	require.NoError(t, err)
	require.Equal(t, uint64(2), hb.iso.lowWatermark(), "Low watermark should be two, even if append is not committed yet.")

	app2 := hb.Appender(context.Background())
	_, err = app2.Append(0, labels.FromStrings("foo", "baz"), 1, 1, nil)
	require.NoError(t, err)
	require.NoError(t, app2.Commit())
	require.Equal(t, uint64(2), hb.iso.lowWatermark(), "Low watermark should stay two because app1 is not committed yet.")

	is := hb.iso.State(math.MinInt64, math.MaxInt64)
	require.Equal(t, uint64(2), hb.iso.lowWatermark(), "After simulated read (iso state retrieved), low watermark should stay at 2.")

	require.NoError(t, app1.Commit())
	require.Equal(t, uint64(2), hb.iso.lowWatermark(), "Even after app1 is committed, low watermark should stay at 2 because read is still ongoing.")

	is.Close()
	require.Equal(t, uint64(3), hb.iso.lowWatermark(), "After read has finished (iso state closed), low watermark should jump to three.")
}

func TestIsolationAppendIDZeroIsNoop(t *testing.T) {
	if defaultIsolationDisabled {
		t.Skip("skipping test since tsdb isolation is disabled")
	}

	h, _ := newTestHead(t, 1000, wlog.CompressionNone, false)
	defer func() {
		require.NoError(t, h.Close())
	}()

	h.initTime(0)

	cOpts := chunkOpts{
		chunkDiskMapper: h.chunkDiskMapper,
		chunkRange:      h.chunkRange.Load(),
		samplesPerChunk: DefaultSamplesPerChunk,
	}

	s, _, _ := h.getOrCreate(1, labels.FromStrings("a", "1"))

	ok, _ := s.append(0, 0, 0, cOpts)
	require.True(t, ok, "Series append failed.")
	require.Equal(t, 0, int(s.txs.txIDCount), "Series should not have an appendID after append with appendID=0.")
}

func TestHeadSeriesChunkRace(t *testing.T) {
	for i := 0; i < 1000; i++ {
		testHeadSeriesChunkRace(t)
	}
}

func TestIsolationWithoutAdd(t *testing.T) {
	if defaultIsolationDisabled {
		t.Skip("skipping test since tsdb isolation is disabled")
	}

	hb, _ := newTestHead(t, 1000, wlog.CompressionNone, false)
	defer func() {
		require.NoError(t, hb.Close())
	}()

	app := hb.Appender(context.Background())
	require.NoError(t, app.Commit())

	app = hb.Appender(context.Background())
	_, err := app.Append(0, labels.FromStrings("foo", "baz"), 1, 1, nil)
	require.NoError(t, err)
	require.NoError(t, app.Commit())

	require.Equal(t, hb.iso.lastAppendID(), hb.iso.lowWatermark(), "High watermark should be equal to the low watermark")
}

func TestOutOfOrderSamplesMetric(t *testing.T) {
	for name, scenario := range sampleTypeScenarios {
		t.Run(name, func(t *testing.T) {
			testOutOfOrderSamplesMetric(t, scenario)
		})
	}
}

func testOutOfOrderSamplesMetric(t *testing.T, scenario sampleTypeScenario) {
	dir := t.TempDir()

	db, err := Open(dir, nil, nil, DefaultOptions(), nil)
	require.NoError(t, err)
	defer func() {
		require.NoError(t, db.Close())
	}()
	db.DisableCompactions()

	appendSample := func(appender storage.Appender, ts int64) (storage.SeriesRef, error) {
		ref, _, err := scenario.appendFunc(appender, labels.FromStrings("a", "b"), ts, 99)
		return ref, err
	}

	ctx := context.Background()
	app := db.Appender(ctx)
	for i := 1; i <= 5; i++ {
		_, err = appendSample(app, int64(i))
		require.NoError(t, err)
	}
	require.NoError(t, app.Commit())

	// Test out of order metric.
	require.Equal(t, 0.0, prom_testutil.ToFloat64(db.head.metrics.outOfOrderSamples.WithLabelValues(scenario.sampleType)))
	app = db.Appender(ctx)
	_, err = appendSample(app, 2)
	require.Equal(t, storage.ErrOutOfOrderSample, err)
	require.Equal(t, 1.0, prom_testutil.ToFloat64(db.head.metrics.outOfOrderSamples.WithLabelValues(scenario.sampleType)))

	_, err = appendSample(app, 3)
	require.Equal(t, storage.ErrOutOfOrderSample, err)
	require.Equal(t, 2.0, prom_testutil.ToFloat64(db.head.metrics.outOfOrderSamples.WithLabelValues(scenario.sampleType)))

	_, err = appendSample(app, 4)
	require.Equal(t, storage.ErrOutOfOrderSample, err)
	require.Equal(t, 3.0, prom_testutil.ToFloat64(db.head.metrics.outOfOrderSamples.WithLabelValues(scenario.sampleType)))
	require.NoError(t, app.Commit())

	// Compact Head to test out of bound metric.
	app = db.Appender(ctx)
	_, err = appendSample(app, DefaultBlockDuration*2)
	require.NoError(t, err)
	require.NoError(t, app.Commit())

	require.Equal(t, int64(math.MinInt64), db.head.minValidTime.Load())
	require.NoError(t, db.Compact(ctx))
	require.Greater(t, db.head.minValidTime.Load(), int64(0))

	app = db.Appender(ctx)
	_, err = appendSample(app, db.head.minValidTime.Load()-2)
	require.Equal(t, storage.ErrOutOfBounds, err)
	require.Equal(t, 1.0, prom_testutil.ToFloat64(db.head.metrics.outOfBoundSamples.WithLabelValues(scenario.sampleType)))

	_, err = appendSample(app, db.head.minValidTime.Load()-1)
	require.Equal(t, storage.ErrOutOfBounds, err)
	require.Equal(t, 2.0, prom_testutil.ToFloat64(db.head.metrics.outOfBoundSamples.WithLabelValues(scenario.sampleType)))
	require.NoError(t, app.Commit())

	// Some more valid samples for out of order.
	app = db.Appender(ctx)
	for i := 1; i <= 5; i++ {
		_, err = appendSample(app, db.head.minValidTime.Load()+DefaultBlockDuration+int64(i))
		require.NoError(t, err)
	}
	require.NoError(t, app.Commit())

	// Test out of order metric.
	app = db.Appender(ctx)
	_, err = appendSample(app, db.head.minValidTime.Load()+DefaultBlockDuration+2)
	require.Equal(t, storage.ErrOutOfOrderSample, err)
	require.Equal(t, 4.0, prom_testutil.ToFloat64(db.head.metrics.outOfOrderSamples.WithLabelValues(scenario.sampleType)))

	_, err = appendSample(app, db.head.minValidTime.Load()+DefaultBlockDuration+3)
	require.Equal(t, storage.ErrOutOfOrderSample, err)
	require.Equal(t, 5.0, prom_testutil.ToFloat64(db.head.metrics.outOfOrderSamples.WithLabelValues(scenario.sampleType)))

	_, err = appendSample(app, db.head.minValidTime.Load()+DefaultBlockDuration+4)
	require.Equal(t, storage.ErrOutOfOrderSample, err)
	require.Equal(t, 6.0, prom_testutil.ToFloat64(db.head.metrics.outOfOrderSamples.WithLabelValues(scenario.sampleType)))
	require.NoError(t, app.Commit())
}

func testHeadSeriesChunkRace(t *testing.T) {
	h, _ := newTestHead(t, 1000, wlog.CompressionNone, false)
	defer func() {
		require.NoError(t, h.Close())
	}()
	require.NoError(t, h.Init(0))
	app := h.Appender(context.Background())

	s2, err := app.Append(0, labels.FromStrings("foo2", "bar"), 5, 0, nil)
	require.NoError(t, err)
	for ts := int64(6); ts < 11; ts++ {
		_, err = app.Append(s2, labels.EmptyLabels(), ts, 0, nil)
		require.NoError(t, err)
	}
	require.NoError(t, app.Commit())

	var wg sync.WaitGroup
	matcher := labels.MustNewMatcher(labels.MatchEqual, "", "")
	q, err := NewBlockQuerier(h, 18, 22)
	require.NoError(t, err)
	defer q.Close()

	wg.Add(1)
	go func() {
		h.updateMinMaxTime(20, 25)
		h.gc()
		wg.Done()
	}()
	ss := q.Select(context.Background(), false, nil, matcher)
	for ss.Next() {
	}
	require.NoError(t, ss.Err())
	wg.Wait()
}

func TestHeadLabelNamesValuesWithMinMaxRange(t *testing.T) {
	head, _ := newTestHead(t, 1000, wlog.CompressionNone, false)
	defer func() {
		require.NoError(t, head.Close())
	}()

	const (
		firstSeriesTimestamp  int64 = 100
		secondSeriesTimestamp int64 = 200
		lastSeriesTimestamp   int64 = 300
	)
	var (
		seriesTimestamps = []int64{
			firstSeriesTimestamp,
			secondSeriesTimestamp,
			lastSeriesTimestamp,
		}
		expectedLabelNames  = []string{"a", "b", "c"}
		expectedLabelValues = []string{"d", "e", "f"}
		ctx                 = context.Background()
	)

	app := head.Appender(ctx)
	for i, name := range expectedLabelNames {
		_, err := app.Append(0, labels.FromStrings(name, expectedLabelValues[i]), seriesTimestamps[i], 0, nil)
		require.NoError(t, err)
	}
	require.NoError(t, app.Commit())
	require.Equal(t, firstSeriesTimestamp, head.MinTime())
	require.Equal(t, lastSeriesTimestamp, head.MaxTime())

	testCases := []struct {
		name           string
		mint           int64
		maxt           int64
		expectedNames  []string
		expectedValues []string
	}{
		{"maxt less than head min", head.MaxTime() - 10, head.MinTime() - 10, []string{}, []string{}},
		{"mint less than head max", head.MaxTime() + 10, head.MinTime() + 10, []string{}, []string{}},
		{"mint and maxt outside head", head.MaxTime() + 10, head.MinTime() - 10, []string{}, []string{}},
		{"mint and maxt within head", head.MaxTime() - 10, head.MinTime() + 10, expectedLabelNames, expectedLabelValues},
	}

	for _, tt := range testCases {
		t.Run(tt.name, func(t *testing.T) {
			headIdxReader := head.indexRange(tt.mint, tt.maxt)
			actualLabelNames, err := headIdxReader.LabelNames(ctx)
			require.NoError(t, err)
			require.Equal(t, tt.expectedNames, actualLabelNames)
			if len(tt.expectedValues) > 0 {
				for i, name := range expectedLabelNames {
					actualLabelValue, err := headIdxReader.SortedLabelValues(ctx, name)
					require.NoError(t, err)
					require.Equal(t, []string{tt.expectedValues[i]}, actualLabelValue)
				}
			}
		})
	}
}

func TestHeadLabelValuesWithMatchers(t *testing.T) {
	head, _ := newTestHead(t, 1000, wlog.CompressionNone, false)
	t.Cleanup(func() { require.NoError(t, head.Close()) })

	ctx := context.Background()

	app := head.Appender(context.Background())
	for i := 0; i < 100; i++ {
		_, err := app.Append(0, labels.FromStrings(
			"tens", fmt.Sprintf("value%d", i/10),
			"unique", fmt.Sprintf("value%d", i),
		), 100, 0, nil)
		require.NoError(t, err)
	}
	require.NoError(t, app.Commit())

	var uniqueWithout30s []string
	for i := 0; i < 100; i++ {
		if i/10 != 3 {
			uniqueWithout30s = append(uniqueWithout30s, fmt.Sprintf("value%d", i))
		}
	}
	sort.Strings(uniqueWithout30s)
	testCases := []struct {
		name           string
		labelName      string
		matchers       []*labels.Matcher
		expectedValues []string
	}{
		{
			name:           "get tens based on unique id",
			labelName:      "tens",
			matchers:       []*labels.Matcher{labels.MustNewMatcher(labels.MatchEqual, "unique", "value35")},
			expectedValues: []string{"value3"},
		}, {
			name:           "get unique ids based on a ten",
			labelName:      "unique",
			matchers:       []*labels.Matcher{labels.MustNewMatcher(labels.MatchEqual, "tens", "value1")},
			expectedValues: []string{"value10", "value11", "value12", "value13", "value14", "value15", "value16", "value17", "value18", "value19"},
		}, {
			name:           "get tens by pattern matching on unique id",
			labelName:      "tens",
			matchers:       []*labels.Matcher{labels.MustNewMatcher(labels.MatchRegexp, "unique", "value[5-7]5")},
			expectedValues: []string{"value5", "value6", "value7"},
		}, {
			name:           "get tens by matching for presence of unique label",
			labelName:      "tens",
			matchers:       []*labels.Matcher{labels.MustNewMatcher(labels.MatchNotEqual, "unique", "")},
			expectedValues: []string{"value0", "value1", "value2", "value3", "value4", "value5", "value6", "value7", "value8", "value9"},
		}, {
			name:      "get unique IDs based on tens not being equal to a certain value, while not empty",
			labelName: "unique",
			matchers: []*labels.Matcher{
				labels.MustNewMatcher(labels.MatchNotEqual, "tens", "value3"),
				labels.MustNewMatcher(labels.MatchNotEqual, "tens", ""),
			},
			expectedValues: uniqueWithout30s,
		},
	}

	for _, tt := range testCases {
		t.Run(tt.name, func(t *testing.T) {
			headIdxReader := head.indexRange(0, 200)

			actualValues, err := headIdxReader.SortedLabelValues(ctx, tt.labelName, tt.matchers...)
			require.NoError(t, err)
			require.Equal(t, tt.expectedValues, actualValues)

			actualValues, err = headIdxReader.LabelValues(ctx, tt.labelName, tt.matchers...)
			sort.Strings(actualValues)
			require.NoError(t, err)
			require.Equal(t, tt.expectedValues, actualValues)
		})
	}
}

func TestHeadLabelNamesWithMatchers(t *testing.T) {
	head, _ := newTestHead(t, 1000, wlog.CompressionNone, false)
	defer func() {
		require.NoError(t, head.Close())
	}()

	app := head.Appender(context.Background())
	for i := 0; i < 100; i++ {
		_, err := app.Append(0, labels.FromStrings(
			"unique", fmt.Sprintf("value%d", i),
		), 100, 0, nil)
		require.NoError(t, err)

		if i%10 == 0 {
			_, err := app.Append(0, labels.FromStrings(
				"tens", fmt.Sprintf("value%d", i/10),
				"unique", fmt.Sprintf("value%d", i),
			), 100, 0, nil)
			require.NoError(t, err)
		}

		if i%20 == 0 {
			_, err := app.Append(0, labels.FromStrings(
				"tens", fmt.Sprintf("value%d", i/10),
				"twenties", fmt.Sprintf("value%d", i/20),
				"unique", fmt.Sprintf("value%d", i),
			), 100, 0, nil)
			require.NoError(t, err)
		}
	}
	require.NoError(t, app.Commit())

	testCases := []struct {
		name          string
		labelName     string
		matchers      []*labels.Matcher
		expectedNames []string
	}{
		{
			name:          "get with non-empty unique: all",
			matchers:      []*labels.Matcher{labels.MustNewMatcher(labels.MatchNotEqual, "unique", "")},
			expectedNames: []string{"tens", "twenties", "unique"},
		}, {
			name:          "get with unique ending in 1: only unique",
			matchers:      []*labels.Matcher{labels.MustNewMatcher(labels.MatchRegexp, "unique", "value.*1")},
			expectedNames: []string{"unique"},
		}, {
			name:          "get with unique = value20: all",
			matchers:      []*labels.Matcher{labels.MustNewMatcher(labels.MatchEqual, "unique", "value20")},
			expectedNames: []string{"tens", "twenties", "unique"},
		}, {
			name:          "get tens = 1: unique & tens",
			matchers:      []*labels.Matcher{labels.MustNewMatcher(labels.MatchEqual, "tens", "value1")},
			expectedNames: []string{"tens", "unique"},
		},
	}

	for _, tt := range testCases {
		t.Run(tt.name, func(t *testing.T) {
			headIdxReader := head.indexRange(0, 200)

			actualNames, err := headIdxReader.LabelNames(context.Background(), tt.matchers...)
			require.NoError(t, err)
			require.Equal(t, tt.expectedNames, actualNames)
		})
	}
}

func TestHeadShardedPostings(t *testing.T) {
	headOpts := newTestHeadDefaultOptions(1000, false)
	headOpts.EnableSharding = true
	head, _ := newTestHeadWithOptions(t, wlog.CompressionNone, headOpts)
	defer func() {
		require.NoError(t, head.Close())
	}()

	ctx := context.Background()

	// Append some series.
	app := head.Appender(ctx)
	for i := 0; i < 100; i++ {
		_, err := app.Append(0, labels.FromStrings("unique", fmt.Sprintf("value%d", i), "const", "1"), 100, 0, nil)
		require.NoError(t, err)
	}
	require.NoError(t, app.Commit())

	ir := head.indexRange(0, 200)

	// List all postings for a given label value. This is what we expect to get
	// in output from all shards.
	p, err := ir.Postings(ctx, "const", "1")
	require.NoError(t, err)

	var expected []storage.SeriesRef
	for p.Next() {
		expected = append(expected, p.At())
	}
	require.NoError(t, p.Err())
	require.NotEmpty(t, expected)

	// Query the same postings for each shard.
	const shardCount = uint64(4)
	actualShards := make(map[uint64][]storage.SeriesRef)
	actualPostings := make([]storage.SeriesRef, 0, len(expected))

	for shardIndex := uint64(0); shardIndex < shardCount; shardIndex++ {
		p, err = ir.Postings(ctx, "const", "1")
		require.NoError(t, err)

		p = ir.ShardedPostings(p, shardIndex, shardCount)
		for p.Next() {
			ref := p.At()

			actualShards[shardIndex] = append(actualShards[shardIndex], ref)
			actualPostings = append(actualPostings, ref)
		}
		require.NoError(t, p.Err())
	}

	// We expect the postings merged out of shards is the exact same of the non sharded ones.
	require.ElementsMatch(t, expected, actualPostings)

	// We expect the series in each shard are the expected ones.
	for shardIndex, ids := range actualShards {
		for _, id := range ids {
			var lbls labels.ScratchBuilder

			require.NoError(t, ir.Series(id, &lbls, nil))
			require.Equal(t, shardIndex, labels.StableHash(lbls.Labels())%shardCount)
		}
	}
}

func TestErrReuseAppender(t *testing.T) {
	head, _ := newTestHead(t, 1000, wlog.CompressionNone, false)
	defer func() {
		require.NoError(t, head.Close())
	}()

	app := head.Appender(context.Background())
	_, err := app.Append(0, labels.FromStrings("test", "test"), 0, 0, nil)
	require.NoError(t, err)
	require.NoError(t, app.Commit())
	require.Error(t, app.Commit())
	require.Error(t, app.Rollback())

	app = head.Appender(context.Background())
	_, err = app.Append(0, labels.FromStrings("test", "test"), 1, 0, nil)
	require.NoError(t, err)
	require.NoError(t, app.Rollback())
	require.Error(t, app.Rollback())
	require.Error(t, app.Commit())

	app = head.Appender(context.Background())
	_, err = app.Append(0, labels.FromStrings("test", "test"), 2, 0, nil)
	require.NoError(t, err)
	require.NoError(t, app.Commit())
	require.Error(t, app.Rollback())
	require.Error(t, app.Commit())

	app = head.Appender(context.Background())
	_, err = app.Append(0, labels.FromStrings("test", "test"), 3, 0, nil)
	require.NoError(t, err)
	require.NoError(t, app.Rollback())
	require.Error(t, app.Commit())
	require.Error(t, app.Rollback())
}

func TestHeadMintAfterTruncation(t *testing.T) {
	chunkRange := int64(2000)
	head, _ := newTestHead(t, chunkRange, wlog.CompressionNone, false)

	app := head.Appender(context.Background())
	_, err := app.Append(0, labels.FromStrings("a", "b"), 100, 100, nil)
	require.NoError(t, err)
	_, err = app.Append(0, labels.FromStrings("a", "b"), 4000, 200, nil)
	require.NoError(t, err)
	_, err = app.Append(0, labels.FromStrings("a", "b"), 8000, 300, nil)
	require.NoError(t, err)
	require.NoError(t, app.Commit())

	// Truncating outside the appendable window and actual mint being outside
	// appendable window should leave mint at the actual mint.
	require.NoError(t, head.Truncate(3500))
	require.Equal(t, int64(4000), head.MinTime())
	require.Equal(t, int64(4000), head.minValidTime.Load())

	// After truncation outside the appendable window if the actual min time
	// is in the appendable window then we should leave mint at the start of appendable window.
	require.NoError(t, head.Truncate(5000))
	require.Equal(t, head.appendableMinValidTime(), head.MinTime())
	require.Equal(t, head.appendableMinValidTime(), head.minValidTime.Load())

	// If the truncation time is inside the appendable window, then the min time
	// should be the truncation time.
	require.NoError(t, head.Truncate(7500))
	require.Equal(t, int64(7500), head.MinTime())
	require.Equal(t, int64(7500), head.minValidTime.Load())

	require.NoError(t, head.Close())
}

func TestHeadExemplars(t *testing.T) {
	chunkRange := int64(2000)
	head, _ := newTestHead(t, chunkRange, wlog.CompressionNone, false)
	app := head.Appender(context.Background())

	l := labels.FromStrings("trace_id", "123")
	// It is perfectly valid to add Exemplars before the current start time -
	// histogram buckets that haven't been update in a while could still be
	// exported exemplars from an hour ago.
	ref, err := app.Append(0, labels.FromStrings("a", "b"), 100, 100, nil)
	require.NoError(t, err)
	_, err = app.AppendExemplar(ref, l, exemplar.Exemplar{
		Labels: l,
		HasTs:  true,
		Ts:     -1000,
		Value:  1,
	})
	require.NoError(t, err)
	require.NoError(t, app.Commit())
	require.NoError(t, head.Close())
}

func BenchmarkHeadLabelValuesWithMatchers(b *testing.B) {
	chunkRange := int64(2000)
	head, _ := newTestHead(b, chunkRange, wlog.CompressionNone, false)
	b.Cleanup(func() { require.NoError(b, head.Close()) })

	ctx := context.Background()

	app := head.Appender(context.Background())

	metricCount := 1000000
	for i := 0; i < metricCount; i++ {
		_, err := app.Append(0, labels.FromStrings(
			"a_unique", fmt.Sprintf("value%d", i),
			"b_tens", fmt.Sprintf("value%d", i/(metricCount/10)),
			"c_ninety", fmt.Sprintf("value%d", i/(metricCount/10)/9), // "0" for the first 90%, then "1"
		), 100, 0, nil)
		require.NoError(b, err)
	}
	require.NoError(b, app.Commit())

	headIdxReader := head.indexRange(0, 200)
	matchers := []*labels.Matcher{labels.MustNewMatcher(labels.MatchEqual, "c_ninety", "value0")}

	b.ResetTimer()
	b.ReportAllocs()

	for benchIdx := 0; benchIdx < b.N; benchIdx++ {
		actualValues, err := headIdxReader.LabelValues(ctx, "b_tens", matchers...)
		require.NoError(b, err)
		require.Len(b, actualValues, 9)
	}
}

func TestIteratorSeekIntoBuffer(t *testing.T) {
	dir := t.TempDir()
	// This is usually taken from the Head, but passing manually here.
	chunkDiskMapper, err := chunks.NewChunkDiskMapper(nil, dir, chunkenc.NewPool(), chunks.DefaultWriteBufferSize, chunks.DefaultWriteQueueSize)
	require.NoError(t, err)
	defer func() {
		require.NoError(t, chunkDiskMapper.Close())
	}()
	cOpts := chunkOpts{
		chunkDiskMapper: chunkDiskMapper,
		chunkRange:      500,
		samplesPerChunk: DefaultSamplesPerChunk,
	}

	s := newMemSeries(labels.Labels{}, 1, 0, defaultIsolationDisabled)

	for i := 0; i < 7; i++ {
		ok, _ := s.append(int64(i), float64(i), 0, cOpts)
		require.True(t, ok, "sample append failed")
	}

	c, _, _, err := s.chunk(0, chunkDiskMapper, &sync.Pool{
		New: func() interface{} {
			return &memChunk{}
		},
	})
	require.NoError(t, err)
	it := c.chunk.Iterator(nil)

	// First point.
	require.Equal(t, chunkenc.ValFloat, it.Seek(0))
	ts, val := it.At()
	require.Equal(t, int64(0), ts)
	require.Equal(t, float64(0), val)

	// Advance one point.
	require.Equal(t, chunkenc.ValFloat, it.Next())
	ts, val = it.At()
	require.Equal(t, int64(1), ts)
	require.Equal(t, float64(1), val)

	// Seeking an older timestamp shouldn't cause the iterator to go backwards.
	require.Equal(t, chunkenc.ValFloat, it.Seek(0))
	ts, val = it.At()
	require.Equal(t, int64(1), ts)
	require.Equal(t, float64(1), val)

	// Seek into the buffer.
	require.Equal(t, chunkenc.ValFloat, it.Seek(3))
	ts, val = it.At()
	require.Equal(t, int64(3), ts)
	require.Equal(t, float64(3), val)

	// Iterate through the rest of the buffer.
	for i := 4; i < 7; i++ {
		require.Equal(t, chunkenc.ValFloat, it.Next())
		ts, val = it.At()
		require.Equal(t, int64(i), ts)
		require.Equal(t, float64(i), val)
	}

	// Run out of elements in the iterator.
	require.Equal(t, chunkenc.ValNone, it.Next())
	require.Equal(t, chunkenc.ValNone, it.Seek(7))
}

// Tests https://github.com/prometheus/prometheus/issues/8221.
func TestChunkNotFoundHeadGCRace(t *testing.T) {
	db := newTestDB(t)
	db.DisableCompactions()
	ctx := context.Background()

	var (
		app        = db.Appender(context.Background())
		ref        = storage.SeriesRef(0)
		mint, maxt = int64(0), int64(0)
		err        error
	)

	// Appends samples to span over 1.5 block ranges.
	// 7 chunks with 15s scrape interval.
	for i := int64(0); i <= 120*7; i++ {
		ts := i * DefaultBlockDuration / (4 * 120)
		ref, err = app.Append(ref, labels.FromStrings("a", "b"), ts, float64(i), nil)
		require.NoError(t, err)
		maxt = ts
	}
	require.NoError(t, app.Commit())

	// Get a querier before compaction (or when compaction is about to begin).
	q, err := db.Querier(mint, maxt)
	require.NoError(t, err)

	// Query the compacted range and get the first series before compaction.
	ss := q.Select(context.Background(), true, nil, labels.MustNewMatcher(labels.MatchEqual, "a", "b"))
	require.True(t, ss.Next())
	s := ss.At()

	var wg sync.WaitGroup
	wg.Add(1)
	go func() {
		defer wg.Done()
		// Compacting head while the querier spans the compaction time.
		require.NoError(t, db.Compact(ctx))
		require.NotEmpty(t, db.Blocks())
	}()

	// Give enough time for compaction to finish.
	// We expect it to be blocked until querier is closed.
	<-time.After(3 * time.Second)

	// Now consume after compaction when it's gone.
	it := s.Iterator(nil)
	for it.Next() == chunkenc.ValFloat {
		_, _ = it.At()
	}
	// It should error here without any fix for the mentioned issue.
	require.NoError(t, it.Err())
	for ss.Next() {
		s = ss.At()
		it = s.Iterator(it)
		for it.Next() == chunkenc.ValFloat {
			_, _ = it.At()
		}
		require.NoError(t, it.Err())
	}
	require.NoError(t, ss.Err())

	require.NoError(t, q.Close())
	wg.Wait()
}

// Tests https://github.com/prometheus/prometheus/issues/9079.
func TestDataMissingOnQueryDuringCompaction(t *testing.T) {
	db := newTestDB(t)
	db.DisableCompactions()
	ctx := context.Background()

	var (
		app        = db.Appender(context.Background())
		ref        = storage.SeriesRef(0)
		mint, maxt = int64(0), int64(0)
		err        error
	)

	// Appends samples to span over 1.5 block ranges.
	expSamples := make([]chunks.Sample, 0)
	// 7 chunks with 15s scrape interval.
	for i := int64(0); i <= 120*7; i++ {
		ts := i * DefaultBlockDuration / (4 * 120)
		ref, err = app.Append(ref, labels.FromStrings("a", "b"), ts, float64(i), nil)
		require.NoError(t, err)
		maxt = ts
		expSamples = append(expSamples, sample{ts, float64(i), nil, nil})
	}
	require.NoError(t, app.Commit())

	// Get a querier before compaction (or when compaction is about to begin).
	q, err := db.Querier(mint, maxt)
	require.NoError(t, err)

	var wg sync.WaitGroup
	wg.Add(1)
	go func() {
		defer wg.Done()
		// Compacting head while the querier spans the compaction time.
		require.NoError(t, db.Compact(ctx))
		require.NotEmpty(t, db.Blocks())
	}()

	// Give enough time for compaction to finish.
	// We expect it to be blocked until querier is closed.
	<-time.After(3 * time.Second)

	// Querying the querier that was got before compaction.
	series := query(t, q, labels.MustNewMatcher(labels.MatchEqual, "a", "b"))
	require.Equal(t, map[string][]chunks.Sample{`{a="b"}`: expSamples}, series)

	wg.Wait()
}

func TestIsQuerierCollidingWithTruncation(t *testing.T) {
	db := newTestDB(t)
	db.DisableCompactions()

	var (
		app = db.Appender(context.Background())
		ref = storage.SeriesRef(0)
		err error
	)

	for i := int64(0); i <= 3000; i++ {
		ref, err = app.Append(ref, labels.FromStrings("a", "b"), i, float64(i), nil)
		require.NoError(t, err)
	}
	require.NoError(t, app.Commit())

	// This mocks truncation.
	db.head.memTruncationInProcess.Store(true)
	db.head.lastMemoryTruncationTime.Store(2000)

	// Test that IsQuerierValid suggests correct querier ranges.
	cases := []struct {
		mint, maxt                int64 // For the querier.
		expShouldClose, expGetNew bool
		expNewMint                int64
	}{
		{-200, -100, true, false, 0},
		{-200, 300, true, false, 0},
		{100, 1900, true, false, 0},
		{1900, 2200, true, true, 2000},
		{2000, 2500, false, false, 0},
	}

	for _, c := range cases {
		t.Run(fmt.Sprintf("mint=%d,maxt=%d", c.mint, c.maxt), func(t *testing.T) {
			shouldClose, getNew, newMint := db.head.IsQuerierCollidingWithTruncation(c.mint, c.maxt)
			require.Equal(t, c.expShouldClose, shouldClose)
			require.Equal(t, c.expGetNew, getNew)
			if getNew {
				require.Equal(t, c.expNewMint, newMint)
			}
		})
	}
}

func TestWaitForPendingReadersInTimeRange(t *testing.T) {
	db := newTestDB(t)
	db.DisableCompactions()

	sampleTs := func(i int64) int64 { return i * DefaultBlockDuration / (4 * 120) }

	var (
		app = db.Appender(context.Background())
		ref = storage.SeriesRef(0)
		err error
	)

	for i := int64(0); i <= 3000; i++ {
		ts := sampleTs(i)
		ref, err = app.Append(ref, labels.FromStrings("a", "b"), ts, float64(i), nil)
		require.NoError(t, err)
	}
	require.NoError(t, app.Commit())

	truncMint, truncMaxt := int64(1000), int64(2000)
	cases := []struct {
		mint, maxt int64
		shouldWait bool
	}{
		{0, 500, false},     // Before truncation range.
		{500, 1500, true},   // Overlaps with truncation at the start.
		{1200, 1700, true},  // Within truncation range.
		{1800, 2500, true},  // Overlaps with truncation at the end.
		{2000, 2500, false}, // After truncation range.
		{2100, 2500, false}, // After truncation range.
	}
	for _, c := range cases {
		t.Run(fmt.Sprintf("mint=%d,maxt=%d,shouldWait=%t", c.mint, c.maxt, c.shouldWait), func(t *testing.T) {
			checkWaiting := func(cl io.Closer) {
				var waitOver atomic.Bool
				go func() {
					db.head.WaitForPendingReadersInTimeRange(truncMint, truncMaxt)
					waitOver.Store(true)
				}()
				<-time.After(550 * time.Millisecond)
				require.Equal(t, !c.shouldWait, waitOver.Load())
				require.NoError(t, cl.Close())
				<-time.After(550 * time.Millisecond)
				require.True(t, waitOver.Load())
			}

			q, err := db.Querier(c.mint, c.maxt)
			require.NoError(t, err)
			checkWaiting(q)

			cq, err := db.ChunkQuerier(c.mint, c.maxt)
			require.NoError(t, err)
			checkWaiting(cq)
		})
	}
}

func TestAppendHistogram(t *testing.T) {
	l := labels.FromStrings("a", "b")
	for _, numHistograms := range []int{1, 10, 150, 200, 250, 300} {
		t.Run(strconv.Itoa(numHistograms), func(t *testing.T) {
			head, _ := newTestHead(t, 1000, wlog.CompressionNone, false)
			t.Cleanup(func() {
				require.NoError(t, head.Close())
			})

			require.NoError(t, head.Init(0))
			ingestTs := int64(0)
			app := head.Appender(context.Background())

			expHistograms := make([]chunks.Sample, 0, 2*numHistograms)

			// Counter integer histograms.
			for _, h := range tsdbutil.GenerateTestHistograms(numHistograms) {
				_, err := app.AppendHistogram(0, l, ingestTs, h, nil)
				require.NoError(t, err)
				expHistograms = append(expHistograms, sample{t: ingestTs, h: h})
				ingestTs++
				if ingestTs%50 == 0 {
					require.NoError(t, app.Commit())
					app = head.Appender(context.Background())
				}
			}

			// Gauge integer histograms.
			for _, h := range tsdbutil.GenerateTestGaugeHistograms(numHistograms) {
				_, err := app.AppendHistogram(0, l, ingestTs, h, nil)
				require.NoError(t, err)
				expHistograms = append(expHistograms, sample{t: ingestTs, h: h})
				ingestTs++
				if ingestTs%50 == 0 {
					require.NoError(t, app.Commit())
					app = head.Appender(context.Background())
				}
			}

			expFloatHistograms := make([]chunks.Sample, 0, 2*numHistograms)

			// Counter float histograms.
			for _, fh := range tsdbutil.GenerateTestFloatHistograms(numHistograms) {
				_, err := app.AppendHistogram(0, l, ingestTs, nil, fh)
				require.NoError(t, err)
				expFloatHistograms = append(expFloatHistograms, sample{t: ingestTs, fh: fh})
				ingestTs++
				if ingestTs%50 == 0 {
					require.NoError(t, app.Commit())
					app = head.Appender(context.Background())
				}
			}

			// Gauge float histograms.
			for _, fh := range tsdbutil.GenerateTestGaugeFloatHistograms(numHistograms) {
				_, err := app.AppendHistogram(0, l, ingestTs, nil, fh)
				require.NoError(t, err)
				expFloatHistograms = append(expFloatHistograms, sample{t: ingestTs, fh: fh})
				ingestTs++
				if ingestTs%50 == 0 {
					require.NoError(t, app.Commit())
					app = head.Appender(context.Background())
				}
			}

			require.NoError(t, app.Commit())

			q, err := NewBlockQuerier(head, head.MinTime(), head.MaxTime())
			require.NoError(t, err)
			t.Cleanup(func() {
				require.NoError(t, q.Close())
			})

			ss := q.Select(context.Background(), false, nil, labels.MustNewMatcher(labels.MatchEqual, "a", "b"))

			require.True(t, ss.Next())
			s := ss.At()
			require.False(t, ss.Next())

			it := s.Iterator(nil)
			actHistograms := make([]chunks.Sample, 0, len(expHistograms))
			actFloatHistograms := make([]chunks.Sample, 0, len(expFloatHistograms))
			for typ := it.Next(); typ != chunkenc.ValNone; typ = it.Next() {
				switch typ {
				case chunkenc.ValHistogram:
					ts, h := it.AtHistogram(nil)
					actHistograms = append(actHistograms, sample{t: ts, h: h})
				case chunkenc.ValFloatHistogram:
					ts, fh := it.AtFloatHistogram(nil)
					actFloatHistograms = append(actFloatHistograms, sample{t: ts, fh: fh})
				}
			}

			compareSeries(
				t,
				map[string][]chunks.Sample{"dummy": expHistograms},
				map[string][]chunks.Sample{"dummy": actHistograms},
			)
			compareSeries(
				t,
				map[string][]chunks.Sample{"dummy": expFloatHistograms},
				map[string][]chunks.Sample{"dummy": actFloatHistograms},
			)
		})
	}
}

func TestHistogramInWALAndMmapChunk(t *testing.T) {
	head, _ := newTestHead(t, 3000, wlog.CompressionNone, false)
	t.Cleanup(func() {
		require.NoError(t, head.Close())
	})
	require.NoError(t, head.Init(0))

	// Series with only histograms.
	s1 := labels.FromStrings("a", "b1")
	k1 := s1.String()
	numHistograms := 300
	exp := map[string][]chunks.Sample{}
	ts := int64(0)
	var app storage.Appender
	for _, gauge := range []bool{true, false} {
		app = head.Appender(context.Background())
		var hists []*histogram.Histogram
		if gauge {
			hists = tsdbutil.GenerateTestGaugeHistograms(numHistograms)
		} else {
			hists = tsdbutil.GenerateTestHistograms(numHistograms)
		}
		for _, h := range hists {
			h.NegativeSpans = h.PositiveSpans
			h.NegativeBuckets = h.PositiveBuckets
			_, err := app.AppendHistogram(0, s1, ts, h, nil)
			require.NoError(t, err)
			exp[k1] = append(exp[k1], sample{t: ts, h: h.Copy()})
			ts++
			if ts%5 == 0 {
				require.NoError(t, app.Commit())
				app = head.Appender(context.Background())
			}
		}
		require.NoError(t, app.Commit())
	}
	for _, gauge := range []bool{true, false} {
		app = head.Appender(context.Background())
		var hists []*histogram.FloatHistogram
		if gauge {
			hists = tsdbutil.GenerateTestGaugeFloatHistograms(numHistograms)
		} else {
			hists = tsdbutil.GenerateTestFloatHistograms(numHistograms)
		}
		for _, h := range hists {
			h.NegativeSpans = h.PositiveSpans
			h.NegativeBuckets = h.PositiveBuckets
			_, err := app.AppendHistogram(0, s1, ts, nil, h)
			require.NoError(t, err)
			exp[k1] = append(exp[k1], sample{t: ts, fh: h.Copy()})
			ts++
			if ts%5 == 0 {
				require.NoError(t, app.Commit())
				app = head.Appender(context.Background())
			}
		}
		require.NoError(t, app.Commit())
		head.mmapHeadChunks()
	}

	// There should be 20 mmap chunks in s1.
	ms := head.series.getByHash(s1.Hash(), s1)
	require.Len(t, ms.mmappedChunks, 25)
	expMmapChunks := make([]*mmappedChunk, 0, 20)
	for _, mmap := range ms.mmappedChunks {
		require.Greater(t, mmap.numSamples, uint16(0))
		cpy := *mmap
		expMmapChunks = append(expMmapChunks, &cpy)
	}
	expHeadChunkSamples := ms.headChunks.chunk.NumSamples()
	require.Positive(t, expHeadChunkSamples)

	// Series with mix of histograms and float.
	s2 := labels.FromStrings("a", "b2")
	k2 := s2.String()
	ts = 0
	for _, gauge := range []bool{true, false} {
		app = head.Appender(context.Background())
		var hists []*histogram.Histogram
		if gauge {
			hists = tsdbutil.GenerateTestGaugeHistograms(100)
		} else {
			hists = tsdbutil.GenerateTestHistograms(100)
		}
		for _, h := range hists {
			ts++
			h.NegativeSpans = h.PositiveSpans
			h.NegativeBuckets = h.PositiveBuckets
			_, err := app.AppendHistogram(0, s2, ts, h, nil)
			require.NoError(t, err)
			eh := h.Copy()
			if !gauge && ts > 30 && (ts-10)%20 == 1 {
				// Need "unknown" hint after float sample.
				eh.CounterResetHint = histogram.UnknownCounterReset
			}
			exp[k2] = append(exp[k2], sample{t: ts, h: eh})
			if ts%20 == 0 {
				require.NoError(t, app.Commit())
				app = head.Appender(context.Background())
				// Add some float.
				for i := 0; i < 10; i++ {
					ts++
					_, err := app.Append(0, s2, ts, float64(ts), nil)
					require.NoError(t, err)
					exp[k2] = append(exp[k2], sample{t: ts, f: float64(ts)})
				}
				require.NoError(t, app.Commit())
				app = head.Appender(context.Background())
			}
		}
		require.NoError(t, app.Commit())
	}
	for _, gauge := range []bool{true, false} {
		app = head.Appender(context.Background())
		var hists []*histogram.FloatHistogram
		if gauge {
			hists = tsdbutil.GenerateTestGaugeFloatHistograms(100)
		} else {
			hists = tsdbutil.GenerateTestFloatHistograms(100)
		}
		for _, h := range hists {
			ts++
			h.NegativeSpans = h.PositiveSpans
			h.NegativeBuckets = h.PositiveBuckets
			_, err := app.AppendHistogram(0, s2, ts, nil, h)
			require.NoError(t, err)
			eh := h.Copy()
			if !gauge && ts > 30 && (ts-10)%20 == 1 {
				// Need "unknown" hint after float sample.
				eh.CounterResetHint = histogram.UnknownCounterReset
			}
			exp[k2] = append(exp[k2], sample{t: ts, fh: eh})
			if ts%20 == 0 {
				require.NoError(t, app.Commit())
				app = head.Appender(context.Background())
				// Add some float.
				for i := 0; i < 10; i++ {
					ts++
					_, err := app.Append(0, s2, ts, float64(ts), nil)
					require.NoError(t, err)
					exp[k2] = append(exp[k2], sample{t: ts, f: float64(ts)})
				}
				require.NoError(t, app.Commit())
				app = head.Appender(context.Background())
			}
		}
		require.NoError(t, app.Commit())
	}

	// Restart head.
	require.NoError(t, head.Close())
	startHead := func() {
		w, err := wlog.NewSize(nil, nil, head.wal.Dir(), 32768, wlog.CompressionNone)
		require.NoError(t, err)
		head, err = NewHead(nil, nil, w, nil, head.opts, nil)
		require.NoError(t, err)
		require.NoError(t, head.Init(0))
	}
	startHead()

	// Checking contents of s1.
	ms = head.series.getByHash(s1.Hash(), s1)
	require.Equal(t, expMmapChunks, ms.mmappedChunks)
	require.Equal(t, expHeadChunkSamples, ms.headChunks.chunk.NumSamples())

	testQuery := func() {
		q, err := NewBlockQuerier(head, head.MinTime(), head.MaxTime())
		require.NoError(t, err)
		act := query(t, q, labels.MustNewMatcher(labels.MatchRegexp, "a", "b.*"))
		compareSeries(t, exp, act)
	}
	testQuery()

	// Restart with no mmap chunks to test WAL replay.
	require.NoError(t, head.Close())
	require.NoError(t, os.RemoveAll(mmappedChunksDir(head.opts.ChunkDirRoot)))
	startHead()
	testQuery()
}

func TestChunkSnapshot(t *testing.T) {
	head, _ := newTestHead(t, 120*4, wlog.CompressionNone, false)
	defer func() {
		head.opts.EnableMemorySnapshotOnShutdown = false
		require.NoError(t, head.Close())
	}()

	type ex struct {
		seriesLabels labels.Labels
		e            exemplar.Exemplar
	}

	numSeries := 10
	expSeries := make(map[string][]chunks.Sample)
	expHist := make(map[string][]chunks.Sample)
	expFloatHist := make(map[string][]chunks.Sample)
	expTombstones := make(map[storage.SeriesRef]tombstones.Intervals)
	expExemplars := make([]ex, 0)
	histograms := tsdbutil.GenerateTestGaugeHistograms(481)
	floatHistogram := tsdbutil.GenerateTestGaugeFloatHistograms(481)

	addExemplar := func(app storage.Appender, ref storage.SeriesRef, lbls labels.Labels, ts int64) {
		e := ex{
			seriesLabels: lbls,
			e: exemplar.Exemplar{
				Labels: labels.FromStrings("trace_id", strconv.Itoa(rand.Int())),
				Value:  rand.Float64(),
				Ts:     ts,
			},
		}
		expExemplars = append(expExemplars, e)
		_, err := app.AppendExemplar(ref, e.seriesLabels, e.e)
		require.NoError(t, err)
	}

	checkSamples := func() {
		q, err := NewBlockQuerier(head, math.MinInt64, math.MaxInt64)
		require.NoError(t, err)
		series := query(t, q, labels.MustNewMatcher(labels.MatchRegexp, "foo", "bar.*"))
		require.Equal(t, expSeries, series)
	}
	checkHistograms := func() {
		q, err := NewBlockQuerier(head, math.MinInt64, math.MaxInt64)
		require.NoError(t, err)
		series := query(t, q, labels.MustNewMatcher(labels.MatchRegexp, "hist", "baz.*"))
		require.Equal(t, expHist, series)
	}
	checkFloatHistograms := func() {
		q, err := NewBlockQuerier(head, math.MinInt64, math.MaxInt64)
		require.NoError(t, err)
		series := query(t, q, labels.MustNewMatcher(labels.MatchRegexp, "floathist", "bat.*"))
		require.Equal(t, expFloatHist, series)
	}
	checkTombstones := func() {
		tr, err := head.Tombstones()
		require.NoError(t, err)
		actTombstones := make(map[storage.SeriesRef]tombstones.Intervals)
		require.NoError(t, tr.Iter(func(ref storage.SeriesRef, itvs tombstones.Intervals) error {
			for _, itv := range itvs {
				actTombstones[ref].Add(itv)
			}
			return nil
		}))
		require.Equal(t, expTombstones, actTombstones)
	}
	checkExemplars := func() {
		actExemplars := make([]ex, 0, len(expExemplars))
		err := head.exemplars.IterateExemplars(func(seriesLabels labels.Labels, e exemplar.Exemplar) error {
			actExemplars = append(actExemplars, ex{
				seriesLabels: seriesLabels,
				e:            e,
			})
			return nil
		})
		require.NoError(t, err)
		// Verifies both existence of right exemplars and order of exemplars in the buffer.
		testutil.RequireEqualWithOptions(t, expExemplars, actExemplars, []cmp.Option{cmp.AllowUnexported(ex{})})
	}

	var (
		wlast, woffset int
		err            error
	)

	closeHeadAndCheckSnapshot := func() {
		require.NoError(t, head.Close())

		_, sidx, soffset, err := LastChunkSnapshot(head.opts.ChunkDirRoot)
		require.NoError(t, err)
		require.Equal(t, wlast, sidx)
		require.Equal(t, woffset, soffset)
	}

	openHeadAndCheckReplay := func() {
		w, err := wlog.NewSize(nil, nil, head.wal.Dir(), 32768, wlog.CompressionNone)
		require.NoError(t, err)
		head, err = NewHead(nil, nil, w, nil, head.opts, nil)
		require.NoError(t, err)
		require.NoError(t, head.Init(math.MinInt64))

		checkSamples()
		checkHistograms()
		checkFloatHistograms()
		checkTombstones()
		checkExemplars()
	}

	{ // Initial data that goes into snapshot.
		// Add some initial samples with >=1 m-map chunk.
		app := head.Appender(context.Background())
		for i := 1; i <= numSeries; i++ {
			lbls := labels.FromStrings("foo", fmt.Sprintf("bar%d", i))
			lblStr := lbls.String()
			lblsHist := labels.FromStrings("hist", fmt.Sprintf("baz%d", i))
			lblsHistStr := lblsHist.String()
			lblsFloatHist := labels.FromStrings("floathist", fmt.Sprintf("bat%d", i))
			lblsFloatHistStr := lblsFloatHist.String()

			// 240 samples should m-map at least 1 chunk.
			for ts := int64(1); ts <= 240; ts++ {
				val := rand.Float64()
				expSeries[lblStr] = append(expSeries[lblStr], sample{ts, val, nil, nil})
				ref, err := app.Append(0, lbls, ts, val, nil)
				require.NoError(t, err)

				hist := histograms[int(ts)]
				expHist[lblsHistStr] = append(expHist[lblsHistStr], sample{ts, 0, hist, nil})
				_, err = app.AppendHistogram(0, lblsHist, ts, hist, nil)
				require.NoError(t, err)

				floatHist := floatHistogram[int(ts)]
				expFloatHist[lblsFloatHistStr] = append(expFloatHist[lblsFloatHistStr], sample{ts, 0, nil, floatHist})
				_, err = app.AppendHistogram(0, lblsFloatHist, ts, nil, floatHist)
				require.NoError(t, err)

				// Add an exemplar and to create multiple WAL records.
				if ts%10 == 0 {
					addExemplar(app, ref, lbls, ts)
					require.NoError(t, app.Commit())
					app = head.Appender(context.Background())
				}
			}
		}
		require.NoError(t, app.Commit())

		// Add some tombstones.
		var enc record.Encoder
		for i := 1; i <= numSeries; i++ {
			ref := storage.SeriesRef(i)
			itvs := tombstones.Intervals{
				{Mint: 1234, Maxt: 2345},
				{Mint: 3456, Maxt: 4567},
			}
			for _, itv := range itvs {
				expTombstones[ref].Add(itv)
			}
			head.tombstones.AddInterval(ref, itvs...)
			err := head.wal.Log(enc.Tombstones([]tombstones.Stone{
				{Ref: ref, Intervals: itvs},
			}, nil))
			require.NoError(t, err)
		}
	}

	// These references should be the ones used for the snapshot.
	wlast, woffset, err = head.wal.LastSegmentAndOffset()
	require.NoError(t, err)
	if woffset != 0 && woffset < 32*1024 {
		// The page is always filled before taking the snapshot.
		woffset = 32 * 1024
	}

	{
		// Creating snapshot and verifying it.
		head.opts.EnableMemorySnapshotOnShutdown = true
		closeHeadAndCheckSnapshot() // This will create a snapshot.

		// Test the replay of snapshot.
		openHeadAndCheckReplay()
	}

	{ // Additional data to only include in WAL and m-mapped chunks and not snapshot. This mimics having an old snapshot on disk.
		// Add more samples.
		app := head.Appender(context.Background())
		for i := 1; i <= numSeries; i++ {
			lbls := labels.FromStrings("foo", fmt.Sprintf("bar%d", i))
			lblStr := lbls.String()
			lblsHist := labels.FromStrings("hist", fmt.Sprintf("baz%d", i))
			lblsHistStr := lblsHist.String()
			lblsFloatHist := labels.FromStrings("floathist", fmt.Sprintf("bat%d", i))
			lblsFloatHistStr := lblsFloatHist.String()

			// 240 samples should m-map at least 1 chunk.
			for ts := int64(241); ts <= 480; ts++ {
				val := rand.Float64()
				expSeries[lblStr] = append(expSeries[lblStr], sample{ts, val, nil, nil})
				ref, err := app.Append(0, lbls, ts, val, nil)
				require.NoError(t, err)

				hist := histograms[int(ts)]
				expHist[lblsHistStr] = append(expHist[lblsHistStr], sample{ts, 0, hist, nil})
				_, err = app.AppendHistogram(0, lblsHist, ts, hist, nil)
				require.NoError(t, err)

				floatHist := floatHistogram[int(ts)]
				expFloatHist[lblsFloatHistStr] = append(expFloatHist[lblsFloatHistStr], sample{ts, 0, nil, floatHist})
				_, err = app.AppendHistogram(0, lblsFloatHist, ts, nil, floatHist)
				require.NoError(t, err)

				// Add an exemplar and to create multiple WAL records.
				if ts%10 == 0 {
					addExemplar(app, ref, lbls, ts)
					require.NoError(t, app.Commit())
					app = head.Appender(context.Background())
				}
			}
		}
		require.NoError(t, app.Commit())

		// Add more tombstones.
		var enc record.Encoder
		for i := 1; i <= numSeries; i++ {
			ref := storage.SeriesRef(i)
			itvs := tombstones.Intervals{
				{Mint: 12345, Maxt: 23456},
				{Mint: 34567, Maxt: 45678},
			}
			for _, itv := range itvs {
				expTombstones[ref].Add(itv)
			}
			head.tombstones.AddInterval(ref, itvs...)
			err := head.wal.Log(enc.Tombstones([]tombstones.Stone{
				{Ref: ref, Intervals: itvs},
			}, nil))
			require.NoError(t, err)
		}
	}
	{
		// Close Head and verify that new snapshot was not created.
		head.opts.EnableMemorySnapshotOnShutdown = false
		closeHeadAndCheckSnapshot() // This should not create a snapshot.

		// Test the replay of snapshot, m-map chunks, and WAL.
		head.opts.EnableMemorySnapshotOnShutdown = true // Enabled to read from snapshot.
		openHeadAndCheckReplay()
	}

	// Creating another snapshot should delete the older snapshot and replay still works fine.
	wlast, woffset, err = head.wal.LastSegmentAndOffset()
	require.NoError(t, err)
	if woffset != 0 && woffset < 32*1024 {
		// The page is always filled before taking the snapshot.
		woffset = 32 * 1024
	}

	{
		// Close Head and verify that new snapshot was created.
		closeHeadAndCheckSnapshot()

		// Verify that there is only 1 snapshot.
		files, err := os.ReadDir(head.opts.ChunkDirRoot)
		require.NoError(t, err)
		snapshots := 0
		for i := len(files) - 1; i >= 0; i-- {
			fi := files[i]
			if strings.HasPrefix(fi.Name(), chunkSnapshotPrefix) {
				snapshots++
				require.Equal(t, chunkSnapshotDir(wlast, woffset), fi.Name())
			}
		}
		require.Equal(t, 1, snapshots)

		// Test the replay of snapshot.
		head.opts.EnableMemorySnapshotOnShutdown = true // Enabled to read from snapshot.

		// Disabling exemplars to check that it does not hard fail replay
		// https://github.com/prometheus/prometheus/issues/9437#issuecomment-933285870.
		head.opts.EnableExemplarStorage = false
		head.opts.MaxExemplars.Store(0)
		expExemplars = expExemplars[:0]

		openHeadAndCheckReplay()

		require.Equal(t, 0.0, prom_testutil.ToFloat64(head.metrics.snapshotReplayErrorTotal))
	}
}

func TestSnapshotError(t *testing.T) {
	head, _ := newTestHead(t, 120*4, wlog.CompressionNone, false)
	defer func() {
		head.opts.EnableMemorySnapshotOnShutdown = false
		require.NoError(t, head.Close())
	}()

	// Add a sample.
	app := head.Appender(context.Background())
	lbls := labels.FromStrings("foo", "bar")
	_, err := app.Append(0, lbls, 99, 99, nil)
	require.NoError(t, err)

	// Add histograms
	hist := tsdbutil.GenerateTestGaugeHistograms(1)[0]
	floatHist := tsdbutil.GenerateTestGaugeFloatHistograms(1)[0]
	lblsHist := labels.FromStrings("hist", "bar")
	lblsFloatHist := labels.FromStrings("floathist", "bar")

	_, err = app.AppendHistogram(0, lblsHist, 99, hist, nil)
	require.NoError(t, err)

	_, err = app.AppendHistogram(0, lblsFloatHist, 99, nil, floatHist)
	require.NoError(t, err)

	require.NoError(t, app.Commit())

	// Add some tombstones.
	itvs := tombstones.Intervals{
		{Mint: 1234, Maxt: 2345},
		{Mint: 3456, Maxt: 4567},
	}
	head.tombstones.AddInterval(1, itvs...)

	// Check existence of data.
	require.NotNil(t, head.series.getByHash(lbls.Hash(), lbls))
	tm, err := head.tombstones.Get(1)
	require.NoError(t, err)
	require.NotEmpty(t, tm)

	head.opts.EnableMemorySnapshotOnShutdown = true
	require.NoError(t, head.Close()) // This will create a snapshot.

	// Remove the WAL so that we don't load from it.
	require.NoError(t, os.RemoveAll(head.wal.Dir()))

	// Corrupt the snapshot.
	snapDir, _, _, err := LastChunkSnapshot(head.opts.ChunkDirRoot)
	require.NoError(t, err)
	files, err := os.ReadDir(snapDir)
	require.NoError(t, err)
	f, err := os.OpenFile(path.Join(snapDir, files[0].Name()), os.O_RDWR, 0)
	require.NoError(t, err)
	// Create snapshot backup to be restored on future test cases.
	snapshotBackup, err := io.ReadAll(f)
	require.NoError(t, err)
	_, err = f.WriteAt([]byte{0b11111111}, 18)
	require.NoError(t, err)
	require.NoError(t, f.Close())

	// Create new Head which should replay this snapshot.
	w, err := wlog.NewSize(nil, nil, head.wal.Dir(), 32768, wlog.CompressionNone)
	require.NoError(t, err)
	// Testing https://github.com/prometheus/prometheus/issues/9437 with the registry.
	head, err = NewHead(prometheus.NewRegistry(), nil, w, nil, head.opts, nil)
	require.NoError(t, err)
	require.NoError(t, head.Init(math.MinInt64))

	// There should be no series in the memory after snapshot error since WAL was removed.
	require.Equal(t, 1.0, prom_testutil.ToFloat64(head.metrics.snapshotReplayErrorTotal))
	require.Equal(t, uint64(0), head.NumSeries())
	require.Nil(t, head.series.getByHash(lbls.Hash(), lbls))
	tm, err = head.tombstones.Get(1)
	require.NoError(t, err)
	require.Empty(t, tm)
	require.NoError(t, head.Close())

	// Test corruption in the middle of the snapshot.
	f, err = os.OpenFile(path.Join(snapDir, files[0].Name()), os.O_RDWR, 0)
	require.NoError(t, err)
	_, err = f.WriteAt(snapshotBackup, 0)
	require.NoError(t, err)
	_, err = f.WriteAt([]byte{0b11111111}, 300)
	require.NoError(t, err)
	require.NoError(t, f.Close())

	c := &countSeriesLifecycleCallback{}
	opts := head.opts
	opts.SeriesCallback = c

	w, err = wlog.NewSize(nil, nil, head.wal.Dir(), 32768, wlog.CompressionNone)
	require.NoError(t, err)
	head, err = NewHead(prometheus.NewRegistry(), nil, w, nil, head.opts, nil)
	require.NoError(t, err)
	require.NoError(t, head.Init(math.MinInt64))

	// There should be no series in the memory after snapshot error since WAL was removed.
	require.Equal(t, 1.0, prom_testutil.ToFloat64(head.metrics.snapshotReplayErrorTotal))
	require.Nil(t, head.series.getByHash(lbls.Hash(), lbls))
	require.Equal(t, uint64(0), head.NumSeries())

	// Since the snapshot could replay certain series, we continue invoking the create hooks.
	// In such instances, we need to ensure that we also trigger the delete hooks when resetting the memory.
	require.Equal(t, int64(2), c.created.Load())
	require.Equal(t, int64(2), c.deleted.Load())

	require.Equal(t, 2.0, prom_testutil.ToFloat64(head.metrics.seriesRemoved))
	require.Equal(t, 2.0, prom_testutil.ToFloat64(head.metrics.seriesCreated))
}

func TestHistogramMetrics(t *testing.T) {
	numHistograms := 10
	head, _ := newTestHead(t, 1000, wlog.CompressionNone, false)
	t.Cleanup(func() {
		require.NoError(t, head.Close())
	})
	require.NoError(t, head.Init(0))

	expHSeries, expHSamples := 0, 0

	for x := 0; x < 5; x++ {
		expHSeries++
		l := labels.FromStrings("a", fmt.Sprintf("b%d", x))
		for i, h := range tsdbutil.GenerateTestHistograms(numHistograms) {
			app := head.Appender(context.Background())
			_, err := app.AppendHistogram(0, l, int64(i), h, nil)
			require.NoError(t, err)
			require.NoError(t, app.Commit())
			expHSamples++
		}
		for i, fh := range tsdbutil.GenerateTestFloatHistograms(numHistograms) {
			app := head.Appender(context.Background())
			_, err := app.AppendHistogram(0, l, int64(numHistograms+i), nil, fh)
			require.NoError(t, err)
			require.NoError(t, app.Commit())
			expHSamples++
		}
	}

	require.Equal(t, float64(expHSamples), prom_testutil.ToFloat64(head.metrics.samplesAppended.WithLabelValues(sampleMetricTypeHistogram)))

	require.NoError(t, head.Close())
	w, err := wlog.NewSize(nil, nil, head.wal.Dir(), 32768, wlog.CompressionNone)
	require.NoError(t, err)
	head, err = NewHead(nil, nil, w, nil, head.opts, nil)
	require.NoError(t, err)
	require.NoError(t, head.Init(0))

	require.Equal(t, float64(0), prom_testutil.ToFloat64(head.metrics.samplesAppended.WithLabelValues(sampleMetricTypeHistogram))) // Counter reset.
}

func TestHistogramStaleSample(t *testing.T) {
	t.Run("integer histogram", func(t *testing.T) {
		testHistogramStaleSampleHelper(t, false)
	})
	t.Run("float histogram", func(t *testing.T) {
		testHistogramStaleSampleHelper(t, true)
	})
}

func testHistogramStaleSampleHelper(t *testing.T, floatHistogram bool) {
	t.Helper()
	l := labels.FromStrings("a", "b")
	numHistograms := 20
	head, _ := newTestHead(t, 100000, wlog.CompressionNone, false)
	t.Cleanup(func() {
		require.NoError(t, head.Close())
	})
	require.NoError(t, head.Init(0))

	type timedHistogram struct {
		t  int64
		h  *histogram.Histogram
		fh *histogram.FloatHistogram
	}
	expHistograms := make([]timedHistogram, 0, numHistograms)

	testQuery := func(numStale int) {
		q, err := NewBlockQuerier(head, head.MinTime(), head.MaxTime())
		require.NoError(t, err)
		t.Cleanup(func() {
			require.NoError(t, q.Close())
		})

		ss := q.Select(context.Background(), false, nil, labels.MustNewMatcher(labels.MatchEqual, "a", "b"))

		require.True(t, ss.Next())
		s := ss.At()
		require.False(t, ss.Next())

		it := s.Iterator(nil)
		actHistograms := make([]timedHistogram, 0, len(expHistograms))
		for typ := it.Next(); typ != chunkenc.ValNone; typ = it.Next() {
			switch typ {
			case chunkenc.ValHistogram:
				t, h := it.AtHistogram(nil)
				actHistograms = append(actHistograms, timedHistogram{t: t, h: h})
			case chunkenc.ValFloatHistogram:
				t, h := it.AtFloatHistogram(nil)
				actHistograms = append(actHistograms, timedHistogram{t: t, fh: h})
			}
		}

		// We cannot compare StaleNAN with require.Equal, hence checking each histogram manually.
		require.Equal(t, len(expHistograms), len(actHistograms))
		actNumStale := 0
		for i, eh := range expHistograms {
			ah := actHistograms[i]
			if floatHistogram {
				switch {
				case value.IsStaleNaN(eh.fh.Sum):
					actNumStale++
					require.True(t, value.IsStaleNaN(ah.fh.Sum))
					// To make require.Equal work.
					ah.fh.Sum = 0
					eh.fh = eh.fh.Copy()
					eh.fh.Sum = 0
				case i > 0:
					prev := expHistograms[i-1]
					if prev.fh == nil || value.IsStaleNaN(prev.fh.Sum) {
						eh.fh.CounterResetHint = histogram.UnknownCounterReset
					}
				}
				require.Equal(t, eh, ah)
			} else {
				switch {
				case value.IsStaleNaN(eh.h.Sum):
					actNumStale++
					require.True(t, value.IsStaleNaN(ah.h.Sum))
					// To make require.Equal work.
					ah.h.Sum = 0
					eh.h = eh.h.Copy()
					eh.h.Sum = 0
				case i > 0:
					prev := expHistograms[i-1]
					if prev.h == nil || value.IsStaleNaN(prev.h.Sum) {
						eh.h.CounterResetHint = histogram.UnknownCounterReset
					}
				}
				require.Equal(t, eh, ah)
			}
		}
		require.Equal(t, numStale, actNumStale)
	}

	// Adding stale in the same appender.
	app := head.Appender(context.Background())
	for _, h := range tsdbutil.GenerateTestHistograms(numHistograms) {
		var err error
		if floatHistogram {
			_, err = app.AppendHistogram(0, l, 100*int64(len(expHistograms)), nil, h.ToFloat(nil))
			expHistograms = append(expHistograms, timedHistogram{t: 100 * int64(len(expHistograms)), fh: h.ToFloat(nil)})
		} else {
			_, err = app.AppendHistogram(0, l, 100*int64(len(expHistograms)), h, nil)
			expHistograms = append(expHistograms, timedHistogram{t: 100 * int64(len(expHistograms)), h: h})
		}
		require.NoError(t, err)
	}
	// +1 so that delta-of-delta is not 0.
	_, err := app.Append(0, l, 100*int64(len(expHistograms))+1, math.Float64frombits(value.StaleNaN), nil)
	require.NoError(t, err)
	if floatHistogram {
		expHistograms = append(expHistograms, timedHistogram{t: 100*int64(len(expHistograms)) + 1, fh: &histogram.FloatHistogram{Sum: math.Float64frombits(value.StaleNaN)}})
	} else {
		expHistograms = append(expHistograms, timedHistogram{t: 100*int64(len(expHistograms)) + 1, h: &histogram.Histogram{Sum: math.Float64frombits(value.StaleNaN)}})
	}
	require.NoError(t, app.Commit())

	// Only 1 chunk in the memory, no m-mapped chunk.
	s := head.series.getByHash(l.Hash(), l)
	require.NotNil(t, s)
	require.NotNil(t, s.headChunks)
	require.Equal(t, 1, s.headChunks.len())
	require.Empty(t, s.mmappedChunks)
	testQuery(1)

	// Adding stale in different appender and continuing series after a stale sample.
	app = head.Appender(context.Background())
	for _, h := range tsdbutil.GenerateTestHistograms(2 * numHistograms)[numHistograms:] {
		var err error
		if floatHistogram {
			_, err = app.AppendHistogram(0, l, 100*int64(len(expHistograms)), nil, h.ToFloat(nil))
			expHistograms = append(expHistograms, timedHistogram{t: 100 * int64(len(expHistograms)), fh: h.ToFloat(nil)})
		} else {
			_, err = app.AppendHistogram(0, l, 100*int64(len(expHistograms)), h, nil)
			expHistograms = append(expHistograms, timedHistogram{t: 100 * int64(len(expHistograms)), h: h})
		}
		require.NoError(t, err)
	}
	require.NoError(t, app.Commit())

	app = head.Appender(context.Background())
	// +1 so that delta-of-delta is not 0.
	_, err = app.Append(0, l, 100*int64(len(expHistograms))+1, math.Float64frombits(value.StaleNaN), nil)
	require.NoError(t, err)
	if floatHistogram {
		expHistograms = append(expHistograms, timedHistogram{t: 100*int64(len(expHistograms)) + 1, fh: &histogram.FloatHistogram{Sum: math.Float64frombits(value.StaleNaN)}})
	} else {
		expHistograms = append(expHistograms, timedHistogram{t: 100*int64(len(expHistograms)) + 1, h: &histogram.Histogram{Sum: math.Float64frombits(value.StaleNaN)}})
	}
	require.NoError(t, app.Commit())
	head.mmapHeadChunks()

	// Total 2 chunks, 1 m-mapped.
	s = head.series.getByHash(l.Hash(), l)
	require.NotNil(t, s)
	require.NotNil(t, s.headChunks)
	require.Equal(t, 1, s.headChunks.len())
	require.Len(t, s.mmappedChunks, 1)
	testQuery(2)
}

func TestHistogramCounterResetHeader(t *testing.T) {
	for _, floatHisto := range []bool{true} { // FIXME
		t.Run(fmt.Sprintf("floatHistogram=%t", floatHisto), func(t *testing.T) {
			l := labels.FromStrings("a", "b")
			head, _ := newTestHead(t, 1000, wlog.CompressionNone, false)
			t.Cleanup(func() {
				require.NoError(t, head.Close())
			})
			require.NoError(t, head.Init(0))

			ts := int64(0)
			appendHistogram := func(h *histogram.Histogram) {
				ts++
				app := head.Appender(context.Background())
				var err error
				if floatHisto {
					_, err = app.AppendHistogram(0, l, ts, nil, h.ToFloat(nil))
				} else {
					_, err = app.AppendHistogram(0, l, ts, h.Copy(), nil)
				}
				require.NoError(t, err)
				require.NoError(t, app.Commit())
			}

			var expHeaders []chunkenc.CounterResetHeader
			checkExpCounterResetHeader := func(newHeaders ...chunkenc.CounterResetHeader) {
				expHeaders = append(expHeaders, newHeaders...)

				ms, _, err := head.getOrCreate(l.Hash(), l)
				require.NoError(t, err)
				ms.mmapChunks(head.chunkDiskMapper)
				require.Len(t, ms.mmappedChunks, len(expHeaders)-1) // One is the head chunk.

				for i, mmapChunk := range ms.mmappedChunks {
					chk, err := head.chunkDiskMapper.Chunk(mmapChunk.ref)
					require.NoError(t, err)
					if floatHisto {
						require.Equal(t, expHeaders[i], chk.(*chunkenc.FloatHistogramChunk).GetCounterResetHeader())
					} else {
						require.Equal(t, expHeaders[i], chk.(*chunkenc.HistogramChunk).GetCounterResetHeader())
					}
				}
				if floatHisto {
					require.Equal(t, expHeaders[len(expHeaders)-1], ms.headChunks.chunk.(*chunkenc.FloatHistogramChunk).GetCounterResetHeader())
				} else {
					require.Equal(t, expHeaders[len(expHeaders)-1], ms.headChunks.chunk.(*chunkenc.HistogramChunk).GetCounterResetHeader())
				}
			}

			h := tsdbutil.GenerateTestHistograms(1)[0]
			h.PositiveBuckets = []int64{100, 1, 1, 1}
			h.NegativeBuckets = []int64{100, 1, 1, 1}
			h.Count = 1000

			// First histogram is UnknownCounterReset.
			appendHistogram(h)
			checkExpCounterResetHeader(chunkenc.UnknownCounterReset)

			// Another normal histogram.
			h.Count++
			appendHistogram(h)
			checkExpCounterResetHeader()

			// Counter reset via Count.
			h.Count--
			appendHistogram(h)
			checkExpCounterResetHeader(chunkenc.CounterReset)

			// Add 2 non-counter reset histogram chunks (each chunk targets 1024 bytes which contains ~500 int histogram
			// samples or ~1000 float histogram samples).
			numAppend := 2000
			if floatHisto {
				numAppend = 1000
			}
			for i := 0; i < numAppend; i++ {
				appendHistogram(h)
			}

			checkExpCounterResetHeader(chunkenc.NotCounterReset, chunkenc.NotCounterReset)

			// Changing schema will cut a new chunk with unknown counter reset.
			h.Schema++
			appendHistogram(h)
			checkExpCounterResetHeader(chunkenc.UnknownCounterReset)

			// Changing schema will zero threshold a new chunk with unknown counter reset.
			h.ZeroThreshold += 0.01
			appendHistogram(h)
			checkExpCounterResetHeader(chunkenc.UnknownCounterReset)

			// Counter reset by removing a positive bucket.
			h.PositiveSpans[1].Length--
			h.PositiveBuckets = h.PositiveBuckets[1:]
			appendHistogram(h)
			checkExpCounterResetHeader(chunkenc.CounterReset)

			// Counter reset by removing a negative bucket.
			h.NegativeSpans[1].Length--
			h.NegativeBuckets = h.NegativeBuckets[1:]
			appendHistogram(h)
			checkExpCounterResetHeader(chunkenc.CounterReset)

			// Add 2 non-counter reset histogram chunks. Just to have some non-counter reset chunks in between.
			for i := 0; i < 2000; i++ {
				appendHistogram(h)
			}
			checkExpCounterResetHeader(chunkenc.NotCounterReset, chunkenc.NotCounterReset)

			// Counter reset with counter reset in a positive bucket.
			h.PositiveBuckets[len(h.PositiveBuckets)-1]--
			appendHistogram(h)
			checkExpCounterResetHeader(chunkenc.CounterReset)

			// Counter reset with counter reset in a negative bucket.
			h.NegativeBuckets[len(h.NegativeBuckets)-1]--
			appendHistogram(h)
			checkExpCounterResetHeader(chunkenc.CounterReset)
		})
	}
}

func TestAppendingDifferentEncodingToSameSeries(t *testing.T) {
	dir := t.TempDir()
	opts := DefaultOptions()
	opts.EnableNativeHistograms = true
	db, err := Open(dir, nil, nil, opts, nil)
	require.NoError(t, err)
	t.Cleanup(func() {
		require.NoError(t, db.Close())
	})
	db.DisableCompactions()

	hists := tsdbutil.GenerateTestHistograms(10)
	floatHists := tsdbutil.GenerateTestFloatHistograms(10)
	lbls := labels.FromStrings("a", "b")

	var expResult []chunks.Sample
	checkExpChunks := func(count int) {
		ms, created, err := db.Head().getOrCreate(lbls.Hash(), lbls)
		require.NoError(t, err)
		require.False(t, created)
		require.NotNil(t, ms)
		require.Equal(t, count, ms.headChunks.len())
	}

	appends := []struct {
		samples   []chunks.Sample
		expChunks int
		err       error
		// If this is empty, samples above will be taken instead of this.
		addToExp []chunks.Sample
	}{
		// Histograms that end up in the expected samples are copied here so that we
		// can independently set the CounterResetHint later.
		{
			samples:   []chunks.Sample{sample{t: 100, h: hists[0].Copy()}},
			expChunks: 1,
		},
		{
			samples:   []chunks.Sample{sample{t: 200, f: 2}},
			expChunks: 2,
		},
		{
			samples:   []chunks.Sample{sample{t: 210, fh: floatHists[0].Copy()}},
			expChunks: 3,
		},
		{
			samples:   []chunks.Sample{sample{t: 220, h: hists[1].Copy()}},
			expChunks: 4,
		},
		{
			samples:   []chunks.Sample{sample{t: 230, fh: floatHists[3].Copy()}},
			expChunks: 5,
		},
		{
			samples: []chunks.Sample{sample{t: 100, h: hists[2].Copy()}},
			err:     storage.ErrOutOfOrderSample,
		},
		{
			samples:   []chunks.Sample{sample{t: 300, h: hists[3].Copy()}},
			expChunks: 6,
		},
		{
			samples: []chunks.Sample{sample{t: 100, f: 2}},
			err:     storage.ErrOutOfOrderSample,
		},
		{
			samples: []chunks.Sample{sample{t: 100, fh: floatHists[4].Copy()}},
			err:     storage.ErrOutOfOrderSample,
		},
		{
			// Combination of histograms and float64 in the same commit. The behaviour is undefined, but we want to also
			// verify how TSDB would behave. Here the histogram is appended at the end, hence will be considered as out of order.
			samples: []chunks.Sample{
				sample{t: 400, f: 4},
				sample{t: 500, h: hists[5]}, // This won't be committed.
				sample{t: 600, f: 6},
			},
			addToExp: []chunks.Sample{
				sample{t: 400, f: 4},
				sample{t: 600, f: 6},
			},
			expChunks: 7, // Only 1 new chunk for float64.
		},
		{
			// Here the histogram is appended at the end, hence the first histogram is out of order.
			samples: []chunks.Sample{
				sample{t: 700, h: hists[7]}, // Out of order w.r.t. the next float64 sample that is appended first.
				sample{t: 800, f: 8},
				sample{t: 900, h: hists[9]},
			},
			addToExp: []chunks.Sample{
				sample{t: 800, f: 8},
				sample{t: 900, h: hists[9].Copy()},
			},
			expChunks: 8, // float64 added to old chunk, only 1 new for histograms.
		},
		{
			// Float histogram is appended at the end.
			samples: []chunks.Sample{
				sample{t: 1000, fh: floatHists[7]}, // Out of order w.r.t. the next histogram.
				sample{t: 1100, h: hists[9]},
			},
			addToExp: []chunks.Sample{
				sample{t: 1100, h: hists[9].Copy()},
			},
			expChunks: 8,
		},
	}

	for _, a := range appends {
		app := db.Appender(context.Background())
		for _, s := range a.samples {
			var err error
			if s.H() != nil || s.FH() != nil {
				_, err = app.AppendHistogram(0, lbls, s.T(), s.H(), s.FH())
			} else {
				_, err = app.Append(0, lbls, s.T(), s.F(), nil)
			}
			require.Equal(t, a.err, err)
		}

		if a.err == nil {
			require.NoError(t, app.Commit())
			if len(a.addToExp) > 0 {
				expResult = append(expResult, a.addToExp...)
			} else {
				expResult = append(expResult, a.samples...)
			}
			checkExpChunks(a.expChunks)
		} else {
			require.NoError(t, app.Rollback())
		}
	}
	for i, s := range expResult[1:] {
		switch {
		case s.H() != nil && expResult[i].H() == nil:
			s.(sample).h.CounterResetHint = histogram.UnknownCounterReset
		case s.FH() != nil && expResult[i].FH() == nil:
			s.(sample).fh.CounterResetHint = histogram.UnknownCounterReset
		}
	}

	// Query back and expect same order of samples.
	q, err := db.Querier(math.MinInt64, math.MaxInt64)
	require.NoError(t, err)

	series := query(t, q, labels.MustNewMatcher(labels.MatchEqual, "a", "b"))
	require.Equal(t, map[string][]chunks.Sample{lbls.String(): expResult}, series)
}

// Tests https://github.com/prometheus/prometheus/issues/9725.
func TestChunkSnapshotReplayBug(t *testing.T) {
	dir := t.TempDir()
	wal, err := wlog.NewSize(nil, nil, filepath.Join(dir, "wal"), 32768, wlog.CompressionSnappy)
	require.NoError(t, err)

	// Write few series records and samples such that the series references are not in order in the WAL
	// for status_code="200".
	var buf []byte
	for i := 1; i <= 1000; i++ {
		var ref chunks.HeadSeriesRef
		if i <= 500 {
			ref = chunks.HeadSeriesRef(i * 100)
		} else {
			ref = chunks.HeadSeriesRef((i - 500) * 50)
		}
		seriesRec := record.RefSeries{
			Ref: ref,
			Labels: labels.FromStrings(
				"__name__", "request_duration",
				"status_code", "200",
				"foo", fmt.Sprintf("baz%d", rand.Int()),
			),
		}
		// Add a sample so that the series is not garbage collected.
		samplesRec := record.RefSample{Ref: ref, T: 1000, V: 1000}
		var enc record.Encoder

		rec := enc.Series([]record.RefSeries{seriesRec}, buf)
		buf = rec[:0]
		require.NoError(t, wal.Log(rec))
		rec = enc.Samples([]record.RefSample{samplesRec}, buf)
		buf = rec[:0]
		require.NoError(t, wal.Log(rec))
	}

	// Write a corrupt snapshot to fail the replay on startup.
	snapshotName := chunkSnapshotDir(0, 100)
	cpdir := filepath.Join(dir, snapshotName)
	require.NoError(t, os.MkdirAll(cpdir, 0o777))

	err = os.WriteFile(filepath.Join(cpdir, "00000000"), []byte{1, 5, 3, 5, 6, 7, 4, 2, 2}, 0o777)
	require.NoError(t, err)

	opts := DefaultHeadOptions()
	opts.ChunkDirRoot = dir
	opts.EnableMemorySnapshotOnShutdown = true
	head, err := NewHead(nil, nil, wal, nil, opts, nil)
	require.NoError(t, err)
	require.NoError(t, head.Init(math.MinInt64))
	defer func() {
		require.NoError(t, head.Close())
	}()

	// Snapshot replay should error out.
	require.Equal(t, 1.0, prom_testutil.ToFloat64(head.metrics.snapshotReplayErrorTotal))

	// Querying `request_duration{status_code!="200"}` should return no series since all of
	// them have status_code="200".
	q, err := NewBlockQuerier(head, math.MinInt64, math.MaxInt64)
	require.NoError(t, err)
	series := query(t, q,
		labels.MustNewMatcher(labels.MatchEqual, "__name__", "request_duration"),
		labels.MustNewMatcher(labels.MatchNotEqual, "status_code", "200"),
	)
	require.Empty(t, series, "there should be no series found")
}

func TestChunkSnapshotTakenAfterIncompleteSnapshot(t *testing.T) {
	dir := t.TempDir()
	wlTemp, err := wlog.NewSize(nil, nil, filepath.Join(dir, "wal"), 32768, wlog.CompressionSnappy)
	require.NoError(t, err)

	// Write a snapshot with .tmp suffix. This used to fail taking any further snapshots or replay of snapshots.
	snapshotName := chunkSnapshotDir(0, 100) + ".tmp"
	cpdir := filepath.Join(dir, snapshotName)
	require.NoError(t, os.MkdirAll(cpdir, 0o777))

	opts := DefaultHeadOptions()
	opts.ChunkDirRoot = dir
	opts.EnableMemorySnapshotOnShutdown = true
	head, err := NewHead(nil, nil, wlTemp, nil, opts, nil)
	require.NoError(t, err)
	require.NoError(t, head.Init(math.MinInt64))

	require.Equal(t, 0.0, prom_testutil.ToFloat64(head.metrics.snapshotReplayErrorTotal))

	// Add some samples for the snapshot.
	app := head.Appender(context.Background())
	_, err = app.Append(0, labels.FromStrings("foo", "bar"), 10, 10, nil)
	require.NoError(t, err)
	require.NoError(t, app.Commit())

	// Should not return any error for a successful snapshot.
	require.NoError(t, head.Close())

	// Verify the snapshot.
	name, idx, offset, err := LastChunkSnapshot(dir)
	require.NoError(t, err)
	require.NotEqual(t, "", name)
	require.Equal(t, 0, idx)
	require.Positive(t, offset)
}

// TestWBLReplay checks the replay at a low level.
func TestWBLReplay(t *testing.T) {
	for name, scenario := range sampleTypeScenarios {
		t.Run(name, func(t *testing.T) {
			testWBLReplay(t, scenario)
		})
	}
}

func testWBLReplay(t *testing.T, scenario sampleTypeScenario) {
	dir := t.TempDir()
	wal, err := wlog.NewSize(nil, nil, filepath.Join(dir, "wal"), 32768, wlog.CompressionSnappy)
	require.NoError(t, err)
	oooWlog, err := wlog.NewSize(nil, nil, filepath.Join(dir, wlog.WblDirName), 32768, wlog.CompressionSnappy)
	require.NoError(t, err)

	opts := DefaultHeadOptions()
	opts.ChunkRange = 1000
	opts.ChunkDirRoot = dir
	opts.OutOfOrderTimeWindow.Store(30 * time.Minute.Milliseconds())

	h, err := NewHead(nil, nil, wal, oooWlog, opts, nil)
	require.NoError(t, err)
	require.NoError(t, h.Init(0))

	var expOOOSamples []chunks.Sample
	l := labels.FromStrings("foo", "bar")
	appendSample := func(mins int64, val float64, isOOO bool) {
		app := h.Appender(context.Background())
<<<<<<< HEAD
		ts, v := mins*time.Minute.Milliseconds(), float64(mins)
		_, err := app.Append(0, l, ts, v, nil)
=======
		ts, v := mins*time.Minute.Milliseconds(), val
		_, err := app.Append(0, l, ts, v)
>>>>>>> a60e5ce3
		require.NoError(t, err)
		require.NoError(t, app.Commit())

		if isOOO {
			expOOOSamples = append(expOOOSamples, sample{t: ts, f: v})
		}
	}

	// In-order sample.
	appendSample(60, 60, false)

	// Out of order samples.
	appendSample(40, 40, true)
	appendSample(35, 35, true)
	appendSample(50, 50, true)
	appendSample(55, 55, true)
	appendSample(59, 59, true)
	appendSample(31, 31, true)

	// Check that Head's time ranges are set properly.
	require.Equal(t, 60*time.Minute.Milliseconds(), h.MinTime())
	require.Equal(t, 60*time.Minute.Milliseconds(), h.MaxTime())
	require.Equal(t, 31*time.Minute.Milliseconds(), h.MinOOOTime())
	require.Equal(t, 59*time.Minute.Milliseconds(), h.MaxOOOTime())

	// Restart head.
	require.NoError(t, h.Close())
	wal, err = wlog.NewSize(nil, nil, filepath.Join(dir, "wal"), 32768, wlog.CompressionSnappy)
	require.NoError(t, err)
	oooWlog, err = wlog.NewSize(nil, nil, filepath.Join(dir, wlog.WblDirName), 32768, wlog.CompressionSnappy)
	require.NoError(t, err)
	h, err = NewHead(nil, nil, wal, oooWlog, opts, nil)
	require.NoError(t, err)
	require.NoError(t, h.Init(0)) // Replay happens here.

	// Get the ooo samples from the Head.
	ms, ok, err := h.getOrCreate(l.Hash(), l)
	require.NoError(t, err)
	require.False(t, ok)
	require.NotNil(t, ms)

	chks, err := ms.ooo.oooHeadChunk.chunk.ToEncodedChunks(math.MinInt64, math.MaxInt64)
	require.NoError(t, err)
	require.Len(t, chks, 1)

	it := chks[0].chunk.Iterator(nil)
	actOOOSamples, err := storage.ExpandSamples(it, nil)
	require.NoError(t, err)

	// OOO chunk will be sorted. Hence sort the expected samples.
	sort.Slice(expOOOSamples, func(i, j int) bool {
		return expOOOSamples[i].T() < expOOOSamples[j].T()
	})

	// Passing in true for the 'ignoreCounterResets' parameter prevents differences in counter reset headers
	// from being factored in to the sample comparison
	// TODO(fionaliao): understand counter reset behaviour, might want to modify this later
	requireEqualSamples(t, l.String(), expOOOSamples, actOOOSamples, true)

	require.NoError(t, h.Close())
}

// TestOOOMmapReplay checks the replay at a low level.
func TestOOOMmapReplay(t *testing.T) {
	for name, scenario := range sampleTypeScenarios {
		t.Run(name, func(t *testing.T) {
			testOOOMmapReplay(t, scenario)
		})
	}
}

func testOOOMmapReplay(t *testing.T, scenario sampleTypeScenario) {
	dir := t.TempDir()
	wal, err := wlog.NewSize(nil, nil, filepath.Join(dir, "wal"), 32768, wlog.CompressionSnappy)
	require.NoError(t, err)
	oooWlog, err := wlog.NewSize(nil, nil, filepath.Join(dir, wlog.WblDirName), 32768, wlog.CompressionSnappy)
	require.NoError(t, err)

	opts := DefaultHeadOptions()
	opts.ChunkRange = 1000
	opts.ChunkDirRoot = dir
	opts.OutOfOrderCapMax.Store(30)
	opts.OutOfOrderTimeWindow.Store(1000 * time.Minute.Milliseconds())

	h, err := NewHead(nil, nil, wal, oooWlog, opts, nil)
	require.NoError(t, err)
	require.NoError(t, h.Init(0))

	l := labels.FromStrings("foo", "bar")
	appendSample := func(mins int64) {
		app := h.Appender(context.Background())
		_, _, err := scenario.appendFunc(app, l, mins*time.Minute.Milliseconds(), mins)
		require.NoError(t, err)
		require.NoError(t, app.Commit())
	}

	// In-order sample.
	appendSample(200)

	// Out of order samples. 92 samples to create 3 m-map chunks.
	for mins := int64(100); mins <= 191; mins++ {
		appendSample(mins)
	}

	ms, ok, err := h.getOrCreate(l.Hash(), l)
	require.NoError(t, err)
	require.False(t, ok)
	require.NotNil(t, ms)

	require.Len(t, ms.ooo.oooMmappedChunks, 3)
	// Verify that we can access the chunks without error.
	for _, m := range ms.ooo.oooMmappedChunks {
		chk, err := h.chunkDiskMapper.Chunk(m.ref)
		require.NoError(t, err)
		require.Equal(t, int(m.numSamples), chk.NumSamples())
	}

	expMmapChunks := make([]*mmappedChunk, 3)
	copy(expMmapChunks, ms.ooo.oooMmappedChunks)

	// Restart head.
	require.NoError(t, h.Close())

	wal, err = wlog.NewSize(nil, nil, filepath.Join(dir, "wal"), 32768, wlog.CompressionSnappy)
	require.NoError(t, err)
	oooWlog, err = wlog.NewSize(nil, nil, filepath.Join(dir, wlog.WblDirName), 32768, wlog.CompressionSnappy)
	require.NoError(t, err)
	h, err = NewHead(nil, nil, wal, oooWlog, opts, nil)
	require.NoError(t, err)
	require.NoError(t, h.Init(0)) // Replay happens here.

	// Get the mmap chunks from the Head.
	ms, ok, err = h.getOrCreate(l.Hash(), l)
	require.NoError(t, err)
	require.False(t, ok)
	require.NotNil(t, ms)

	require.Len(t, ms.ooo.oooMmappedChunks, len(expMmapChunks))
	// Verify that we can access the chunks without error.
	for _, m := range ms.ooo.oooMmappedChunks {
		chk, err := h.chunkDiskMapper.Chunk(m.ref)
		require.NoError(t, err)
		require.Equal(t, int(m.numSamples), chk.NumSamples())
	}

	actMmapChunks := make([]*mmappedChunk, len(expMmapChunks))
	copy(actMmapChunks, ms.ooo.oooMmappedChunks)

	require.Equal(t, expMmapChunks, actMmapChunks)

	require.NoError(t, h.Close())
}

func TestHeadInit_DiscardChunksWithUnsupportedEncoding(t *testing.T) {
	h, _ := newTestHead(t, 1000, wlog.CompressionNone, false)
	defer func() {
		require.NoError(t, h.Close())
	}()

	require.NoError(t, h.Init(0))

	ctx := context.Background()
	app := h.Appender(ctx)
	seriesLabels := labels.FromStrings("a", "1")
	var seriesRef storage.SeriesRef
	var err error
	for i := 0; i < 400; i++ {
		seriesRef, err = app.Append(0, seriesLabels, int64(i), float64(i), nil)
		require.NoError(t, err)
	}

	require.NoError(t, app.Commit())
	require.Greater(t, prom_testutil.ToFloat64(h.metrics.chunksCreated), 1.0)

	uc := newUnsupportedChunk()
	// Make this chunk not overlap with the previous and the next
	h.chunkDiskMapper.WriteChunk(chunks.HeadSeriesRef(seriesRef), 500, 600, uc, false, func(err error) { require.NoError(t, err) })

	app = h.Appender(ctx)
	for i := 700; i < 1200; i++ {
		_, err := app.Append(0, seriesLabels, int64(i), float64(i), nil)
		require.NoError(t, err)
	}

	require.NoError(t, app.Commit())
	require.Greater(t, prom_testutil.ToFloat64(h.metrics.chunksCreated), 4.0)

	series, created, err := h.getOrCreate(seriesLabels.Hash(), seriesLabels)
	require.NoError(t, err)
	require.False(t, created, "should already exist")
	require.NotNil(t, series, "should return the series we created above")

	series.mmapChunks(h.chunkDiskMapper)
	expChunks := make([]*mmappedChunk, len(series.mmappedChunks))
	copy(expChunks, series.mmappedChunks)

	require.NoError(t, h.Close())

	wal, err := wlog.NewSize(nil, nil, filepath.Join(h.opts.ChunkDirRoot, "wal"), 32768, wlog.CompressionNone)
	require.NoError(t, err)
	h, err = NewHead(nil, nil, wal, nil, h.opts, nil)
	require.NoError(t, err)
	require.NoError(t, h.Init(0))

	series, created, err = h.getOrCreate(seriesLabels.Hash(), seriesLabels)
	require.NoError(t, err)
	require.False(t, created, "should already exist")
	require.NotNil(t, series, "should return the series we created above")

	require.Equal(t, expChunks, series.mmappedChunks)
}

const (
	UnsupportedMask   = 0b10000000
	EncUnsupportedXOR = chunkenc.EncXOR | UnsupportedMask
)

// unsupportedChunk holds a XORChunk and overrides the Encoding() method.
type unsupportedChunk struct {
	*chunkenc.XORChunk
}

func newUnsupportedChunk() *unsupportedChunk {
	return &unsupportedChunk{chunkenc.NewXORChunk()}
}

func (c *unsupportedChunk) Encoding() chunkenc.Encoding {
	return EncUnsupportedXOR
}

// Tests https://github.com/prometheus/prometheus/issues/10277.
func TestMmapPanicAfterMmapReplayCorruption(t *testing.T) {
	dir := t.TempDir()
	wal, err := wlog.NewSize(nil, nil, filepath.Join(dir, "wal"), 32768, wlog.CompressionNone)
	require.NoError(t, err)

	opts := DefaultHeadOptions()
	opts.ChunkRange = DefaultBlockDuration
	opts.ChunkDirRoot = dir
	opts.EnableExemplarStorage = true
	opts.MaxExemplars.Store(config.DefaultExemplarsConfig.MaxExemplars)

	h, err := NewHead(nil, nil, wal, nil, opts, nil)
	require.NoError(t, err)
	require.NoError(t, h.Init(0))

	lastTs := int64(0)
	var ref storage.SeriesRef
	lbls := labels.FromStrings("__name__", "testing", "foo", "bar")
	addChunks := func() {
		interval := DefaultBlockDuration / (4 * 120)
		app := h.Appender(context.Background())
		for i := 0; i < 250; i++ {
			ref, err = app.Append(ref, lbls, lastTs, float64(lastTs), nil)
			lastTs += interval
			if i%10 == 0 {
				require.NoError(t, app.Commit())
				app = h.Appender(context.Background())
			}
		}
		require.NoError(t, app.Commit())
	}

	addChunks()

	require.NoError(t, h.Close())
	wal, err = wlog.NewSize(nil, nil, filepath.Join(dir, "wal"), 32768, wlog.CompressionNone)
	require.NoError(t, err)

	mmapFilePath := filepath.Join(dir, "chunks_head", "000001")
	f, err := os.OpenFile(mmapFilePath, os.O_WRONLY, 0o666)
	require.NoError(t, err)
	_, err = f.WriteAt([]byte{1, 2, 3, 4, 5, 6, 7, 8, 9, 10, 11}, 17)
	require.NoError(t, err)
	require.NoError(t, f.Close())

	h, err = NewHead(nil, nil, wal, nil, opts, nil)
	require.NoError(t, err)
	require.NoError(t, h.Init(0))

	addChunks()

	require.NoError(t, h.Close())
}

// Tests https://github.com/prometheus/prometheus/issues/10277.
func TestReplayAfterMmapReplayError(t *testing.T) {
	dir := t.TempDir()
	var h *Head
	var err error

	openHead := func() {
		wal, err := wlog.NewSize(nil, nil, filepath.Join(dir, "wal"), 32768, wlog.CompressionNone)
		require.NoError(t, err)

		opts := DefaultHeadOptions()
		opts.ChunkRange = DefaultBlockDuration
		opts.ChunkDirRoot = dir
		opts.EnableMemorySnapshotOnShutdown = true
		opts.MaxExemplars.Store(config.DefaultExemplarsConfig.MaxExemplars)

		h, err = NewHead(nil, nil, wal, nil, opts, nil)
		require.NoError(t, err)
		require.NoError(t, h.Init(0))
	}

	openHead()

	itvl := int64(15 * time.Second / time.Millisecond)
	lastTs := int64(0)
	lbls := labels.FromStrings("__name__", "testing", "foo", "bar")
	var expSamples []chunks.Sample
	addSamples := func(numSamples int) {
		app := h.Appender(context.Background())
		var ref storage.SeriesRef
		for i := 0; i < numSamples; i++ {
			ref, err = app.Append(ref, lbls, lastTs, float64(lastTs), nil)
			expSamples = append(expSamples, sample{t: lastTs, f: float64(lastTs)})
			require.NoError(t, err)
			lastTs += itvl
			if i%10 == 0 {
				require.NoError(t, app.Commit())
				app = h.Appender(context.Background())
			}
		}
		require.NoError(t, app.Commit())
	}

	// Creating multiple m-map files.
	for i := 0; i < 5; i++ {
		addSamples(250)
		require.NoError(t, h.Close())
		if i != 4 {
			// Don't open head for the last iteration.
			openHead()
		}
	}

	files, err := os.ReadDir(filepath.Join(dir, "chunks_head"))
	require.Len(t, files, 5)

	// Corrupt a m-map file.
	mmapFilePath := filepath.Join(dir, "chunks_head", "000002")
	f, err := os.OpenFile(mmapFilePath, os.O_WRONLY, 0o666)
	require.NoError(t, err)
	_, err = f.WriteAt([]byte{1, 2, 3, 4, 5, 6, 7, 8, 9, 10, 11}, 17)
	require.NoError(t, err)
	require.NoError(t, f.Close())

	openHead()
	h.mmapHeadChunks()

	// There should be less m-map files due to corruption.
	files, err = os.ReadDir(filepath.Join(dir, "chunks_head"))
	require.Len(t, files, 2)

	// Querying should not panic.
	q, err := NewBlockQuerier(h, 0, lastTs)
	require.NoError(t, err)
	res := query(t, q, labels.MustNewMatcher(labels.MatchEqual, "__name__", "testing"))
	require.Equal(t, map[string][]chunks.Sample{lbls.String(): expSamples}, res)

	require.NoError(t, h.Close())
}

func TestOOOAppendWithNoSeries(t *testing.T) {
	for name, scenario := range sampleTypeScenarios {
		t.Run(name, func(t *testing.T) {
			testOOOAppendWithNoSeries(t, scenario.appendFunc)
		})
	}
}

func testOOOAppendWithNoSeries(t *testing.T, appendFunc func(appender storage.Appender, lbls labels.Labels, ts, value int64) (storage.SeriesRef, sample, error)) {
	dir := t.TempDir()
	wal, err := wlog.NewSize(nil, nil, filepath.Join(dir, "wal"), 32768, wlog.CompressionSnappy)
	require.NoError(t, err)
	oooWlog, err := wlog.NewSize(nil, nil, filepath.Join(dir, wlog.WblDirName), 32768, wlog.CompressionSnappy)
	require.NoError(t, err)

	opts := DefaultHeadOptions()
	opts.ChunkDirRoot = dir
	opts.OutOfOrderCapMax.Store(30)
	opts.OutOfOrderTimeWindow.Store(120 * time.Minute.Milliseconds())

	h, err := NewHead(nil, nil, wal, oooWlog, opts, nil)
	require.NoError(t, err)
	t.Cleanup(func() {
		require.NoError(t, h.Close())
	})
	require.NoError(t, h.Init(0))

	appendSample := func(lbls labels.Labels, ts int64) {
		app := h.Appender(context.Background())
		_, _, err := appendFunc(app, lbls, ts*time.Minute.Milliseconds(), ts)
		require.NoError(t, err)
		require.NoError(t, app.Commit())
	}

	verifyOOOSamples := func(lbls labels.Labels, expSamples int) {
		ms, created, err := h.getOrCreate(lbls.Hash(), lbls)
		require.NoError(t, err)
		require.False(t, created)
		require.NotNil(t, ms)

		require.Nil(t, ms.headChunks)
		require.NotNil(t, ms.ooo.oooHeadChunk)
		require.Equal(t, expSamples, ms.ooo.oooHeadChunk.chunk.NumSamples())
	}

	verifyInOrderSamples := func(lbls labels.Labels, expSamples int) {
		ms, created, err := h.getOrCreate(lbls.Hash(), lbls)
		require.NoError(t, err)
		require.False(t, created)
		require.NotNil(t, ms)

		require.Nil(t, ms.ooo)
		require.NotNil(t, ms.headChunks)
		require.Equal(t, expSamples, ms.headChunks.chunk.NumSamples())
	}

	newLabels := func(idx int) labels.Labels { return labels.FromStrings("foo", strconv.Itoa(idx)) }

	s1 := newLabels(1)
	appendSample(s1, 300) // At 300m.
	verifyInOrderSamples(s1, 1)

	// At 239m, the sample cannot be appended to in-order chunk since it is
	// beyond the minValidTime. So it should go in OOO chunk.
	// Series does not exist for s2 yet.
	s2 := newLabels(2)
	appendSample(s2, 239) // OOO sample.
	verifyOOOSamples(s2, 1)

	// Similar for 180m.
	s3 := newLabels(3)
	appendSample(s3, 180) // OOO sample.
	verifyOOOSamples(s3, 1)

	// Now 179m is too old.
	s4 := newLabels(4)
	app := h.Appender(context.Background())
	_, _, err = appendFunc(app, s4, 179*time.Minute.Milliseconds(), 179)
	require.Equal(t, storage.ErrTooOldSample, err)
	require.NoError(t, app.Rollback())
	verifyOOOSamples(s3, 1)

	// Samples still go into in-order chunk for samples within
	// appendable minValidTime.
	s5 := newLabels(5)
	appendSample(s5, 240)
	verifyInOrderSamples(s5, 1)
}

func TestHeadMinOOOTimeUpdate(t *testing.T) {
	for name, scenario := range sampleTypeScenarios {
		t.Run(name, func(t *testing.T) {
			testHeadMinOOOTimeUpdate(t, scenario)
		})
	}
}

func testHeadMinOOOTimeUpdate(t *testing.T, scenario sampleTypeScenario) {
	dir := t.TempDir()
	wal, err := wlog.NewSize(nil, nil, filepath.Join(dir, "wal"), 32768, wlog.CompressionSnappy)
	require.NoError(t, err)
	oooWlog, err := wlog.NewSize(nil, nil, filepath.Join(dir, wlog.WblDirName), 32768, wlog.CompressionSnappy)
	require.NoError(t, err)

	opts := DefaultHeadOptions()
	opts.ChunkDirRoot = dir
	opts.OutOfOrderTimeWindow.Store(10 * time.Minute.Milliseconds())

	h, err := NewHead(nil, nil, wal, oooWlog, opts, nil)
	require.NoError(t, err)
	t.Cleanup(func() {
		require.NoError(t, h.Close())
	})
	require.NoError(t, h.Init(0))

	appendSample := func(ts int64) {
		app := h.Appender(context.Background())
		_, _, err = scenario.appendFunc(app, labels.FromStrings("a", "b"), ts*time.Minute.Milliseconds(), ts)
		require.NoError(t, err)
		require.NoError(t, app.Commit())
	}

	appendSample(300) // In-order sample.
	require.Equal(t, int64(math.MaxInt64), h.MinOOOTime())

	appendSample(295) // OOO sample.
	require.Equal(t, 295*time.Minute.Milliseconds(), h.MinOOOTime())

	// Allowed window for OOO is >=290, which is before the earliest ooo sample 295, so it gets set to the lower value.
	require.NoError(t, h.truncateOOO(0, 1))
	require.Equal(t, 290*time.Minute.Milliseconds(), h.MinOOOTime())

	appendSample(310) // In-order sample.
	appendSample(305) // OOO sample.
	require.Equal(t, 290*time.Minute.Milliseconds(), h.MinOOOTime())

	// Now the OOO sample 295 was not gc'ed yet. And allowed window for OOO is now >=300.
	// So the lowest among them, 295, is set as minOOOTime.
	require.NoError(t, h.truncateOOO(0, 2))
	require.Equal(t, 295*time.Minute.Milliseconds(), h.MinOOOTime())
}

func TestGaugeHistogramWALAndChunkHeader(t *testing.T) {
	l := labels.FromStrings("a", "b")
	head, _ := newTestHead(t, 1000, wlog.CompressionNone, false)
	t.Cleanup(func() {
		require.NoError(t, head.Close())
	})
	require.NoError(t, head.Init(0))

	ts := int64(0)
	appendHistogram := func(h *histogram.Histogram) {
		ts++
		app := head.Appender(context.Background())
		_, err := app.AppendHistogram(0, l, ts, h.Copy(), nil)
		require.NoError(t, err)
		require.NoError(t, app.Commit())
	}

	hists := tsdbutil.GenerateTestGaugeHistograms(5)
	hists[0].CounterResetHint = histogram.UnknownCounterReset
	appendHistogram(hists[0])
	appendHistogram(hists[1])
	appendHistogram(hists[2])
	hists[3].CounterResetHint = histogram.UnknownCounterReset
	appendHistogram(hists[3])
	appendHistogram(hists[3])
	appendHistogram(hists[4])

	checkHeaders := func() {
		head.mmapHeadChunks()
		ms, _, err := head.getOrCreate(l.Hash(), l)
		require.NoError(t, err)
		require.Len(t, ms.mmappedChunks, 3)
		expHeaders := []chunkenc.CounterResetHeader{
			chunkenc.UnknownCounterReset,
			chunkenc.GaugeType,
			chunkenc.UnknownCounterReset,
			chunkenc.GaugeType,
		}
		for i, mmapChunk := range ms.mmappedChunks {
			chk, err := head.chunkDiskMapper.Chunk(mmapChunk.ref)
			require.NoError(t, err)
			require.Equal(t, expHeaders[i], chk.(*chunkenc.HistogramChunk).GetCounterResetHeader())
		}
		require.Equal(t, expHeaders[len(expHeaders)-1], ms.headChunks.chunk.(*chunkenc.HistogramChunk).GetCounterResetHeader())
	}
	checkHeaders()

	recs := readTestWAL(t, head.wal.Dir())
	require.Equal(t, []interface{}{
		[]record.RefSeries{
			{
				Ref:    1,
				Labels: labels.FromStrings("a", "b"),
			},
		},
		[]record.RefHistogramSample{{Ref: 1, T: 1, H: hists[0]}},
		[]record.RefHistogramSample{{Ref: 1, T: 2, H: hists[1]}},
		[]record.RefHistogramSample{{Ref: 1, T: 3, H: hists[2]}},
		[]record.RefHistogramSample{{Ref: 1, T: 4, H: hists[3]}},
		[]record.RefHistogramSample{{Ref: 1, T: 5, H: hists[3]}},
		[]record.RefHistogramSample{{Ref: 1, T: 6, H: hists[4]}},
	}, recs)

	// Restart Head without mmap chunks to expect the WAL replay to recognize gauge histograms.
	require.NoError(t, head.Close())
	require.NoError(t, os.RemoveAll(mmappedChunksDir(head.opts.ChunkDirRoot)))

	w, err := wlog.NewSize(nil, nil, head.wal.Dir(), 32768, wlog.CompressionNone)
	require.NoError(t, err)
	head, err = NewHead(nil, nil, w, nil, head.opts, nil)
	require.NoError(t, err)
	require.NoError(t, head.Init(0))

	checkHeaders()
}

func TestGaugeFloatHistogramWALAndChunkHeader(t *testing.T) {
	l := labels.FromStrings("a", "b")
	head, _ := newTestHead(t, 1000, wlog.CompressionNone, false)
	t.Cleanup(func() {
		require.NoError(t, head.Close())
	})
	require.NoError(t, head.Init(0))

	ts := int64(0)
	appendHistogram := func(h *histogram.FloatHistogram) {
		ts++
		app := head.Appender(context.Background())
		_, err := app.AppendHistogram(0, l, ts, nil, h.Copy())
		require.NoError(t, err)
		require.NoError(t, app.Commit())
	}

	hists := tsdbutil.GenerateTestGaugeFloatHistograms(5)
	hists[0].CounterResetHint = histogram.UnknownCounterReset
	appendHistogram(hists[0])
	appendHistogram(hists[1])
	appendHistogram(hists[2])
	hists[3].CounterResetHint = histogram.UnknownCounterReset
	appendHistogram(hists[3])
	appendHistogram(hists[3])
	appendHistogram(hists[4])

	checkHeaders := func() {
		ms, _, err := head.getOrCreate(l.Hash(), l)
		require.NoError(t, err)
		head.mmapHeadChunks()
		require.Len(t, ms.mmappedChunks, 3)
		expHeaders := []chunkenc.CounterResetHeader{
			chunkenc.UnknownCounterReset,
			chunkenc.GaugeType,
			chunkenc.UnknownCounterReset,
			chunkenc.GaugeType,
		}
		for i, mmapChunk := range ms.mmappedChunks {
			chk, err := head.chunkDiskMapper.Chunk(mmapChunk.ref)
			require.NoError(t, err)
			require.Equal(t, expHeaders[i], chk.(*chunkenc.FloatHistogramChunk).GetCounterResetHeader())
		}
		require.Equal(t, expHeaders[len(expHeaders)-1], ms.headChunks.chunk.(*chunkenc.FloatHistogramChunk).GetCounterResetHeader())
	}
	checkHeaders()

	recs := readTestWAL(t, head.wal.Dir())
	require.Equal(t, []interface{}{
		[]record.RefSeries{
			{
				Ref:    1,
				Labels: labels.FromStrings("a", "b"),
			},
		},
		[]record.RefFloatHistogramSample{{Ref: 1, T: 1, FH: hists[0]}},
		[]record.RefFloatHistogramSample{{Ref: 1, T: 2, FH: hists[1]}},
		[]record.RefFloatHistogramSample{{Ref: 1, T: 3, FH: hists[2]}},
		[]record.RefFloatHistogramSample{{Ref: 1, T: 4, FH: hists[3]}},
		[]record.RefFloatHistogramSample{{Ref: 1, T: 5, FH: hists[3]}},
		[]record.RefFloatHistogramSample{{Ref: 1, T: 6, FH: hists[4]}},
	}, recs)

	// Restart Head without mmap chunks to expect the WAL replay to recognize gauge histograms.
	require.NoError(t, head.Close())
	require.NoError(t, os.RemoveAll(mmappedChunksDir(head.opts.ChunkDirRoot)))

	w, err := wlog.NewSize(nil, nil, head.wal.Dir(), 32768, wlog.CompressionNone)
	require.NoError(t, err)
	head, err = NewHead(nil, nil, w, nil, head.opts, nil)
	require.NoError(t, err)
	require.NoError(t, head.Init(0))

	checkHeaders()
}

func TestSnapshotAheadOfWALError(t *testing.T) {
	head, _ := newTestHead(t, 120*4, wlog.CompressionNone, false)
	head.opts.EnableMemorySnapshotOnShutdown = true
	// Add a sample to fill WAL.
	app := head.Appender(context.Background())
	_, err := app.Append(0, labels.FromStrings("foo", "bar"), 10, 10, nil)
	require.NoError(t, err)
	require.NoError(t, app.Commit())

	// Increment snapshot index to create sufficiently large difference.
	for i := 0; i < 2; i++ {
		_, err = head.wal.NextSegment()
		require.NoError(t, err)
	}
	require.NoError(t, head.Close()) // This will create a snapshot.

	_, idx, _, err := LastChunkSnapshot(head.opts.ChunkDirRoot)
	require.NoError(t, err)
	require.Equal(t, 2, idx)

	// Restart the WAL while keeping the old snapshot. The new head is created manually in this case in order
	// to keep using the same snapshot directory instead of a random one.
	require.NoError(t, os.RemoveAll(head.wal.Dir()))
	head.opts.EnableMemorySnapshotOnShutdown = false
	w, _ := wlog.NewSize(nil, nil, head.wal.Dir(), 32768, wlog.CompressionNone)
	head, err = NewHead(nil, nil, w, nil, head.opts, nil)
	require.NoError(t, err)
	// Add a sample to fill WAL.
	app = head.Appender(context.Background())
	_, err = app.Append(0, labels.FromStrings("foo", "bar"), 10, 10, nil)
	require.NoError(t, err)
	require.NoError(t, app.Commit())
	lastSegment, _, _ := w.LastSegmentAndOffset()
	require.Equal(t, 0, lastSegment)
	require.NoError(t, head.Close())

	// New WAL is saved, but old snapshot still exists.
	_, idx, _, err = LastChunkSnapshot(head.opts.ChunkDirRoot)
	require.NoError(t, err)
	require.Equal(t, 2, idx)

	// Create new Head which should detect the incorrect index and delete the snapshot.
	head.opts.EnableMemorySnapshotOnShutdown = true
	w, _ = wlog.NewSize(nil, nil, head.wal.Dir(), 32768, wlog.CompressionNone)
	head, err = NewHead(nil, nil, w, nil, head.opts, nil)
	require.NoError(t, err)
	require.NoError(t, head.Init(math.MinInt64))

	// Verify that snapshot directory does not exist anymore.
	_, _, _, err = LastChunkSnapshot(head.opts.ChunkDirRoot)
	require.Equal(t, record.ErrNotFound, err)

	require.NoError(t, head.Close())
}

func BenchmarkCuttingHeadHistogramChunks(b *testing.B) {
	const (
		numSamples = 50000
		numBuckets = 100
	)
	samples := histogram.GenerateBigTestHistograms(numSamples, numBuckets)

	h, _ := newTestHead(b, DefaultBlockDuration, wlog.CompressionNone, false)
	defer func() {
		require.NoError(b, h.Close())
	}()

	a := h.Appender(context.Background())
	ts := time.Now().UnixMilli()
	lbls := labels.FromStrings("foo", "bar")

	b.ResetTimer()

	for _, s := range samples {
		_, err := a.AppendHistogram(0, lbls, ts, s, nil)
		require.NoError(b, err)
	}
}

func TestCuttingNewHeadChunks(t *testing.T) {
	ctx := context.Background()
	testCases := map[string]struct {
		numTotalSamples int
		timestampJitter bool
		floatValFunc    func(i int) float64
		histValFunc     func(i int) *histogram.Histogram
		expectedChks    []struct {
			numSamples int
			numBytes   int
		}
	}{
		"float samples": {
			numTotalSamples: 180,
			floatValFunc: func(i int) float64 {
				return 1.
			},
			expectedChks: []struct {
				numSamples int
				numBytes   int
			}{
				{numSamples: 120, numBytes: 46},
				{numSamples: 60, numBytes: 32},
			},
		},
		"large float samples": {
			// Normally 120 samples would fit into a single chunk but these chunks violate the 1005 byte soft cap.
			numTotalSamples: 120,
			timestampJitter: true,
			floatValFunc: func(i int) float64 {
				// Flipping between these two make each sample val take at least 64 bits.
				vals := []float64{math.MaxFloat64, 0x00}
				return vals[i%len(vals)]
			},
			expectedChks: []struct {
				numSamples int
				numBytes   int
			}{
				{99, 1008},
				{21, 219},
			},
		},
		"small histograms": {
			numTotalSamples: 240,
			histValFunc: func() func(i int) *histogram.Histogram {
				hists := histogram.GenerateBigTestHistograms(240, 10)
				return func(i int) *histogram.Histogram {
					return hists[i]
				}
			}(),
			expectedChks: []struct {
				numSamples int
				numBytes   int
			}{
				{120, 1087},
				{120, 1039},
			},
		},
		"large histograms": {
			numTotalSamples: 240,
			histValFunc: func() func(i int) *histogram.Histogram {
				hists := histogram.GenerateBigTestHistograms(240, 100)
				return func(i int) *histogram.Histogram {
					return hists[i]
				}
			}(),
			expectedChks: []struct {
				numSamples int
				numBytes   int
			}{
				{40, 896},
				{40, 899},
				{40, 896},
				{30, 690},
				{30, 691},
				{30, 694},
				{30, 693},
			},
		},
		"really large histograms": {
			// Really large histograms; each chunk can only contain a single histogram but we have a 10 sample minimum
			// per chunk.
			numTotalSamples: 11,
			histValFunc: func() func(i int) *histogram.Histogram {
				hists := histogram.GenerateBigTestHistograms(11, 100000)
				return func(i int) *histogram.Histogram {
					return hists[i]
				}
			}(),
			expectedChks: []struct {
				numSamples int
				numBytes   int
			}{
				{10, 200103},
				{1, 87540},
			},
		},
	}
	for testName, tc := range testCases {
		t.Run(testName, func(t *testing.T) {
			h, _ := newTestHead(t, DefaultBlockDuration, wlog.CompressionNone, false)
			defer func() {
				require.NoError(t, h.Close())
			}()

			a := h.Appender(context.Background())

			ts := int64(10000)
			lbls := labels.FromStrings("foo", "bar")
			jitter := []int64{0, 1} // A bit of jitter to prevent dod=0.

			for i := 0; i < tc.numTotalSamples; i++ {
				if tc.floatValFunc != nil {
					_, err := a.Append(0, lbls, ts, tc.floatValFunc(i), nil)
					require.NoError(t, err)
				} else if tc.histValFunc != nil {
					_, err := a.AppendHistogram(0, lbls, ts, tc.histValFunc(i), nil)
					require.NoError(t, err)
				}

				ts += int64(60 * time.Second / time.Millisecond)
				if tc.timestampJitter {
					ts += jitter[i%len(jitter)]
				}
			}

			require.NoError(t, a.Commit())

			idxReader, err := h.Index()
			require.NoError(t, err)

			chkReader, err := h.Chunks()
			require.NoError(t, err)

			p, err := idxReader.Postings(ctx, "foo", "bar")
			require.NoError(t, err)

			var lblBuilder labels.ScratchBuilder

			for p.Next() {
				sRef := p.At()

				chkMetas := make([]chunks.Meta, len(tc.expectedChks))
				require.NoError(t, idxReader.Series(sRef, &lblBuilder, &chkMetas))

				require.Len(t, chkMetas, len(tc.expectedChks))

				for i, expected := range tc.expectedChks {
					chk, iterable, err := chkReader.ChunkOrIterable(chkMetas[i])
					require.NoError(t, err)
					require.Nil(t, iterable)

					require.Equal(t, expected.numSamples, chk.NumSamples())
					require.Len(t, chk.Bytes(), expected.numBytes)
				}
			}
		})
	}
}

// TestHeadDetectsDuplcateSampleAtSizeLimit tests a regression where a duplicate sample
// is appended to the head, right when the head chunk is at the size limit.
// The test adds all samples as duplicate, thus expecting that the result has
// exactly half of the samples.
func TestHeadDetectsDuplicateSampleAtSizeLimit(t *testing.T) {
	numSamples := 1000
	baseTS := int64(1695209650)

	h, _ := newTestHead(t, DefaultBlockDuration, wlog.CompressionNone, false)
	defer func() {
		require.NoError(t, h.Close())
	}()

	a := h.Appender(context.Background())
	var err error
	vals := []float64{math.MaxFloat64, 0x00} // Use the worst case scenario for the XOR encoding. Otherwise we hit the sample limit before the size limit.
	for i := 0; i < numSamples; i++ {
		ts := baseTS + int64(i/2)*10000
		a.Append(0, labels.FromStrings("foo", "bar"), ts, vals[(i/2)%len(vals)], nil)
		err = a.Commit()
		require.NoError(t, err)
		a = h.Appender(context.Background())
	}

	indexReader, err := h.Index()
	require.NoError(t, err)

	var (
		chunks  []chunks.Meta
		builder labels.ScratchBuilder
	)
	require.NoError(t, indexReader.Series(1, &builder, &chunks))

	chunkReader, err := h.Chunks()
	require.NoError(t, err)

	storedSampleCount := 0
	for _, chunkMeta := range chunks {
		chunk, iterable, err := chunkReader.ChunkOrIterable(chunkMeta)
		require.NoError(t, err)
		require.Nil(t, iterable)
		storedSampleCount += chunk.NumSamples()
	}

	require.Equal(t, numSamples/2, storedSampleCount)
}

func TestWALSampleAndExemplarOrder(t *testing.T) {
	lbls := labels.FromStrings("foo", "bar")
	testcases := map[string]struct {
		appendF      func(app storage.Appender, ts int64) (storage.SeriesRef, error)
		expectedType reflect.Type
	}{
		"float sample": {
			appendF: func(app storage.Appender, ts int64) (storage.SeriesRef, error) {
				return app.Append(0, lbls, ts, 1.0, nil)
			},
			expectedType: reflect.TypeOf([]record.RefSample{}),
		},
		"histogram sample": {
			appendF: func(app storage.Appender, ts int64) (storage.SeriesRef, error) {
				return app.AppendHistogram(0, lbls, ts, tsdbutil.GenerateTestHistogram(1), nil)
			},
			expectedType: reflect.TypeOf([]record.RefHistogramSample{}),
		},
		"float histogram sample": {
			appendF: func(app storage.Appender, ts int64) (storage.SeriesRef, error) {
				return app.AppendHistogram(0, lbls, ts, nil, tsdbutil.GenerateTestFloatHistogram(1))
			},
			expectedType: reflect.TypeOf([]record.RefFloatHistogramSample{}),
		},
	}

	for testName, tc := range testcases {
		t.Run(testName, func(t *testing.T) {
			h, w := newTestHead(t, 1000, wlog.CompressionNone, false)
			defer func() {
				require.NoError(t, h.Close())
			}()

			app := h.Appender(context.Background())
			ref, err := tc.appendF(app, 10)
			require.NoError(t, err)
			app.AppendExemplar(ref, lbls, exemplar.Exemplar{Value: 1.0, Ts: 5})

			app.Commit()

			recs := readTestWAL(t, w.Dir())
			require.Len(t, recs, 3)
			_, ok := recs[0].([]record.RefSeries)
			require.True(t, ok, "expected first record to be a RefSeries")
			actualType := reflect.TypeOf(recs[1])
			require.Equal(t, tc.expectedType, actualType, "expected second record to be a %s", tc.expectedType)
			_, ok = recs[2].([]record.RefExemplar)
			require.True(t, ok, "expected third record to be a RefExemplar")
		})
	}
}

// TestHeadCompactionWhileAppendAndCommitExemplar simulates a use case where
// a series is removed from the head while an exemplar is being appended to it.
// This can happen in theory by compacting the head at the right time due to
// a series being idle.
// The test cheats a little bit by not appending a sample with the exemplar.
// If you also add a sample and run Truncate in a concurrent goroutine and run
// the test around a million(!) times, you can get
// `unknown HeadSeriesRef when trying to add exemplar: 1` error on push.
// It is likely that running the test for much longer and with more time variations
// would trigger the
// `signal SIGSEGV: segmentation violation code=0x1 addr=0x20 pc=0xbb03d1`
// panic, that we have seen in the wild once.
func TestHeadCompactionWhileAppendAndCommitExemplar(t *testing.T) {
	h, _ := newTestHead(t, DefaultBlockDuration, wlog.CompressionNone, false)
	app := h.Appender(context.Background())
	lbls := labels.FromStrings("foo", "bar")
	ref, err := app.Append(0, lbls, 1, 1, nil)
	require.NoError(t, err)
	app.Commit()
	// Not adding a sample here to trigger the fault.
	app = h.Appender(context.Background())
	_, err = app.AppendExemplar(ref, lbls, exemplar.Exemplar{Value: 1, Ts: 20})
	require.NoError(t, err)
	h.Truncate(10)
	app.Commit()
	h.Close()
}

func labelsWithHashCollision() (labels.Labels, labels.Labels) {
	// These two series have the same XXHash; thanks to https://github.com/pstibrany/labels_hash_collisions
	ls1 := labels.FromStrings("__name__", "metric", "lbl1", "value", "lbl2", "l6CQ5y")
	ls2 := labels.FromStrings("__name__", "metric", "lbl1", "value", "lbl2", "v7uDlF")

	if ls1.Hash() != ls2.Hash() {
		// These ones are the same when using -tags stringlabels
		ls1 = labels.FromStrings("__name__", "metric", "lbl", "HFnEaGl")
		ls2 = labels.FromStrings("__name__", "metric", "lbl", "RqcXatm")
	}

	if ls1.Hash() != ls2.Hash() {
		panic("This code needs to be updated: find new labels with colliding hash values.")
	}

	return ls1, ls2
}

// stripeSeriesWithCollidingSeries returns a stripeSeries with two memSeries having the same, colliding, hash.
func stripeSeriesWithCollidingSeries(t *testing.T) (*stripeSeries, *memSeries, *memSeries) {
	t.Helper()

	lbls1, lbls2 := labelsWithHashCollision()
	ms1 := memSeries{
		lset: lbls1,
	}
	ms2 := memSeries{
		lset: lbls2,
	}
	hash := lbls1.Hash()
	s := newStripeSeries(1, noopSeriesLifecycleCallback{})

	got, created, err := s.getOrSet(hash, lbls1, func() *memSeries {
		return &ms1
	})
	require.NoError(t, err)
	require.True(t, created)
	require.Same(t, &ms1, got)

	// Add a conflicting series
	got, created, err = s.getOrSet(hash, lbls2, func() *memSeries {
		return &ms2
	})
	require.NoError(t, err)
	require.True(t, created)
	require.Same(t, &ms2, got)

	return s, &ms1, &ms2
}

func TestStripeSeries_getOrSet(t *testing.T) {
	s, ms1, ms2 := stripeSeriesWithCollidingSeries(t)
	hash := ms1.lset.Hash()

	// Verify that we can get both of the series despite the hash collision
	got := s.getByHash(hash, ms1.lset)
	require.Same(t, ms1, got)
	got = s.getByHash(hash, ms2.lset)
	require.Same(t, ms2, got)
}

func TestStripeSeries_gc(t *testing.T) {
	s, ms1, ms2 := stripeSeriesWithCollidingSeries(t)
	hash := ms1.lset.Hash()

	s.gc(0, 0)

	// Verify that we can get neither ms1 nor ms2 after gc-ing corresponding series
	got := s.getByHash(hash, ms1.lset)
	require.Nil(t, got)
	got = s.getByHash(hash, ms2.lset)
	require.Nil(t, got)
}

func TestPostingsCardinalityStats(t *testing.T) {
	head := &Head{postings: index.NewMemPostings()}
	head.postings.Add(1, labels.FromStrings(labels.MetricName, "t", "n", "v1"))
	head.postings.Add(2, labels.FromStrings(labels.MetricName, "t", "n", "v2"))

	statsForMetricName := head.PostingsCardinalityStats(labels.MetricName, 10)
	head.postings.Add(3, labels.FromStrings(labels.MetricName, "t", "n", "v3"))
	// Using cache.
	require.Equal(t, statsForMetricName, head.PostingsCardinalityStats(labels.MetricName, 10))

	statsForSomeLabel := head.PostingsCardinalityStats("n", 10)
	// Cache should be evicted because of the change of label name.
	require.NotEqual(t, statsForMetricName, statsForSomeLabel)
	head.postings.Add(4, labels.FromStrings(labels.MetricName, "t", "n", "v4"))
	// Using cache.
	require.Equal(t, statsForSomeLabel, head.PostingsCardinalityStats("n", 10))
	// Cache should be evicted because of the change of limit parameter.
	statsForSomeLabel1 := head.PostingsCardinalityStats("n", 1)
	require.NotEqual(t, statsForSomeLabel1, statsForSomeLabel)
	// Using cache.
	require.Equal(t, statsForSomeLabel1, head.PostingsCardinalityStats("n", 1))
}

func TestHeadAppender_AppendCTZeroSample(t *testing.T) {
	type appendableSamples struct {
		ts  int64
		val float64
		ct  int64
	}
	for _, tc := range []struct {
		name              string
		appendableSamples []appendableSamples
		expectedSamples   []model.Sample
	}{
		{
			name: "In order ct+normal sample",
			appendableSamples: []appendableSamples{
				{ts: 100, val: 10, ct: 1},
			},
			expectedSamples: []model.Sample{
				{Timestamp: 1, Value: 0},
				{Timestamp: 100, Value: 10},
			},
		},
		{
			name: "Consecutive appends with same ct ignore ct",
			appendableSamples: []appendableSamples{
				{ts: 100, val: 10, ct: 1},
				{ts: 101, val: 10, ct: 1},
			},
			expectedSamples: []model.Sample{
				{Timestamp: 1, Value: 0},
				{Timestamp: 100, Value: 10},
				{Timestamp: 101, Value: 10},
			},
		},
		{
			name: "Consecutive appends with newer ct do not ignore ct",
			appendableSamples: []appendableSamples{
				{ts: 100, val: 10, ct: 1},
				{ts: 102, val: 10, ct: 101},
			},
			expectedSamples: []model.Sample{
				{Timestamp: 1, Value: 0},
				{Timestamp: 100, Value: 10},
				{Timestamp: 101, Value: 0},
				{Timestamp: 102, Value: 10},
			},
		},
		{
			name: "CT equals to previous sample timestamp is ignored",
			appendableSamples: []appendableSamples{
				{ts: 100, val: 10, ct: 1},
				{ts: 101, val: 10, ct: 100},
			},
			expectedSamples: []model.Sample{
				{Timestamp: 1, Value: 0},
				{Timestamp: 100, Value: 10},
				{Timestamp: 101, Value: 10},
			},
		},
	} {
		h, _ := newTestHead(t, DefaultBlockDuration, wlog.CompressionNone, false)
		defer func() {
			require.NoError(t, h.Close())
		}()
		a := h.Appender(context.Background())
		lbls := labels.FromStrings("foo", "bar")
		for _, sample := range tc.appendableSamples {
			_, err := a.AppendCTZeroSample(0, lbls, sample.ts, sample.ct)
			require.NoError(t, err)
			_, err = a.Append(0, lbls, sample.ts, sample.val, nil)
			require.NoError(t, err)
		}
		require.NoError(t, a.Commit())

		q, err := NewBlockQuerier(h, math.MinInt64, math.MaxInt64)
		require.NoError(t, err)
		ss := q.Select(context.Background(), false, nil, labels.MustNewMatcher(labels.MatchEqual, "foo", "bar"))
		require.True(t, ss.Next())
		s := ss.At()
		require.False(t, ss.Next())
		it := s.Iterator(nil)
		for _, sample := range tc.expectedSamples {
			require.Equal(t, chunkenc.ValFloat, it.Next())
			timestamp, value := it.At()
			require.Equal(t, sample.Timestamp, model.Time(timestamp))
			require.Equal(t, sample.Value, model.SampleValue(value))
		}
		require.Equal(t, chunkenc.ValNone, it.Next())
	}
}

func TestHeadCompactableDoesNotCompactEmptyHead(t *testing.T) {
	// Use a chunk range of 1 here so that if we attempted to determine if the head
	// was compactable using default values for min and max times, `Head.compactable()`
	// would return true which is incorrect. This test verifies that we short-circuit
	// the check when the head has not yet had any samples added.
	head, _ := newTestHead(t, 1, wlog.CompressionNone, false)
	defer func() {
		require.NoError(t, head.Close())
	}()

	require.False(t, head.compactable())
}

type countSeriesLifecycleCallback struct {
	created atomic.Int64
	deleted atomic.Int64
}

func (c *countSeriesLifecycleCallback) PreCreation(labels.Labels) error { return nil }
func (c *countSeriesLifecycleCallback) PostCreation(labels.Labels)      { c.created.Inc() }
func (c *countSeriesLifecycleCallback) PostDeletion(s map[chunks.HeadSeriesRef]labels.Labels) {
	c.deleted.Add(int64(len(s)))
}<|MERGE_RESOLUTION|>--- conflicted
+++ resolved
@@ -4757,13 +4757,10 @@
 	l := labels.FromStrings("foo", "bar")
 	appendSample := func(mins int64, val float64, isOOO bool) {
 		app := h.Appender(context.Background())
-<<<<<<< HEAD
-		ts, v := mins*time.Minute.Milliseconds(), float64(mins)
-		_, err := app.Append(0, l, ts, v, nil)
-=======
+
 		ts, v := mins*time.Minute.Milliseconds(), val
 		_, err := app.Append(0, l, ts, v)
->>>>>>> a60e5ce3
+
 		require.NoError(t, err)
 		require.NoError(t, app.Commit())
 
