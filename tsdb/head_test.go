--- conflicted
+++ resolved
@@ -2489,7 +2489,6 @@
 	}
 }
 
-<<<<<<< HEAD
 func TestAppendHistogram(t *testing.T) {
 	l := labels.Labels{{Name: "a", Value: "b"}}
 	for _, numHistograms := range []int{1, 10, 150, 200, 250, 300} {
@@ -2555,7 +2554,7 @@
 	}
 
 	return r
-=======
+}
 func TestChunkSnapshot(t *testing.T) {
 	head, _ := newTestHead(t, 120*4, false)
 	defer func() {
@@ -2714,5 +2713,4 @@
 		}))
 		require.Equal(t, expTombstones, actTombstones)
 	}
->>>>>>> b7e9f248
 }