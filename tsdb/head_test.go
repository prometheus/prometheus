// Copyright 2017 The Prometheus Authors
// Licensed under the Apache License, Version 2.0 (the "License");
// you may not use this file except in compliance with the License.
// You may obtain a copy of the License at
//
// http://www.apache.org/licenses/LICENSE-2.0
//
// Unless required by applicable law or agreed to in writing, software
// distributed under the License is distributed on an "AS IS" BASIS,
// WITHOUT WARRANTIES OR CONDITIONS OF ANY KIND, either express or implied.
// See the License for the specific language governing permissions and
// limitations under the License.

package tsdb

import (
	"fmt"
	"io/ioutil"
	"math"
	"math/rand"
	"os"
	"path/filepath"
	"sort"
	"strconv"
	"sync"
	"testing"

	"github.com/pkg/errors"
	prom_testutil "github.com/prometheus/client_golang/prometheus/testutil"
	"github.com/prometheus/prometheus/pkg/labels"
	"github.com/prometheus/prometheus/storage"
	"github.com/prometheus/prometheus/tsdb/chunkenc"
	"github.com/prometheus/prometheus/tsdb/chunks"
	"github.com/prometheus/prometheus/tsdb/index"
	"github.com/prometheus/prometheus/tsdb/record"
	"github.com/prometheus/prometheus/tsdb/tombstones"
	"github.com/prometheus/prometheus/tsdb/tsdbutil"
	"github.com/prometheus/prometheus/tsdb/wal"
	"github.com/prometheus/prometheus/util/testutil"
)

func BenchmarkCreateSeries(b *testing.B) {
	series := genSeries(b.N, 10, 0, 0)
	h, _, closer := newTestHead(b, 10000, false)
	defer closer()
	defer func() {
		testutil.Ok(b, h.Close())
	}()

	b.ReportAllocs()
	b.ResetTimer()

	for _, s := range series {
		h.getOrCreate(s.Labels().Hash(), s.Labels())
	}
}

func populateTestWAL(t testing.TB, w *wal.WAL, recs []interface{}) {
	var enc record.Encoder
	for _, r := range recs {
		switch v := r.(type) {
		case []record.RefSeries:
			testutil.Ok(t, w.Log(enc.Series(v, nil)))
		case []record.RefSample:
			testutil.Ok(t, w.Log(enc.Samples(v, nil)))
		case []tombstones.Stone:
			testutil.Ok(t, w.Log(enc.Tombstones(v, nil)))
		}
	}
}

func readTestWAL(t testing.TB, dir string) (recs []interface{}) {
	sr, err := wal.NewSegmentsReader(dir)
	testutil.Ok(t, err)
	defer sr.Close()

	var dec record.Decoder
	r := wal.NewReader(sr)

	for r.Next() {
		rec := r.Record()

		switch dec.Type(rec) {
		case record.Series:
			series, err := dec.Series(rec, nil)
			testutil.Ok(t, err)
			recs = append(recs, series)
		case record.Samples:
			samples, err := dec.Samples(rec, nil)
			testutil.Ok(t, err)
			recs = append(recs, samples)
		case record.Tombstones:
			tstones, err := dec.Tombstones(rec, nil)
			testutil.Ok(t, err)
			recs = append(recs, tstones)
		default:
			t.Fatalf("unknown record type")
		}
	}
	testutil.Ok(t, r.Err())
	return recs
}

func BenchmarkLoadWAL(b *testing.B) {
	cases := []struct {
		// Total series is (batches*seriesPerBatch).
		batches          int
		seriesPerBatch   int
		samplesPerSeries int
	}{
		{ // Less series and more samples. 2 hour WAL with 1 second scrape interval.
			batches:          10,
			seriesPerBatch:   100,
			samplesPerSeries: 7200,
		},
		{ // More series and less samples.
			batches:          10,
			seriesPerBatch:   10000,
			samplesPerSeries: 50,
		},
		{ // In between.
			batches:          10,
			seriesPerBatch:   1000,
			samplesPerSeries: 480,
		},
	}

	labelsPerSeries := 5
	for _, c := range cases {
		b.Run(fmt.Sprintf("batches=%d,seriesPerBatch=%d,samplesPerSeries=%d", c.batches, c.seriesPerBatch, c.samplesPerSeries),
			func(b *testing.B) {
				dir, err := ioutil.TempDir("", "test_load_wal")
				testutil.Ok(b, err)
				defer func() {
					testutil.Ok(b, os.RemoveAll(dir))
				}()

				w, err := wal.New(nil, nil, dir, false)
				testutil.Ok(b, err)

				// Write series.
				refSeries := make([]record.RefSeries, 0, c.seriesPerBatch)
				for k := 0; k < c.batches; k++ {
					refSeries = refSeries[:0]
					for i := k * c.seriesPerBatch; i < (k+1)*c.seriesPerBatch; i++ {
						lbls := make(map[string]string, labelsPerSeries)
						lbls[defaultLabelName] = strconv.Itoa(i)
						for j := 1; len(lbls) < labelsPerSeries; j++ {
							lbls[defaultLabelName+strconv.Itoa(j)] = defaultLabelValue + strconv.Itoa(j)
						}
						refSeries = append(refSeries, record.RefSeries{Ref: uint64(i) * 100, Labels: labels.FromMap(lbls)})
					}
					populateTestWAL(b, w, []interface{}{refSeries})
				}

				// Write samples.
				refSamples := make([]record.RefSample, 0, c.seriesPerBatch)
				for i := 0; i < c.samplesPerSeries; i++ {
					for j := 0; j < c.batches; j++ {
						refSamples = refSamples[:0]
						for k := j * c.seriesPerBatch; k < (j+1)*c.seriesPerBatch; k++ {
							refSamples = append(refSamples, record.RefSample{
								Ref: uint64(k) * 100,
								T:   int64(i) * 10,
								V:   float64(i) * 100,
							})
						}
						populateTestWAL(b, w, []interface{}{refSamples})
					}
				}

				b.ResetTimer()

				// Load the WAL.
				for i := 0; i < b.N; i++ {
					h, err := NewHead(nil, nil, w, 1000, w.Dir(), nil, DefaultStripeSize)
					testutil.Ok(b, err)
					h.Init(0)
				}
			})
	}
}

func TestHead_ReadWAL(t *testing.T) {
	for _, compress := range []bool{false, true} {
		t.Run(fmt.Sprintf("compress=%t", compress), func(t *testing.T) {
			entries := []interface{}{
				[]record.RefSeries{
					{Ref: 10, Labels: labels.FromStrings("a", "1")},
					{Ref: 11, Labels: labels.FromStrings("a", "2")},
					{Ref: 100, Labels: labels.FromStrings("a", "3")},
				},
				[]record.RefSample{
					{Ref: 0, T: 99, V: 1},
					{Ref: 10, T: 100, V: 2},
					{Ref: 100, T: 100, V: 3},
				},
				[]record.RefSeries{
					{Ref: 50, Labels: labels.FromStrings("a", "4")},
					// This series has two refs pointing to it.
					{Ref: 101, Labels: labels.FromStrings("a", "3")},
				},
				[]record.RefSample{
					{Ref: 10, T: 101, V: 5},
					{Ref: 50, T: 101, V: 6},
					{Ref: 101, T: 101, V: 7},
				},
				[]tombstones.Stone{
					{Ref: 0, Intervals: []tombstones.Interval{{Mint: 99, Maxt: 101}}},
				},
			}

			head, w, closer := newTestHead(t, 1000, compress)
			defer closer()
			defer func() {
				testutil.Ok(t, head.Close())
			}()

			populateTestWAL(t, w, entries)

			testutil.Ok(t, head.Init(math.MinInt64))
			testutil.Equals(t, uint64(101), head.lastSeriesID)

			s10 := head.series.getByID(10)
			s11 := head.series.getByID(11)
			s50 := head.series.getByID(50)
			s100 := head.series.getByID(100)

			testutil.Equals(t, labels.FromStrings("a", "1"), s10.lset)
			testutil.Equals(t, (*memSeries)(nil), s11) // Series without samples should be garbage collected at head.Init().
			testutil.Equals(t, labels.FromStrings("a", "4"), s50.lset)
			testutil.Equals(t, labels.FromStrings("a", "3"), s100.lset)

			expandChunk := func(c chunkenc.Iterator) (x []sample) {
				for c.Next() {
					t, v := c.At()
					x = append(x, sample{t: t, v: v})
				}
				testutil.Ok(t, c.Err())
				return x
			}
			testutil.Equals(t, []sample{{100, 2}, {101, 5}}, expandChunk(s10.iterator(0, nil, head.chunkDiskMapper, nil)))
			testutil.Equals(t, []sample{{101, 6}}, expandChunk(s50.iterator(0, nil, head.chunkDiskMapper, nil)))
			testutil.Equals(t, []sample{{100, 3}, {101, 7}}, expandChunk(s100.iterator(0, nil, head.chunkDiskMapper, nil)))
		})
	}
}

func TestHead_WALMultiRef(t *testing.T) {
	head, w, closer := newTestHead(t, 10000, false)
	defer closer()

	testutil.Ok(t, head.Init(0))
	app := head.Appender()
	ref1, err := app.Add(labels.FromStrings("foo", "bar"), 100, 1)
	testutil.Ok(t, err)
	testutil.Ok(t, app.Commit())

	testutil.Ok(t, head.Truncate(200))

	app = head.Appender()
	ref2, err := app.Add(labels.FromStrings("foo", "bar"), 300, 2)
	testutil.Ok(t, err)
	testutil.Ok(t, app.Commit())

	if ref1 == ref2 {
		t.Fatal("Refs are the same")
	}
	testutil.Ok(t, head.Close())

	w, err = wal.New(nil, nil, w.Dir(), false)
	testutil.Ok(t, err)

	head, err = NewHead(nil, nil, w, 1000, w.Dir(), nil, DefaultStripeSize)
	testutil.Ok(t, err)
	testutil.Ok(t, head.Init(0))
	defer func() {
		testutil.Ok(t, head.Close())
	}()

	q, err := NewBlockQuerier(head, 0, 300)
	testutil.Ok(t, err)
	series := query(t, q, labels.MustNewMatcher(labels.MatchEqual, "foo", "bar"))
	testutil.Equals(t, map[string][]tsdbutil.Sample{`{foo="bar"}`: {sample{100, 1}, sample{300, 2}}}, series)
}

func TestHead_Truncate(t *testing.T) {
	h, _, closer := newTestHead(t, 1000, false)
	defer closer()
	defer func() {
		testutil.Ok(t, h.Close())
	}()

	h.initTime(0)

	s1, _ := h.getOrCreate(1, labels.FromStrings("a", "1", "b", "1"))
	s2, _ := h.getOrCreate(2, labels.FromStrings("a", "2", "b", "1"))
	s3, _ := h.getOrCreate(3, labels.FromStrings("a", "1", "b", "2"))
	s4, _ := h.getOrCreate(4, labels.FromStrings("a", "2", "b", "2", "c", "1"))

	s1.mmappedChunks = []*mmappedChunk{
		{minTime: 0, maxTime: 999},
		{minTime: 1000, maxTime: 1999},
		{minTime: 2000, maxTime: 2999},
	}
	s2.mmappedChunks = []*mmappedChunk{
		{minTime: 1000, maxTime: 1999},
		{minTime: 2000, maxTime: 2999},
		{minTime: 3000, maxTime: 3999},
	}
	s3.mmappedChunks = []*mmappedChunk{
		{minTime: 0, maxTime: 999},
		{minTime: 1000, maxTime: 1999},
	}
	s4.mmappedChunks = []*mmappedChunk{}

	// Truncation need not be aligned.
	testutil.Ok(t, h.Truncate(1))

	testutil.Ok(t, h.Truncate(2000))

	testutil.Equals(t, []*mmappedChunk{
		{minTime: 2000, maxTime: 2999},
	}, h.series.getByID(s1.ref).mmappedChunks)

	testutil.Equals(t, []*mmappedChunk{
		{minTime: 2000, maxTime: 2999},
		{minTime: 3000, maxTime: 3999},
	}, h.series.getByID(s2.ref).mmappedChunks)

	testutil.Assert(t, h.series.getByID(s3.ref) == nil, "")
	testutil.Assert(t, h.series.getByID(s4.ref) == nil, "")

	postingsA1, _ := index.ExpandPostings(h.postings.Get("a", "1"))
	postingsA2, _ := index.ExpandPostings(h.postings.Get("a", "2"))
	postingsB1, _ := index.ExpandPostings(h.postings.Get("b", "1"))
	postingsB2, _ := index.ExpandPostings(h.postings.Get("b", "2"))
	postingsC1, _ := index.ExpandPostings(h.postings.Get("c", "1"))
	postingsAll, _ := index.ExpandPostings(h.postings.Get("", ""))

	testutil.Equals(t, []uint64{s1.ref}, postingsA1)
	testutil.Equals(t, []uint64{s2.ref}, postingsA2)
	testutil.Equals(t, []uint64{s1.ref, s2.ref}, postingsB1)
	testutil.Equals(t, []uint64{s1.ref, s2.ref}, postingsAll)
	testutil.Assert(t, postingsB2 == nil, "")
	testutil.Assert(t, postingsC1 == nil, "")

	testutil.Equals(t, map[string]struct{}{
		"":  {}, // from 'all' postings list
		"a": {},
		"b": {},
		"1": {},
		"2": {},
	}, h.symbols)

	testutil.Equals(t, map[string]stringset{
		"a": {"1": struct{}{}, "2": struct{}{}},
		"b": {"1": struct{}{}},
		"":  {"": struct{}{}},
	}, h.values)
}

// Validate various behaviors brought on by firstChunkID accounting for
// garbage collected chunks.
func TestMemSeries_truncateChunks(t *testing.T) {
	dir, err := ioutil.TempDir("", "truncate_chunks")
	testutil.Ok(t, err)
	defer func() {
		testutil.Ok(t, os.RemoveAll(dir))
	}()
	// This is usually taken from the Head, but passing manually here.
	chunkDiskMapper, err := chunks.NewChunkDiskMapper(dir, chunkenc.NewPool())
	testutil.Ok(t, err)
	defer func() {
		testutil.Ok(t, chunkDiskMapper.Close())
	}()

	memChunkPool := sync.Pool{
		New: func() interface{} {
			return &memChunk{}
		},
	}

	s := newMemSeries(labels.FromStrings("a", "b"), 1, 2000, &memChunkPool)

	for i := 0; i < 4000; i += 5 {
		ok, _ := s.append(int64(i), float64(i), 0, chunkDiskMapper)
		testutil.Assert(t, ok == true, "sample append failed")
	}

	// Check that truncate removes half of the chunks and afterwards
	// that the ID of the last chunk still gives us the same chunk afterwards.
	countBefore := len(s.mmappedChunks) + 1 // +1 for the head chunk.
	lastID := s.chunkID(countBefore - 1)
	lastChunk, _ := s.chunk(lastID, chunkDiskMapper)

	chk, _ := s.chunk(0, chunkDiskMapper)
	testutil.Assert(t, chk != nil, "")
	testutil.Assert(t, lastChunk != nil, "")

	s.truncateChunksBefore(2000)

	testutil.Equals(t, int64(2000), s.mmappedChunks[0].minTime)
	chk, _ = s.chunk(0, chunkDiskMapper)
	testutil.Assert(t, chk == nil, "first chunks not gone")
	testutil.Equals(t, countBefore/2, len(s.mmappedChunks)+1) // +1 for the head chunk.
	chk, _ = s.chunk(lastID, chunkDiskMapper)
	testutil.Equals(t, lastChunk, chk)

	// Validate that the series' sample buffer is applied correctly to the last chunk
	// after truncation.
	it1 := s.iterator(s.chunkID(len(s.mmappedChunks)), nil, chunkDiskMapper, nil)
	_, ok := it1.(*memSafeIterator)
	testutil.Assert(t, ok == true, "")

	it2 := s.iterator(s.chunkID(len(s.mmappedChunks)-1), nil, chunkDiskMapper, nil)
	_, ok = it2.(*memSafeIterator)
	testutil.Assert(t, ok == false, "non-last chunk incorrectly wrapped with sample buffer")
}

func TestHeadDeleteSeriesWithoutSamples(t *testing.T) {
	for _, compress := range []bool{false, true} {
		t.Run(fmt.Sprintf("compress=%t", compress), func(t *testing.T) {
			entries := []interface{}{
				[]record.RefSeries{
					{Ref: 10, Labels: labels.FromStrings("a", "1")},
				},
				[]record.RefSample{},
				[]record.RefSeries{
					{Ref: 50, Labels: labels.FromStrings("a", "2")},
				},
				[]record.RefSample{
					{Ref: 50, T: 80, V: 1},
					{Ref: 50, T: 90, V: 1},
				},
			}
			head, w, closer := newTestHead(t, 1000, compress)
			defer closer()
			defer func() {
				testutil.Ok(t, head.Close())
			}()

			populateTestWAL(t, w, entries)

			testutil.Ok(t, head.Init(math.MinInt64))

			testutil.Ok(t, head.Delete(0, 100, labels.MustNewMatcher(labels.MatchEqual, "a", "1")))
		})
	}
}

func TestHeadDeleteSimple(t *testing.T) {
	buildSmpls := func(s []int64) []sample {
		ss := make([]sample, 0, len(s))
		for _, t := range s {
			ss = append(ss, sample{t: t, v: float64(t)})
		}
		return ss
	}
	smplsAll := buildSmpls([]int64{0, 1, 2, 3, 4, 5, 6, 7, 8, 9})
	lblDefault := labels.Label{Name: "a", Value: "b"}

	cases := []struct {
		dranges    tombstones.Intervals
		addSamples []sample // Samples to add after delete.
		smplsExp   []sample
	}{
		{
			dranges:  tombstones.Intervals{{Mint: 0, Maxt: 3}},
			smplsExp: buildSmpls([]int64{4, 5, 6, 7, 8, 9}),
		},
		{
			dranges:  tombstones.Intervals{{Mint: 1, Maxt: 3}},
			smplsExp: buildSmpls([]int64{0, 4, 5, 6, 7, 8, 9}),
		},
		{
			dranges:  tombstones.Intervals{{Mint: 1, Maxt: 3}, {Mint: 4, Maxt: 7}},
			smplsExp: buildSmpls([]int64{0, 8, 9}),
		},
		{
			dranges:  tombstones.Intervals{{Mint: 1, Maxt: 3}, {Mint: 4, Maxt: 700}},
			smplsExp: buildSmpls([]int64{0}),
		},
		{ // This case is to ensure that labels and symbols are deleted.
			dranges:  tombstones.Intervals{{Mint: 0, Maxt: 9}},
			smplsExp: buildSmpls([]int64{}),
		},
		{
			dranges:    tombstones.Intervals{{Mint: 1, Maxt: 3}},
			addSamples: buildSmpls([]int64{11, 13, 15}),
			smplsExp:   buildSmpls([]int64{0, 4, 5, 6, 7, 8, 9, 11, 13, 15}),
		},
		{
			// After delete, the appended samples in the deleted range should be visible
			// as the tombstones are clamped to head min/max time.
			dranges:    tombstones.Intervals{{Mint: 7, Maxt: 20}},
			addSamples: buildSmpls([]int64{11, 13, 15}),
			smplsExp:   buildSmpls([]int64{0, 1, 2, 3, 4, 5, 6, 11, 13, 15}),
		},
	}

	for _, compress := range []bool{false, true} {
		t.Run(fmt.Sprintf("compress=%t", compress), func(t *testing.T) {
			for _, c := range cases {
				head, w, closer := newTestHead(t, 1000, compress)
				defer closer()

				app := head.Appender()
				for _, smpl := range smplsAll {
					_, err := app.Add(labels.Labels{lblDefault}, smpl.t, smpl.v)
					testutil.Ok(t, err)

				}
				testutil.Ok(t, app.Commit())

				// Delete the ranges.
				for _, r := range c.dranges {
					testutil.Ok(t, head.Delete(r.Mint, r.Maxt, labels.MustNewMatcher(labels.MatchEqual, lblDefault.Name, lblDefault.Value)))
				}

				// Add more samples.
				app = head.Appender()
				for _, smpl := range c.addSamples {
					_, err := app.Add(labels.Labels{lblDefault}, smpl.t, smpl.v)
					testutil.Ok(t, err)

				}
				testutil.Ok(t, app.Commit())

				// Compare the samples for both heads - before and after the reload.
				reloadedW, err := wal.New(nil, nil, w.Dir(), compress) // Use a new wal to ensure deleted samples are gone even after a reload.
				testutil.Ok(t, err)
				reloadedHead, err := NewHead(nil, nil, reloadedW, 1000, reloadedW.Dir(), nil, DefaultStripeSize)
				testutil.Ok(t, err)
				testutil.Ok(t, reloadedHead.Init(0))

				// Compare the query results for both heads - before and after the reload.
			Outer:
				for _, h := range []*Head{head, reloadedHead} {
					q, err := NewBlockQuerier(h, h.MinTime(), h.MaxTime())
					testutil.Ok(t, err)
					actSeriesSet, ws, err := q.Select(false, nil, labels.MustNewMatcher(labels.MatchEqual, lblDefault.Name, lblDefault.Value))
					testutil.Ok(t, err)
					testutil.Equals(t, 0, len(ws))
					testutil.Ok(t, q.Close())
					expSeriesSet := newMockSeriesSet([]storage.Series{
						newSeries(map[string]string{lblDefault.Name: lblDefault.Value}, func() []tsdbutil.Sample {
							ss := make([]tsdbutil.Sample, 0, len(c.smplsExp))
							for _, s := range c.smplsExp {
								ss = append(ss, s)
							}
							return ss
						}(),
						),
					})

					for {
						eok, rok := expSeriesSet.Next(), actSeriesSet.Next()
						testutil.Equals(t, eok, rok)

						if !eok {
							testutil.Ok(t, h.Close())
							continue Outer
						}
						expSeries := expSeriesSet.At()
						actSeries := actSeriesSet.At()

						testutil.Equals(t, expSeries.Labels(), actSeries.Labels())

						smplExp, errExp := expandSeriesIterator(expSeries.Iterator())
						smplRes, errRes := expandSeriesIterator(actSeries.Iterator())

						testutil.Equals(t, errExp, errRes)
						testutil.Equals(t, smplExp, smplRes)
					}
				}
			}
		})
	}
}

func TestDeleteUntilCurMax(t *testing.T) {
	hb, _, closer := newTestHead(t, 1000000, false)
	defer closer()
	defer func() {
		testutil.Ok(t, hb.Close())
	}()

	numSamples := int64(10)
	app := hb.Appender()
	smpls := make([]float64, numSamples)
	for i := int64(0); i < numSamples; i++ {
		smpls[i] = rand.Float64()
		_, err := app.Add(labels.Labels{{Name: "a", Value: "b"}}, i, smpls[i])
		testutil.Ok(t, err)
	}
	testutil.Ok(t, app.Commit())
	testutil.Ok(t, hb.Delete(0, 10000, labels.MustNewMatcher(labels.MatchEqual, "a", "b")))

	// Test the series returns no samples. The series is cleared only after compaction.
	q, err := NewBlockQuerier(hb, 0, 100000)
	testutil.Ok(t, err)
	res, ws, err := q.Select(false, nil, labels.MustNewMatcher(labels.MatchEqual, "a", "b"))
	testutil.Ok(t, err)
	testutil.Equals(t, 0, len(ws))
	testutil.Assert(t, res.Next(), "series is not present")
	s := res.At()
	it := s.Iterator()
	testutil.Assert(t, !it.Next(), "expected no samples")

	// Add again and test for presence.
	app = hb.Appender()
	_, err = app.Add(labels.Labels{{Name: "a", Value: "b"}}, 11, 1)
	testutil.Ok(t, err)
	testutil.Ok(t, app.Commit())
	q, err = NewBlockQuerier(hb, 0, 100000)
	testutil.Ok(t, err)
	res, ws, err = q.Select(false, nil, labels.MustNewMatcher(labels.MatchEqual, "a", "b"))
	testutil.Ok(t, err)
	testutil.Equals(t, 0, len(ws))
	testutil.Assert(t, res.Next(), "series don't exist")
	exps := res.At()
	it = exps.Iterator()
	resSamples, err := expandSeriesIterator(it)
	testutil.Ok(t, err)
	testutil.Equals(t, []tsdbutil.Sample{sample{11, 1}}, resSamples)
}

func TestDeletedSamplesAndSeriesStillInWALAfterCheckpoint(t *testing.T) {
	numSamples := 10000

	// Enough samples to cause a checkpoint.
	hb, w, closer := newTestHead(t, int64(numSamples)*10, false)
	defer closer()

	for i := 0; i < numSamples; i++ {
		app := hb.Appender()
		_, err := app.Add(labels.Labels{{Name: "a", Value: "b"}}, int64(i), 0)
		testutil.Ok(t, err)
		testutil.Ok(t, app.Commit())
	}
	testutil.Ok(t, hb.Delete(0, int64(numSamples), labels.MustNewMatcher(labels.MatchEqual, "a", "b")))
	testutil.Ok(t, hb.Truncate(1))
	testutil.Ok(t, hb.Close())

	// Confirm there's been a checkpoint.
	cdir, _, err := wal.LastCheckpoint(w.Dir())
	testutil.Ok(t, err)
	// Read in checkpoint and WAL.
	recs := readTestWAL(t, cdir)
	recs = append(recs, readTestWAL(t, w.Dir())...)

	var series, samples, stones int
	for _, rec := range recs {
		switch rec.(type) {
		case []record.RefSeries:
			series++
		case []record.RefSample:
			samples++
		case []tombstones.Stone:
			stones++
		default:
			t.Fatalf("unknown record type")
		}
	}
	testutil.Equals(t, 1, series)
	testutil.Equals(t, 9999, samples)
	testutil.Equals(t, 1, stones)

}

func TestDelete_e2e(t *testing.T) {
	numDatapoints := 1000
	numRanges := 1000
	timeInterval := int64(2)
	// Create 8 series with 1000 data-points of different ranges, delete and run queries.
	lbls := [][]labels.Label{
		{
			{Name: "a", Value: "b"},
			{Name: "instance", Value: "localhost:9090"},
			{Name: "job", Value: "prometheus"},
		},
		{
			{Name: "a", Value: "b"},
			{Name: "instance", Value: "127.0.0.1:9090"},
			{Name: "job", Value: "prometheus"},
		},
		{
			{Name: "a", Value: "b"},
			{Name: "instance", Value: "127.0.0.1:9090"},
			{Name: "job", Value: "prom-k8s"},
		},
		{
			{Name: "a", Value: "b"},
			{Name: "instance", Value: "localhost:9090"},
			{Name: "job", Value: "prom-k8s"},
		},
		{
			{Name: "a", Value: "c"},
			{Name: "instance", Value: "localhost:9090"},
			{Name: "job", Value: "prometheus"},
		},
		{
			{Name: "a", Value: "c"},
			{Name: "instance", Value: "127.0.0.1:9090"},
			{Name: "job", Value: "prometheus"},
		},
		{
			{Name: "a", Value: "c"},
			{Name: "instance", Value: "127.0.0.1:9090"},
			{Name: "job", Value: "prom-k8s"},
		},
		{
			{Name: "a", Value: "c"},
			{Name: "instance", Value: "localhost:9090"},
			{Name: "job", Value: "prom-k8s"},
		},
	}
	seriesMap := map[string][]tsdbutil.Sample{}
	for _, l := range lbls {
		seriesMap[labels.New(l...).String()] = []tsdbutil.Sample{}
	}

	hb, _, closer := newTestHead(t, 100000, false)
	defer closer()
	defer func() {
		testutil.Ok(t, hb.Close())
	}()

	app := hb.Appender()
	for _, l := range lbls {
		ls := labels.New(l...)
		series := []tsdbutil.Sample{}
		ts := rand.Int63n(300)
		for i := 0; i < numDatapoints; i++ {
			v := rand.Float64()
			_, err := app.Add(ls, ts, v)
			testutil.Ok(t, err)
			series = append(series, sample{ts, v})
			ts += rand.Int63n(timeInterval) + 1
		}
		seriesMap[labels.New(l...).String()] = series
	}
	testutil.Ok(t, app.Commit())
	// Delete a time-range from each-selector.
	dels := []struct {
		ms     []*labels.Matcher
		drange tombstones.Intervals
	}{
		{
			ms:     []*labels.Matcher{labels.MustNewMatcher(labels.MatchEqual, "a", "b")},
			drange: tombstones.Intervals{{Mint: 300, Maxt: 500}, {Mint: 600, Maxt: 670}},
		},
		{
			ms: []*labels.Matcher{
				labels.MustNewMatcher(labels.MatchEqual, "a", "b"),
				labels.MustNewMatcher(labels.MatchEqual, "job", "prom-k8s"),
			},
			drange: tombstones.Intervals{{Mint: 300, Maxt: 500}, {Mint: 100, Maxt: 670}},
		},
		{
			ms: []*labels.Matcher{
				labels.MustNewMatcher(labels.MatchEqual, "a", "c"),
				labels.MustNewMatcher(labels.MatchEqual, "instance", "localhost:9090"),
				labels.MustNewMatcher(labels.MatchEqual, "job", "prometheus"),
			},
			drange: tombstones.Intervals{{Mint: 300, Maxt: 400}, {Mint: 100, Maxt: 6700}},
		},
		// TODO: Add Regexp Matchers.
	}
	for _, del := range dels {
		for _, r := range del.drange {
			testutil.Ok(t, hb.Delete(r.Mint, r.Maxt, del.ms...))
		}
		matched := labels.Slice{}
		for _, ls := range lbls {
			s := labels.Selector(del.ms)
			if s.Matches(ls) {
				matched = append(matched, ls)
			}
		}
		sort.Sort(matched)
		for i := 0; i < numRanges; i++ {
			q, err := NewBlockQuerier(hb, 0, 100000)
			testutil.Ok(t, err)
			defer q.Close()
			ss, ws, err := q.Select(true, nil, del.ms...)
			testutil.Ok(t, err)
			testutil.Equals(t, 0, len(ws))
			// Build the mockSeriesSet.
			matchedSeries := make([]storage.Series, 0, len(matched))
			for _, m := range matched {
				smpls := seriesMap[m.String()]
				smpls = deletedSamples(smpls, del.drange)
				// Only append those series for which samples exist as mockSeriesSet
				// doesn't skip series with no samples.
				// TODO: But sometimes SeriesSet returns an empty SeriesIterator
				if len(smpls) > 0 {
					matchedSeries = append(matchedSeries, newSeries(
						m.Map(),
						smpls,
					))
				}
			}
			expSs := newMockSeriesSet(matchedSeries)
			// Compare both SeriesSets.
			for {
				eok, rok := expSs.Next(), ss.Next()
				// Skip a series if iterator is empty.
				if rok {
					for !ss.At().Iterator().Next() {
						rok = ss.Next()
						if !rok {
							break
						}
					}
				}
				testutil.Equals(t, eok, rok)
				if !eok {
					break
				}
				sexp := expSs.At()
				sres := ss.At()
				testutil.Equals(t, sexp.Labels(), sres.Labels())
				smplExp, errExp := expandSeriesIterator(sexp.Iterator())
				smplRes, errRes := expandSeriesIterator(sres.Iterator())
				testutil.Equals(t, errExp, errRes)
				testutil.Equals(t, smplExp, smplRes)
			}
		}
	}
}

func boundedSamples(full []tsdbutil.Sample, mint, maxt int64) []tsdbutil.Sample {
	for len(full) > 0 {
		if full[0].T() >= mint {
			break
		}
		full = full[1:]
	}
	for i, s := range full {
		// labels.Labelinate on the first sample larger than maxt.
		if s.T() > maxt {
			return full[:i]
		}
	}
	// maxt is after highest sample.
	return full
}

func deletedSamples(full []tsdbutil.Sample, dranges tombstones.Intervals) []tsdbutil.Sample {
	ds := make([]tsdbutil.Sample, 0, len(full))
Outer:
	for _, s := range full {
		for _, r := range dranges {
			if r.InBounds(s.T()) {
				continue Outer
			}
		}
		ds = append(ds, s)
	}

	return ds
}

func TestComputeChunkEndTime(t *testing.T) {
	cases := []struct {
		start, cur, max int64
		res             int64
	}{
		{
			start: 0,
			cur:   250,
			max:   1000,
			res:   1000,
		},
		{
			start: 100,
			cur:   200,
			max:   1000,
			res:   550,
		},
		// Case where we fit floored 0 chunks. Must catch division by 0
		// and default to maximum time.
		{
			start: 0,
			cur:   500,
			max:   1000,
			res:   1000,
		},
		// Catch division by zero for cur == start. Strictly not a possible case.
		{
			start: 100,
			cur:   100,
			max:   1000,
			res:   104,
		},
	}

	for _, c := range cases {
		got := computeChunkEndTime(c.start, c.cur, c.max)
		if got != c.res {
			t.Errorf("expected %d for (start: %d, cur: %d, max: %d), got %d", c.res, c.start, c.cur, c.max, got)
		}
	}
}

func TestMemSeries_append(t *testing.T) {
	dir, err := ioutil.TempDir("", "append")
	testutil.Ok(t, err)
	defer func() {
		testutil.Ok(t, os.RemoveAll(dir))
	}()
	// This is usually taken from the Head, but passing manually here.
	chunkDiskMapper, err := chunks.NewChunkDiskMapper(dir, chunkenc.NewPool())
	testutil.Ok(t, err)
	defer func() {
		testutil.Ok(t, chunkDiskMapper.Close())
	}()

	s := newMemSeries(labels.Labels{}, 1, 500, nil)

	// Add first two samples at the very end of a chunk range and the next two
	// on and after it.
	// New chunk must correctly be cut at 1000.
	ok, chunkCreated := s.append(998, 1, 0, chunkDiskMapper)
	testutil.Assert(t, ok, "append failed")
	testutil.Assert(t, chunkCreated, "first sample created chunk")

	ok, chunkCreated = s.append(999, 2, 0, chunkDiskMapper)
	testutil.Assert(t, ok, "append failed")
	testutil.Assert(t, !chunkCreated, "second sample should use same chunk")

	ok, chunkCreated = s.append(1000, 3, 0, chunkDiskMapper)
	testutil.Assert(t, ok, "append failed")
	testutil.Assert(t, chunkCreated, "expected new chunk on boundary")

	ok, chunkCreated = s.append(1001, 4, 0, chunkDiskMapper)
	testutil.Assert(t, ok, "append failed")
	testutil.Assert(t, !chunkCreated, "second sample should use same chunk")

	testutil.Assert(t, len(s.mmappedChunks) == 1, "there should be only 1 mmapped chunk")
	testutil.Assert(t, s.mmappedChunks[0].minTime == 998 && s.mmappedChunks[0].maxTime == 999, "wrong chunk range")
	testutil.Assert(t, s.headChunk.minTime == 1000 && s.headChunk.maxTime == 1001, "wrong chunk range")

	// Fill the range [1000,2000) with many samples. Intermediate chunks should be cut
	// at approximately 120 samples per chunk.
	for i := 1; i < 1000; i++ {
		ok, _ := s.append(1001+int64(i), float64(i), 0, chunkDiskMapper)
		testutil.Assert(t, ok, "append failed")
	}

	testutil.Assert(t, len(s.mmappedChunks)+1 > 7, "expected intermediate chunks")

	// All chunks but the first and last should now be moderately full.
	for i, c := range s.mmappedChunks[1:] {
		chk, err := chunkDiskMapper.Chunk(c.ref)
		testutil.Ok(t, err)
		testutil.Assert(t, chk.NumSamples() > 100, "unexpected small chunk %d of length %d", i, chk.NumSamples())
	}
}

func TestGCChunkAccess(t *testing.T) {
	// Put a chunk, select it. GC it and then access it.
	h, _, closer := newTestHead(t, 1000, false)
	defer closer()
	defer func() {
		testutil.Ok(t, h.Close())
	}()

	h.initTime(0)

	s, _ := h.getOrCreate(1, labels.FromStrings("a", "1"))

	// Appending 2 samples for the first chunk.
	ok, chunkCreated := s.append(0, 0, 0, h.chunkDiskMapper)
	testutil.Assert(t, ok, "series append failed")
	testutil.Assert(t, chunkCreated, "chunks was not created")
	ok, chunkCreated = s.append(999, 999, 0, h.chunkDiskMapper)
	testutil.Assert(t, ok, "series append failed")
	testutil.Assert(t, !chunkCreated, "chunks was created")

	// A new chunks should be created here as it's beyond the chunk range.
	ok, chunkCreated = s.append(1000, 1000, 0, h.chunkDiskMapper)
	testutil.Assert(t, ok, "series append failed")
	testutil.Assert(t, chunkCreated, "chunks was not created")
	ok, chunkCreated = s.append(1999, 1999, 0, h.chunkDiskMapper)
	testutil.Assert(t, ok, "series append failed")
	testutil.Assert(t, !chunkCreated, "chunks was created")

	idx := h.indexRange(0, 1500)
	var (
		lset   labels.Labels
		chunks []chunks.Meta
	)
	testutil.Ok(t, idx.Series(1, &lset, &chunks))

	testutil.Equals(t, labels.Labels{{
		Name: "a", Value: "1",
	}}, lset)
	testutil.Equals(t, 2, len(chunks))

	cr := h.chunksRange(0, 1500, nil)
	_, err := cr.Chunk(chunks[0].Ref)
	testutil.Ok(t, err)
	_, err = cr.Chunk(chunks[1].Ref)
	testutil.Ok(t, err)

	testutil.Ok(t, h.Truncate(1500)) // Remove a chunk.

	_, err = cr.Chunk(chunks[0].Ref)
	testutil.Equals(t, storage.ErrNotFound, err)
	_, err = cr.Chunk(chunks[1].Ref)
	testutil.Ok(t, err)
}

func TestGCSeriesAccess(t *testing.T) {
	// Put a series, select it. GC it and then access it.
	h, _, closer := newTestHead(t, 1000, false)
	defer closer()
	defer func() {
		testutil.Ok(t, h.Close())
	}()

	h.initTime(0)

	s, _ := h.getOrCreate(1, labels.FromStrings("a", "1"))

	// Appending 2 samples for the first chunk.
	ok, chunkCreated := s.append(0, 0, 0, h.chunkDiskMapper)
	testutil.Assert(t, ok, "series append failed")
	testutil.Assert(t, chunkCreated, "chunks was not created")
	ok, chunkCreated = s.append(999, 999, 0, h.chunkDiskMapper)
	testutil.Assert(t, ok, "series append failed")
	testutil.Assert(t, !chunkCreated, "chunks was created")

	// A new chunks should be created here as it's beyond the chunk range.
	ok, chunkCreated = s.append(1000, 1000, 0, h.chunkDiskMapper)
	testutil.Assert(t, ok, "series append failed")
	testutil.Assert(t, chunkCreated, "chunks was not created")
	ok, chunkCreated = s.append(1999, 1999, 0, h.chunkDiskMapper)
	testutil.Assert(t, ok, "series append failed")
	testutil.Assert(t, !chunkCreated, "chunks was created")

	idx := h.indexRange(0, 2000)
	var (
		lset   labels.Labels
		chunks []chunks.Meta
	)
	testutil.Ok(t, idx.Series(1, &lset, &chunks))

	testutil.Equals(t, labels.Labels{{
		Name: "a", Value: "1",
	}}, lset)
	testutil.Equals(t, 2, len(chunks))

	cr := h.chunksRange(0, 2000, nil)
	_, err := cr.Chunk(chunks[0].Ref)
	testutil.Ok(t, err)
	_, err = cr.Chunk(chunks[1].Ref)
	testutil.Ok(t, err)

	testutil.Ok(t, h.Truncate(2000)) // Remove the series.

	testutil.Equals(t, (*memSeries)(nil), h.series.getByID(1))

	_, err = cr.Chunk(chunks[0].Ref)
	testutil.Equals(t, storage.ErrNotFound, err)
	_, err = cr.Chunk(chunks[1].Ref)
	testutil.Equals(t, storage.ErrNotFound, err)
}

func TestUncommittedSamplesNotLostOnTruncate(t *testing.T) {
	h, _, closer := newTestHead(t, 1000, false)
	defer closer()
	defer func() {
		testutil.Ok(t, h.Close())
	}()

	h.initTime(0)

	app := h.appender()
	lset := labels.FromStrings("a", "1")
	_, err := app.Add(lset, 2100, 1)
	testutil.Ok(t, err)

	testutil.Ok(t, h.Truncate(2000))
	testutil.Assert(t, nil != h.series.getByHash(lset.Hash(), lset), "series should not have been garbage collected")

	testutil.Ok(t, app.Commit())

	q, err := NewBlockQuerier(h, 1500, 2500)
	testutil.Ok(t, err)
	defer q.Close()

	ss, ws, err := q.Select(false, nil, labels.MustNewMatcher(labels.MatchEqual, "a", "1"))
	testutil.Ok(t, err)
	testutil.Equals(t, 0, len(ws))

	testutil.Equals(t, true, ss.Next())
}

func TestRemoveSeriesAfterRollbackAndTruncate(t *testing.T) {
	h, _, closer := newTestHead(t, 1000, false)
	defer closer()
	defer func() {
		testutil.Ok(t, h.Close())
	}()

	h.initTime(0)

	app := h.appender()
	lset := labels.FromStrings("a", "1")
	_, err := app.Add(lset, 2100, 1)
	testutil.Ok(t, err)

	testutil.Ok(t, h.Truncate(2000))
	testutil.Assert(t, nil != h.series.getByHash(lset.Hash(), lset), "series should not have been garbage collected")

	testutil.Ok(t, app.Rollback())

	q, err := NewBlockQuerier(h, 1500, 2500)
	testutil.Ok(t, err)
	defer q.Close()

	ss, ws, err := q.Select(false, nil, labels.MustNewMatcher(labels.MatchEqual, "a", "1"))
	testutil.Ok(t, err)
	testutil.Equals(t, 0, len(ws))

	testutil.Equals(t, false, ss.Next())

	// Truncate again, this time the series should be deleted
	testutil.Ok(t, h.Truncate(2050))
	testutil.Equals(t, (*memSeries)(nil), h.series.getByHash(lset.Hash(), lset))
}

func TestHead_LogRollback(t *testing.T) {
	for _, compress := range []bool{false, true} {
		t.Run(fmt.Sprintf("compress=%t", compress), func(t *testing.T) {
			h, w, closer := newTestHead(t, 1000, compress)
			defer closer()
			defer func() {
				testutil.Ok(t, h.Close())
			}()

			app := h.Appender()
			_, err := app.Add(labels.FromStrings("a", "b"), 1, 2)
			testutil.Ok(t, err)

			testutil.Ok(t, app.Rollback())
			recs := readTestWAL(t, w.Dir())

			testutil.Equals(t, 1, len(recs))

			series, ok := recs[0].([]record.RefSeries)
			testutil.Assert(t, ok, "expected series record but got %+v", recs[0])
			testutil.Equals(t, []record.RefSeries{{Ref: 1, Labels: labels.FromStrings("a", "b")}}, series)
		})
	}
}

// TestWalRepair_DecodingError ensures that a repair is run for an error
// when decoding a record.
func TestWalRepair_DecodingError(t *testing.T) {
	var enc record.Encoder
	for name, test := range map[string]struct {
		corrFunc  func(rec []byte) []byte // Func that applies the corruption to a record.
		rec       []byte
		totalRecs int
		expRecs   int
	}{
		"invalid_record": {
			func(rec []byte) []byte {
				// Do not modify the base record because it is Logged multiple times.
				res := make([]byte, len(rec))
				copy(res, rec)
				res[0] = byte(record.Invalid)
				return res
			},
			enc.Series([]record.RefSeries{{Ref: 1, Labels: labels.FromStrings("a", "b")}}, []byte{}),
			9,
			5,
		},
		"decode_series": {
			func(rec []byte) []byte {
				return rec[:3]
			},
			enc.Series([]record.RefSeries{{Ref: 1, Labels: labels.FromStrings("a", "b")}}, []byte{}),
			9,
			5,
		},
		"decode_samples": {
			func(rec []byte) []byte {
				return rec[:3]
			},
			enc.Samples([]record.RefSample{{Ref: 0, T: 99, V: 1}}, []byte{}),
			9,
			5,
		},
		"decode_tombstone": {
			func(rec []byte) []byte {
				return rec[:3]
			},
			enc.Tombstones([]tombstones.Stone{{Ref: 1, Intervals: tombstones.Intervals{}}}, []byte{}),
			9,
			5,
		},
	} {
		for _, compress := range []bool{false, true} {
			t.Run(fmt.Sprintf("%s,compress=%t", name, compress), func(t *testing.T) {
				dir, err := ioutil.TempDir("", "wal_repair")
				testutil.Ok(t, err)
				defer func() {
					testutil.Ok(t, os.RemoveAll(dir))
				}()

				// Fill the wal and corrupt it.
				{
					w, err := wal.New(nil, nil, filepath.Join(dir, "wal"), compress)
					testutil.Ok(t, err)

					for i := 1; i <= test.totalRecs; i++ {
						// At this point insert a corrupted record.
						if i-1 == test.expRecs {
							testutil.Ok(t, w.Log(test.corrFunc(test.rec)))
							continue
						}
						testutil.Ok(t, w.Log(test.rec))
					}

					h, err := NewHead(nil, nil, w, 1, w.Dir(), nil, DefaultStripeSize)
					testutil.Ok(t, err)
					testutil.Equals(t, 0.0, prom_testutil.ToFloat64(h.metrics.walCorruptionsTotal))
					initErr := h.Init(math.MinInt64)

					err = errors.Cause(initErr) // So that we can pick up errors even if wrapped.
					_, corrErr := err.(*wal.CorruptionErr)
					testutil.Assert(t, corrErr, "reading the wal didn't return corruption error")
					testutil.Ok(t, w.Close())
				}

				// Open the db to trigger a repair.
				{
					db, err := Open(dir, nil, nil, DefaultOptions())
					testutil.Ok(t, err)
					defer func() {
						testutil.Ok(t, db.Close())
					}()
					testutil.Equals(t, 1.0, prom_testutil.ToFloat64(db.head.metrics.walCorruptionsTotal))
				}

				// Read the wal content after the repair.
				{
					sr, err := wal.NewSegmentsReader(filepath.Join(dir, "wal"))
					testutil.Ok(t, err)
					defer sr.Close()
					r := wal.NewReader(sr)

					var actRec int
					for r.Next() {
						actRec++
					}
					testutil.Ok(t, r.Err())
					testutil.Equals(t, test.expRecs, actRec, "Wrong number of intact records")
				}
			})
		}
	}
}

func TestHeadReadWriterRepair(t *testing.T) {
	dir, err := ioutil.TempDir("", "head_read_writer_repair")
	testutil.Ok(t, err)
	defer func() {
		testutil.Ok(t, os.RemoveAll(dir))
	}()

	const chunkRange = chunks.DefaultHeadChunkFileMaxTimeRange // to hold 4 chunks per segment.

	walDir := filepath.Join(dir, "wal")
	// Fill the chunk segments and corrupt it.
	{
		w, err := wal.New(nil, nil, walDir, false)
		testutil.Ok(t, err)

		h, err := NewHead(nil, nil, w, chunkRange, w.Dir(), nil, DefaultStripeSize)
		testutil.Ok(t, err)
		testutil.Equals(t, 0.0, prom_testutil.ToFloat64(h.metrics.mmapChunkCorruptionTotal))
		testutil.Ok(t, h.Init(math.MinInt64))

		s, created := h.getOrCreate(1, labels.FromStrings("a", "1"))
		testutil.Assert(t, created, "series was not created")

		for i := 0; i < 7; i++ {
			ok, chunkCreated := s.append(int64(i*int(chunkRange)), float64(i*int(chunkRange)), 0, h.chunkDiskMapper)
			testutil.Assert(t, ok, "series append failed")
			testutil.Assert(t, chunkCreated, "chunk was not created")
			ok, chunkCreated = s.append(int64(i*int(chunkRange))+chunkRange-1, float64(i*int(chunkRange)), 0, h.chunkDiskMapper)
			testutil.Assert(t, ok, "series append failed")
			testutil.Assert(t, !chunkCreated, "chunk was created")
		}
		testutil.Ok(t, h.Close())

		// Verify that there are 6 segment files.
		files, err := ioutil.ReadDir(chunkDir(w.Dir()))
		testutil.Ok(t, err)
		testutil.Equals(t, 6, len(files))

		// Corrupt the 4th file by writing a random byte to series ref.
		f, err := os.OpenFile(filepath.Join(chunkDir(w.Dir()), files[3].Name()), os.O_WRONLY, 0666)
		testutil.Ok(t, err)
		n, err := f.WriteAt([]byte{67, 88}, chunks.HeadChunkFileHeaderSize+2)
		testutil.Ok(t, err)
		testutil.Equals(t, 2, n)
		testutil.Ok(t, f.Close())
	}

	// Open the db to trigger a repair.
	{
		db, err := Open(dir, nil, nil, DefaultOptions())
		testutil.Ok(t, err)
		defer func() {
			testutil.Ok(t, db.Close())
		}()
		testutil.Equals(t, 1.0, prom_testutil.ToFloat64(db.head.metrics.mmapChunkCorruptionTotal))
	}

	// Verify that there are 3 segment files after the repair.
	// The segments from the corrupt segment should be removed.
	{
		files, err := ioutil.ReadDir(chunkDir(walDir))
		testutil.Ok(t, err)
		testutil.Equals(t, 3, len(files))
	}
}

func TestNewWalSegmentOnTruncate(t *testing.T) {
	h, wlog, closer := newTestHead(t, 1000, false)
	defer closer()
	defer func() {
		testutil.Ok(t, h.Close())
	}()
	add := func(ts int64) {
		app := h.Appender()
		_, err := app.Add(labels.Labels{{Name: "a", Value: "b"}}, ts, 0)
		testutil.Ok(t, err)
		testutil.Ok(t, app.Commit())
	}

	add(0)
	_, last, err := wlog.Segments()
	testutil.Ok(t, err)
	testutil.Equals(t, 0, last)

	add(1)
	testutil.Ok(t, h.Truncate(1))
	_, last, err = wlog.Segments()
	testutil.Ok(t, err)
	testutil.Equals(t, 1, last)

	add(2)
	testutil.Ok(t, h.Truncate(2))
	_, last, err = wlog.Segments()
	testutil.Ok(t, err)
	testutil.Equals(t, 2, last)
}

func TestAddDuplicateLabelName(t *testing.T) {
	h, _, closer := newTestHead(t, 1000, false)
	defer closer()
	defer func() {
		testutil.Ok(t, h.Close())
	}()

	add := func(labels labels.Labels, labelName string) {
		app := h.Appender()
		_, err := app.Add(labels, 0, 0)
		testutil.NotOk(t, err)
		testutil.Equals(t, fmt.Sprintf(`label name "%s" is not unique: invalid sample`, labelName), err.Error())
	}

	add(labels.Labels{{Name: "a", Value: "c"}, {Name: "a", Value: "b"}}, "a")
	add(labels.Labels{{Name: "a", Value: "c"}, {Name: "a", Value: "c"}}, "a")
	add(labels.Labels{{Name: "__name__", Value: "up"}, {Name: "job", Value: "prometheus"}, {Name: "le", Value: "500"}, {Name: "le", Value: "400"}, {Name: "unit", Value: "s"}}, "le")
}

func TestMemSeriesIsolation(t *testing.T) {
	// Put a series, select it. GC it and then access it.

	lastValue := func(h *Head, maxAppendID uint64) int {
		idx, err := h.Index()

		testutil.Ok(t, err)

		iso := h.iso.State()
		iso.maxAppendID = maxAppendID

		querier := &blockQuerier{
			mint:       0,
			maxt:       10000,
			index:      idx,
			chunks:     h.chunksRange(math.MinInt64, math.MaxInt64, iso),
			tombstones: tombstones.NewMemTombstones(),
		}

		testutil.Ok(t, err)
		defer querier.Close()

		ss, _, err := querier.Select(false, nil, labels.MustNewMatcher(labels.MatchEqual, "foo", "bar"))
		testutil.Ok(t, err)

		_, seriesSet, err := expandSeriesSet(ss)
		testutil.Ok(t, err)
		for _, series := range seriesSet {
			return int(series[len(series)-1].v)
		}
		return -1
	}

<<<<<<< HEAD
	addSamples := func(h *Head) int {
		i := 0
		for ; i <= 1000; i++ {
			var app storage.Appender
			// To initialize bounds.
			if h.MinTime() == math.MaxInt64 {
				app = &initAppender{head: h, appendID: uint64(i), cleanupAppendIDsBelow: 0}
			} else {
				app = h.appender(uint64(i), 0)
			}

			_, err := app.Add(labels.FromStrings("foo", "bar"), int64(i), float64(i))
			testutil.Ok(t, err)
			testutil.Ok(t, app.Commit())
=======
	i := 1
	for ; i <= 1000; i++ {
		var app storage.Appender
		// To initialize bounds.
		if hb.MinTime() == math.MaxInt64 {
			app = &initAppender{head: hb}
		} else {
			a := hb.appender()
			a.cleanupAppendIDsBelow = 0
			app = a
>>>>>>> 746820ed
		}
		return i
	}

	testIsolation := func(h *Head, i int) {
	}

	// Test isolation without restart of Head.
	hb, _, closer := newTestHead(t, 1000, false)
	i := addSamples(hb)
	testIsolation(hb, i)

	// Test simple cases in different chunks when no appendID cleanup has been performed.
	testutil.Equals(t, 10, lastValue(hb, 10))
	testutil.Equals(t, 130, lastValue(hb, 130))
	testutil.Equals(t, 160, lastValue(hb, 160))
	testutil.Equals(t, 240, lastValue(hb, 240))
	testutil.Equals(t, 500, lastValue(hb, 500))
	testutil.Equals(t, 750, lastValue(hb, 750))
	testutil.Equals(t, 995, lastValue(hb, 995))
	testutil.Equals(t, 999, lastValue(hb, 999))

	// Cleanup appendIDs below 500.
<<<<<<< HEAD
	app := hb.appender(uint64(i), 500)
	_, err := app.Add(labels.FromStrings("foo", "bar"), int64(i), float64(i))
=======
	app := hb.appender()
	app.cleanupAppendIDsBelow = 500
	_, err = app.Add(labels.FromStrings("foo", "bar"), int64(i), float64(i))
>>>>>>> 746820ed
	testutil.Ok(t, err)
	testutil.Ok(t, app.Commit())
	i++

	// We should not get queries with a maxAppendID below 500 after the cleanup,
	// but they only take the remaining appendIDs into account.
	testutil.Equals(t, 499, lastValue(hb, 10))
	testutil.Equals(t, 499, lastValue(hb, 130))
	testutil.Equals(t, 499, lastValue(hb, 160))
	testutil.Equals(t, 499, lastValue(hb, 240))
	testutil.Equals(t, 500, lastValue(hb, 500))
	testutil.Equals(t, 995, lastValue(hb, 995))
	testutil.Equals(t, 999, lastValue(hb, 999))

	// Cleanup appendIDs below 1000, which means the sample buffer is
	// the only thing with appendIDs.
	app = hb.appender()
	app.cleanupAppendIDsBelow = 1000
	_, err = app.Add(labels.FromStrings("foo", "bar"), int64(i), float64(i))
	testutil.Ok(t, err)
	testutil.Ok(t, app.Commit())
	testutil.Equals(t, 999, lastValue(hb, 998))
	testutil.Equals(t, 999, lastValue(hb, 999))
	testutil.Equals(t, 1000, lastValue(hb, 1000))
	testutil.Equals(t, 1001, lastValue(hb, 1001))
	testutil.Equals(t, 1002, lastValue(hb, 1002))
	testutil.Equals(t, 1002, lastValue(hb, 1003))

	i++
	// Cleanup appendIDs below 1001, but with a rollback.
	app = hb.appender()
	app.cleanupAppendIDsBelow = 1001
	_, err = app.Add(labels.FromStrings("foo", "bar"), int64(i), float64(i))
	testutil.Ok(t, err)
	testutil.Ok(t, app.Rollback())
	testutil.Equals(t, 1000, lastValue(hb, 999))
	testutil.Equals(t, 1000, lastValue(hb, 1000))
	testutil.Equals(t, 1001, lastValue(hb, 1001))
	testutil.Equals(t, 1002, lastValue(hb, 1002))
	testutil.Equals(t, 1002, lastValue(hb, 1003))

	testutil.Ok(t, hb.Close())
	closer()

	// Test isolation with restart of Head. This is to verify the num samples of chunks after m-map chunk replay.
	hb, w, closer := newTestHead(t, 1000, false)
	defer closer()
	i = addSamples(hb)
	testutil.Ok(t, hb.Close())

	wlog, err := wal.NewSize(nil, nil, w.Dir(), 32768, false)
	testutil.Ok(t, err)
	hb, err = NewHead(nil, nil, wlog, 1000, wlog.Dir(), nil, DefaultStripeSize)
	defer func() { testutil.Ok(t, hb.Close()) }()
	testutil.Ok(t, err)
	testutil.Ok(t, hb.Init(0))

	// No appends after restarting. Hence all should return the last value.
	testutil.Equals(t, 1000, lastValue(hb, 10))
	testutil.Equals(t, 1000, lastValue(hb, 130))
	testutil.Equals(t, 1000, lastValue(hb, 160))
	testutil.Equals(t, 1000, lastValue(hb, 240))
	testutil.Equals(t, 1000, lastValue(hb, 500))

	// Cleanup appendIDs below 1000, which means the sample buffer is
	// the only thing with appendIDs.
	app = hb.appender(uint64(i), 1000)
	_, err = app.Add(labels.FromStrings("foo", "bar"), int64(i), float64(i))
	i++
	testutil.Ok(t, err)
	testutil.Ok(t, app.Commit())
	testutil.Equals(t, 1000, lastValue(hb, 998))
	testutil.Equals(t, 1000, lastValue(hb, 999))
	testutil.Equals(t, 1000, lastValue(hb, 1000))
	testutil.Equals(t, 1001, lastValue(hb, 1001))
	testutil.Equals(t, 1001, lastValue(hb, 1002))
	testutil.Equals(t, 1001, lastValue(hb, 1003))

	// Cleanup appendIDs below 1002, but with a rollback.
	app = hb.appender(uint64(i), 1002)
	_, err = app.Add(labels.FromStrings("foo", "bar"), int64(i), float64(i))
	testutil.Ok(t, err)
	testutil.Ok(t, app.Rollback())
	testutil.Equals(t, 1001, lastValue(hb, 999))
	testutil.Equals(t, 1001, lastValue(hb, 1000))
	testutil.Equals(t, 1001, lastValue(hb, 1001))
	testutil.Equals(t, 1001, lastValue(hb, 1002))
	testutil.Equals(t, 1001, lastValue(hb, 1003))
}

func TestIsolationRollback(t *testing.T) {
	// Rollback after a failed append and test if the low watermark has progressed anyway.
	hb, _, closer := newTestHead(t, 1000, false)
	defer closer()
	defer func() {
		testutil.Ok(t, hb.Close())
	}()

	app := hb.Appender()
	_, err := app.Add(labels.FromStrings("foo", "bar"), 0, 0)
	testutil.Ok(t, err)
	testutil.Ok(t, app.Commit())
	testutil.Equals(t, uint64(1), hb.iso.lowWatermark())

	app = hb.Appender()
	_, err = app.Add(labels.FromStrings("foo", "bar"), 1, 1)
	testutil.Ok(t, err)
	_, err = app.Add(labels.FromStrings("foo", "bar", "foo", "baz"), 2, 2)
	testutil.NotOk(t, err)
	testutil.Ok(t, app.Rollback())
	testutil.Equals(t, uint64(2), hb.iso.lowWatermark())

	app = hb.Appender()
	_, err = app.Add(labels.FromStrings("foo", "bar"), 3, 3)
	testutil.Ok(t, err)
	testutil.Ok(t, app.Commit())
	testutil.Equals(t, uint64(3), hb.iso.lowWatermark(), "Low watermark should proceed to 3 even if append #2 was rolled back.")
}

func TestIsolationLowWatermarkMonotonous(t *testing.T) {
	hb, _, closer := newTestHead(t, 1000, false)
	defer closer()
	defer func() {
		testutil.Ok(t, hb.Close())
	}()

	app1 := hb.Appender()
	_, err := app1.Add(labels.FromStrings("foo", "bar"), 0, 0)
	testutil.Ok(t, err)
	testutil.Ok(t, app1.Commit())
	testutil.Equals(t, uint64(1), hb.iso.lowWatermark(), "Low watermark should by 1 after 1st append.")

	app1 = hb.Appender()
	_, err = app1.Add(labels.FromStrings("foo", "bar"), 1, 1)
	testutil.Ok(t, err)
	testutil.Equals(t, uint64(2), hb.iso.lowWatermark(), "Low watermark should be two, even if append is not committed yet.")

	app2 := hb.Appender()
	_, err = app2.Add(labels.FromStrings("foo", "baz"), 1, 1)
	testutil.Ok(t, err)
	testutil.Ok(t, app2.Commit())
	testutil.Equals(t, uint64(2), hb.iso.lowWatermark(), "Low watermark should stay two because app1 is not committed yet.")

	is := hb.iso.State()
	testutil.Equals(t, uint64(2), hb.iso.lowWatermark(), "After simulated read (iso state retrieved), low watermark should stay at 2.")

	testutil.Ok(t, app1.Commit())
	testutil.Equals(t, uint64(2), hb.iso.lowWatermark(), "Even after app1 is committed, low watermark should stay at 2 because read is still ongoing.")

	is.Close()
	testutil.Equals(t, uint64(3), hb.iso.lowWatermark(), "After read has finished (iso state closed), low watermark should jump to three.")
}

func TestIsolationAppendIDZeroIsNoop(t *testing.T) {
	h, _, closer := newTestHead(t, 1000, false)
	defer closer()
	defer func() {
		testutil.Ok(t, h.Close())
	}()

	h.initTime(0)

	s, _ := h.getOrCreate(1, labels.FromStrings("a", "1"))

	ok, _ := s.append(0, 0, 0, h.chunkDiskMapper)
	testutil.Assert(t, ok, "Series append failed.")
	testutil.Equals(t, 0, s.txs.txIDCount, "Series should not have an appendID after append with appendID=0.")
}

func TestHeadSeriesChunkRace(t *testing.T) {
	for i := 0; i < 1000; i++ {
		testHeadSeriesChunkRace(t)
	}
}

func TestIsolationWithoutAdd(t *testing.T) {
	hb, err := NewHead(nil, nil, nil, 1000, DefaultStripeSize)
	testutil.Ok(t, err)
	defer hb.Close()

	app := hb.Appender()
	testutil.Ok(t, app.Commit())

	app = hb.Appender()
	_, err = app.Add(labels.FromStrings("foo", "baz"), 1, 1)
	testutil.Ok(t, err)
	testutil.Ok(t, app.Commit())

	testutil.Equals(t, hb.iso.lastAppendID, hb.iso.lowWatermark(), "High watermark should be equal to the low watermark")
}

func testHeadSeriesChunkRace(t *testing.T) {
	h, _, closer := newTestHead(t, 1000, false)
	defer closer()
	defer func() {
		testutil.Ok(t, h.Close())
	}()
	testutil.Ok(t, h.Init(0))
	app := h.Appender()

	s2, err := app.Add(labels.FromStrings("foo2", "bar"), 5, 0)
	testutil.Ok(t, err)
	for ts := int64(6); ts < 11; ts++ {
		err = app.AddFast(s2, ts, 0)
		testutil.Ok(t, err)
	}
	testutil.Ok(t, app.Commit())

	var wg sync.WaitGroup
	matcher := labels.MustNewMatcher(labels.MatchEqual, "", "")
	q, err := NewBlockQuerier(h, 18, 22)
	testutil.Ok(t, err)
	defer q.Close()

	wg.Add(1)
	go func() {
		h.updateMinMaxTime(20, 25)
		h.gc()
		wg.Done()
	}()
	ss, _, err := q.Select(false, nil, matcher)
	testutil.Ok(t, err)
	testutil.Ok(t, ss.Err())
	wg.Wait()
}

func newTestHead(t testing.TB, chunkRange int64, compressWAL bool) (*Head, *wal.WAL, func()) {
	dir, err := ioutil.TempDir("", "test")
	testutil.Ok(t, err)
	wlog, err := wal.NewSize(nil, nil, dir, 32768, compressWAL)
	testutil.Ok(t, err)

	h, err := NewHead(nil, nil, wlog, chunkRange, dir, nil, DefaultStripeSize)
	testutil.Ok(t, err)

	testutil.Ok(t, h.chunkDiskMapper.IterateAllChunks(func(_, _ uint64, _, _ int64, _ uint16) error { return nil }))

	return h, wlog, func() {
		testutil.Ok(t, os.RemoveAll(dir))
	}
}<|MERGE_RESOLUTION|>--- conflicted
+++ resolved
@@ -1417,33 +1417,22 @@
 		return -1
 	}
 
-<<<<<<< HEAD
 	addSamples := func(h *Head) int {
-		i := 0
+		i := 1
 		for ; i <= 1000; i++ {
 			var app storage.Appender
 			// To initialize bounds.
 			if h.MinTime() == math.MaxInt64 {
-				app = &initAppender{head: h, appendID: uint64(i), cleanupAppendIDsBelow: 0}
+				app = &initAppender{head: h}
 			} else {
-				app = h.appender(uint64(i), 0)
+				a := h.appender()
+				a.cleanupAppendIDsBelow = 0
+				app = a
 			}
 
 			_, err := app.Add(labels.FromStrings("foo", "bar"), int64(i), float64(i))
 			testutil.Ok(t, err)
 			testutil.Ok(t, app.Commit())
-=======
-	i := 1
-	for ; i <= 1000; i++ {
-		var app storage.Appender
-		// To initialize bounds.
-		if hb.MinTime() == math.MaxInt64 {
-			app = &initAppender{head: hb}
-		} else {
-			a := hb.appender()
-			a.cleanupAppendIDsBelow = 0
-			app = a
->>>>>>> 746820ed
 		}
 		return i
 	}
@@ -1467,14 +1456,9 @@
 	testutil.Equals(t, 999, lastValue(hb, 999))
 
 	// Cleanup appendIDs below 500.
-<<<<<<< HEAD
-	app := hb.appender(uint64(i), 500)
-	_, err := app.Add(labels.FromStrings("foo", "bar"), int64(i), float64(i))
-=======
 	app := hb.appender()
 	app.cleanupAppendIDsBelow = 500
-	_, err = app.Add(labels.FromStrings("foo", "bar"), int64(i), float64(i))
->>>>>>> 746820ed
+	_, err := app.Add(labels.FromStrings("foo", "bar"), int64(i), float64(i))
 	testutil.Ok(t, err)
 	testutil.Ok(t, app.Commit())
 	i++
@@ -1541,20 +1525,20 @@
 
 	// Cleanup appendIDs below 1000, which means the sample buffer is
 	// the only thing with appendIDs.
-	app = hb.appender(uint64(i), 1000)
+	app = hb.appender()
 	_, err = app.Add(labels.FromStrings("foo", "bar"), int64(i), float64(i))
 	i++
 	testutil.Ok(t, err)
 	testutil.Ok(t, app.Commit())
-	testutil.Equals(t, 1000, lastValue(hb, 998))
-	testutil.Equals(t, 1000, lastValue(hb, 999))
-	testutil.Equals(t, 1000, lastValue(hb, 1000))
+	testutil.Equals(t, 1001, lastValue(hb, 998))
+	testutil.Equals(t, 1001, lastValue(hb, 999))
+	testutil.Equals(t, 1001, lastValue(hb, 1000))
 	testutil.Equals(t, 1001, lastValue(hb, 1001))
 	testutil.Equals(t, 1001, lastValue(hb, 1002))
 	testutil.Equals(t, 1001, lastValue(hb, 1003))
 
 	// Cleanup appendIDs below 1002, but with a rollback.
-	app = hb.appender(uint64(i), 1002)
+	app = hb.appender()
 	_, err = app.Add(labels.FromStrings("foo", "bar"), int64(i), float64(i))
 	testutil.Ok(t, err)
 	testutil.Ok(t, app.Rollback())
@@ -1651,15 +1635,17 @@
 }
 
 func TestIsolationWithoutAdd(t *testing.T) {
-	hb, err := NewHead(nil, nil, nil, 1000, DefaultStripeSize)
-	testutil.Ok(t, err)
-	defer hb.Close()
+	hb, _, closer := newTestHead(t, 1000, false)
+	defer closer()
+	defer func() {
+		testutil.Ok(t, hb.Close())
+	}()
 
 	app := hb.Appender()
 	testutil.Ok(t, app.Commit())
 
 	app = hb.Appender()
-	_, err = app.Add(labels.FromStrings("foo", "baz"), 1, 1)
+	_, err := app.Add(labels.FromStrings("foo", "baz"), 1, 1)
 	testutil.Ok(t, err)
 	testutil.Ok(t, app.Commit())
 
