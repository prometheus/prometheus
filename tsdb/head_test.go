--- conflicted
+++ resolved
@@ -5561,11 +5561,10 @@
 	return ls1, ls2
 }
 
-<<<<<<< HEAD
-func TestStripeSeries_gc(t *testing.T) {
-=======
-func TestStripeSeries_getOrSet(t *testing.T) {
->>>>>>> ecc37588
+// stripeSeriesWithCollidingSeries returns a stripeSeries with two memSeries having the same, colliding, hash.
+func stripeSeriesWithCollidingSeries(t *testing.T) (*stripeSeries, *memSeries, *memSeries) {
+	t.Helper()
+
 	lbls1, lbls2 := labelsWithHashCollision()
 	ms1 := memSeries{
 		lset: lbls1,
@@ -5575,20 +5574,14 @@
 	}
 	hash := lbls1.Hash()
 	s := newStripeSeries(1, noopSeriesLifecycleCallback{})
-<<<<<<< HEAD
-=======
-
->>>>>>> ecc37588
+
 	got, created, err := s.getOrSet(hash, lbls1, func() *memSeries {
 		return &ms1
 	})
 	require.NoError(t, err)
 	require.True(t, created)
 	require.Same(t, &ms1, got)
-<<<<<<< HEAD
-=======
-
->>>>>>> ecc37588
+
 	// Add a conflicting series
 	got, created, err = s.getOrSet(hash, lbls2, func() *memSeries {
 		return &ms2
@@ -5597,19 +5590,29 @@
 	require.True(t, created)
 	require.Same(t, &ms2, got)
 
-<<<<<<< HEAD
+	return s, &ms1, &ms2
+}
+
+func TestStripeSeries_getOrSet(t *testing.T) {
+	s, ms1, ms2 := stripeSeriesWithCollidingSeries(t)
+	hash := ms1.lset.Hash()
+
+	// Verify that we can get both of the series despite the hash collision
+	got := s.getByHash(hash, ms1.lset)
+	require.Same(t, ms1, got)
+	got = s.getByHash(hash, ms2.lset)
+	require.Same(t, ms2, got)
+}
+
+func TestStripeSeries_gc(t *testing.T) {
+	s, ms1, ms2 := stripeSeriesWithCollidingSeries(t)
+	hash := ms1.lset.Hash()
+
 	s.gc(0, 0)
 
 	// Verify that we can get neither ms1 nor ms2 after gc-ing corresponding series
-	got = s.getByHash(hash, lbls1)
+	got := s.getByHash(hash, ms1.lset)
 	require.Nil(t, got)
-	got = s.getByHash(hash, lbls2)
+	got = s.getByHash(hash, ms2.lset)
 	require.Nil(t, got)
-=======
-	// Verify that we can get both of the series despite the hash collision
-	got = s.getByHash(hash, lbls1)
-	require.Same(t, &ms1, got)
-	got = s.getByHash(hash, lbls2)
-	require.Same(t, &ms2, got)
->>>>>>> ecc37588
 }