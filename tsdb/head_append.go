--- conflicted
+++ resolved
@@ -1379,16 +1379,11 @@
 	// for this chunk that will try to make samples equally distributed within
 	// the remaining chunks in the current chunk range.
 	// At latest it must happen at the timestamp set when the chunk was cut.
-<<<<<<< HEAD
-	if numSamples == samplesPerChunk/4 {
+	if numSamples == s.samplesPerChunk/4 {
 		maxNextAt := s.nextAt
 
 		s.nextAt = computeChunkEndTime(c.minTime, c.maxTime, maxNextAt)
 		s.nextAt = addJitterToChunkEndTime(s.shardHash, c.minTime, s.nextAt, maxNextAt, s.chunkEndTimeVariance)
-=======
-	if numSamples == s.samplesPerChunk/4 {
-		s.nextAt = computeChunkEndTime(c.minTime, c.maxTime, s.nextAt)
->>>>>>> 905a0bd6
 	}
 	// If numSamples > samplesPerChunk*2 then our previous prediction was invalid,
 	// most likely because samples rate has changed and now they are arriving more frequently.
