// Copyright 2021 The Prometheus Authors
// Licensed under the Apache License, Version 2.0 (the "License");
// you may not use this file except in compliance with the License.
// You may obtain a copy of the License at
//
// http://www.apache.org/licenses/LICENSE-2.0
//
// Unless required by applicable law or agreed to in writing, software
// distributed under the License is distributed on an "AS IS" BASIS,
// WITHOUT WARRANTIES OR CONDITIONS OF ANY KIND, either express or implied.
// See the License for the specific language governing permissions and
// limitations under the License.

package tsdb

import (
	"context"
	"fmt"
	"math"

	"github.com/go-kit/log/level"
	"github.com/pkg/errors"

	"github.com/prometheus/prometheus/model/exemplar"
	"github.com/prometheus/prometheus/model/histogram"
	"github.com/prometheus/prometheus/model/labels"
	"github.com/prometheus/prometheus/model/metadata"
	"github.com/prometheus/prometheus/model/value"
	"github.com/prometheus/prometheus/storage"
	"github.com/prometheus/prometheus/tsdb/chunkenc"
	"github.com/prometheus/prometheus/tsdb/chunks"
	"github.com/prometheus/prometheus/tsdb/record"
)

// initAppender is a helper to initialize the time bounds of the head
// upon the first sample it receives.
type initAppender struct {
	app  storage.Appender
	head *Head
}

var _ storage.GetRef = &initAppender{}

func (a *initAppender) Append(ref storage.SeriesRef, lset labels.Labels, t int64, v float64) (storage.SeriesRef, error) {
	if a.app != nil {
		return a.app.Append(ref, lset, t, v)
	}

	a.head.initTime(t)
	a.app = a.head.appender()
	return a.app.Append(ref, lset, t, v)
}

func (a *initAppender) AppendExemplar(ref storage.SeriesRef, l labels.Labels, e exemplar.Exemplar) (storage.SeriesRef, error) {
	// Check if exemplar storage is enabled.
	if !a.head.opts.EnableExemplarStorage || a.head.opts.MaxExemplars.Load() <= 0 {
		return 0, nil
	}

	if a.app != nil {
		return a.app.AppendExemplar(ref, l, e)
	}
	// We should never reach here given we would call Append before AppendExemplar
	// and we probably want to always base head/WAL min time on sample times.
	a.head.initTime(e.Ts)
	a.app = a.head.appender()

	return a.app.AppendExemplar(ref, l, e)
}

func (a *initAppender) AppendHistogram(ref storage.SeriesRef, l labels.Labels, t int64, h *histogram.Histogram, fh *histogram.FloatHistogram) (storage.SeriesRef, error) {
	if a.app != nil {
		return a.app.AppendHistogram(ref, l, t, h, fh)
	}
	a.head.initTime(t)
	a.app = a.head.appender()

	return a.app.AppendHistogram(ref, l, t, h, fh)
}

func (a *initAppender) UpdateMetadata(ref storage.SeriesRef, l labels.Labels, m metadata.Metadata) (storage.SeriesRef, error) {
	if a.app != nil {
		return a.app.UpdateMetadata(ref, l, m)
	}

	a.app = a.head.appender()
	return a.app.UpdateMetadata(ref, l, m)
}

// initTime initializes a head with the first timestamp. This only needs to be called
// for a completely fresh head with an empty WAL.
func (h *Head) initTime(t int64) {
	if !h.minTime.CompareAndSwap(math.MaxInt64, t) {
		return
	}
	// Ensure that max time is initialized to at least the min time we just set.
	// Concurrent appenders may already have set it to a higher value.
	h.maxTime.CompareAndSwap(math.MinInt64, t)
}

func (a *initAppender) GetRef(lset labels.Labels, hash uint64) (storage.SeriesRef, labels.Labels) {
	if g, ok := a.app.(storage.GetRef); ok {
		return g.GetRef(lset, hash)
	}
	return 0, labels.EmptyLabels()
}

func (a *initAppender) Commit() error {
	if a.app == nil {
		a.head.metrics.activeAppenders.Dec()
		return nil
	}
	return a.app.Commit()
}

func (a *initAppender) Rollback() error {
	if a.app == nil {
		a.head.metrics.activeAppenders.Dec()
		return nil
	}
	return a.app.Rollback()
}

// Appender returns a new Appender on the database.
func (h *Head) Appender(_ context.Context) storage.Appender {
	h.metrics.activeAppenders.Inc()

	// The head cache might not have a starting point yet. The init appender
	// picks up the first appended timestamp as the base.
	if h.MinTime() == math.MaxInt64 {
		return &initAppender{
			head: h,
		}
	}
	return h.appender()
}

func (h *Head) appender() *headAppender {
	minValidTime := h.appendableMinValidTime()
	appendID, cleanupAppendIDsBelow := h.iso.newAppendID(minValidTime) // Every appender gets an ID that is cleared upon commit/rollback.

	// Allocate the exemplars buffer only if exemplars are enabled.
	var exemplarsBuf []exemplarWithSeriesRef
	if h.opts.EnableExemplarStorage {
		exemplarsBuf = h.getExemplarBuffer()
	}

	return &headAppender{
		head:                  h,
		minValidTime:          minValidTime,
		mint:                  math.MaxInt64,
		maxt:                  math.MinInt64,
		headMaxt:              h.MaxTime(),
		oooTimeWindow:         h.opts.OutOfOrderTimeWindow.Load(),
		samples:               h.getAppendBuffer(),
		sampleSeries:          h.getSeriesBuffer(),
		exemplars:             exemplarsBuf,
		histograms:            h.getHistogramBuffer(),
		floatHistograms:       h.getFloatHistogramBuffer(),
		metadata:              h.getMetadataBuffer(),
		appendID:              appendID,
		cleanupAppendIDsBelow: cleanupAppendIDsBelow,
	}
}

// appendableMinValidTime returns the minimum valid timestamp for appends,
// such that samples stay ahead of prior blocks and the head compaction window.
func (h *Head) appendableMinValidTime() int64 {
	// This boundary ensures that no samples will be added to the compaction window.
	// This allows race-free, concurrent appending and compaction.
	cwEnd := h.MaxTime() - h.chunkRange.Load()/2

	// This boundary ensures that we avoid overlapping timeframes from one block to the next.
	// While not necessary for correctness, it means we're not required to use vertical compaction.
	minValid := h.minValidTime.Load()

	return max(cwEnd, minValid)
}

// AppendableMinValidTime returns the minimum valid time for samples to be appended to the Head.
// Returns false if Head hasn't been initialized yet and the minimum time isn't known yet.
func (h *Head) AppendableMinValidTime() (int64, bool) {
	if h.MinTime() == math.MaxInt64 {
		return 0, false
	}

	return h.appendableMinValidTime(), true
}

func max(a, b int64) int64 {
	if a > b {
		return a
	}
	return b
}

func (h *Head) getAppendBuffer() []record.RefSample {
	b := h.appendPool.Get()
	if b == nil {
		return make([]record.RefSample, 0, 512)
	}
	return b
}

func (h *Head) putAppendBuffer(b []record.RefSample) {
	h.appendPool.Put(b[:0])
}

func (h *Head) getExemplarBuffer() []exemplarWithSeriesRef {
	b := h.exemplarsPool.Get()
	if b == nil {
		return make([]exemplarWithSeriesRef, 0, 512)
	}
	return b
}

func (h *Head) putExemplarBuffer(b []exemplarWithSeriesRef) {
	if b == nil {
		return
	}

	h.exemplarsPool.Put(b[:0])
}

func (h *Head) getHistogramBuffer() []record.RefHistogramSample {
	b := h.histogramsPool.Get()
	if b == nil {
		return make([]record.RefHistogramSample, 0, 512)
	}
	return b
}

func (h *Head) putHistogramBuffer(b []record.RefHistogramSample) {
	h.histogramsPool.Put(b[:0])
}

func (h *Head) getFloatHistogramBuffer() []record.RefFloatHistogramSample {
	b := h.floatHistogramsPool.Get()
	if b == nil {
		return make([]record.RefFloatHistogramSample, 0, 512)
	}
	return b
}

func (h *Head) putFloatHistogramBuffer(b []record.RefFloatHistogramSample) {
	h.floatHistogramsPool.Put(b[:0])
}

func (h *Head) getMetadataBuffer() []record.RefMetadata {
	b := h.metadataPool.Get()
	if b == nil {
		return make([]record.RefMetadata, 0, 512)
	}
	return b
}

func (h *Head) putMetadataBuffer(b []record.RefMetadata) {
	h.metadataPool.Put(b[:0])
}

func (h *Head) getSeriesBuffer() []*memSeries {
	b := h.seriesPool.Get()
	if b == nil {
		return make([]*memSeries, 0, 512)
	}
	return b
}

func (h *Head) putSeriesBuffer(b []*memSeries) {
	h.seriesPool.Put(b[:0])
}

func (h *Head) getBytesBuffer() []byte {
	b := h.bytesPool.Get()
	if b == nil {
		return make([]byte, 0, 1024)
	}
	return b
}

func (h *Head) putBytesBuffer(b []byte) {
	h.bytesPool.Put(b[:0])
}

type exemplarWithSeriesRef struct {
	ref      storage.SeriesRef
	exemplar exemplar.Exemplar
}

type headAppender struct {
	head          *Head
	minValidTime  int64 // No samples below this timestamp are allowed.
	mint, maxt    int64
	headMaxt      int64 // We track it here to not take the lock for every sample appended.
	oooTimeWindow int64 // Use the same for the entire append, and don't load the atomic for each sample.

	series               []record.RefSeries               // New series held by this appender.
	samples              []record.RefSample               // New float samples held by this appender.
	sampleSeries         []*memSeries                     // Float series corresponding to the samples held by this appender (using corresponding slice indices - same series may appear more than once).
	histograms           []record.RefHistogramSample      // New histogram samples held by this appender.
	histogramSeries      []*memSeries                     // HistogramSamples series corresponding to the samples held by this appender (using corresponding slice indices - same series may appear more than once).
	floatHistograms      []record.RefFloatHistogramSample // New float histogram samples held by this appender.
	floatHistogramSeries []*memSeries                     // FloatHistogramSamples series corresponding to the samples held by this appender (using corresponding slice indices - same series may appear more than once).
	metadata             []record.RefMetadata             // New metadata held by this appender.
	metadataSeries       []*memSeries                     // Series corresponding to the metadata held by this appender.
	exemplars            []exemplarWithSeriesRef          // New exemplars held by this appender.

	appendID, cleanupAppendIDsBelow uint64
	closed                          bool
}

func (a *headAppender) Append(ref storage.SeriesRef, lset labels.Labels, t int64, v float64) (storage.SeriesRef, error) {
	// For OOO inserts, this restriction is irrelevant and will be checked later once we confirm the sample is an in-order append.
	// If OOO inserts are disabled, we may as well as check this as early as we can and avoid more work.
	if a.oooTimeWindow == 0 && t < a.minValidTime {
		a.head.metrics.outOfBoundSamples.WithLabelValues(sampleMetricTypeFloat).Inc()
		return 0, storage.ErrOutOfBounds
	}

	s := a.head.series.getByID(chunks.HeadSeriesRef(ref))
	if s == nil {
		// Ensure no empty labels have gotten through.
		lset = lset.WithoutEmpty()
		if lset.IsEmpty() {
			return 0, errors.Wrap(ErrInvalidSample, "empty labelset")
		}

		if l, dup := lset.HasDuplicateLabelNames(); dup {
			return 0, errors.Wrap(ErrInvalidSample, fmt.Sprintf(`label name "%s" is not unique`, l))
		}

		var created bool
		var err error
		s, created, err = a.head.getOrCreate(lset.Hash(), lset)
		if err != nil {
			return 0, err
		}
		if created {
			a.series = append(a.series, record.RefSeries{
				Ref:    s.ref,
				Labels: lset,
			})
		}
	}

	if value.IsStaleNaN(v) {
		switch {
		case s.lastHistogramValue != nil:
			return a.AppendHistogram(ref, lset, t, &histogram.Histogram{Sum: v}, nil)
		case s.lastFloatHistogramValue != nil:
			return a.AppendHistogram(ref, lset, t, nil, &histogram.FloatHistogram{Sum: v})
		}
	}

	s.Lock()
	// TODO(codesome): If we definitely know at this point that the sample is ooo, then optimise
	// to skip that sample from the WAL and write only in the WBL.
	_, delta, err := s.appendable(t, v, a.headMaxt, a.minValidTime, a.oooTimeWindow)
	if err == nil {
		s.pendingCommit = true
	}
	s.Unlock()
	if delta > 0 {
		a.head.metrics.oooHistogram.Observe(float64(delta) / 1000)
	}
	if err != nil {
		switch err {
		case storage.ErrOutOfOrderSample:
			a.head.metrics.outOfOrderSamples.WithLabelValues(sampleMetricTypeFloat).Inc()
		case storage.ErrTooOldSample:
			a.head.metrics.tooOldSamples.WithLabelValues(sampleMetricTypeFloat).Inc()
		}
		return 0, err
	}

	if t < a.mint {
		a.mint = t
	}
	if t > a.maxt {
		a.maxt = t
	}

	a.samples = append(a.samples, record.RefSample{
		Ref: s.ref,
		T:   t,
		V:   v,
	})
	a.sampleSeries = append(a.sampleSeries, s)
	return storage.SeriesRef(s.ref), nil
}

// appendable checks whether the given sample is valid for appending to the series. (if we return false and no error)
// The sample belongs to the out of order chunk if we return true and no error.
// An error signifies the sample cannot be handled.
func (s *memSeries) appendable(t int64, v float64, headMaxt, minValidTime, oooTimeWindow int64) (isOOO bool, oooDelta int64, err error) {
	// Check if we can append in the in-order chunk.
	if t >= minValidTime {
		if s.headChunks == nil {
			// The series has no sample and was freshly created.
			return false, 0, nil
		}
		msMaxt := s.maxTime()
		if t > msMaxt {
			return false, 0, nil
		}
		if t == msMaxt {
			// We are allowing exact duplicates as we can encounter them in valid cases
			// like federation and erroring out at that time would be extremely noisy.
			// This only checks against the latest in-order sample.
			// The OOO headchunk has its own method to detect these duplicates.
			if math.Float64bits(s.lastValue) != math.Float64bits(v) {
				return false, 0, storage.ErrDuplicateSampleForTimestamp
			}
			// Sample is identical (ts + value) with most current (highest ts) sample in sampleBuf.
			return false, 0, nil
		}
	}

	// The sample cannot go in the in-order chunk. Check if it can go in the out-of-order chunk.
	if oooTimeWindow > 0 && t >= headMaxt-oooTimeWindow {
		return true, headMaxt - t, nil
	}

	// The sample cannot go in both in-order and out-of-order chunk.
	if oooTimeWindow > 0 {
		return true, headMaxt - t, storage.ErrTooOldSample
	}
	if t < minValidTime {
		return false, headMaxt - t, storage.ErrOutOfBounds
	}
	return false, headMaxt - t, storage.ErrOutOfOrderSample
}

<<<<<<< HEAD
// appendableHistogram checks whether the given histogram sample is valid for appending to the series. (if we return false and no error)
// The sample belongs to the out of order chunk if we return true and no error.
// An error signifies the sample cannot be handled.
func (s *memSeries) appendableHistogram(t int64, h *histogram.Histogram, headMaxt, minValidTime, oooTimeWindow int64) (isOOO bool, oooDelta int64, err error) {
	// Check if we can append in the in-order chunk.
	if t >= minValidTime {
		if s.head() == nil {
			// The series has no sample and was freshly created.
			return false, 0, nil
		}
		msMaxt := s.maxTime()
		if t > msMaxt {
			return false, 0, nil
		}
		if t == msMaxt {
			// We are allowing exact duplicates as we can encounter them in valid cases
			// like federation and erroring out at that time would be extremely noisy.
			// This only checks against the latest in-order sample.
			// The OOO headchunk has its own method to detect these duplicates.
			if !h.Equals(s.lastHistogramValue) {
				return false, 0, storage.ErrDuplicateSampleForTimestamp
			}
			// Sample is identical (ts + value) with most current (highest ts) sample in sampleBuf.
			return false, 0, nil
		}
	}

	// The sample cannot go in the in-order chunk. Check if it can go in the out-of-order chunk.
	if oooTimeWindow > 0 && t >= headMaxt-oooTimeWindow {
		return true, headMaxt - t, nil
=======
// appendableHistogram checks whether the given histogram is valid for appending to the series.
func (s *memSeries) appendableHistogram(t int64, h *histogram.Histogram) error {
	if s.headChunks == nil {
		return nil
	}

	if t > s.headChunks.maxTime {
		return nil
	}
	if t < s.headChunks.maxTime {
		return storage.ErrOutOfOrderSample
>>>>>>> d6e1b1ac
	}

	// The sample cannot go in both in-order and out-of-order chunk.
	if oooTimeWindow > 0 {
		return true, headMaxt - t, storage.ErrTooOldSample
	}
	if t < minValidTime {
		return false, headMaxt - t, storage.ErrOutOfBounds
	}
	return false, headMaxt - t, storage.ErrOutOfOrderSample
}

<<<<<<< HEAD
// appendableFloatHistogram checks whether the given float histogram sample is valid for appending to the series. (if we return false and no error)
// The sample belongs to the out of order chunk if we return true and no error.
// An error signifies the sample cannot be handled.
func (s *memSeries) appendableFloatHistogram(t int64, fh *histogram.FloatHistogram, headMaxt, minValidTime, oooTimeWindow int64) (isOOO bool, oooDelta int64, err error) {
	// Check if we can append in the in-order chunk.
	if t >= minValidTime {
		if s.head() == nil {
			// The series has no sample and was freshly created.
			return false, 0, nil
		}
		msMaxt := s.maxTime()
		if t > msMaxt {
			return false, 0, nil
		}
		if t == msMaxt {
			// We are allowing exact duplicates as we can encounter them in valid cases
			// like federation and erroring out at that time would be extremely noisy.
			// This only checks against the latest in-order sample.
			// The OOO headchunk has its own method to detect these duplicates.
			if !fh.Equals(s.lastFloatHistogramValue) {
				return false, 0, storage.ErrDuplicateSampleForTimestamp
			}
			// Sample is identical (ts + value) with most current (highest ts) sample in sampleBuf.
			return false, 0, nil
		}
	}

	// The sample cannot go in the in-order chunk. Check if it can go in the out-of-order chunk.
	if oooTimeWindow > 0 && t >= headMaxt-oooTimeWindow {
		return true, headMaxt - t, nil
=======
// appendableFloatHistogram checks whether the given float histogram is valid for appending to the series.
func (s *memSeries) appendableFloatHistogram(t int64, fh *histogram.FloatHistogram) error {
	if s.headChunks == nil {
		return nil
	}

	if t > s.headChunks.maxTime {
		return nil
	}
	if t < s.headChunks.maxTime {
		return storage.ErrOutOfOrderSample
>>>>>>> d6e1b1ac
	}

	// The sample cannot go in both in-order and out-of-order chunk.
	if oooTimeWindow > 0 {
		return true, headMaxt - t, storage.ErrTooOldSample
	}
	if t < minValidTime {
		return false, headMaxt - t, storage.ErrOutOfBounds
	}
	return false, headMaxt - t, storage.ErrOutOfOrderSample
}

// AppendExemplar for headAppender assumes the series ref already exists, and so it doesn't
// use getOrCreate or make any of the lset validity checks that Append does.
func (a *headAppender) AppendExemplar(ref storage.SeriesRef, lset labels.Labels, e exemplar.Exemplar) (storage.SeriesRef, error) {
	// Check if exemplar storage is enabled.
	if !a.head.opts.EnableExemplarStorage || a.head.opts.MaxExemplars.Load() <= 0 {
		return 0, nil
	}

	// Get Series
	s := a.head.series.getByID(chunks.HeadSeriesRef(ref))
	if s == nil {
		s = a.head.series.getByHash(lset.Hash(), lset)
		if s != nil {
			ref = storage.SeriesRef(s.ref)
		}
	}
	if s == nil {
		return 0, fmt.Errorf("unknown HeadSeriesRef when trying to add exemplar: %d", ref)
	}

	// Ensure no empty labels have gotten through.
	e.Labels = e.Labels.WithoutEmpty()

	err := a.head.exemplars.ValidateExemplar(s.lset, e)
	if err != nil {
		if err == storage.ErrDuplicateExemplar || err == storage.ErrExemplarsDisabled {
			// Duplicate, don't return an error but don't accept the exemplar.
			return 0, nil
		}
		return 0, err
	}

	a.exemplars = append(a.exemplars, exemplarWithSeriesRef{ref, e})

	return storage.SeriesRef(s.ref), nil
}

func (a *headAppender) AppendHistogram(ref storage.SeriesRef, lset labels.Labels, t int64, h *histogram.Histogram, fh *histogram.FloatHistogram) (storage.SeriesRef, error) {
	if !a.head.opts.EnableNativeHistograms.Load() {
		return 0, storage.ErrNativeHistogramsDisabled
	}

	// For OOO inserts, this restriction is irrelevant and will be checked later once we confirm the histogram sample is an in-order append.
	// If OOO inserts are disabled, we may as well as check this as early as we can and avoid more work.
	if a.oooTimeWindow == 0 && t < a.minValidTime {
		a.head.metrics.outOfBoundSamples.WithLabelValues(sampleMetricTypeHistogram).Inc()
		return 0, storage.ErrOutOfBounds
	}

	if h != nil {
		if err := ValidateHistogram(h); err != nil {
			return 0, err
		}
	}

	if fh != nil {
		if err := ValidateFloatHistogram(fh); err != nil {
			return 0, err
		}
	}

	s := a.head.series.getByID(chunks.HeadSeriesRef(ref))
	if s == nil {
		// Ensure no empty labels have gotten through.
		lset = lset.WithoutEmpty()
		if lset.IsEmpty() {
			return 0, errors.Wrap(ErrInvalidSample, "empty labelset")
		}

		if l, dup := lset.HasDuplicateLabelNames(); dup {
			return 0, errors.Wrap(ErrInvalidSample, fmt.Sprintf(`label name "%s" is not unique`, l))
		}

		var created bool
		var err error
		s, created, err = a.head.getOrCreate(lset.Hash(), lset)
		if err != nil {
			return 0, err
		}
		if created {
			switch {
			case h != nil:
				s.lastHistogramValue = &histogram.Histogram{}
			case fh != nil:
				s.lastFloatHistogramValue = &histogram.FloatHistogram{}
			}
			a.series = append(a.series, record.RefSeries{
				Ref:    s.ref,
				Labels: lset,
			})
		}
	}

	switch {
	case h != nil:
		s.Lock()
		// TODO(codesome): If we definitely know at this point that the sample is ooo, then optimise
		// to skip that sample from the WAL and write only in the WBL.
		_, delta, err := s.appendableHistogram(t, h, a.headMaxt, a.minValidTime, a.oooTimeWindow)
		if err != nil {
			s.pendingCommit = true
		}
		s.Unlock()
		if delta > 0 {
			a.head.metrics.oooHistogram.Observe(float64(delta) / 1000)
		}
		if err != nil {
			switch err {
			case storage.ErrOutOfOrderSample:
				a.head.metrics.outOfOrderSamples.WithLabelValues(sampleMetricTypeHistogram).Inc()
			case storage.ErrTooOldSample:
				a.head.metrics.tooOldSamples.WithLabelValues(sampleMetricTypeHistogram).Inc()
			}
			return 0, err
		}
		a.histograms = append(a.histograms, record.RefHistogramSample{
			Ref: s.ref,
			T:   t,
			H:   h,
		})
		a.histogramSeries = append(a.histogramSeries, s)
	case fh != nil:
		s.Lock()
		// TODO(codesome): If we definitely know at this point that the sample is ooo, then optimise
		// to skip that sample from the WAL and write only in the WBL.
		_, delta, err := s.appendableFloatHistogram(t, fh, a.headMaxt, a.minValidTime, a.oooTimeWindow)
		if err == nil {
			s.pendingCommit = true
		}
		s.Unlock()
		if delta > 0 {
			a.head.metrics.oooHistogram.Observe(float64(delta) / 1000)
		}
		if err != nil {
			switch err {
			case storage.ErrOutOfOrderSample:
				a.head.metrics.outOfOrderSamples.WithLabelValues(sampleMetricTypeHistogram).Inc()
			case storage.ErrTooOldSample:
				a.head.metrics.tooOldSamples.WithLabelValues(sampleMetricTypeHistogram).Inc()
			}
			return 0, err
		}
		a.floatHistograms = append(a.floatHistograms, record.RefFloatHistogramSample{
			Ref: s.ref,
			T:   t,
			FH:  fh,
		})
		a.floatHistogramSeries = append(a.floatHistogramSeries, s)
	}

	if t < a.mint {
		a.mint = t
	}
	if t > a.maxt {
		a.maxt = t
	}

	return storage.SeriesRef(s.ref), nil
}

// UpdateMetadata for headAppender assumes the series ref already exists, and so it doesn't
// use getOrCreate or make any of the lset sanity checks that Append does.
func (a *headAppender) UpdateMetadata(ref storage.SeriesRef, lset labels.Labels, meta metadata.Metadata) (storage.SeriesRef, error) {
	s := a.head.series.getByID(chunks.HeadSeriesRef(ref))
	if s == nil {
		s = a.head.series.getByHash(lset.Hash(), lset)
		if s != nil {
			ref = storage.SeriesRef(s.ref)
		}
	}
	if s == nil {
		return 0, fmt.Errorf("unknown series when trying to add metadata with HeadSeriesRef: %d and labels: %s", ref, lset)
	}

	s.RLock()
	hasNewMetadata := s.meta == nil || *s.meta != meta
	s.RUnlock()

	if hasNewMetadata {
		a.metadata = append(a.metadata, record.RefMetadata{
			Ref:  s.ref,
			Type: record.GetMetricType(meta.Type),
			Unit: meta.Unit,
			Help: meta.Help,
		})
		a.metadataSeries = append(a.metadataSeries, s)
	}

	return ref, nil
}

func ValidateHistogram(h *histogram.Histogram) error {
	if err := checkHistogramSpans(h.NegativeSpans, len(h.NegativeBuckets)); err != nil {
		return errors.Wrap(err, "negative side")
	}
	if err := checkHistogramSpans(h.PositiveSpans, len(h.PositiveBuckets)); err != nil {
		return errors.Wrap(err, "positive side")
	}
	var nCount, pCount uint64
	err := checkHistogramBuckets(h.NegativeBuckets, &nCount, true)
	if err != nil {
		return errors.Wrap(err, "negative side")
	}
	err = checkHistogramBuckets(h.PositiveBuckets, &pCount, true)
	if err != nil {
		return errors.Wrap(err, "positive side")
	}

	if c := nCount + pCount; c > h.Count {
		return errors.Wrap(
			storage.ErrHistogramCountNotBigEnough,
			fmt.Sprintf("%d observations found in buckets, but the Count field is %d", c, h.Count),
		)
	}

	return nil
}

func ValidateFloatHistogram(h *histogram.FloatHistogram) error {
	if err := checkHistogramSpans(h.NegativeSpans, len(h.NegativeBuckets)); err != nil {
		return errors.Wrap(err, "negative side")
	}
	if err := checkHistogramSpans(h.PositiveSpans, len(h.PositiveBuckets)); err != nil {
		return errors.Wrap(err, "positive side")
	}
	var nCount, pCount float64
	err := checkHistogramBuckets(h.NegativeBuckets, &nCount, false)
	if err != nil {
		return errors.Wrap(err, "negative side")
	}
	err = checkHistogramBuckets(h.PositiveBuckets, &pCount, false)
	if err != nil {
		return errors.Wrap(err, "positive side")
	}

	if c := nCount + pCount; c > h.Count {
		return errors.Wrap(
			storage.ErrHistogramCountNotBigEnough,
			fmt.Sprintf("%f observations found in buckets, but the Count field is %f", c, h.Count),
		)
	}

	return nil
}

func checkHistogramSpans(spans []histogram.Span, numBuckets int) error {
	var spanBuckets int
	for n, span := range spans {
		if n > 0 && span.Offset < 0 {
			return errors.Wrap(
				storage.ErrHistogramSpanNegativeOffset,
				fmt.Sprintf("span number %d with offset %d", n+1, span.Offset),
			)
		}
		spanBuckets += int(span.Length)
	}
	if spanBuckets != numBuckets {
		return errors.Wrap(
			storage.ErrHistogramSpansBucketsMismatch,
			fmt.Sprintf("spans need %d buckets, have %d buckets", spanBuckets, numBuckets),
		)
	}
	return nil
}

func checkHistogramBuckets[BC histogram.BucketCount, IBC histogram.InternalBucketCount](buckets []IBC, count *BC, deltas bool) error {
	if len(buckets) == 0 {
		return nil
	}

	var last IBC
	for i := 0; i < len(buckets); i++ {
		var c IBC
		if deltas {
			c = last + buckets[i]
		} else {
			c = buckets[i]
		}
		if c < 0 {
			return errors.Wrap(
				storage.ErrHistogramNegativeBucketCount,
				fmt.Sprintf("bucket number %d has observation count of %v", i+1, c),
			)
		}
		last = c
		*count += BC(c)
	}

	return nil
}

var _ storage.GetRef = &headAppender{}

func (a *headAppender) GetRef(lset labels.Labels, hash uint64) (storage.SeriesRef, labels.Labels) {
	s := a.head.series.getByHash(hash, lset)
	if s == nil {
		return 0, labels.EmptyLabels()
	}
	// returned labels must be suitable to pass to Append()
	return storage.SeriesRef(s.ref), s.lset
}

// log writes all headAppender's data to the WAL.
func (a *headAppender) log() error {
	if a.head.wal == nil {
		return nil
	}

	buf := a.head.getBytesBuffer()
	defer func() { a.head.putBytesBuffer(buf) }()

	var rec []byte
	var enc record.Encoder

	if len(a.series) > 0 {
		rec = enc.Series(a.series, buf)
		buf = rec[:0]

		if err := a.head.wal.Log(rec); err != nil {
			return errors.Wrap(err, "log series")
		}
	}
	if len(a.metadata) > 0 {
		rec = enc.Metadata(a.metadata, buf)
		buf = rec[:0]

		if err := a.head.wal.Log(rec); err != nil {
			return errors.Wrap(err, "log metadata")
		}
	}
	if len(a.samples) > 0 {
		rec = enc.Samples(a.samples, buf)
		buf = rec[:0]

		if err := a.head.wal.Log(rec); err != nil {
			return errors.Wrap(err, "log samples")
		}
	}
	if len(a.exemplars) > 0 {
		rec = enc.Exemplars(exemplarsForEncoding(a.exemplars), buf)
		buf = rec[:0]

		if err := a.head.wal.Log(rec); err != nil {
			return errors.Wrap(err, "log exemplars")
		}
	}
	if len(a.histograms) > 0 {
		rec = enc.HistogramSamples(a.histograms, buf)
		buf = rec[:0]
		if err := a.head.wal.Log(rec); err != nil {
			return errors.Wrap(err, "log histograms")
		}
	}
	if len(a.floatHistograms) > 0 {
		rec = enc.FloatHistogramSamples(a.floatHistograms, buf)
		buf = rec[:0]
		if err := a.head.wal.Log(rec); err != nil {
			return errors.Wrap(err, "log float histograms")
		}
	}
	return nil
}

func exemplarsForEncoding(es []exemplarWithSeriesRef) []record.RefExemplar {
	ret := make([]record.RefExemplar, 0, len(es))
	for _, e := range es {
		ret = append(ret, record.RefExemplar{
			Ref:    chunks.HeadSeriesRef(e.ref),
			T:      e.exemplar.Ts,
			V:      e.exemplar.Value,
			Labels: e.exemplar.Labels,
		})
	}
	return ret
}

// Commit writes to the WAL and adds the data to the Head.
// TODO(codesome): Refactor this method to reduce indentation and make it more readable.
func (a *headAppender) Commit() (err error) {
	if a.closed {
		return ErrAppenderClosed
	}
	defer func() { a.closed = true }()

	if err := a.log(); err != nil {
		_ = a.Rollback() // Most likely the same error will happen again.
		return errors.Wrap(err, "write to WAL")
	}

	if a.head.writeNotified != nil {
		a.head.writeNotified.Notify()
	}

	// No errors logging to WAL, so pass the exemplars along to the in memory storage.
	for _, e := range a.exemplars {
		s := a.head.series.getByID(chunks.HeadSeriesRef(e.ref))
		// We don't instrument exemplar appends here, all is instrumented by storage.
		if err := a.head.exemplars.AddExemplar(s.lset, e.exemplar); err != nil {
			if err == storage.ErrOutOfOrderExemplar {
				continue
			}
			level.Debug(a.head.logger).Log("msg", "Unknown error while adding exemplar", "err", err)
		}
	}

	defer a.head.metrics.activeAppenders.Dec()
	defer a.head.putAppendBuffer(a.samples)
	defer a.head.putSeriesBuffer(a.sampleSeries)
	defer a.head.putExemplarBuffer(a.exemplars)
	defer a.head.putHistogramBuffer(a.histograms)
	defer a.head.putFloatHistogramBuffer(a.floatHistograms)
	defer a.head.putMetadataBuffer(a.metadata)
	defer a.head.iso.closeAppend(a.appendID)

	var (
		samplesAppended     = len(a.samples)
		oooAccepted         int   // number of samples out of order but accepted: with ooo enabled and within time window
		oooRejected         int   // number of samples rejected due to: out of order but OOO support disabled.
		tooOldRejected      int   // number of samples rejected due to: that are out of order but too old (OOO support enabled, but outside time window)
		oobRejected         int   // number of samples rejected due to: out of bounds: with t < minValidTime (OOO support disabled)
		inOrderMint         int64 = math.MaxInt64
		inOrderMaxt         int64 = math.MinInt64
		ooomint             int64 = math.MaxInt64
		ooomaxt             int64 = math.MinInt64
		wblSamples          []record.RefSample
		wblHistograms       []record.RefHistogramSample
		wblFloatHistograms  []record.RefFloatHistogramSample
		oooMmapMarkers      map[chunks.HeadSeriesRef][]chunks.ChunkDiskMapperRef
		oooMmapMarkersCount int
		oooRecords          [][]byte
		oooCapMax           = a.head.opts.OutOfOrderCapMax.Load()
		series              *memSeries
		appendChunkOpts     = chunkOpts{
			chunkDiskMapper: a.head.chunkDiskMapper,
			chunkRange:      a.head.chunkRange.Load(),
			samplesPerChunk: a.head.opts.SamplesPerChunk,
		}
		enc record.Encoder
	)
	defer func() {
		for i := range oooRecords {
			a.head.putBytesBuffer(oooRecords[i][:0])
		}
	}()
	collectOOORecords := func() {
		if a.head.wbl == nil {
			// WBL is not enabled. So no need to collect.
			wblSamples = nil
			oooMmapMarkers = nil
			oooMmapMarkersCount = 0
			return
		}
		// The m-map happens before adding a new sample. So we collect
		// the m-map markers first, and then samples.
		// WBL Graphically:
		//   WBL Before this Commit(): [old samples before this commit for chunk 1]
		//   WBL After this Commit():  [old samples before this commit for chunk 1][new samples in this commit for chunk 1]mmapmarker1[samples for chunk 2]mmapmarker2[samples for chunk 3]
		if oooMmapMarkers != nil {
			markers := make([]record.RefMmapMarker, 0, oooMmapMarkersCount)
			for ref, mmapRefs := range oooMmapMarkers {
				for _, mmapRef := range mmapRefs {
					markers = append(markers, record.RefMmapMarker{
						Ref:     ref,
						MmapRef: mmapRef,
					})
				}
			}
			r := enc.MmapMarkers(markers, a.head.getBytesBuffer())
			oooRecords = append(oooRecords, r)
		}

		if len(wblSamples) > 0 {
			r := enc.Samples(wblSamples, a.head.getBytesBuffer())
			oooRecords = append(oooRecords, r)
		}
		if len(wblHistograms) > 0 {
			r := enc.HistogramSamples(wblHistograms, a.head.getBytesBuffer())
			oooRecords = append(oooRecords, r)
		}
		if len(wblFloatHistograms) > 0 {
			r := enc.FloatHistogramSamples(wblFloatHistograms, a.head.getBytesBuffer())
			oooRecords = append(oooRecords, r)
		}

		wblSamples = nil
		wblHistograms = nil
		wblFloatHistograms = nil
		oooMmapMarkers = nil
	}
	for i, s := range a.samples {
		series = a.sampleSeries[i]
		series.Lock()

		oooSample, _, err := series.appendable(s.T, s.V, a.headMaxt, a.minValidTime, a.oooTimeWindow)
		switch err {
		case nil:
			// Do nothing.
		case storage.ErrOutOfOrderSample:
			samplesAppended--
			oooRejected++
		case storage.ErrOutOfBounds:
			samplesAppended--
			oobRejected++
		case storage.ErrTooOldSample:
			samplesAppended--
			tooOldRejected++
		default:
			samplesAppended--
		}

		var ok, chunkCreated bool

		switch {
		case err != nil:
			// Do nothing here.
		case oooSample:
			// Sample is OOO and OOO handling is enabled
			// and the delta is within the OOO tolerance.
			var mmapRefs []chunks.ChunkDiskMapperRef
			ok, chunkCreated, mmapRefs = series.insert(s.T, s.V, nil, nil, a.head.chunkDiskMapper, oooCapMax)
			if chunkCreated {
				r, ok := oooMmapMarkers[series.ref]
				if !ok || r != nil {
					// !ok means there are no markers collected for these samples yet. So we first flush the samples
					// before setting this m-map marker.

					// r != 0 means we have already m-mapped a chunk for this series in the same Commit().
					// Hence, before we m-map again, we should add the samples and m-map markers
					// seen till now to the WBL records.
					collectOOORecords()
				}

				if oooMmapMarkers == nil {
					oooMmapMarkers = make(map[chunks.HeadSeriesRef][]chunks.ChunkDiskMapperRef)
				}
				if len(mmapRefs) > 0 {
					oooMmapMarkers[series.ref] = mmapRefs
					oooMmapMarkersCount += len(mmapRefs)
				} else {
					// No chunk was written to disk, so we need to set an initial marker for this series.
					oooMmapMarkers[series.ref] = []chunks.ChunkDiskMapperRef{0}
					oooMmapMarkersCount++
				}
			}
			if ok {
				wblSamples = append(wblSamples, s)
				if s.T < ooomint {
					ooomint = s.T
				}
				if s.T > ooomaxt {
					ooomaxt = s.T
				}
				oooAccepted++
			} else {
				// Sample is an exact duplicate of the last sample.
				// NOTE: We can only detect updates if they clash with a sample in the OOOHeadChunk,
				// not with samples in already flushed OOO chunks.
				// TODO(codesome): Add error reporting? It depends on addressing https://github.com/prometheus/prometheus/discussions/10305.
				samplesAppended--
			}
		default:
			ok, chunkCreated = series.append(s.T, s.V, a.appendID, appendChunkOpts)
			if ok {
				if s.T < inOrderMint {
					inOrderMint = s.T
				}
				if s.T > inOrderMaxt {
					inOrderMaxt = s.T
				}
			} else {
				// The sample is an exact duplicate, and should be silently dropped.
				samplesAppended--
			}
		}

		if chunkCreated {
			a.head.metrics.chunks.Inc()
			a.head.metrics.chunksCreated.Inc()
		}

		series.cleanupAppendIDsBelow(a.cleanupAppendIDsBelow)
		series.pendingCommit = false
		series.Unlock()
	}

	histogramsTotal := len(a.histograms)
	histoOOORejected := 0
	for i, s := range a.histograms {
		series = a.histogramSeries[i]
		series.Lock()

		oooSample, _, err := series.appendableHistogram(s.T, s.H, a.headMaxt, a.minValidTime, a.oooTimeWindow)
		switch err {
		case storage.ErrOutOfOrderSample:
			histogramsTotal--
			oooRejected++
		case storage.ErrOutOfBounds:
			histogramsTotal--
			oobRejected++
		case storage.ErrTooOldSample:
			histogramsTotal--
			tooOldRejected++
		case nil:
			// Do nothing.
		default:
			histogramsTotal--
		}

		var ok, chunkCreated bool

		switch {
		case err != nil:
			// Do nothing here.
		case oooSample:
			// Sample is OOO and OOO handling is enabled
			// and the delta is within the OOO tolerance.
			var mmapRefs []chunks.ChunkDiskMapperRef
			ok, chunkCreated, mmapRefs = series.insert(s.T, 0, s.H, nil, a.head.chunkDiskMapper, oooCapMax)
			if chunkCreated {
				r, ok := oooMmapMarkers[series.ref]
				if !ok || r != nil {
					// !ok means there are no markers collected for these samples yet. So we first flush the samples
					// before setting this m-map marker.

					// r != 0 means we have already m-mapped a chunk for this series in the same Commit().
					// Hence, before we m-map again, we should add the samples and m-map markers
					// seen till now to the WBL records.
					collectOOORecords()
				}

				if oooMmapMarkers == nil {
					oooMmapMarkers = make(map[chunks.HeadSeriesRef][]chunks.ChunkDiskMapperRef)
				}
				if len(mmapRefs) > 0 {
					oooMmapMarkers[series.ref] = mmapRefs
					oooMmapMarkersCount += len(mmapRefs)
				} else {
					// No chunk was written to disk, so we need to set an initial marker for this series.
					oooMmapMarkers[series.ref] = []chunks.ChunkDiskMapperRef{0}
					oooMmapMarkersCount++
				}
			}
			if ok {
				wblHistograms = append(wblHistograms, s)
				if s.T < ooomint {
					ooomint = s.T
				}
				if s.T > ooomaxt {
					ooomaxt = s.T
				}
				oooAccepted++
			} else {
				// Sample is an exact duplicate of the last sample.
				// NOTE: We can only detect updates if they clash with a sample in the OOOHeadChunk,
				// not with samples in already flushed OOO chunks.
				// TODO(codesome): Add error reporting? It depends on addressing https://github.com/prometheus/prometheus/discussions/10305.
				histogramsTotal--
			}
		default:
			ok, chunkCreated = series.appendHistogram(s.T, s.H, a.appendID, appendChunkOpts)
			if ok {
				if s.T < inOrderMint {
					inOrderMint = s.T
				}
				if s.T > inOrderMaxt {
					inOrderMaxt = s.T
				}
			} else {
				histogramsTotal--
				histoOOORejected++
			}
		}

		if chunkCreated {
			a.head.metrics.chunks.Inc()
			a.head.metrics.chunksCreated.Inc()
		}

		series.cleanupAppendIDsBelow(a.cleanupAppendIDsBelow)
		series.pendingCommit = false
		series.Unlock()
	}

	histogramsTotal += len(a.floatHistograms)
	for i, s := range a.floatHistograms {
		series = a.floatHistogramSeries[i]
		series.Lock()

		oooSample, _, err := series.appendableFloatHistogram(s.T, s.FH, a.headMaxt, a.minValidTime, a.oooTimeWindow)
		switch err {
		case storage.ErrOutOfOrderSample:
			histogramsTotal--
			oooRejected++
		case storage.ErrOutOfBounds:
			histogramsTotal--
			oobRejected++
		case storage.ErrTooOldSample:
			histogramsTotal--
			tooOldRejected++
		case nil:
			// Do nothing.
		default:
			histogramsTotal--
		}

		var ok, chunkCreated bool

		switch {
		case err != nil:
			// Do nothing here.
		case oooSample:
			// Sample is OOO and OOO handling is enabled
			// and the delta is within the OOO tolerance.
			var mmapRefs []chunks.ChunkDiskMapperRef
			ok, chunkCreated, mmapRefs = series.insert(s.T, 0, nil, s.FH, a.head.chunkDiskMapper, oooCapMax)
			if chunkCreated {
				r, ok := oooMmapMarkers[series.ref]
				if !ok || r != nil {
					// !ok means there are no markers collected for these samples yet. So we first flush the samples
					// before setting this m-map marker.

					// r != 0 means we have already m-mapped a chunk for this series in the same Commit().
					// Hence, before we m-map again, we should add the samples and m-map markers
					// seen till now to the WBL records.
					collectOOORecords()
				}

				if oooMmapMarkers == nil {
					oooMmapMarkers = make(map[chunks.HeadSeriesRef][]chunks.ChunkDiskMapperRef)
				}
				if len(mmapRefs) > 0 {
					oooMmapMarkers[series.ref] = mmapRefs
					oooMmapMarkersCount += len(mmapRefs)
				} else {
					// No chunk was written to disk, so we need to set an initial marker for this series.
					oooMmapMarkers[series.ref] = []chunks.ChunkDiskMapperRef{0}
					oooMmapMarkersCount++
				}
			}
			if ok {
				wblFloatHistograms = append(wblFloatHistograms, s)
				if s.T < ooomint {
					ooomint = s.T
				}
				if s.T > ooomaxt {
					ooomaxt = s.T
				}
				oooAccepted++
			} else {
				// Sample is an exact duplicate of the last sample.
				// NOTE: We can only detect updates if they clash with a sample in the OOOHeadChunk,
				// not with samples in already flushed OOO chunks.
				// TODO(codesome): Add error reporting? It depends on addressing https://github.com/prometheus/prometheus/discussions/10305.
				histogramsTotal--
			}
		default:
			ok, chunkCreated = series.appendFloatHistogram(s.T, s.FH, a.appendID, appendChunkOpts)
			if ok {
				if s.T < inOrderMint {
					inOrderMint = s.T
				}
				if s.T > inOrderMaxt {
					inOrderMaxt = s.T
				}
			} else {
				histogramsTotal--
				histoOOORejected++
			}
		}

		if chunkCreated {
			a.head.metrics.chunks.Inc()
			a.head.metrics.chunksCreated.Inc()
		}

		series.cleanupAppendIDsBelow(a.cleanupAppendIDsBelow)
		series.pendingCommit = false
		series.Unlock()
	}

	for i, m := range a.metadata {
		series = a.metadataSeries[i]
		series.Lock()
		series.meta = &metadata.Metadata{Type: record.ToTextparseMetricType(m.Type), Unit: m.Unit, Help: m.Help}
		series.Unlock()
	}

	a.head.metrics.outOfOrderSamples.WithLabelValues(sampleMetricTypeFloat).Add(float64(oooRejected))
	a.head.metrics.outOfOrderSamples.WithLabelValues(sampleMetricTypeHistogram).Add(float64(histoOOORejected))
	a.head.metrics.outOfBoundSamples.WithLabelValues(sampleMetricTypeFloat).Add(float64(oobRejected))
	a.head.metrics.tooOldSamples.WithLabelValues(sampleMetricTypeFloat).Add(float64(tooOldRejected))
	a.head.metrics.samplesAppended.WithLabelValues(sampleMetricTypeFloat).Add(float64(samplesAppended))
	a.head.metrics.samplesAppended.WithLabelValues(sampleMetricTypeHistogram).Add(float64(histogramsTotal))
	a.head.metrics.outOfOrderSamplesAppended.Add(float64(oooAccepted))
	a.head.updateMinMaxTime(inOrderMint, inOrderMaxt)
	a.head.updateMinOOOMaxOOOTime(ooomint, ooomaxt)

	collectOOORecords()
	if a.head.wbl != nil {
		if err := a.head.wbl.Log(oooRecords...); err != nil {
			// TODO(codesome): Currently WBL logging of ooo samples is best effort here since we cannot try logging
			// until we have found what samples become OOO. We can try having a metric for this failure.
			// Returning the error here is not correct because we have already put the samples into the memory,
			// hence the append/insert was a success.
			level.Error(a.head.logger).Log("msg", "Failed to log out of order samples into the WAL", "err", err)
		}
	}
	return nil
}

// insert is like append, except it inserts. Used for OOO samples.
func (s *memSeries) insert(t int64, v float64, h *histogram.Histogram, fh *histogram.FloatHistogram, chunkDiskMapper *chunks.ChunkDiskMapper, oooCapMax int64) (inserted, chunkCreated bool, mmapRefs []chunks.ChunkDiskMapperRef) {
	if s.ooo == nil {
		s.ooo = &memSeriesOOOFields{}
	}
	c := s.ooo.oooHeadChunk
	if c == nil || c.chunk.NumSamples() == int(oooCapMax) {
		// Note: If no new samples come in then we rely on compaction to clean up stale in-memory OOO chunks.
		c, mmapRefs = s.cutNewOOOHeadChunk(t, chunkDiskMapper)
		chunkCreated = true
	}

	ok := c.chunk.Insert(t, v, h, fh)
	if ok {
		if chunkCreated || t < c.minTime {
			c.minTime = t
		}
		if chunkCreated || t > c.maxTime {
			c.maxTime = t
		}
	}
	return ok, chunkCreated, mmapRefs
}

// chunkOpts are chunk-level options that are passed when appending to a memSeries.
type chunkOpts struct {
	chunkDiskMapper *chunks.ChunkDiskMapper
	chunkRange      int64
	samplesPerChunk int
}

// append adds the sample (t, v) to the series. The caller also has to provide
// the appendID for isolation. (The appendID can be zero, which results in no
// isolation for this append.)
// It is unsafe to call this concurrently with s.iterator(...) without holding the series lock.
func (s *memSeries) append(t int64, v float64, appendID uint64, o chunkOpts) (sampleInOrder, chunkCreated bool) {
	c, sampleInOrder, chunkCreated := s.appendPreprocessor(t, chunkenc.EncXOR, o)
	if !sampleInOrder {
		return sampleInOrder, chunkCreated
	}
	s.app.Append(t, v)

	c.maxTime = t

	s.lastValue = v
	s.lastHistogramValue = nil
	s.lastFloatHistogramValue = nil

	if appendID > 0 {
		s.txs.add(appendID)
	}

	return true, chunkCreated
}

// appendHistogram adds the histogram.
// It is unsafe to call this concurrently with s.iterator(...) without holding the series lock.
// In case of recoding the existing chunk, a new chunk is allocated and the old chunk is dropped.
// To keep the meaning of prometheus_tsdb_head_chunks and prometheus_tsdb_head_chunks_created_total
// consistent, we return chunkCreated=false in this case.
func (s *memSeries) appendHistogram(t int64, h *histogram.Histogram, appendID uint64, o chunkOpts) (sampleInOrder, chunkCreated bool) {
	// Head controls the execution of recoding, so that we own the proper
	// chunk reference afterwards and mmap used up chunks.

	// Ignoring ok is ok, since we don't want to compare to the wrong previous appender anyway.
	prevApp, _ := s.app.(*chunkenc.HistogramAppender)

	c, sampleInOrder, chunkCreated := s.appendPreprocessor(t, chunkenc.EncHistogram, o)
	if !sampleInOrder {
		return sampleInOrder, chunkCreated
	}

	var (
		newChunk chunkenc.Chunk
		recoded  bool
	)

	if !chunkCreated {
		// Ignore the previous appender if we continue the current chunk.
		prevApp = nil
	}

	newChunk, recoded, s.app, _ = s.app.AppendHistogram(prevApp, t, h, false) // false=request a new chunk if needed

	s.lastHistogramValue = h
	s.lastFloatHistogramValue = nil

	if appendID > 0 {
		s.txs.add(appendID)
	}

	if newChunk == nil { // Sample was appended to existing chunk or is the first sample in a new chunk.
		c.maxTime = t
		return true, chunkCreated
	}

	if recoded { // The appender needed to recode the chunk.
		c.maxTime = t
		c.chunk = newChunk
		return true, false
	}

	s.headChunks = &memChunk{
		chunk:   newChunk,
		minTime: t,
		maxTime: t,
		prev:    s.headChunks,
	}
	s.nextAt = rangeForTimestamp(t, o.chunkRange)
	return true, true
}

// appendFloatHistogram adds the float histogram.
// It is unsafe to call this concurrently with s.iterator(...) without holding the series lock.
// In case of recoding the existing chunk, a new chunk is allocated and the old chunk is dropped.
// To keep the meaning of prometheus_tsdb_head_chunks and prometheus_tsdb_head_chunks_created_total
// consistent, we return chunkCreated=false in this case.
func (s *memSeries) appendFloatHistogram(t int64, fh *histogram.FloatHistogram, appendID uint64, o chunkOpts) (sampleInOrder, chunkCreated bool) {
	// Head controls the execution of recoding, so that we own the proper
	// chunk reference afterwards and mmap used up chunks.

	// Ignoring ok is ok, since we don't want to compare to the wrong previous appender anyway.
	prevApp, _ := s.app.(*chunkenc.FloatHistogramAppender)

	c, sampleInOrder, chunkCreated := s.appendPreprocessor(t, chunkenc.EncFloatHistogram, o)
	if !sampleInOrder {
		return sampleInOrder, chunkCreated
	}

	var (
		newChunk chunkenc.Chunk
		recoded  bool
	)

	if !chunkCreated {
		// Ignore the previous appender if we continue the current chunk.
		prevApp = nil
	}

	newChunk, recoded, s.app, _ = s.app.AppendFloatHistogram(prevApp, t, fh, false) // False means request a new chunk if needed.

	s.lastHistogramValue = nil
	s.lastFloatHistogramValue = fh

	if appendID > 0 {
		s.txs.add(appendID)
	}

	if newChunk == nil { // Sample was appended to existing chunk or is the first sample in a new chunk.
		c.maxTime = t
		return true, chunkCreated
	}

	if recoded { // The appender needed to recode the chunk.
		c.maxTime = t
		c.chunk = newChunk
		return true, false
	}

	s.headChunks = &memChunk{
		chunk:   newChunk,
		minTime: t,
		maxTime: t,
		prev:    s.headChunks,
	}
	s.nextAt = rangeForTimestamp(t, o.chunkRange)
	return true, true
}

// appendPreprocessor takes care of cutting new chunks and m-mapping old chunks.
// It is unsafe to call this concurrently with s.iterator(...) without holding the series lock.
// This should be called only when appending data.
func (s *memSeries) appendPreprocessor(t int64, e chunkenc.Encoding, o chunkOpts) (c *memChunk, sampleInOrder, chunkCreated bool) {
	c = s.headChunks

	if c == nil {
		if len(s.mmappedChunks) > 0 && s.mmappedChunks[len(s.mmappedChunks)-1].maxTime >= t {
			// Out of order sample. Sample timestamp is already in the mmapped chunks, so ignore it.
			return c, false, false
		}
		// There is no head chunk in this series yet, create the first chunk for the sample.
		c = s.cutNewHeadChunk(t, e, o.chunkRange)
		chunkCreated = true
	}

	// Out of order sample.
	if c.maxTime >= t {
		return c, false, chunkCreated
	}

	if c.chunk.Encoding() != e {
		// The chunk encoding expected by this append is different than the head chunk's
		// encoding. So we cut a new chunk with the expected encoding.
		c = s.cutNewHeadChunk(t, e, o.chunkRange)
		chunkCreated = true

	}

	numSamples := c.chunk.NumSamples()
	if numSamples == 0 {
		// It could be the new chunk created after reading the chunk snapshot,
		// hence we fix the minTime of the chunk here.
		c.minTime = t
		s.nextAt = rangeForTimestamp(c.minTime, o.chunkRange)
	}

	// If we reach 25% of a chunk's desired sample count, predict an end time
	// for this chunk that will try to make samples equally distributed within
	// the remaining chunks in the current chunk range.
	// At latest it must happen at the timestamp set when the chunk was cut.
	if numSamples == o.samplesPerChunk/4 {
		s.nextAt = computeChunkEndTime(c.minTime, c.maxTime, s.nextAt)
	}
	// If numSamples > samplesPerChunk*2 then our previous prediction was invalid,
	// most likely because samples rate has changed and now they are arriving more frequently.
	// Since we assume that the rate is higher, we're being conservative and cutting at 2*samplesPerChunk
	// as we expect more chunks to come.
	// Note that next chunk will have its nextAt recalculated for the new rate.
	if t >= s.nextAt || numSamples >= o.samplesPerChunk*2 {
		c = s.cutNewHeadChunk(t, e, o.chunkRange)
		chunkCreated = true
	}

	return c, true, chunkCreated
}

// computeChunkEndTime estimates the end timestamp based the beginning of a
// chunk, its current timestamp and the upper bound up to which we insert data.
// It assumes that the time range is 1/4 full.
// Assuming that the samples will keep arriving at the same rate, it will make the
// remaining n chunks within this chunk range (before max) equally sized.
func computeChunkEndTime(start, cur, max int64) int64 {
	n := (max - start) / ((cur - start + 1) * 4)
	if n <= 1 {
		return max
	}
	return start + (max-start)/n
}

func (s *memSeries) cutNewHeadChunk(mint int64, e chunkenc.Encoding, chunkRange int64) *memChunk {
	// When cutting a new head chunk we create a new memChunk instance with .prev
	// pointing at the current .headChunks, so it forms a linked list.
	// All but first headChunks list elements will be m-mapped as soon as possible
	// so this is a single element list most of the time.
	s.headChunks = &memChunk{
		minTime: mint,
		maxTime: math.MinInt64,
		prev:    s.headChunks,
	}

	if chunkenc.IsValidEncoding(e) {
		var err error
		s.headChunks.chunk, err = chunkenc.NewEmptyChunk(e)
		if err != nil {
			panic(err) // This should never happen.
		}
	} else {
		s.headChunks.chunk = chunkenc.NewXORChunk()
	}

	// Set upper bound on when the next chunk must be started. An earlier timestamp
	// may be chosen dynamically at a later point.
	s.nextAt = rangeForTimestamp(mint, chunkRange)

	app, err := s.headChunks.chunk.Appender()
	if err != nil {
		panic(err)
	}
	s.app = app
	return s.headChunks
}

// cutNewOOOHeadChunk cuts a new OOO chunk and m-maps the old chunk.
// The caller must ensure that s.ooo is not nil.
func (s *memSeries) cutNewOOOHeadChunk(mint int64, chunkDiskMapper *chunks.ChunkDiskMapper) (*oooHeadChunk, []chunks.ChunkDiskMapperRef) {
	refs := s.mmapCurrentOOOHeadChunk(chunkDiskMapper)

	s.ooo.oooHeadChunk = &oooHeadChunk{
		chunk:   NewOOOChunk(),
		minTime: mint,
		maxTime: math.MinInt64,
	}

	return s.ooo.oooHeadChunk, refs
}

func (s *memSeries) mmapCurrentOOOHeadChunk(chunkDiskMapper *chunks.ChunkDiskMapper) []chunks.ChunkDiskMapperRef {
	if s.ooo == nil || s.ooo.oooHeadChunk == nil {
		// OOO is not enabled or there is no head chunk, so nothing to m-map here.
		return nil
	}
	chks, err := s.ooo.oooHeadChunk.chunk.ToEncodedChunks(math.MinInt64, math.MaxInt64)
	if err != nil {
		handleChunkWriteError(err)
		return nil
	}
	chunkRefs := make([]chunks.ChunkDiskMapperRef, 0, 1)
	for _, memchunk := range chks {
		chunkRef := chunkDiskMapper.WriteChunk(s.ref, memchunk.minTime, memchunk.maxTime, memchunk.chunk, true, handleChunkWriteError)
		chunkRefs = append(chunkRefs, chunkRef)
		s.ooo.oooMmappedChunks = append(s.ooo.oooMmappedChunks, &mmappedChunk{
			ref:        chunkRef,
			numSamples: uint16(memchunk.chunk.NumSamples()),
			minTime:    memchunk.minTime,
			maxTime:    memchunk.maxTime,
		})
	}
	s.ooo.oooHeadChunk = nil
	return chunkRefs
}

// mmapChunks will m-map all but first chunk on s.headChunks list.
func (s *memSeries) mmapChunks(chunkDiskMapper *chunks.ChunkDiskMapper) (count int) {
	if s.headChunks == nil || s.headChunks.prev == nil {
		// There is none or only one head chunk, so nothing to m-map here.
		return
	}

	// Write chunks starting from the oldest one and stop before we get to current s.headChunk.
	// If we have this chain: s.headChunk{t4} -> t3 -> t2 -> t1 -> t0
	// then we need to write chunks t0 to t3, but skip s.headChunks.
	for i := s.headChunks.len() - 1; i > 0; i-- {
		chk := s.headChunks.atOffset(i)
		chunkRef := chunkDiskMapper.WriteChunk(s.ref, chk.minTime, chk.maxTime, chk.chunk, false, handleChunkWriteError)
		s.mmappedChunks = append(s.mmappedChunks, &mmappedChunk{
			ref:        chunkRef,
			numSamples: uint16(chk.chunk.NumSamples()),
			minTime:    chk.minTime,
			maxTime:    chk.maxTime,
		})
		count++
	}

	// Once we've written out all chunks except s.headChunks we need to unlink these from s.headChunk.
	s.headChunks.prev = nil

	return count
}

func handleChunkWriteError(err error) {
	if err != nil && err != chunks.ErrChunkDiskMapperClosed {
		panic(err)
	}
}

// Rollback removes the samples and exemplars from headAppender and writes any series to WAL.
func (a *headAppender) Rollback() (err error) {
	if a.closed {
		return ErrAppenderClosed
	}
	defer func() { a.closed = true }()
	defer a.head.metrics.activeAppenders.Dec()
	defer a.head.iso.closeAppend(a.appendID)
	defer a.head.putSeriesBuffer(a.sampleSeries)

	var series *memSeries
	for i := range a.samples {
		series = a.sampleSeries[i]
		series.Lock()
		series.cleanupAppendIDsBelow(a.cleanupAppendIDsBelow)
		series.pendingCommit = false
		series.Unlock()
	}
	for i := range a.histograms {
		series = a.histogramSeries[i]
		series.Lock()
		series.cleanupAppendIDsBelow(a.cleanupAppendIDsBelow)
		series.pendingCommit = false
		series.Unlock()
	}
	a.head.putAppendBuffer(a.samples)
	a.head.putExemplarBuffer(a.exemplars)
	a.head.putHistogramBuffer(a.histograms)
	a.head.putFloatHistogramBuffer(a.floatHistograms)
	a.head.putMetadataBuffer(a.metadata)
	a.samples = nil
	a.exemplars = nil
	a.histograms = nil
	a.metadata = nil

	// Series are created in the head memory regardless of rollback. Thus we have
	// to log them to the WAL in any case.
	return a.log()
}<|MERGE_RESOLUTION|>--- conflicted
+++ resolved
@@ -431,14 +431,13 @@
 	return false, headMaxt - t, storage.ErrOutOfOrderSample
 }
 
-<<<<<<< HEAD
 // appendableHistogram checks whether the given histogram sample is valid for appending to the series. (if we return false and no error)
 // The sample belongs to the out of order chunk if we return true and no error.
 // An error signifies the sample cannot be handled.
 func (s *memSeries) appendableHistogram(t int64, h *histogram.Histogram, headMaxt, minValidTime, oooTimeWindow int64) (isOOO bool, oooDelta int64, err error) {
 	// Check if we can append in the in-order chunk.
 	if t >= minValidTime {
-		if s.head() == nil {
+		if s.headChunks == nil {
 			// The series has no sample and was freshly created.
 			return false, 0, nil
 		}
@@ -462,19 +461,6 @@
 	// The sample cannot go in the in-order chunk. Check if it can go in the out-of-order chunk.
 	if oooTimeWindow > 0 && t >= headMaxt-oooTimeWindow {
 		return true, headMaxt - t, nil
-=======
-// appendableHistogram checks whether the given histogram is valid for appending to the series.
-func (s *memSeries) appendableHistogram(t int64, h *histogram.Histogram) error {
-	if s.headChunks == nil {
-		return nil
-	}
-
-	if t > s.headChunks.maxTime {
-		return nil
-	}
-	if t < s.headChunks.maxTime {
-		return storage.ErrOutOfOrderSample
->>>>>>> d6e1b1ac
 	}
 
 	// The sample cannot go in both in-order and out-of-order chunk.
@@ -487,14 +473,13 @@
 	return false, headMaxt - t, storage.ErrOutOfOrderSample
 }
 
-<<<<<<< HEAD
 // appendableFloatHistogram checks whether the given float histogram sample is valid for appending to the series. (if we return false and no error)
 // The sample belongs to the out of order chunk if we return true and no error.
 // An error signifies the sample cannot be handled.
 func (s *memSeries) appendableFloatHistogram(t int64, fh *histogram.FloatHistogram, headMaxt, minValidTime, oooTimeWindow int64) (isOOO bool, oooDelta int64, err error) {
 	// Check if we can append in the in-order chunk.
 	if t >= minValidTime {
-		if s.head() == nil {
+		if s.headChunks == nil {
 			// The series has no sample and was freshly created.
 			return false, 0, nil
 		}
@@ -518,19 +503,6 @@
 	// The sample cannot go in the in-order chunk. Check if it can go in the out-of-order chunk.
 	if oooTimeWindow > 0 && t >= headMaxt-oooTimeWindow {
 		return true, headMaxt - t, nil
-=======
-// appendableFloatHistogram checks whether the given float histogram is valid for appending to the series.
-func (s *memSeries) appendableFloatHistogram(t int64, fh *histogram.FloatHistogram) error {
-	if s.headChunks == nil {
-		return nil
-	}
-
-	if t > s.headChunks.maxTime {
-		return nil
-	}
-	if t < s.headChunks.maxTime {
-		return storage.ErrOutOfOrderSample
->>>>>>> d6e1b1ac
 	}
 
 	// The sample cannot go in both in-order and out-of-order chunk.
