--- conflicted
+++ resolved
@@ -1157,66 +1157,21 @@
 // It is unsafe to call this concurrently with s.iterator(...) without holding the series lock.
 func (s *memSeries) appendHistogram(t int64, h *histogram.Histogram, appendID uint64, o chunkOpts) (sampleInOrder, chunkCreated bool) {
 	// Head controls the execution of recoding, so that we own the proper
-<<<<<<< HEAD
 	// chunk reference afterwards and mmap used up chunks.
 
 	// ignoring ok is ok, since we don't want to compare to the wrong previous appender anyway
 	prevApp, _ := s.app.(*chunkenc.HistogramAppender)
 
-	c, sampleInOrder, chunkCreated := s.appendPreprocessor(t, chunkenc.EncHistogram, chunkDiskMapper, chunkRange, samplesPerChunk)
-=======
-	// chunk reference afterwards. We check for Appendable from appender before
-	// appendPreprocessor because in case it ends up creating a new chunk,
-	// we need to know if there was also a counter reset or not to set the
-	// meta properly.
-	app, _ := s.app.(*chunkenc.HistogramAppender)
-	var (
-		pForwardInserts, nForwardInserts   []chunkenc.Insert
-		pBackwardInserts, nBackwardInserts []chunkenc.Insert
-		pMergedSpans, nMergedSpans         []histogram.Span
-		okToAppend, counterReset, gauge    bool
-	)
 	c, sampleInOrder, chunkCreated := s.appendPreprocessor(t, chunkenc.EncHistogram, o)
->>>>>>> 096ceca4
 	if !sampleInOrder {
 		return sampleInOrder, chunkCreated
 	}
 
-<<<<<<< HEAD
 	var (
 		nc      chunkenc.Chunk
 		recoded bool
 		err     error
 	)
-=======
-	if !chunkCreated {
-		if len(pBackwardInserts)+len(nBackwardInserts) > 0 {
-			h.PositiveSpans = pMergedSpans
-			h.NegativeSpans = nMergedSpans
-			app.RecodeHistogram(h, pBackwardInserts, nBackwardInserts)
-		}
-		// We have 3 cases here
-		// - !okToAppend or counterReset -> We need to cut a new chunk.
-		// - okToAppend but we have inserts → Existing chunk needs
-		//   recoding before we can append our histogram.
-		// - okToAppend and no inserts → Chunk is ready to support our histogram.
-		switch {
-		case !okToAppend || counterReset:
-			c = s.cutNewHeadChunk(t, chunkenc.EncHistogram, o.chunkDiskMapper, o.chunkRange)
-			chunkCreated = true
-		case len(pForwardInserts) > 0 || len(nForwardInserts) > 0:
-			// New buckets have appeared. We need to recode all
-			// prior histogram samples within the chunk before we
-			// can process this one.
-			chunk, app := app.Recode(
-				pForwardInserts, nForwardInserts,
-				h.PositiveSpans, h.NegativeSpans,
-			)
-			c.chunk = chunk
-			s.app = app
-		}
-	}
->>>>>>> 096ceca4
 
 	if !chunkCreated {
 		// ignore the previous appender if we continue the current chunk
@@ -1248,13 +1203,13 @@
 	}
 
 	// brand new chunk, switch out the head chunk (based on cutNewHeadChunk)
-	s.mmapCurrentHeadChunk(chunkDiskMapper)
+	s.mmapCurrentHeadChunk(o.chunkDiskMapper)
 	s.headChunk = &memChunk{
 		chunk:   nc,
 		minTime: t,
 		maxTime: t,
 	}
-	s.nextAt = rangeForTimestamp(t, chunkRange)
+	s.nextAt = rangeForTimestamp(t, o.chunkRange)
 	return true, true
 }
 
@@ -1262,66 +1217,21 @@
 // It is unsafe to call this concurrently with s.iterator(...) without holding the series lock.
 func (s *memSeries) appendFloatHistogram(t int64, fh *histogram.FloatHistogram, appendID uint64, o chunkOpts) (sampleInOrder, chunkCreated bool) {
 	// Head controls the execution of recoding, so that we own the proper
-<<<<<<< HEAD
 	// chunk reference afterwards and mmap used up chunks.
 
 	// ignoring ok is ok, since we don't want to compare to the wrong previous appender anyway
 	prevApp, _ := s.app.(*chunkenc.FloatHistogramAppender)
 
-	c, sampleInOrder, chunkCreated := s.appendPreprocessor(t, chunkenc.EncFloatHistogram, chunkDiskMapper, chunkRange, samplesPerChunk)
-=======
-	// chunk reference afterwards.  We check for Appendable from appender before
-	// appendPreprocessor because in case it ends up creating a new chunk,
-	// we need to know if there was also a counter reset or not to set the
-	// meta properly.
-	app, _ := s.app.(*chunkenc.FloatHistogramAppender)
-	var (
-		pForwardInserts, nForwardInserts   []chunkenc.Insert
-		pBackwardInserts, nBackwardInserts []chunkenc.Insert
-		pMergedSpans, nMergedSpans         []histogram.Span
-		okToAppend, counterReset, gauge    bool
-	)
 	c, sampleInOrder, chunkCreated := s.appendPreprocessor(t, chunkenc.EncFloatHistogram, o)
->>>>>>> 096ceca4
 	if !sampleInOrder {
 		return sampleInOrder, chunkCreated
 	}
 
-<<<<<<< HEAD
 	var (
 		nc      chunkenc.Chunk
 		recoded bool
 		err     error
 	)
-=======
-	if !chunkCreated {
-		if len(pBackwardInserts)+len(nBackwardInserts) > 0 {
-			fh.PositiveSpans = pMergedSpans
-			fh.NegativeSpans = nMergedSpans
-			app.RecodeHistogramm(fh, pBackwardInserts, nBackwardInserts)
-		}
-		// We have 3 cases here
-		// - !okToAppend or counterReset -> We need to cut a new chunk.
-		// - okToAppend but we have inserts → Existing chunk needs
-		//   recoding before we can append our histogram.
-		// - okToAppend and no inserts → Chunk is ready to support our histogram.
-		switch {
-		case !okToAppend || counterReset:
-			c = s.cutNewHeadChunk(t, chunkenc.EncFloatHistogram, o.chunkDiskMapper, o.chunkRange)
-			chunkCreated = true
-		case len(pForwardInserts) > 0 || len(nForwardInserts) > 0:
-			// New buckets have appeared. We need to recode all
-			// prior histogram samples within the chunk before we
-			// can process this one.
-			chunk, app := app.Recode(
-				pForwardInserts, nForwardInserts,
-				fh.PositiveSpans, fh.NegativeSpans,
-			)
-			c.chunk = chunk
-			s.app = app
-		}
-	}
->>>>>>> 096ceca4
 
 	if !chunkCreated {
 		// ignore the previous appender if we continue the current chunk
@@ -1353,13 +1263,13 @@
 	}
 
 	// brand new chunk, switch out the head chunk (based on cutNewHeadChunk)
-	s.mmapCurrentHeadChunk(chunkDiskMapper)
+	s.mmapCurrentHeadChunk(o.chunkDiskMapper)
 	s.headChunk = &memChunk{
 		chunk:   nc,
 		minTime: t,
 		maxTime: t,
 	}
-	s.nextAt = rangeForTimestamp(t, chunkRange)
+	s.nextAt = rangeForTimestamp(t, o.chunkRange)
 	return true, true
 }
 
