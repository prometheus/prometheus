// Copyright 2021 The Prometheus Authors
// Licensed under the Apache License, Version 2.0 (the "License");
// you may not use this file except in compliance with the License.
// You may obtain a copy of the License at
//
// http://www.apache.org/licenses/LICENSE-2.0
//
// Unless required by applicable law or agreed to in writing, software
// distributed under the License is distributed on an "AS IS" BASIS,
// WITHOUT WARRANTIES OR CONDITIONS OF ANY KIND, either express or implied.
// See the License for the specific language governing permissions and
// limitations under the License.

package tsdb

import (
	"context"
	"fmt"
	"math"

	"github.com/go-kit/log/level"
	"github.com/pkg/errors"

	"github.com/prometheus/prometheus/model/exemplar"
	"github.com/prometheus/prometheus/model/labels"
	"github.com/prometheus/prometheus/model/metadata"
	"github.com/prometheus/prometheus/storage"
	"github.com/prometheus/prometheus/tsdb/chunkenc"
	"github.com/prometheus/prometheus/tsdb/chunks"
	"github.com/prometheus/prometheus/tsdb/record"
)

// initAppender is a helper to initialize the time bounds of the head
// upon the first sample it receives.
type initAppender struct {
	app  storage.Appender
	head *Head
}

var _ storage.GetRef = &initAppender{}

func (a *initAppender) Append(ref storage.SeriesRef, lset labels.Labels, t int64, v float64) (storage.SeriesRef, error) {
	if a.app != nil {
		return a.app.Append(ref, lset, t, v)
	}

	a.head.initTime(t)
	a.app = a.head.appender()
	return a.app.Append(ref, lset, t, v)
}

func (a *initAppender) AppendExemplar(ref storage.SeriesRef, l labels.Labels, e exemplar.Exemplar) (storage.SeriesRef, error) {
	// Check if exemplar storage is enabled.
	if !a.head.opts.EnableExemplarStorage || a.head.opts.MaxExemplars.Load() <= 0 {
		return 0, nil
	}

	if a.app != nil {
		return a.app.AppendExemplar(ref, l, e)
	}
	// We should never reach here given we would call Append before AppendExemplar
	// and we probably want to always base head/WAL min time on sample times.
	a.head.initTime(e.Ts)
	a.app = a.head.appender()

	return a.app.AppendExemplar(ref, l, e)
}

func (a *initAppender) UpdateMetadata(ref storage.SeriesRef, l labels.Labels, m metadata.Metadata) (storage.SeriesRef, error) {
	if a.app != nil {
		return a.app.UpdateMetadata(ref, l, m)
	}

	a.app = a.head.appender()
	return a.app.UpdateMetadata(ref, l, m)
}

// initTime initializes a head with the first timestamp. This only needs to be called
// for a completely fresh head with an empty WAL.
func (h *Head) initTime(t int64) {
	if !h.minTime.CompareAndSwap(math.MaxInt64, t) {
		return
	}
	// Ensure that max time is initialized to at least the min time we just set.
	// Concurrent appenders may already have set it to a higher value.
	h.maxTime.CompareAndSwap(math.MinInt64, t)
}

func (a *initAppender) GetRef(lset labels.Labels) (storage.SeriesRef, labels.Labels) {
	if g, ok := a.app.(storage.GetRef); ok {
		return g.GetRef(lset)
	}
	return 0, nil
}

func (a *initAppender) Commit() error {
	if a.app == nil {
		a.head.metrics.activeAppenders.Dec()
		return nil
	}
	return a.app.Commit()
}

func (a *initAppender) Rollback() error {
	if a.app == nil {
		a.head.metrics.activeAppenders.Dec()
		return nil
	}
	return a.app.Rollback()
}

// Appender returns a new Appender on the database.
func (h *Head) Appender(_ context.Context) storage.Appender {
	h.metrics.activeAppenders.Inc()

	// The head cache might not have a starting point yet. The init appender
	// picks up the first appended timestamp as the base.
	if h.MinTime() == math.MaxInt64 {
		return &initAppender{
			head: h,
		}
	}
	return h.appender()
}

func (h *Head) appender() *headAppender {
	minValidTime := h.appendableMinValidTime()
	appendID, cleanupAppendIDsBelow := h.iso.newAppendID(minValidTime) // Every appender gets an ID that is cleared upon commit/rollback.

	// Allocate the exemplars buffer only if exemplars are enabled.
	var exemplarsBuf []exemplarWithSeriesRef
	if h.opts.EnableExemplarStorage {
		exemplarsBuf = h.getExemplarBuffer()
	}

	return &headAppender{
		head:                  h,
		minValidTime:          minValidTime,
		mint:                  math.MaxInt64,
		maxt:                  math.MinInt64,
		headMaxt:              h.MaxTime(),
		oooTimeWindow:         h.opts.OutOfOrderTimeWindow.Load(),
		samples:               h.getAppendBuffer(),
		sampleSeries:          h.getSeriesBuffer(),
		exemplars:             exemplarsBuf,
		metadata:              h.getMetadataBuffer(),
		appendID:              appendID,
		cleanupAppendIDsBelow: cleanupAppendIDsBelow,
	}
}

// appendableMinValidTime returns the minimum valid timestamp for appends,
// such that samples stay ahead of prior blocks and the head compaction window.
func (h *Head) appendableMinValidTime() int64 {
	// This boundary ensures that no samples will be added to the compaction window.
	// This allows race-free, concurrent appending and compaction.
	cwEnd := h.MaxTime() - h.chunkRange.Load()/2

	// This boundary ensures that we avoid overlapping timeframes from one block to the next.
	// While not necessary for correctness, it means we're not required to use vertical compaction.
	minValid := h.minValidTime.Load()

	return max(cwEnd, minValid)
}

// AppendableMinValidTime returns the minimum valid time for samples to be appended to the Head.
// Returns false if Head hasn't been initialized yet and the minimum time isn't known yet.
func (h *Head) AppendableMinValidTime() (int64, bool) {
	if h.MinTime() == math.MaxInt64 {
		return 0, false
	}

	return h.appendableMinValidTime(), true
}

func min(a, b int64) int64 {
	if a < b {
		return a
	}
	return b
}

func max(a, b int64) int64 {
	if a > b {
		return a
	}
	return b
}

func (h *Head) getAppendBuffer() []record.RefSample {
	b := h.appendPool.Get()
	if b == nil {
		return make([]record.RefSample, 0, 512)
	}
	return b.([]record.RefSample)
}

func (h *Head) putAppendBuffer(b []record.RefSample) {
	//nolint:staticcheck // Ignore SA6002 safe to ignore and actually fixing it has some performance penalty.
	h.appendPool.Put(b[:0])
}

func (h *Head) getExemplarBuffer() []exemplarWithSeriesRef {
	b := h.exemplarsPool.Get()
	if b == nil {
		return make([]exemplarWithSeriesRef, 0, 512)
	}
	return b.([]exemplarWithSeriesRef)
}

func (h *Head) putExemplarBuffer(b []exemplarWithSeriesRef) {
	if b == nil {
		return
	}

	//nolint:staticcheck // Ignore SA6002 safe to ignore and actually fixing it has some performance penalty.
	h.exemplarsPool.Put(b[:0])
}

func (h *Head) getMetadataBuffer() []record.RefMetadata {
	b := h.metadataPool.Get()
	if b == nil {
		return make([]record.RefMetadata, 0, 512)
	}
	return b.([]record.RefMetadata)
}

func (h *Head) putMetadataBuffer(b []record.RefMetadata) {
	//nolint:staticcheck // Ignore SA6002 safe to ignore and actually fixing it has some performance penalty.
	h.metadataPool.Put(b[:0])
}

func (h *Head) getSeriesBuffer() []*memSeries {
	b := h.seriesPool.Get()
	if b == nil {
		return make([]*memSeries, 0, 512)
	}
	return b.([]*memSeries)
}

func (h *Head) putSeriesBuffer(b []*memSeries) {
	//nolint:staticcheck // Ignore SA6002 safe to ignore and actually fixing it has some performance penalty.
	h.seriesPool.Put(b[:0])
}

func (h *Head) getBytesBuffer() []byte {
	b := h.bytesPool.Get()
	if b == nil {
		return make([]byte, 0, 1024)
	}
	return b.([]byte)
}

func (h *Head) putBytesBuffer(b []byte) {
	//nolint:staticcheck // Ignore SA6002 safe to ignore and actually fixing it has some performance penalty.
	h.bytesPool.Put(b[:0])
}

type exemplarWithSeriesRef struct {
	ref      storage.SeriesRef
	exemplar exemplar.Exemplar
}

type headAppender struct {
	head          *Head
	minValidTime  int64 // No samples below this timestamp are allowed.
	mint, maxt    int64
	headMaxt      int64 // We track it here to not take the lock for every sample appended.
	oooTimeWindow int64 // Use the same for the entire append, and don't load the atomic for each sample.

<<<<<<< HEAD
	series       []record.RefSeries      // New series held by this appender.
	samples      []record.RefSample      // New samples held by this appender.
	exemplars    []exemplarWithSeriesRef // New exemplars held by this appender.
	sampleSeries []*memSeries            // Series corresponding to the samples held by this appender (using corresponding slice indices - same series may appear more than once).
=======
	series         []record.RefSeries      // New series held by this appender.
	metadata       []record.RefMetadata    // New metadata held by this appender.
	samples        []record.RefSample      // New samples held by this appender.
	exemplars      []exemplarWithSeriesRef // New exemplars held by this appender.
	sampleSeries   []*memSeries            // Series corresponding to the samples held by this appender (using corresponding slice indices - same series may appear more than once).
	metadataSeries []*memSeries            // Series corresponding to the metadata held by this appender.
>>>>>>> 73d805cf

	appendID, cleanupAppendIDsBelow uint64
	closed                          bool
}

func (a *headAppender) Append(ref storage.SeriesRef, lset labels.Labels, t int64, v float64) (storage.SeriesRef, error) {
	// For OOO inserts, this restriction is irrelevant and will be checked later once we confirm the sample is an in-order append.
	// If OOO inserts are disabled, we may as well as check this as early as we can and avoid more work.
	if a.oooTimeWindow == 0 && t < a.minValidTime {
		a.head.metrics.outOfBoundSamples.Inc()
		return 0, storage.ErrOutOfBounds
	}

	s := a.head.series.getByID(chunks.HeadSeriesRef(ref))
	if s == nil {
		// Ensure no empty labels have gotten through.
		lset = lset.WithoutEmpty()
		if len(lset) == 0 {
			return 0, errors.Wrap(ErrInvalidSample, "empty labelset")
		}

		if l, dup := lset.HasDuplicateLabelNames(); dup {
			return 0, errors.Wrap(ErrInvalidSample, fmt.Sprintf(`label name "%s" is not unique`, l))
		}

		var created bool
		var err error
		s, created, err = a.head.getOrCreate(lset.Hash(), lset)
		if err != nil {
			return 0, err
		}
		if created {
			a.series = append(a.series, record.RefSeries{
				Ref:    s.ref,
				Labels: lset,
			})
		}
	}

	s.Lock()
<<<<<<< HEAD
	// TODO: if we definitely know at this point that the sample is ooo, then optimise
=======
	// TODO(codesome): If we definitely know at this point that the sample is ooo, then optimise
>>>>>>> 73d805cf
	// to skip that sample from the WAL and write only in the WBL.
	_, delta, err := s.appendable(t, v, a.headMaxt, a.minValidTime, a.oooTimeWindow)
	if err == nil {
		s.pendingCommit = true
	}
	s.Unlock()
	if delta > 0 {
<<<<<<< HEAD
		a.head.metrics.oooHistogram.Observe(float64(delta) / 1000)
	}
	if err != nil {
		if err == storage.ErrOutOfOrderSample {
=======
		a.head.metrics.oooHistogram.Observe(float64(delta))
	}
	if err != nil {
		switch err {
		case storage.ErrOutOfOrderSample:
>>>>>>> 73d805cf
			a.head.metrics.outOfOrderSamples.Inc()
		case storage.ErrTooOldSample:
			a.head.metrics.tooOldSamples.Inc()
		}
		if err == storage.ErrTooOldSample {
			a.head.metrics.tooOldSamples.Inc()
		}
		return 0, err
	}

	if t < a.mint {
		a.mint = t
	}
	if t > a.maxt {
		a.maxt = t
	}

	a.samples = append(a.samples, record.RefSample{
		Ref: s.ref,
		T:   t,
		V:   v,
	})
	a.sampleSeries = append(a.sampleSeries, s)
	return storage.SeriesRef(s.ref), nil
}

// appendable checks whether the given sample is valid for appending to the series. (if we return false and no error)
// The sample belongs to the out of order chunk if we return true and no error.
// An error signifies the sample cannot be handled.
<<<<<<< HEAD
func (s *memSeries) appendable(t int64, v float64, headMaxt, minValidTime, oooTimeWindow int64) (isOutOfOrder bool, delta int64, err error) {
=======
func (s *memSeries) appendable(t int64, v float64, headMaxt, minValidTime, oooTimeWindow int64) (isOOO bool, oooDelta int64, err error) {
>>>>>>> 73d805cf
	// Check if we can append in the in-order chunk.
	if t >= minValidTime {
		if s.head() == nil {
			// The series has no sample and was freshly created.
			return false, 0, nil
		}
		msMaxt := s.maxTime()
		if t > msMaxt {
			return false, 0, nil
		}
		if t == msMaxt {
			// We are allowing exact duplicates as we can encounter them in valid cases
			// like federation and erroring out at that time would be extremely noisy.
			// This only checks against the latest in-order sample.
<<<<<<< HEAD
			// The OOO headchunk has its own method to detect these duplicates
			if math.Float64bits(s.sampleBuf[3].v) != math.Float64bits(v) {
=======
			// The OOO headchunk has its own method to detect these duplicates.
			if math.Float64bits(s.lastValue) != math.Float64bits(v) {
>>>>>>> 73d805cf
				return false, 0, storage.ErrDuplicateSampleForTimestamp
			}
			// Sample is identical (ts + value) with most current (highest ts) sample in sampleBuf.
			return false, 0, nil
		}
	}

	// The sample cannot go in the in-order chunk. Check if it can go in the out-of-order chunk.
	if oooTimeWindow > 0 && t >= headMaxt-oooTimeWindow {
		return true, headMaxt - t, nil
	}

	// The sample cannot go in both in-order and out-of-order chunk.
	if oooTimeWindow > 0 {
		return true, headMaxt - t, storage.ErrTooOldSample
	}
	if t < minValidTime {
		return false, headMaxt - t, storage.ErrOutOfBounds
	}
	return false, headMaxt - t, storage.ErrOutOfOrderSample
}

// AppendExemplar for headAppender assumes the series ref already exists, and so it doesn't
// use getOrCreate or make any of the lset sanity checks that Append does.
func (a *headAppender) AppendExemplar(ref storage.SeriesRef, lset labels.Labels, e exemplar.Exemplar) (storage.SeriesRef, error) {
	// Check if exemplar storage is enabled.
	if !a.head.opts.EnableExemplarStorage || a.head.opts.MaxExemplars.Load() <= 0 {
		return 0, nil
	}

	// Get Series
	s := a.head.series.getByID(chunks.HeadSeriesRef(ref))
	if s == nil {
		s = a.head.series.getByHash(lset.Hash(), lset)
		if s != nil {
			ref = storage.SeriesRef(s.ref)
		}
	}
	if s == nil {
		return 0, fmt.Errorf("unknown HeadSeriesRef when trying to add exemplar: %d", ref)
	}

	// Ensure no empty labels have gotten through.
	e.Labels = e.Labels.WithoutEmpty()

	err := a.head.exemplars.ValidateExemplar(s.lset, e)
	if err != nil {
		if err == storage.ErrDuplicateExemplar || err == storage.ErrExemplarsDisabled {
			// Duplicate, don't return an error but don't accept the exemplar.
			return 0, nil
		}
		return 0, err
	}

	a.exemplars = append(a.exemplars, exemplarWithSeriesRef{ref, e})

	return storage.SeriesRef(s.ref), nil
}

// UpdateMetadata for headAppender assumes the series ref already exists, and so it doesn't
// use getOrCreate or make any of the lset sanity checks that Append does.
func (a *headAppender) UpdateMetadata(ref storage.SeriesRef, lset labels.Labels, meta metadata.Metadata) (storage.SeriesRef, error) {
	s := a.head.series.getByID(chunks.HeadSeriesRef(ref))
	if s == nil {
		s = a.head.series.getByHash(lset.Hash(), lset)
		if s != nil {
			ref = storage.SeriesRef(s.ref)
		}
	}
	if s == nil {
		return 0, fmt.Errorf("unknown series when trying to add metadata with HeadSeriesRef: %d and labels: %s", ref, lset)
	}

	s.RLock()
	hasNewMetadata := s.meta == nil || *s.meta != meta
	s.RUnlock()

	if hasNewMetadata {
		a.metadata = append(a.metadata, record.RefMetadata{
			Ref:  s.ref,
			Type: record.GetMetricType(meta.Type),
			Unit: meta.Unit,
			Help: meta.Help,
		})
		a.metadataSeries = append(a.metadataSeries, s)
	}

	return ref, nil
}

var _ storage.GetRef = &headAppender{}

func (a *headAppender) GetRef(lset labels.Labels) (storage.SeriesRef, labels.Labels) {
	s := a.head.series.getByHash(lset.Hash(), lset)
	if s == nil {
		return 0, nil
	}
	// returned labels must be suitable to pass to Append()
	return storage.SeriesRef(s.ref), s.lset
}

// log writes all headAppender's data to the WAL.
func (a *headAppender) log() error {
	if a.head.wal == nil {
		return nil
	}

	buf := a.head.getBytesBuffer()
	defer func() { a.head.putBytesBuffer(buf) }()

	var rec []byte
	var enc record.Encoder

	if len(a.series) > 0 {
		rec = enc.Series(a.series, buf)
		buf = rec[:0]

		if err := a.head.wal.Log(rec); err != nil {
			return errors.Wrap(err, "log series")
		}
	}
	if len(a.metadata) > 0 {
		rec = enc.Metadata(a.metadata, buf)
		buf = rec[:0]

		if err := a.head.wal.Log(rec); err != nil {
			return errors.Wrap(err, "log metadata")
		}
	}
	if len(a.samples) > 0 {
		rec = enc.Samples(a.samples, buf)
		buf = rec[:0]

		if err := a.head.wal.Log(rec); err != nil {
			return errors.Wrap(err, "log samples")
		}
	}
	if len(a.exemplars) > 0 {
		rec = enc.Exemplars(exemplarsForEncoding(a.exemplars), buf)
		buf = rec[:0]

		if err := a.head.wal.Log(rec); err != nil {
			return errors.Wrap(err, "log exemplars")
		}
	}
	return nil
}

func exemplarsForEncoding(es []exemplarWithSeriesRef) []record.RefExemplar {
	ret := make([]record.RefExemplar, 0, len(es))
	for _, e := range es {
		ret = append(ret, record.RefExemplar{
			Ref:    chunks.HeadSeriesRef(e.ref),
			T:      e.exemplar.Ts,
			V:      e.exemplar.Value,
			Labels: e.exemplar.Labels,
		})
	}
	return ret
}

// Commit writes to the WAL and adds the data to the Head.
// TODO(codesome): Refactor this method to reduce indentation and make it more readable.
func (a *headAppender) Commit() (err error) {
	if a.closed {
		return ErrAppenderClosed
	}
	defer func() { a.closed = true }()

	if err := a.log(); err != nil {
		_ = a.Rollback() // Most likely the same error will happen again.
		return errors.Wrap(err, "write to WAL")
	}

	// No errors logging to WAL, so pass the exemplars along to the in memory storage.
	for _, e := range a.exemplars {
		s := a.head.series.getByID(chunks.HeadSeriesRef(e.ref))
		// We don't instrument exemplar appends here, all is instrumented by storage.
		if err := a.head.exemplars.AddExemplar(s.lset, e.exemplar); err != nil {
			if err == storage.ErrOutOfOrderExemplar {
				continue
			}
			level.Debug(a.head.logger).Log("msg", "Unknown error while adding exemplar", "err", err)
		}
	}

	defer a.head.metrics.activeAppenders.Dec()
	defer a.head.putAppendBuffer(a.samples)
	defer a.head.putSeriesBuffer(a.sampleSeries)
	defer a.head.putExemplarBuffer(a.exemplars)
	defer a.head.putMetadataBuffer(a.metadata)
	defer a.head.iso.closeAppend(a.appendID)

	var (
		samplesAppended = len(a.samples)
		oooAccepted     int   // number of samples out of order but accepted: with ooo enabled and within time window
		oooRejected     int   // number of samples rejected due to: out of order but OOO support disabled.
		tooOldRejected  int   // number of samples rejected due to: that are out of order but too old (OOO support enabled, but outside time window)
		oobRejected     int   // number of samples rejected due to: out of bounds: with t < minValidTime (OOO support disabled)
		inOrderMint     int64 = math.MaxInt64
		inOrderMaxt     int64 = math.MinInt64
		ooomint         int64 = math.MaxInt64
		ooomaxt         int64 = math.MinInt64
		wblSamples      []record.RefSample
		oooMmapMarkers  map[chunks.HeadSeriesRef]chunks.ChunkDiskMapperRef
		oooRecords      [][]byte
<<<<<<< HEAD
=======
		oooCapMax       = a.head.opts.OutOfOrderCapMax.Load()
		chunkRange      = a.head.chunkRange.Load()
>>>>>>> 73d805cf
		series          *memSeries
		enc             record.Encoder
	)
	defer func() {
		for i := range oooRecords {
			a.head.putBytesBuffer(oooRecords[i][:0])
		}
	}()
	collectOOORecords := func() {
		if a.head.wbl == nil {
			// WBL is not enabled. So no need to collect.
			wblSamples = nil
			oooMmapMarkers = nil
			return
		}
		// The m-map happens before adding a new sample. So we collect
		// the m-map markers first, and then samples.
		// WBL Graphically:
		//   WBL Before this Commit(): [old samples before this commit for chunk 1]
		//   WBL After this Commit():  [old samples before this commit for chunk 1][new samples in this commit for chunk 1]mmapmarker1[samples for chunk 2]mmapmarker2[samples for chunk 3]
		if oooMmapMarkers != nil {
			markers := make([]record.RefMmapMarker, 0, len(oooMmapMarkers))
			for ref, mmapRef := range oooMmapMarkers {
				markers = append(markers, record.RefMmapMarker{
					Ref:     ref,
					MmapRef: mmapRef,
				})
			}
			r := enc.MmapMarkers(markers, a.head.getBytesBuffer())
			oooRecords = append(oooRecords, r)
		}

		if len(wblSamples) > 0 {
			r := enc.Samples(wblSamples, a.head.getBytesBuffer())
			oooRecords = append(oooRecords, r)
		}

		wblSamples = nil
		oooMmapMarkers = nil
	}
	for i, s := range a.samples {
		series = a.sampleSeries[i]
		series.Lock()

		oooSample, _, err := series.appendable(s.T, s.V, a.headMaxt, a.minValidTime, a.oooTimeWindow)
		switch err {
		case storage.ErrOutOfOrderSample:
			samplesAppended--
			oooRejected++
		case storage.ErrOutOfBounds:
			samplesAppended--
			oobRejected++
		case storage.ErrTooOldSample:
			samplesAppended--
			tooOldRejected++
		case nil:
			// Do nothing.
		default:
			samplesAppended--
<<<<<<< HEAD
		}

		var ok, chunkCreated bool

		if err == nil && oooSample {
			// Sample is OOO and OOO handling is enabled
			// and the delta is within the OOO tolerance.
			var mmapRef chunks.ChunkDiskMapperRef
			ok, chunkCreated, mmapRef = series.insert(s.T, s.V, a.head.chunkDiskMapper)
			if chunkCreated {
				r, ok := oooMmapMarkers[series.ref]
				if !ok || r != 0 {
					// !ok means there are no markers collected for these samples yet. So we first flush the samples
					// before setting this m-map marker.

					// r != 0 means we have already m-mapped a chunk for this series in the same Commit().
					// Hence, before we m-map again, we should add the samples and m-map markers
					// seen till now to the WBL records.
					collectOOORecords()
				}

				if oooMmapMarkers == nil {
					oooMmapMarkers = make(map[chunks.HeadSeriesRef]chunks.ChunkDiskMapperRef)
				}
				oooMmapMarkers[series.ref] = mmapRef
			}
			if ok {
				wblSamples = append(wblSamples, s)
				if s.T < ooomint {
					ooomint = s.T
				}
				if s.T > ooomaxt {
					ooomaxt = s.T
				}
				oooAccepted++
			} else {
				// exact duplicate of last sample.
				// the sample was an attempted update.
				// note that we can only detect updates if they clash with a sample in the OOOHeadChunk,
				// not with samples in already flushed OOO chunks.
				// TODO: error reporting? depends on addressing https://github.com/prometheus/prometheus/discussions/10305
				samplesAppended--
			}
		} else if err == nil {
			// if we're here, either of these is true:
			// - the sample.t is beyond any previously ingested timestamp
			// - the sample is an exact duplicate of the 'head sample'

			_, ok, chunkCreated = series.append(s.T, s.V, a.appendID, a.head.chunkDiskMapper)

			// TODO: handle overwrite.
			// this would be storage.ErrDuplicateSampleForTimestamp, it has no attached counter
			// in case of identical timestamp and value, we should drop silently
			if ok {
				// sample timestamp is beyond any previously ingested timestamp
				if s.T < inOrderMint { // TODO(ganesh): dieter thinks this never applies and can be removed because we know we're in order.
					inOrderMint = s.T
				}
				if s.T > inOrderMaxt {
					inOrderMaxt = s.T
				}
			} else {
				// ... therefore, in this case, we know the sample is an exact duplicate, and should be silently dropped.
				samplesAppended--
			}
		}

=======
		}

		var ok, chunkCreated bool

		if err == nil && oooSample {
			// Sample is OOO and OOO handling is enabled
			// and the delta is within the OOO tolerance.
			var mmapRef chunks.ChunkDiskMapperRef
			ok, chunkCreated, mmapRef = series.insert(s.T, s.V, a.head.chunkDiskMapper, oooCapMax)
			if chunkCreated {
				r, ok := oooMmapMarkers[series.ref]
				if !ok || r != 0 {
					// !ok means there are no markers collected for these samples yet. So we first flush the samples
					// before setting this m-map marker.

					// r != 0 means we have already m-mapped a chunk for this series in the same Commit().
					// Hence, before we m-map again, we should add the samples and m-map markers
					// seen till now to the WBL records.
					collectOOORecords()
				}

				if oooMmapMarkers == nil {
					oooMmapMarkers = make(map[chunks.HeadSeriesRef]chunks.ChunkDiskMapperRef)
				}
				oooMmapMarkers[series.ref] = mmapRef
			}
			if ok {
				wblSamples = append(wblSamples, s)
				if s.T < ooomint {
					ooomint = s.T
				}
				if s.T > ooomaxt {
					ooomaxt = s.T
				}
				oooAccepted++
			} else {
				// Sample is an exact duplicate of the last sample.
				// NOTE: We can only detect updates if they clash with a sample in the OOOHeadChunk,
				// not with samples in already flushed OOO chunks.
				// TODO(codesome): Add error reporting? It depends on addressing https://github.com/prometheus/prometheus/discussions/10305.
				samplesAppended--
			}
		} else if err == nil {
			ok, chunkCreated = series.append(s.T, s.V, a.appendID, a.head.chunkDiskMapper, chunkRange)
			if ok {
				if s.T < inOrderMint {
					inOrderMint = s.T
				}
				if s.T > inOrderMaxt {
					inOrderMaxt = s.T
				}
			} else {
				// The sample is an exact duplicate, and should be silently dropped.
				samplesAppended--
			}
		}

>>>>>>> 73d805cf
		if chunkCreated {
			a.head.metrics.chunks.Inc()
			a.head.metrics.chunksCreated.Inc()
		}
<<<<<<< HEAD

		series.cleanupAppendIDsBelow(a.cleanupAppendIDsBelow)
		series.pendingCommit = false
=======

		series.cleanupAppendIDsBelow(a.cleanupAppendIDsBelow)
		series.pendingCommit = false
		series.Unlock()
	}

	for i, m := range a.metadata {
		series = a.metadataSeries[i]
		series.Lock()
		series.meta = &metadata.Metadata{Type: record.ToTextparseMetricType(m.Type), Unit: m.Unit, Help: m.Help}
>>>>>>> 73d805cf
		series.Unlock()
	}

	a.head.metrics.outOfOrderSamples.Add(float64(oooRejected))
	a.head.metrics.outOfBoundSamples.Add(float64(oobRejected))
	a.head.metrics.tooOldSamples.Add(float64(tooOldRejected))
	a.head.metrics.samplesAppended.Add(float64(samplesAppended))
	a.head.metrics.outOfOrderSamplesAppended.Add(float64(oooAccepted))
	a.head.updateMinMaxTime(inOrderMint, inOrderMaxt)
	a.head.updateMinOOOMaxOOOTime(ooomint, ooomaxt)

<<<<<<< HEAD
	// TODO: currently WBL logging of ooo samples is best effort here since we cannot try logging
	// until we have found what samples become OOO. We can try having a metric for this failure.
	// Returning the error here is not correct because we have already put the samples into the memory,
	// hence the append/insert was a success.
	collectOOORecords()
	if a.head.wbl != nil {
		if err := a.head.wbl.Log(oooRecords...); err != nil {
=======
	collectOOORecords()
	if a.head.wbl != nil {
		if err := a.head.wbl.Log(oooRecords...); err != nil {
			// TODO(codesome): Currently WBL logging of ooo samples is best effort here since we cannot try logging
			// until we have found what samples become OOO. We can try having a metric for this failure.
			// Returning the error here is not correct because we have already put the samples into the memory,
			// hence the append/insert was a success.
>>>>>>> 73d805cf
			level.Error(a.head.logger).Log("msg", "Failed to log out of order samples into the WAL", "err", err)
		}
	}
	return nil
}

<<<<<<< HEAD
// insert is like append, except it inserts. used for Out Of Order samples.
func (s *memSeries) insert(t int64, v float64, chunkDiskMapper chunkDiskMapper) (inserted, chunkCreated bool, mmapRef chunks.ChunkDiskMapperRef) {
	c := s.oooHeadChunk
	if c == nil || c.chunk.NumSamples() == int(s.oooCapMax) {
=======
// insert is like append, except it inserts. Used for OOO samples.
func (s *memSeries) insert(t int64, v float64, chunkDiskMapper *chunks.ChunkDiskMapper, oooCapMax int64) (inserted, chunkCreated bool, mmapRef chunks.ChunkDiskMapperRef) {
	c := s.oooHeadChunk
	if c == nil || c.chunk.NumSamples() == int(oooCapMax) {
>>>>>>> 73d805cf
		// Note: If no new samples come in then we rely on compaction to clean up stale in-memory OOO chunks.
		c, mmapRef = s.cutNewOOOHeadChunk(t, chunkDiskMapper)
		chunkCreated = true
	}

	ok := c.chunk.Insert(t, v)
	if ok {
		if chunkCreated || t < c.minTime {
			c.minTime = t
		}
		if chunkCreated || t > c.maxTime {
			c.maxTime = t
		}
	}
	return ok, chunkCreated, mmapRef
}

// append adds the sample (t, v) to the series. The caller also has to provide
// the appendID for isolation. (The appendID can be zero, which results in no
// isolation for this append.)
// It is unsafe to call this concurrently with s.iterator(...) without holding the series lock.
<<<<<<< HEAD
func (s *memSeries) append(t int64, v float64, appendID uint64, chunkDiskMapper chunkDiskMapper) (delta int64, sampleInOrder, chunkCreated bool) {
=======
func (s *memSeries) append(t int64, v float64, appendID uint64, chunkDiskMapper *chunks.ChunkDiskMapper, chunkRange int64) (sampleInOrder, chunkCreated bool) {
>>>>>>> 73d805cf
	// Based on Gorilla white papers this offers near-optimal compression ratio
	// so anything bigger that this has diminishing returns and increases
	// the time range within which we have to decompress all samples.
	const samplesPerChunk = 120

	c := s.head()

	if c == nil {
		if len(s.mmappedChunks) > 0 && s.mmappedChunks[len(s.mmappedChunks)-1].maxTime >= t {
			// Out of order sample. Sample timestamp is already in the mmapped chunks, so ignore it.
			return s.mmappedChunks[len(s.mmappedChunks)-1].maxTime - t, false, false
		}
		// There is no head chunk in this series yet, create the first chunk for the sample.
<<<<<<< HEAD
		c = s.cutNewHeadChunk(t, chunkDiskMapper)
=======
		c = s.cutNewHeadChunk(t, chunkDiskMapper, chunkRange)
>>>>>>> 73d805cf
		chunkCreated = true
	}

	// Out of order sample.
	if c.maxTime >= t {
		return c.maxTime - t, false, chunkCreated
	}

	numSamples := c.chunk.NumSamples()
	if numSamples == 0 {
		// It could be the new chunk created after reading the chunk snapshot,
		// hence we fix the minTime of the chunk here.
		c.minTime = t
		s.nextAt = rangeForTimestamp(c.minTime, chunkRange)
	}

	// If we reach 25% of a chunk's desired sample count, predict an end time
	// for this chunk that will try to make samples equally distributed within
	// the remaining chunks in the current chunk range.
	// At latest it must happen at the timestamp set when the chunk was cut.
	if numSamples == samplesPerChunk/4 {
		maxNextAt := s.nextAt

		s.nextAt = computeChunkEndTime(c.minTime, c.maxTime, maxNextAt)
		s.nextAt = addJitterToChunkEndTime(s.hash, c.minTime, s.nextAt, maxNextAt, s.chunkEndTimeVariance)
	}
	// If numSamples > samplesPerChunk*2 then our previous prediction was invalid,
	// most likely because samples rate has changed and now they are arriving more frequently.
	// Since we assume that the rate is higher, we're being conservative and cutting at 2*samplesPerChunk
	// as we expect more chunks to come.
	// Note that next chunk will have its nextAt recalculated for the new rate.
	if t >= s.nextAt || numSamples >= samplesPerChunk*2 {
		c = s.cutNewHeadChunk(t, chunkDiskMapper, chunkRange)
		chunkCreated = true
	}
	s.app.Append(t, v)

	c.maxTime = t
	s.lastValue = v

	if appendID > 0 && s.txs != nil {
		s.txs.add(appendID)
	}

	return 0, true, chunkCreated
}

// computeChunkEndTime estimates the end timestamp based the beginning of a
// chunk, its current timestamp and the upper bound up to which we insert data.
// It assumes that the time range is 1/4 full.
// Assuming that the samples will keep arriving at the same rate, it will make the
// remaining n chunks within this chunk range (before max) equally sized.
func computeChunkEndTime(start, cur, max int64) int64 {
	n := (max - start) / ((cur - start + 1) * 4)
	if n <= 1 {
		return max
	}
	return start + (max-start)/n
}

<<<<<<< HEAD
// addJitterToChunkEndTime return chunk's nextAt applying a jitter based on the provided expected variance.
// The variance is applied to the estimated chunk duration (nextAt - chunkMinTime); the returned updated chunk
// end time is guaranteed to be between "chunkDuration - (chunkDuration*(variance/2))" to
// "chunkDuration + chunkDuration*(variance/2)", and never greater than maxNextAt.
func addJitterToChunkEndTime(seriesHash uint64, chunkMinTime, nextAt, maxNextAt int64, variance float64) int64 {
	if variance <= 0 {
		return nextAt
	}

	// Do not apply the jitter if the chunk is expected to be the last one of the chunk range.
	if nextAt >= maxNextAt {
		return nextAt
	}

	// Compute the variance to apply to the chunk end time. The variance is based on the series hash so that
	// different TSDBs ingesting the same exact samples (e.g. in a distributed system like Cortex) will have
	// the same chunks for a given period.
	chunkDuration := nextAt - chunkMinTime
	chunkDurationMaxVariance := int64(float64(chunkDuration) * variance)
	chunkDurationVariance := int64(seriesHash % uint64(chunkDurationMaxVariance))

	return min(maxNextAt, nextAt+chunkDurationVariance-(chunkDurationMaxVariance/2))
}

func (s *memSeries) cutNewHeadChunk(mint int64, chunkDiskMapper chunkDiskMapper) *memChunk {
=======
func (s *memSeries) cutNewHeadChunk(mint int64, chunkDiskMapper *chunks.ChunkDiskMapper, chunkRange int64) *memChunk {
>>>>>>> 73d805cf
	s.mmapCurrentHeadChunk(chunkDiskMapper)

	s.headChunk = &memChunk{
		chunk:   chunkenc.NewXORChunk(),
		minTime: mint,
		maxTime: math.MinInt64,
	}

	// Set upper bound on when the next chunk must be started. An earlier timestamp
	// may be chosen dynamically at a later point.
	s.nextAt = rangeForTimestamp(mint, chunkRange)

	app, err := s.headChunk.chunk.Appender()
	if err != nil {
		panic(err)
	}
	s.app = app
	return s.headChunk
}

<<<<<<< HEAD
func (s *memSeries) cutNewOOOHeadChunk(mint int64, chunkDiskMapper chunkDiskMapper) (*oooHeadChunk, chunks.ChunkDiskMapperRef) {
	ref := s.mmapCurrentOOOHeadChunk(chunkDiskMapper)

	s.oooHeadChunk = &oooHeadChunk{
		chunk:   chunkenc.NewOOOChunk(int(s.oooCapMin)),
=======
func (s *memSeries) cutNewOOOHeadChunk(mint int64, chunkDiskMapper *chunks.ChunkDiskMapper) (*oooHeadChunk, chunks.ChunkDiskMapperRef) {
	ref := s.mmapCurrentOOOHeadChunk(chunkDiskMapper)

	s.oooHeadChunk = &oooHeadChunk{
		chunk:   NewOOOChunk(),
>>>>>>> 73d805cf
		minTime: mint,
		maxTime: math.MinInt64,
	}

	return s.oooHeadChunk, ref
}

<<<<<<< HEAD
func (s *memSeries) mmapCurrentOOOHeadChunk(chunkDiskMapper chunkDiskMapper) chunks.ChunkDiskMapperRef {
=======
func (s *memSeries) mmapCurrentOOOHeadChunk(chunkDiskMapper *chunks.ChunkDiskMapper) chunks.ChunkDiskMapperRef {
>>>>>>> 73d805cf
	if s.oooHeadChunk == nil {
		// There is no head chunk, so nothing to m-map here.
		return 0
	}
<<<<<<< HEAD
	xor, _ := s.oooHeadChunk.chunk.ToXor() // encode to XorChunk which is more compact and implements all of the needed functionality to be encoded
=======
	xor, _ := s.oooHeadChunk.chunk.ToXOR() // Encode to XorChunk which is more compact and implements all of the needed functionality.
>>>>>>> 73d805cf
	oooXor := &chunkenc.OOOXORChunk{XORChunk: xor}
	chunkRef := chunkDiskMapper.WriteChunk(s.ref, s.oooHeadChunk.minTime, s.oooHeadChunk.maxTime, oooXor, handleChunkWriteError)
	s.oooMmappedChunks = append(s.oooMmappedChunks, &mmappedChunk{
		ref:        chunkRef,
		numSamples: uint16(xor.NumSamples()),
		minTime:    s.oooHeadChunk.minTime,
		maxTime:    s.oooHeadChunk.maxTime,
	})
	s.oooHeadChunk = nil
	return chunkRef
}

<<<<<<< HEAD
func (s *memSeries) mmapCurrentHeadChunk(chunkDiskMapper chunkDiskMapper) {
=======
func (s *memSeries) mmapCurrentHeadChunk(chunkDiskMapper *chunks.ChunkDiskMapper) {
>>>>>>> 73d805cf
	if s.headChunk == nil {
		// There is no head chunk, so nothing to m-map here.
		return
	}

	chunkRef := chunkDiskMapper.WriteChunk(s.ref, s.headChunk.minTime, s.headChunk.maxTime, s.headChunk.chunk, handleChunkWriteError)
	s.mmappedChunks = append(s.mmappedChunks, &mmappedChunk{
		ref:        chunkRef,
		numSamples: uint16(s.headChunk.chunk.NumSamples()),
		minTime:    s.headChunk.minTime,
		maxTime:    s.headChunk.maxTime,
	})
}

func handleChunkWriteError(err error) {
	if err != nil && err != chunks.ErrChunkDiskMapperClosed {
		panic(err)
	}
}

// Rollback removes the samples and exemplars from headAppender and writes any series to WAL.
func (a *headAppender) Rollback() (err error) {
	if a.closed {
		return ErrAppenderClosed
	}
	defer func() { a.closed = true }()
	defer a.head.metrics.activeAppenders.Dec()
	defer a.head.iso.closeAppend(a.appendID)
	defer a.head.putSeriesBuffer(a.sampleSeries)

	var series *memSeries
	for i := range a.samples {
		series = a.sampleSeries[i]
		series.Lock()
		series.cleanupAppendIDsBelow(a.cleanupAppendIDsBelow)
		series.pendingCommit = false
		series.Unlock()
	}
	a.head.putAppendBuffer(a.samples)
	a.head.putExemplarBuffer(a.exemplars)
	a.head.putMetadataBuffer(a.metadata)
	a.samples = nil
	a.exemplars = nil
	a.metadata = nil

	// Series are created in the head memory regardless of rollback. Thus we have
	// to log them to the WAL in any case.
	return a.log()
}<|MERGE_RESOLUTION|>--- conflicted
+++ resolved
@@ -268,19 +268,12 @@
 	headMaxt      int64 // We track it here to not take the lock for every sample appended.
 	oooTimeWindow int64 // Use the same for the entire append, and don't load the atomic for each sample.
 
-<<<<<<< HEAD
-	series       []record.RefSeries      // New series held by this appender.
-	samples      []record.RefSample      // New samples held by this appender.
-	exemplars    []exemplarWithSeriesRef // New exemplars held by this appender.
-	sampleSeries []*memSeries            // Series corresponding to the samples held by this appender (using corresponding slice indices - same series may appear more than once).
-=======
 	series         []record.RefSeries      // New series held by this appender.
 	metadata       []record.RefMetadata    // New metadata held by this appender.
 	samples        []record.RefSample      // New samples held by this appender.
 	exemplars      []exemplarWithSeriesRef // New exemplars held by this appender.
 	sampleSeries   []*memSeries            // Series corresponding to the samples held by this appender (using corresponding slice indices - same series may appear more than once).
 	metadataSeries []*memSeries            // Series corresponding to the metadata held by this appender.
->>>>>>> 73d805cf
 
 	appendID, cleanupAppendIDsBelow uint64
 	closed                          bool
@@ -321,11 +314,7 @@
 	}
 
 	s.Lock()
-<<<<<<< HEAD
-	// TODO: if we definitely know at this point that the sample is ooo, then optimise
-=======
 	// TODO(codesome): If we definitely know at this point that the sample is ooo, then optimise
->>>>>>> 73d805cf
 	// to skip that sample from the WAL and write only in the WBL.
 	_, delta, err := s.appendable(t, v, a.headMaxt, a.minValidTime, a.oooTimeWindow)
 	if err == nil {
@@ -333,23 +322,13 @@
 	}
 	s.Unlock()
 	if delta > 0 {
-<<<<<<< HEAD
 		a.head.metrics.oooHistogram.Observe(float64(delta) / 1000)
-	}
-	if err != nil {
-		if err == storage.ErrOutOfOrderSample {
-=======
-		a.head.metrics.oooHistogram.Observe(float64(delta))
 	}
 	if err != nil {
 		switch err {
 		case storage.ErrOutOfOrderSample:
->>>>>>> 73d805cf
 			a.head.metrics.outOfOrderSamples.Inc()
 		case storage.ErrTooOldSample:
-			a.head.metrics.tooOldSamples.Inc()
-		}
-		if err == storage.ErrTooOldSample {
 			a.head.metrics.tooOldSamples.Inc()
 		}
 		return 0, err
@@ -374,11 +353,7 @@
 // appendable checks whether the given sample is valid for appending to the series. (if we return false and no error)
 // The sample belongs to the out of order chunk if we return true and no error.
 // An error signifies the sample cannot be handled.
-<<<<<<< HEAD
-func (s *memSeries) appendable(t int64, v float64, headMaxt, minValidTime, oooTimeWindow int64) (isOutOfOrder bool, delta int64, err error) {
-=======
 func (s *memSeries) appendable(t int64, v float64, headMaxt, minValidTime, oooTimeWindow int64) (isOOO bool, oooDelta int64, err error) {
->>>>>>> 73d805cf
 	// Check if we can append in the in-order chunk.
 	if t >= minValidTime {
 		if s.head() == nil {
@@ -393,13 +368,8 @@
 			// We are allowing exact duplicates as we can encounter them in valid cases
 			// like federation and erroring out at that time would be extremely noisy.
 			// This only checks against the latest in-order sample.
-<<<<<<< HEAD
-			// The OOO headchunk has its own method to detect these duplicates
-			if math.Float64bits(s.sampleBuf[3].v) != math.Float64bits(v) {
-=======
 			// The OOO headchunk has its own method to detect these duplicates.
 			if math.Float64bits(s.lastValue) != math.Float64bits(v) {
->>>>>>> 73d805cf
 				return false, 0, storage.ErrDuplicateSampleForTimestamp
 			}
 			// Sample is identical (ts + value) with most current (highest ts) sample in sampleBuf.
@@ -606,11 +576,8 @@
 		wblSamples      []record.RefSample
 		oooMmapMarkers  map[chunks.HeadSeriesRef]chunks.ChunkDiskMapperRef
 		oooRecords      [][]byte
-<<<<<<< HEAD
-=======
 		oooCapMax       = a.head.opts.OutOfOrderCapMax.Load()
 		chunkRange      = a.head.chunkRange.Load()
->>>>>>> 73d805cf
 		series          *memSeries
 		enc             record.Encoder
 	)
@@ -670,75 +637,6 @@
 			// Do nothing.
 		default:
 			samplesAppended--
-<<<<<<< HEAD
-		}
-
-		var ok, chunkCreated bool
-
-		if err == nil && oooSample {
-			// Sample is OOO and OOO handling is enabled
-			// and the delta is within the OOO tolerance.
-			var mmapRef chunks.ChunkDiskMapperRef
-			ok, chunkCreated, mmapRef = series.insert(s.T, s.V, a.head.chunkDiskMapper)
-			if chunkCreated {
-				r, ok := oooMmapMarkers[series.ref]
-				if !ok || r != 0 {
-					// !ok means there are no markers collected for these samples yet. So we first flush the samples
-					// before setting this m-map marker.
-
-					// r != 0 means we have already m-mapped a chunk for this series in the same Commit().
-					// Hence, before we m-map again, we should add the samples and m-map markers
-					// seen till now to the WBL records.
-					collectOOORecords()
-				}
-
-				if oooMmapMarkers == nil {
-					oooMmapMarkers = make(map[chunks.HeadSeriesRef]chunks.ChunkDiskMapperRef)
-				}
-				oooMmapMarkers[series.ref] = mmapRef
-			}
-			if ok {
-				wblSamples = append(wblSamples, s)
-				if s.T < ooomint {
-					ooomint = s.T
-				}
-				if s.T > ooomaxt {
-					ooomaxt = s.T
-				}
-				oooAccepted++
-			} else {
-				// exact duplicate of last sample.
-				// the sample was an attempted update.
-				// note that we can only detect updates if they clash with a sample in the OOOHeadChunk,
-				// not with samples in already flushed OOO chunks.
-				// TODO: error reporting? depends on addressing https://github.com/prometheus/prometheus/discussions/10305
-				samplesAppended--
-			}
-		} else if err == nil {
-			// if we're here, either of these is true:
-			// - the sample.t is beyond any previously ingested timestamp
-			// - the sample is an exact duplicate of the 'head sample'
-
-			_, ok, chunkCreated = series.append(s.T, s.V, a.appendID, a.head.chunkDiskMapper)
-
-			// TODO: handle overwrite.
-			// this would be storage.ErrDuplicateSampleForTimestamp, it has no attached counter
-			// in case of identical timestamp and value, we should drop silently
-			if ok {
-				// sample timestamp is beyond any previously ingested timestamp
-				if s.T < inOrderMint { // TODO(ganesh): dieter thinks this never applies and can be removed because we know we're in order.
-					inOrderMint = s.T
-				}
-				if s.T > inOrderMaxt {
-					inOrderMaxt = s.T
-				}
-			} else {
-				// ... therefore, in this case, we know the sample is an exact duplicate, and should be silently dropped.
-				samplesAppended--
-			}
-		}
-
-=======
 		}
 
 		var ok, chunkCreated bool
@@ -796,16 +694,10 @@
 			}
 		}
 
->>>>>>> 73d805cf
 		if chunkCreated {
 			a.head.metrics.chunks.Inc()
 			a.head.metrics.chunksCreated.Inc()
 		}
-<<<<<<< HEAD
-
-		series.cleanupAppendIDsBelow(a.cleanupAppendIDsBelow)
-		series.pendingCommit = false
-=======
 
 		series.cleanupAppendIDsBelow(a.cleanupAppendIDsBelow)
 		series.pendingCommit = false
@@ -816,7 +708,6 @@
 		series = a.metadataSeries[i]
 		series.Lock()
 		series.meta = &metadata.Metadata{Type: record.ToTextparseMetricType(m.Type), Unit: m.Unit, Help: m.Help}
->>>>>>> 73d805cf
 		series.Unlock()
 	}
 
@@ -828,15 +719,6 @@
 	a.head.updateMinMaxTime(inOrderMint, inOrderMaxt)
 	a.head.updateMinOOOMaxOOOTime(ooomint, ooomaxt)
 
-<<<<<<< HEAD
-	// TODO: currently WBL logging of ooo samples is best effort here since we cannot try logging
-	// until we have found what samples become OOO. We can try having a metric for this failure.
-	// Returning the error here is not correct because we have already put the samples into the memory,
-	// hence the append/insert was a success.
-	collectOOORecords()
-	if a.head.wbl != nil {
-		if err := a.head.wbl.Log(oooRecords...); err != nil {
-=======
 	collectOOORecords()
 	if a.head.wbl != nil {
 		if err := a.head.wbl.Log(oooRecords...); err != nil {
@@ -844,24 +726,16 @@
 			// until we have found what samples become OOO. We can try having a metric for this failure.
 			// Returning the error here is not correct because we have already put the samples into the memory,
 			// hence the append/insert was a success.
->>>>>>> 73d805cf
 			level.Error(a.head.logger).Log("msg", "Failed to log out of order samples into the WAL", "err", err)
 		}
 	}
 	return nil
 }
 
-<<<<<<< HEAD
-// insert is like append, except it inserts. used for Out Of Order samples.
-func (s *memSeries) insert(t int64, v float64, chunkDiskMapper chunkDiskMapper) (inserted, chunkCreated bool, mmapRef chunks.ChunkDiskMapperRef) {
-	c := s.oooHeadChunk
-	if c == nil || c.chunk.NumSamples() == int(s.oooCapMax) {
-=======
 // insert is like append, except it inserts. Used for OOO samples.
-func (s *memSeries) insert(t int64, v float64, chunkDiskMapper *chunks.ChunkDiskMapper, oooCapMax int64) (inserted, chunkCreated bool, mmapRef chunks.ChunkDiskMapperRef) {
+func (s *memSeries) insert(t int64, v float64, chunkDiskMapper chunkDiskMapper, oooCapMax int64) (inserted, chunkCreated bool, mmapRef chunks.ChunkDiskMapperRef) {
 	c := s.oooHeadChunk
 	if c == nil || c.chunk.NumSamples() == int(oooCapMax) {
->>>>>>> 73d805cf
 		// Note: If no new samples come in then we rely on compaction to clean up stale in-memory OOO chunks.
 		c, mmapRef = s.cutNewOOOHeadChunk(t, chunkDiskMapper)
 		chunkCreated = true
@@ -883,11 +757,7 @@
 // the appendID for isolation. (The appendID can be zero, which results in no
 // isolation for this append.)
 // It is unsafe to call this concurrently with s.iterator(...) without holding the series lock.
-<<<<<<< HEAD
-func (s *memSeries) append(t int64, v float64, appendID uint64, chunkDiskMapper chunkDiskMapper) (delta int64, sampleInOrder, chunkCreated bool) {
-=======
-func (s *memSeries) append(t int64, v float64, appendID uint64, chunkDiskMapper *chunks.ChunkDiskMapper, chunkRange int64) (sampleInOrder, chunkCreated bool) {
->>>>>>> 73d805cf
+func (s *memSeries) append(t int64, v float64, appendID uint64, chunkDiskMapper chunkDiskMapper, chunkRange int64) (sampleInOrder, chunkCreated bool) {
 	// Based on Gorilla white papers this offers near-optimal compression ratio
 	// so anything bigger that this has diminishing returns and increases
 	// the time range within which we have to decompress all samples.
@@ -898,20 +768,16 @@
 	if c == nil {
 		if len(s.mmappedChunks) > 0 && s.mmappedChunks[len(s.mmappedChunks)-1].maxTime >= t {
 			// Out of order sample. Sample timestamp is already in the mmapped chunks, so ignore it.
-			return s.mmappedChunks[len(s.mmappedChunks)-1].maxTime - t, false, false
+			return false, false
 		}
 		// There is no head chunk in this series yet, create the first chunk for the sample.
-<<<<<<< HEAD
-		c = s.cutNewHeadChunk(t, chunkDiskMapper)
-=======
 		c = s.cutNewHeadChunk(t, chunkDiskMapper, chunkRange)
->>>>>>> 73d805cf
 		chunkCreated = true
 	}
 
 	// Out of order sample.
 	if c.maxTime >= t {
-		return c.maxTime - t, false, chunkCreated
+		return false, chunkCreated
 	}
 
 	numSamples := c.chunk.NumSamples()
@@ -950,7 +816,7 @@
 		s.txs.add(appendID)
 	}
 
-	return 0, true, chunkCreated
+	return true, chunkCreated
 }
 
 // computeChunkEndTime estimates the end timestamp based the beginning of a
@@ -966,7 +832,6 @@
 	return start + (max-start)/n
 }
 
-<<<<<<< HEAD
 // addJitterToChunkEndTime return chunk's nextAt applying a jitter based on the provided expected variance.
 // The variance is applied to the estimated chunk duration (nextAt - chunkMinTime); the returned updated chunk
 // end time is guaranteed to be between "chunkDuration - (chunkDuration*(variance/2))" to
@@ -991,10 +856,7 @@
 	return min(maxNextAt, nextAt+chunkDurationVariance-(chunkDurationMaxVariance/2))
 }
 
-func (s *memSeries) cutNewHeadChunk(mint int64, chunkDiskMapper chunkDiskMapper) *memChunk {
-=======
-func (s *memSeries) cutNewHeadChunk(mint int64, chunkDiskMapper *chunks.ChunkDiskMapper, chunkRange int64) *memChunk {
->>>>>>> 73d805cf
+func (s *memSeries) cutNewHeadChunk(mint int64, chunkDiskMapper chunkDiskMapper, chunkRange int64) *memChunk {
 	s.mmapCurrentHeadChunk(chunkDiskMapper)
 
 	s.headChunk = &memChunk{
@@ -1015,19 +877,11 @@
 	return s.headChunk
 }
 
-<<<<<<< HEAD
-func (s *memSeries) cutNewOOOHeadChunk(mint int64, chunkDiskMapper chunkDiskMapper) (*oooHeadChunk, chunks.ChunkDiskMapperRef) {
-	ref := s.mmapCurrentOOOHeadChunk(chunkDiskMapper)
-
-	s.oooHeadChunk = &oooHeadChunk{
-		chunk:   chunkenc.NewOOOChunk(int(s.oooCapMin)),
-=======
 func (s *memSeries) cutNewOOOHeadChunk(mint int64, chunkDiskMapper *chunks.ChunkDiskMapper) (*oooHeadChunk, chunks.ChunkDiskMapperRef) {
 	ref := s.mmapCurrentOOOHeadChunk(chunkDiskMapper)
 
 	s.oooHeadChunk = &oooHeadChunk{
 		chunk:   NewOOOChunk(),
->>>>>>> 73d805cf
 		minTime: mint,
 		maxTime: math.MinInt64,
 	}
@@ -1035,20 +889,12 @@
 	return s.oooHeadChunk, ref
 }
 
-<<<<<<< HEAD
 func (s *memSeries) mmapCurrentOOOHeadChunk(chunkDiskMapper chunkDiskMapper) chunks.ChunkDiskMapperRef {
-=======
-func (s *memSeries) mmapCurrentOOOHeadChunk(chunkDiskMapper *chunks.ChunkDiskMapper) chunks.ChunkDiskMapperRef {
->>>>>>> 73d805cf
 	if s.oooHeadChunk == nil {
 		// There is no head chunk, so nothing to m-map here.
 		return 0
 	}
-<<<<<<< HEAD
-	xor, _ := s.oooHeadChunk.chunk.ToXor() // encode to XorChunk which is more compact and implements all of the needed functionality to be encoded
-=======
 	xor, _ := s.oooHeadChunk.chunk.ToXOR() // Encode to XorChunk which is more compact and implements all of the needed functionality.
->>>>>>> 73d805cf
 	oooXor := &chunkenc.OOOXORChunk{XORChunk: xor}
 	chunkRef := chunkDiskMapper.WriteChunk(s.ref, s.oooHeadChunk.minTime, s.oooHeadChunk.maxTime, oooXor, handleChunkWriteError)
 	s.oooMmappedChunks = append(s.oooMmappedChunks, &mmappedChunk{
@@ -1061,11 +907,7 @@
 	return chunkRef
 }
 
-<<<<<<< HEAD
 func (s *memSeries) mmapCurrentHeadChunk(chunkDiskMapper chunkDiskMapper) {
-=======
-func (s *memSeries) mmapCurrentHeadChunk(chunkDiskMapper *chunks.ChunkDiskMapper) {
->>>>>>> 73d805cf
 	if s.headChunk == nil {
 		// There is no head chunk, so nothing to m-map here.
 		return
