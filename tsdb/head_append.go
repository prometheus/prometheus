--- conflicted
+++ resolved
@@ -1121,7 +1121,7 @@
 			// Sample is OOO and OOO handling is enabled
 			// and the delta is within the OOO tolerance.
 			var mmapRefs []chunks.ChunkDiskMapperRef
-			ok, chunkCreated, mmapRefs = series.insert(s.T, 0, s.H, nil, a.head.chunkDiskMapper, oooCapMax)
+			ok, chunkCreated, mmapRefs = series.insert(s.T, 0, s.H, nil, a.head.chunkDiskMapper, oooCapMax, a.head.logger)
 			if chunkCreated {
 				r, ok := oooMmapMarkers[series.ref]
 				if !ok || r != nil {
@@ -1217,7 +1217,7 @@
 			// Sample is OOO and OOO handling is enabled
 			// and the delta is within the OOO tolerance.
 			var mmapRefs []chunks.ChunkDiskMapperRef
-			ok, chunkCreated, mmapRefs = series.insert(s.T, 0, nil, s.FH, a.head.chunkDiskMapper, oooCapMax)
+			ok, chunkCreated, mmapRefs = series.insert(s.T, 0, nil, s.FH, a.head.chunkDiskMapper, oooCapMax, a.head.logger)
 			if chunkCreated {
 				r, ok := oooMmapMarkers[series.ref]
 				if !ok || r != nil {
@@ -1702,15 +1702,11 @@
 	}
 	chunkRefs := make([]chunks.ChunkDiskMapperRef, 0, len(chks))
 	for _, memchunk := range chks {
-<<<<<<< HEAD
-		chunkRef := chunkDiskMapper.WriteChunk(s.ref, memchunk.minTime, memchunk.maxTime, memchunk.chunk, true, handleChunkWriteError)
-=======
 		if len(s.ooo.oooMmappedChunks) >= (oooChunkIDMask - 1) {
 			level.Error(logger).Log("msg", "Too many OOO chunks, dropping data", "series", s.lset.String())
 			break
 		}
-		chunkRef := chunkDiskMapper.WriteChunk(s.ref, s.ooo.oooHeadChunk.minTime, s.ooo.oooHeadChunk.maxTime, memchunk.chunk, true, handleChunkWriteError)
->>>>>>> 1daf7cdd
+		chunkRef := chunkDiskMapper.WriteChunk(s.ref, memchunk.minTime, memchunk.maxTime, memchunk.chunk, true, handleChunkWriteError)
 		chunkRefs = append(chunkRefs, chunkRef)
 		s.ooo.oooMmappedChunks = append(s.ooo.oooMmappedChunks, &mmappedChunk{
 			ref:        chunkRef,
