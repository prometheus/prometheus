// Copyright 2021 The Prometheus Authors
// Licensed under the Apache License, Version 2.0 (the "License");
// you may not use this file except in compliance with the License.
// You may obtain a copy of the License at
//
// http://www.apache.org/licenses/LICENSE-2.0
//
// Unless required by applicable law or agreed to in writing, software
// distributed under the License is distributed on an "AS IS" BASIS,
// WITHOUT WARRANTIES OR CONDITIONS OF ANY KIND, either express or implied.
// See the License for the specific language governing permissions and
// limitations under the License.

package tsdb

import (
	"context"
	"errors"
	"fmt"
	"math"

	"github.com/go-kit/log/level"

	"github.com/prometheus/prometheus/model/exemplar"
	"github.com/prometheus/prometheus/model/histogram"
	"github.com/prometheus/prometheus/model/labels"
	"github.com/prometheus/prometheus/model/metadata"
	"github.com/prometheus/prometheus/model/value"
	"github.com/prometheus/prometheus/storage"
	"github.com/prometheus/prometheus/tsdb/chunkenc"
	"github.com/prometheus/prometheus/tsdb/chunks"
	"github.com/prometheus/prometheus/tsdb/record"
)

// initAppender is a helper to initialize the time bounds of the head
// upon the first sample it receives.
type initAppender struct {
	app  storage.Appender
	head *Head
}

var _ storage.GetRef = &initAppender{}

func (a *initAppender) Append(ref storage.SeriesRef, lset labels.Labels, t int64, v float64) (storage.SeriesRef, error) {
	if a.app != nil {
		return a.app.Append(ref, lset, t, v)
	}

	a.head.initTime(t)
	a.app = a.head.appender()
	return a.app.Append(ref, lset, t, v)
}

func (a *initAppender) AppendExemplar(ref storage.SeriesRef, l labels.Labels, e exemplar.Exemplar) (storage.SeriesRef, error) {
	// Check if exemplar storage is enabled.
	if !a.head.opts.EnableExemplarStorage || a.head.opts.MaxExemplars.Load() <= 0 {
		return 0, nil
	}

	if a.app != nil {
		return a.app.AppendExemplar(ref, l, e)
	}
	// We should never reach here given we would call Append before AppendExemplar
	// and we probably want to always base head/WAL min time on sample times.
	a.head.initTime(e.Ts)
	a.app = a.head.appender()

	return a.app.AppendExemplar(ref, l, e)
}

func (a *initAppender) AppendHistogram(ref storage.SeriesRef, l labels.Labels, t int64, h *histogram.Histogram, fh *histogram.FloatHistogram) (storage.SeriesRef, error) {
	if a.app != nil {
		return a.app.AppendHistogram(ref, l, t, h, fh)
	}
	a.head.initTime(t)
	a.app = a.head.appender()

	return a.app.AppendHistogram(ref, l, t, h, fh)
}

func (a *initAppender) UpdateMetadata(ref storage.SeriesRef, l labels.Labels, m metadata.Metadata) (storage.SeriesRef, error) {
	if a.app != nil {
		return a.app.UpdateMetadata(ref, l, m)
	}

	a.app = a.head.appender()
	return a.app.UpdateMetadata(ref, l, m)
}

func (a *initAppender) AppendCTZeroSample(ref storage.SeriesRef, lset labels.Labels, t, ct int64) (storage.SeriesRef, error) {
	if a.app != nil {
		return a.app.AppendCTZeroSample(ref, lset, t, ct)
	}

	a.head.initTime(t)
	a.app = a.head.appender()

	return a.app.AppendCTZeroSample(ref, lset, t, ct)
}

// initTime initializes a head with the first timestamp. This only needs to be called
// for a completely fresh head with an empty WAL.
func (h *Head) initTime(t int64) {
	if !h.minTime.CompareAndSwap(math.MaxInt64, t) {
		return
	}
	// Ensure that max time is initialized to at least the min time we just set.
	// Concurrent appenders may already have set it to a higher value.
	h.maxTime.CompareAndSwap(math.MinInt64, t)
}

func (a *initAppender) GetRef(lset labels.Labels, hash uint64) (storage.SeriesRef, labels.Labels) {
	if g, ok := a.app.(storage.GetRef); ok {
		return g.GetRef(lset, hash)
	}
	return 0, labels.EmptyLabels()
}

func (a *initAppender) Commit() error {
	if a.app == nil {
		a.head.metrics.activeAppenders.Dec()
		return nil
	}
	return a.app.Commit()
}

func (a *initAppender) Rollback() error {
	if a.app == nil {
		a.head.metrics.activeAppenders.Dec()
		return nil
	}
	return a.app.Rollback()
}

// Appender returns a new Appender on the database.
func (h *Head) Appender(_ context.Context) storage.Appender {
	h.metrics.activeAppenders.Inc()

	// The head cache might not have a starting point yet. The init appender
	// picks up the first appended timestamp as the base.
	if !h.initialized() {
		return &initAppender{
			head: h,
		}
	}
	return h.appender()
}

func (h *Head) appender() *headAppender {
	minValidTime := h.appendableMinValidTime()
	appendID, cleanupAppendIDsBelow := h.iso.newAppendID(minValidTime) // Every appender gets an ID that is cleared upon commit/rollback.

	// Allocate the exemplars buffer only if exemplars are enabled.
	var exemplarsBuf []exemplarWithSeriesRef
	if h.opts.EnableExemplarStorage {
		exemplarsBuf = h.getExemplarBuffer()
	}

	return &headAppender{
		head:                  h,
		minValidTime:          minValidTime,
		mint:                  math.MaxInt64,
		maxt:                  math.MinInt64,
		headMaxt:              h.MaxTime(),
		oooTimeWindow:         h.opts.OutOfOrderTimeWindow.Load(),
		samples:               h.getAppendBuffer(),
		sampleSeries:          h.getSeriesBuffer(),
		exemplars:             exemplarsBuf,
		histograms:            h.getHistogramBuffer(),
		floatHistograms:       h.getFloatHistogramBuffer(),
		metadata:              h.getMetadataBuffer(),
		appendID:              appendID,
		cleanupAppendIDsBelow: cleanupAppendIDsBelow,
	}
}

// appendableMinValidTime returns the minimum valid timestamp for appends,
// such that samples stay ahead of prior blocks and the head compaction window.
func (h *Head) appendableMinValidTime() int64 {
	// This boundary ensures that no samples will be added to the compaction window.
	// This allows race-free, concurrent appending and compaction.
	cwEnd := h.MaxTime() - h.chunkRange.Load()/2

	// This boundary ensures that we avoid overlapping timeframes from one block to the next.
	// While not necessary for correctness, it means we're not required to use vertical compaction.
	minValid := h.minValidTime.Load()

	return max(cwEnd, minValid)
}

// AppendableMinValidTime returns the minimum valid time for samples to be appended to the Head.
// Returns false if Head hasn't been initialized yet and the minimum time isn't known yet.
func (h *Head) AppendableMinValidTime() (int64, bool) {
	if !h.initialized() {
		return 0, false
	}

	return h.appendableMinValidTime(), true
}

func (h *Head) getAppendBuffer() []record.RefSample {
	b := h.appendPool.Get()
	if b == nil {
		return make([]record.RefSample, 0, 512)
	}
	return b
}

func (h *Head) putAppendBuffer(b []record.RefSample) {
	h.appendPool.Put(b[:0])
}

func (h *Head) getExemplarBuffer() []exemplarWithSeriesRef {
	b := h.exemplarsPool.Get()
	if b == nil {
		return make([]exemplarWithSeriesRef, 0, 512)
	}
	return b
}

func (h *Head) putExemplarBuffer(b []exemplarWithSeriesRef) {
	if b == nil {
		return
	}
	for i := range b { // Zero out to avoid retaining label data.
		b[i].exemplar.Labels = labels.EmptyLabels()
	}

	h.exemplarsPool.Put(b[:0])
}

func (h *Head) getHistogramBuffer() []record.RefHistogramSample {
	b := h.histogramsPool.Get()
	if b == nil {
		return make([]record.RefHistogramSample, 0, 512)
	}
	return b
}

func (h *Head) putHistogramBuffer(b []record.RefHistogramSample) {
	h.histogramsPool.Put(b[:0])
}

func (h *Head) getFloatHistogramBuffer() []record.RefFloatHistogramSample {
	b := h.floatHistogramsPool.Get()
	if b == nil {
		return make([]record.RefFloatHistogramSample, 0, 512)
	}
	return b
}

func (h *Head) putFloatHistogramBuffer(b []record.RefFloatHistogramSample) {
	h.floatHistogramsPool.Put(b[:0])
}

func (h *Head) getMetadataBuffer() []record.RefMetadata {
	b := h.metadataPool.Get()
	if b == nil {
		return make([]record.RefMetadata, 0, 512)
	}
	return b
}

func (h *Head) putMetadataBuffer(b []record.RefMetadata) {
	h.metadataPool.Put(b[:0])
}

func (h *Head) getSeriesBuffer() []*memSeries {
	b := h.seriesPool.Get()
	if b == nil {
		return make([]*memSeries, 0, 512)
	}
	return b
}

func (h *Head) putSeriesBuffer(b []*memSeries) {
	for i := range b { // Zero out to avoid retaining data.
		b[i] = nil
	}
	h.seriesPool.Put(b[:0])
}

func (h *Head) getBytesBuffer() []byte {
	b := h.bytesPool.Get()
	if b == nil {
		return make([]byte, 0, 1024)
	}
	return b
}

func (h *Head) putBytesBuffer(b []byte) {
	h.bytesPool.Put(b[:0])
}

type exemplarWithSeriesRef struct {
	ref      storage.SeriesRef
	exemplar exemplar.Exemplar
}

type headAppender struct {
	head          *Head
	minValidTime  int64 // No samples below this timestamp are allowed.
	mint, maxt    int64
	headMaxt      int64 // We track it here to not take the lock for every sample appended.
	oooTimeWindow int64 // Use the same for the entire append, and don't load the atomic for each sample.

	series               []record.RefSeries               // New series held by this appender.
	samples              []record.RefSample               // New float samples held by this appender.
	sampleSeries         []*memSeries                     // Float series corresponding to the samples held by this appender (using corresponding slice indices - same series may appear more than once).
	histograms           []record.RefHistogramSample      // New histogram samples held by this appender.
	histogramSeries      []*memSeries                     // HistogramSamples series corresponding to the samples held by this appender (using corresponding slice indices - same series may appear more than once).
	floatHistograms      []record.RefFloatHistogramSample // New float histogram samples held by this appender.
	floatHistogramSeries []*memSeries                     // FloatHistogramSamples series corresponding to the samples held by this appender (using corresponding slice indices - same series may appear more than once).
	metadata             []record.RefMetadata             // New metadata held by this appender.
	metadataSeries       []*memSeries                     // Series corresponding to the metadata held by this appender.
	exemplars            []exemplarWithSeriesRef          // New exemplars held by this appender.

	appendID, cleanupAppendIDsBelow uint64
	closed                          bool
}

func (a *headAppender) Append(ref storage.SeriesRef, lset labels.Labels, t int64, v float64) (storage.SeriesRef, error) {
	// For OOO inserts, this restriction is irrelevant and will be checked later once we confirm the sample is an in-order append.
	// Fail fast if OOO is disabled.
	if a.oooTimeWindow == 0 && t < a.minValidTime {
		a.head.metrics.outOfBoundSamples.WithLabelValues(sampleMetricTypeFloat).Inc()
		return 0, storage.ErrOutOfBounds
	}

	s := a.head.series.getByID(chunks.HeadSeriesRef(ref))
	if s == nil {
		var err error
		s, err = a.getOrCreate(lset)
		if err != nil {
			return 0, err
		}
	}

	if value.IsStaleNaN(v) {
		switch {
		case s.lastHistogramValue != nil:
			return a.AppendHistogram(ref, lset, t, &histogram.Histogram{Sum: v}, nil)
		case s.lastFloatHistogramValue != nil:
			return a.AppendHistogram(ref, lset, t, nil, &histogram.FloatHistogram{Sum: v})
		}
	}

	s.Lock()
	// TODO(codesome): If we definitely know at this point that the sample is ooo, then optimise
	// to skip that sample from the WAL and write only in the WBL.
	_, delta, err := s.appendable(t, v, a.headMaxt, a.minValidTime, a.oooTimeWindow)
	if err == nil {
		s.pendingCommit = true
	}
	s.Unlock()
	if delta > 0 {
		a.head.metrics.oooHistogram.Observe(float64(delta) / 1000)
	}
	if err != nil {
		switch {
		case errors.Is(err, storage.ErrOutOfOrderSample):
			a.head.metrics.outOfOrderSamples.WithLabelValues(sampleMetricTypeFloat).Inc()
		case errors.Is(err, storage.ErrTooOldSample):
			a.head.metrics.tooOldSamples.WithLabelValues(sampleMetricTypeFloat).Inc()
		}
		return 0, err
	}

	if t < a.mint {
		a.mint = t
	}
	if t > a.maxt {
		a.maxt = t
	}

	a.samples = append(a.samples, record.RefSample{
		Ref: s.ref,
		T:   t,
		V:   v,
	})
	a.sampleSeries = append(a.sampleSeries, s)
	return storage.SeriesRef(s.ref), nil
}

// AppendCTZeroSample appends synthetic zero sample for ct timestamp. It returns
// error when sample can't be appended. See
// storage.CreatedTimestampAppender.AppendCTZeroSample for further documentation.
func (a *headAppender) AppendCTZeroSample(ref storage.SeriesRef, lset labels.Labels, t, ct int64) (storage.SeriesRef, error) {
	if ct >= t {
		return 0, fmt.Errorf("CT is newer or the same as sample's timestamp, ignoring")
	}

	s := a.head.series.getByID(chunks.HeadSeriesRef(ref))
	if s == nil {
		var err error
		s, err = a.getOrCreate(lset)
		if err != nil {
			return 0, err
		}
	}

	// Check if CT wouldn't be OOO vs samples we already might have for this series.
	// NOTE(bwplotka): This will be often hit as it's expected for long living
	// counters to share the same CT.
	s.Lock()
	isOOO, _, err := s.appendable(ct, 0, a.headMaxt, a.minValidTime, a.oooTimeWindow)
	if err == nil {
		s.pendingCommit = true
	}
	s.Unlock()
	if err != nil {
		return 0, err
	}
	if isOOO {
		return storage.SeriesRef(s.ref), storage.ErrOutOfOrderCT
	}

	if ct > a.maxt {
		a.maxt = ct
	}
	a.samples = append(a.samples, record.RefSample{Ref: s.ref, T: ct, V: 0.0})
	a.sampleSeries = append(a.sampleSeries, s)
	return storage.SeriesRef(s.ref), nil
}

func (a *headAppender) getOrCreate(lset labels.Labels) (*memSeries, error) {
	// Ensure no empty labels have gotten through.
	lset = lset.WithoutEmpty()
	if lset.IsEmpty() {
		return nil, fmt.Errorf("empty labelset: %w", ErrInvalidSample)
	}
	if l, dup := lset.HasDuplicateLabelNames(); dup {
		return nil, fmt.Errorf(`label name "%s" is not unique: %w`, l, ErrInvalidSample)
	}
	var created bool
	var err error
	s, created, err := a.head.getOrCreate(lset.Hash(), lset)
	if err != nil {
		return nil, err
	}
	if created {
		a.series = append(a.series, record.RefSeries{
			Ref:    s.ref,
			Labels: lset,
		})
	}
	return s, nil
}

// appendable checks whether the given sample is valid for appending to the series. (if we return false and no error)
// The sample belongs to the out of order chunk if we return true and no error.
// An error signifies the sample cannot be handled.
func (s *memSeries) appendable(t int64, v float64, headMaxt, minValidTime, oooTimeWindow int64) (isOOO bool, oooDelta int64, err error) {
	// Check if we can append in the in-order chunk.
	if t >= minValidTime {
		if s.headChunks == nil {
			// The series has no sample and was freshly created.
			return false, 0, nil
		}
		msMaxt := s.maxTime()
		if t > msMaxt {
			return false, 0, nil
		}
		if t == msMaxt {
			// We are allowing exact duplicates as we can encounter them in valid cases
			// like federation and erroring out at that time would be extremely noisy.
			// This only checks against the latest in-order sample.
			// The OOO headchunk has its own method to detect these duplicates.
			if s.lastHistogramValue != nil || s.lastFloatHistogramValue != nil {
				return false, 0, storage.NewDuplicateHistogramToFloatErr(t, v)
			}
			if math.Float64bits(s.lastValue) != math.Float64bits(v) {
				return false, 0, storage.NewDuplicateFloatErr(t, s.lastValue, v)
			}
			// Sample is identical (ts + value) with most current (highest ts) sample in sampleBuf.
			return false, 0, nil
		}
	}

	// The sample cannot go in the in-order chunk. Check if it can go in the out-of-order chunk.
	if oooTimeWindow > 0 && t >= headMaxt-oooTimeWindow {
		return true, headMaxt - t, nil
	}

	// The sample cannot go in both in-order and out-of-order chunk.
	if oooTimeWindow > 0 {
		return true, headMaxt - t, storage.ErrTooOldSample
	}
	if t < minValidTime {
		return false, headMaxt - t, storage.ErrOutOfBounds
	}
	return false, headMaxt - t, storage.ErrOutOfOrderSample
}

// appendableHistogram checks whether the given histogram sample is valid for appending to the series. (if we return false and no error)
// The sample belongs to the out of order chunk if we return true and no error.
// An error signifies the sample cannot be handled.
func (s *memSeries) appendableHistogram(t int64, h *histogram.Histogram, headMaxt, minValidTime, oooTimeWindow int64, oooHistogramsEnabled bool) (isOOO bool, oooDelta int64, err error) {
	// Check if we can append in the in-order chunk.
	if t >= minValidTime {
		if s.headChunks == nil {
			// The series has no sample and was freshly created.
			return false, 0, nil
		}
		msMaxt := s.maxTime()
		if t > msMaxt {
			return false, 0, nil
		}
		if t == msMaxt {
			// We are allowing exact duplicates as we can encounter them in valid cases
			// like federation and erroring out at that time would be extremely noisy.
			// This only checks against the latest in-order sample.
			// The OOO headchunk has its own method to detect these duplicates.
			if !h.Equals(s.lastHistogramValue) {
				return false, 0, storage.ErrDuplicateSampleForTimestamp
			}
			// Sample is identical (ts + value) with most current (highest ts) sample in sampleBuf.
			return false, 0, nil
		}
	}

	// The sample cannot go in the in-order chunk. Check if it can go in the out-of-order chunk.
	if oooTimeWindow > 0 && t >= headMaxt-oooTimeWindow {
		if !oooHistogramsEnabled {
			return true, headMaxt - t, storage.ErrOOONativeHistogramsDisabled
		}
		return true, headMaxt - t, nil
	}

	// The sample cannot go in both in-order and out-of-order chunk.
	if oooTimeWindow > 0 {
		return true, headMaxt - t, storage.ErrTooOldSample
	}
	if t < minValidTime {
		return false, headMaxt - t, storage.ErrOutOfBounds
	}
	return false, headMaxt - t, storage.ErrOutOfOrderSample
}

// appendableFloatHistogram checks whether the given float histogram sample is valid for appending to the series. (if we return false and no error)
// The sample belongs to the out of order chunk if we return true and no error.
// An error signifies the sample cannot be handled.
func (s *memSeries) appendableFloatHistogram(t int64, fh *histogram.FloatHistogram, headMaxt, minValidTime, oooTimeWindow int64, oooHistogramsEnabled bool) (isOOO bool, oooDelta int64, err error) {
	// Check if we can append in the in-order chunk.
	if t >= minValidTime {
		if s.headChunks == nil {
			// The series has no sample and was freshly created.
			return false, 0, nil
		}
		msMaxt := s.maxTime()
		if t > msMaxt {
			return false, 0, nil
		}
		if t == msMaxt {
			// We are allowing exact duplicates as we can encounter them in valid cases
			// like federation and erroring out at that time would be extremely noisy.
			// This only checks against the latest in-order sample.
			// The OOO headchunk has its own method to detect these duplicates.
			if !fh.Equals(s.lastFloatHistogramValue) {
				return false, 0, storage.ErrDuplicateSampleForTimestamp
			}
			// Sample is identical (ts + value) with most current (highest ts) sample in sampleBuf.
			return false, 0, nil
		}
	}

	// The sample cannot go in the in-order chunk. Check if it can go in the out-of-order chunk.
	if oooTimeWindow > 0 && t >= headMaxt-oooTimeWindow {
		if !oooHistogramsEnabled {
			return true, headMaxt - t, storage.ErrOOONativeHistogramsDisabled
		}
		return true, headMaxt - t, nil
	}

	// The sample cannot go in both in-order and out-of-order chunk.
	if oooTimeWindow > 0 {
		return true, headMaxt - t, storage.ErrTooOldSample
	}
	if t < minValidTime {
		return false, headMaxt - t, storage.ErrOutOfBounds
	}
	return false, headMaxt - t, storage.ErrOutOfOrderSample
}

// AppendExemplar for headAppender assumes the series ref already exists, and so it doesn't
// use getOrCreate or make any of the lset validity checks that Append does.
func (a *headAppender) AppendExemplar(ref storage.SeriesRef, lset labels.Labels, e exemplar.Exemplar) (storage.SeriesRef, error) {
	// Check if exemplar storage is enabled.
	if !a.head.opts.EnableExemplarStorage || a.head.opts.MaxExemplars.Load() <= 0 {
		return 0, nil
	}

	// Get Series
	s := a.head.series.getByID(chunks.HeadSeriesRef(ref))
	if s == nil {
		s = a.head.series.getByHash(lset.Hash(), lset)
		if s != nil {
			ref = storage.SeriesRef(s.ref)
		}
	}
	if s == nil {
		return 0, fmt.Errorf("unknown HeadSeriesRef when trying to add exemplar: %d", ref)
	}

	// Ensure no empty labels have gotten through.
	e.Labels = e.Labels.WithoutEmpty()

	err := a.head.exemplars.ValidateExemplar(s.labels(), e)
	if err != nil {
		if errors.Is(err, storage.ErrDuplicateExemplar) || errors.Is(err, storage.ErrExemplarsDisabled) {
			// Duplicate, don't return an error but don't accept the exemplar.
			return 0, nil
		}
		return 0, err
	}

	a.exemplars = append(a.exemplars, exemplarWithSeriesRef{ref, e})

	return storage.SeriesRef(s.ref), nil
}

func (a *headAppender) AppendHistogram(ref storage.SeriesRef, lset labels.Labels, t int64, h *histogram.Histogram, fh *histogram.FloatHistogram) (storage.SeriesRef, error) {
	if !a.head.opts.EnableNativeHistograms.Load() {
		return 0, storage.ErrNativeHistogramsDisabled
	}

	// For OOO inserts, this restriction is irrelevant and will be checked later once we confirm the histogram sample is an in-order append.
	// Fail fast if OOO is disabled.
	if a.oooTimeWindow == 0 && t < a.minValidTime {
		a.head.metrics.outOfBoundSamples.WithLabelValues(sampleMetricTypeHistogram).Inc()
		return 0, storage.ErrOutOfBounds
	}
	// Also fail fast if OOO is enabled, but OOO native histogram ingestion is disabled.
	if a.oooTimeWindow > 0 && t < a.minValidTime && t >= a.headMaxt-a.oooTimeWindow && !a.head.opts.EnableOOONativeHistograms.Load() {
		return 0, storage.ErrOOONativeHistogramsDisabled
	}

	if h != nil {
		if err := h.Validate(); err != nil {
			return 0, err
		}
	}

	if fh != nil {
		if err := fh.Validate(); err != nil {
			return 0, err
		}
	}

	s := a.head.series.getByID(chunks.HeadSeriesRef(ref))
	if s == nil {
		// Ensure no empty labels have gotten through.
		lset = lset.WithoutEmpty()
		if lset.IsEmpty() {
			return 0, fmt.Errorf("empty labelset: %w", ErrInvalidSample)
		}

		if l, dup := lset.HasDuplicateLabelNames(); dup {
			return 0, fmt.Errorf(`label name "%s" is not unique: %w`, l, ErrInvalidSample)
		}

		var created bool
		var err error
		s, created, err = a.head.getOrCreate(lset.Hash(), lset)
		if err != nil {
			return 0, err
		}
		if created {
			switch {
			case h != nil:
				s.lastHistogramValue = &histogram.Histogram{}
			case fh != nil:
				s.lastFloatHistogramValue = &histogram.FloatHistogram{}
			}
			a.series = append(a.series, record.RefSeries{
				Ref:    s.ref,
				Labels: lset,
			})
		}
	}

	switch {
	case h != nil:
		s.Lock()
		// TODO(codesome): If we definitely know at this point that the sample is ooo, then optimise
		// to skip that sample from the WAL and write only in the WBL.
		_, delta, err := s.appendableHistogram(t, h, a.headMaxt, a.minValidTime, a.oooTimeWindow, a.head.opts.EnableOOONativeHistograms.Load())
		if err != nil {
			s.pendingCommit = true
		}
		s.Unlock()
		if delta > 0 {
			a.head.metrics.oooHistogram.Observe(float64(delta) / 1000)
		}
		if err != nil {
			switch {
			case errors.Is(err, storage.ErrOutOfOrderSample):
				a.head.metrics.outOfOrderSamples.WithLabelValues(sampleMetricTypeHistogram).Inc()
			case errors.Is(err, storage.ErrTooOldSample):
				a.head.metrics.tooOldSamples.WithLabelValues(sampleMetricTypeHistogram).Inc()
			}
			return 0, err
		}
		a.histograms = append(a.histograms, record.RefHistogramSample{
			Ref: s.ref,
			T:   t,
			H:   h,
		})
		a.histogramSeries = append(a.histogramSeries, s)
	case fh != nil:
		s.Lock()
		// TODO(codesome): If we definitely know at this point that the sample is ooo, then optimise
		// to skip that sample from the WAL and write only in the WBL.
		_, delta, err := s.appendableFloatHistogram(t, fh, a.headMaxt, a.minValidTime, a.oooTimeWindow, a.head.opts.EnableOOONativeHistograms.Load())
		if err == nil {
			s.pendingCommit = true
		}
		s.Unlock()
		if delta > 0 {
			a.head.metrics.oooHistogram.Observe(float64(delta) / 1000)
		}
		if err != nil {
			switch {
			case errors.Is(err, storage.ErrOutOfOrderSample):
				a.head.metrics.outOfOrderSamples.WithLabelValues(sampleMetricTypeHistogram).Inc()
			case errors.Is(err, storage.ErrTooOldSample):
				a.head.metrics.tooOldSamples.WithLabelValues(sampleMetricTypeHistogram).Inc()
			}
			return 0, err
		}
		a.floatHistograms = append(a.floatHistograms, record.RefFloatHistogramSample{
			Ref: s.ref,
			T:   t,
			FH:  fh,
		})
		a.floatHistogramSeries = append(a.floatHistogramSeries, s)
	}

	if t < a.mint {
		a.mint = t
	}
	if t > a.maxt {
		a.maxt = t
	}

	return storage.SeriesRef(s.ref), nil
}

// UpdateMetadata for headAppender assumes the series ref already exists, and so it doesn't
// use getOrCreate or make any of the lset sanity checks that Append does.
func (a *headAppender) UpdateMetadata(ref storage.SeriesRef, lset labels.Labels, meta metadata.Metadata) (storage.SeriesRef, error) {
	s := a.head.series.getByID(chunks.HeadSeriesRef(ref))
	if s == nil {
		s = a.head.series.getByHash(lset.Hash(), lset)
		if s != nil {
			ref = storage.SeriesRef(s.ref)
		}
	}
	if s == nil {
		return 0, fmt.Errorf("unknown series when trying to add metadata with HeadSeriesRef: %d and labels: %s", ref, lset)
	}

	s.Lock()
	hasNewMetadata := s.meta == nil || *s.meta != meta
	s.Unlock()

	if hasNewMetadata {
		a.metadata = append(a.metadata, record.RefMetadata{
			Ref:  s.ref,
			Type: record.GetMetricType(meta.Type),
			Unit: meta.Unit,
			Help: meta.Help,
		})
		a.metadataSeries = append(a.metadataSeries, s)
	}

	return ref, nil
}

var _ storage.GetRef = &headAppender{}

func (a *headAppender) GetRef(lset labels.Labels, hash uint64) (storage.SeriesRef, labels.Labels) {
	s := a.head.series.getByHash(hash, lset)
	if s == nil {
		return 0, labels.EmptyLabels()
	}
	// returned labels must be suitable to pass to Append()
	return storage.SeriesRef(s.ref), s.labels()
}

// log writes all headAppender's data to the WAL.
func (a *headAppender) log() error {
	if a.head.wal == nil {
		return nil
	}

	buf := a.head.getBytesBuffer()
	defer func() { a.head.putBytesBuffer(buf) }()

	var rec []byte
	var enc record.Encoder

	if len(a.series) > 0 {
		rec = enc.Series(a.series, buf)
		buf = rec[:0]

		if err := a.head.wal.Log(rec); err != nil {
			return fmt.Errorf("log series: %w", err)
		}
	}
	if len(a.metadata) > 0 {
		rec = enc.Metadata(a.metadata, buf)
		buf = rec[:0]

		if err := a.head.wal.Log(rec); err != nil {
			return fmt.Errorf("log metadata: %w", err)
		}
	}
	if len(a.samples) > 0 {
		rec = enc.Samples(a.samples, buf)
		buf = rec[:0]

		if err := a.head.wal.Log(rec); err != nil {
			return fmt.Errorf("log samples: %w", err)
		}
	}
	if len(a.histograms) > 0 {
		rec = enc.HistogramSamples(a.histograms, buf)
		buf = rec[:0]
		if err := a.head.wal.Log(rec); err != nil {
			return fmt.Errorf("log histograms: %w", err)
		}
	}
	if len(a.floatHistograms) > 0 {
		rec = enc.FloatHistogramSamples(a.floatHistograms, buf)
		buf = rec[:0]
		if err := a.head.wal.Log(rec); err != nil {
			return fmt.Errorf("log float histograms: %w", err)
		}
	}
	// Exemplars should be logged after samples (float/native histogram/etc),
	// otherwise it might happen that we send the exemplars in a remote write
	// batch before the samples, which in turn means the exemplar is rejected
	// for missing series, since series are created due to samples.
	if len(a.exemplars) > 0 {
		rec = enc.Exemplars(exemplarsForEncoding(a.exemplars), buf)
		buf = rec[:0]

		if err := a.head.wal.Log(rec); err != nil {
			return fmt.Errorf("log exemplars: %w", err)
		}
	}
	return nil
}

func exemplarsForEncoding(es []exemplarWithSeriesRef) []record.RefExemplar {
	ret := make([]record.RefExemplar, 0, len(es))
	for _, e := range es {
		ret = append(ret, record.RefExemplar{
			Ref:    chunks.HeadSeriesRef(e.ref),
			T:      e.exemplar.Ts,
			V:      e.exemplar.Value,
			Labels: e.exemplar.Labels,
		})
	}
	return ret
}

// Commit writes to the WAL and adds the data to the Head.
// TODO(codesome): Refactor this method to reduce indentation and make it more readable.
func (a *headAppender) Commit() (err error) {
	if a.closed {
		return ErrAppenderClosed
	}
	defer func() { a.closed = true }()

	if err := a.log(); err != nil {
		_ = a.Rollback() // Most likely the same error will happen again.
		return fmt.Errorf("write to WAL: %w", err)
	}

	if a.head.writeNotified != nil {
		a.head.writeNotified.Notify()
	}

	// No errors logging to WAL, so pass the exemplars along to the in memory storage.
	for _, e := range a.exemplars {
		s := a.head.series.getByID(chunks.HeadSeriesRef(e.ref))
		if s == nil {
			// This is very unlikely to happen, but we have seen it in the wild.
			// It means that the series was truncated between AppendExemplar and Commit.
			// See TestHeadCompactionWhileAppendAndCommitExemplar.
			continue
		}
		// We don't instrument exemplar appends here, all is instrumented by storage.
		if err := a.head.exemplars.AddExemplar(s.labels(), e.exemplar); err != nil {
			if errors.Is(err, storage.ErrOutOfOrderExemplar) {
				continue
			}
			level.Debug(a.head.logger).Log("msg", "Unknown error while adding exemplar", "err", err)
		}
	}

	defer a.head.metrics.activeAppenders.Dec()
	defer a.head.putAppendBuffer(a.samples)
	defer a.head.putSeriesBuffer(a.sampleSeries)
	defer a.head.putExemplarBuffer(a.exemplars)
	defer a.head.putHistogramBuffer(a.histograms)
	defer a.head.putFloatHistogramBuffer(a.floatHistograms)
	defer a.head.putMetadataBuffer(a.metadata)
	defer a.head.iso.closeAppend(a.appendID)

	var (
		floatsAppended     = len(a.samples)
		histogramsAppended = len(a.histograms) + len(a.floatHistograms)
		// number of samples out of order but accepted: with ooo enabled and within time window
		oooFloatsAccepted    int
		oooHistogramAccepted int
		// number of samples rejected due to: out of order but OOO support disabled.
		floatOOORejected int
		histoOOORejected int
		// number of samples rejected due to: that are out of order but too old (OOO support enabled, but outside time window)
		floatTooOldRejected int
		histoTooOldRejected int
		// number of samples rejected due to: out of bounds: with t < minValidTime (OOO support disabled)
		floatOOBRejected    int
		histoOOBRejected    int
		inOrderMint         int64 = math.MaxInt64
		inOrderMaxt         int64 = math.MinInt64
		oooMinT             int64 = math.MaxInt64
		oooMaxT             int64 = math.MinInt64
		wblSamples          []record.RefSample
		wblHistograms       []record.RefHistogramSample
		wblFloatHistograms  []record.RefFloatHistogramSample
		oooMmapMarkers      map[chunks.HeadSeriesRef][]chunks.ChunkDiskMapperRef
		oooMmapMarkersCount int
		oooRecords          [][]byte
		oooCapMax           = a.head.opts.OutOfOrderCapMax.Load()
		series              *memSeries
		appendChunkOpts     = chunkOpts{
			chunkDiskMapper: a.head.chunkDiskMapper,
			chunkRange:      a.head.chunkRange.Load(),
			samplesPerChunk: a.head.opts.SamplesPerChunk,
		}
		enc record.Encoder
	)
	defer func() {
		for i := range oooRecords {
			a.head.putBytesBuffer(oooRecords[i][:0])
		}
	}()
	collectOOORecords := func() {
		if a.head.wbl == nil {
			// WBL is not enabled. So no need to collect.
			wblSamples = nil
			oooMmapMarkers = nil
			oooMmapMarkersCount = 0
			return
		}
		// The m-map happens before adding a new sample. So we collect
		// the m-map markers first, and then samples.
		// WBL Graphically:
		//   WBL Before this Commit(): [old samples before this commit for chunk 1]
		//   WBL After this Commit():  [old samples before this commit for chunk 1][new samples in this commit for chunk 1]mmapmarker1[samples for chunk 2]mmapmarker2[samples for chunk 3]
		if oooMmapMarkers != nil {
			markers := make([]record.RefMmapMarker, 0, oooMmapMarkersCount)
			for ref, mmapRefs := range oooMmapMarkers {
				for _, mmapRef := range mmapRefs {
					markers = append(markers, record.RefMmapMarker{
						Ref:     ref,
						MmapRef: mmapRef,
					})
				}
			}
			r := enc.MmapMarkers(markers, a.head.getBytesBuffer())
			oooRecords = append(oooRecords, r)
		}

		if len(wblSamples) > 0 {
			r := enc.Samples(wblSamples, a.head.getBytesBuffer())
			oooRecords = append(oooRecords, r)
		}
		if len(wblHistograms) > 0 {
			r := enc.HistogramSamples(wblHistograms, a.head.getBytesBuffer())
			oooRecords = append(oooRecords, r)
		}
		if len(wblFloatHistograms) > 0 {
			r := enc.FloatHistogramSamples(wblFloatHistograms, a.head.getBytesBuffer())
			oooRecords = append(oooRecords, r)
		}

		wblSamples = nil
		wblHistograms = nil
		wblFloatHistograms = nil
		oooMmapMarkers = nil
	}
	for i, s := range a.samples {
		series = a.sampleSeries[i]
		series.Lock()

		oooSample, _, err := series.appendable(s.T, s.V, a.headMaxt, a.minValidTime, a.oooTimeWindow)
		switch {
		case err == nil:
			// Do nothing.
		case errors.Is(err, storage.ErrOutOfOrderSample):
			floatsAppended--
			floatOOORejected++
		case errors.Is(err, storage.ErrOutOfBounds):
			floatsAppended--
			floatOOBRejected++
		case errors.Is(err, storage.ErrTooOldSample):
			floatsAppended--
			floatTooOldRejected++
		default:
			floatsAppended--
		}

		var ok, chunkCreated bool

		switch {
		case err != nil:
			// Do nothing here.
		case oooSample:
			// Sample is OOO and OOO handling is enabled
			// and the delta is within the OOO tolerance.
			var mmapRefs []chunks.ChunkDiskMapperRef
			ok, chunkCreated, mmapRefs = series.insert(s.T, s.V, nil, nil, a.head.chunkDiskMapper, oooCapMax)
			if chunkCreated {
				r, ok := oooMmapMarkers[series.ref]
				if !ok || r != nil {
					// !ok means there are no markers collected for these samples yet. So we first flush the samples
					// before setting this m-map marker.

					// r != nil means we have already m-mapped a chunk for this series in the same Commit().
					// Hence, before we m-map again, we should add the samples and m-map markers
					// seen till now to the WBL records.
					collectOOORecords()
				}

				if oooMmapMarkers == nil {
					oooMmapMarkers = make(map[chunks.HeadSeriesRef][]chunks.ChunkDiskMapperRef)
				}
				if len(mmapRefs) > 0 {
					oooMmapMarkers[series.ref] = mmapRefs
					oooMmapMarkersCount += len(mmapRefs)
				} else {
					// No chunk was written to disk, so we need to set an initial marker for this series.
					oooMmapMarkers[series.ref] = []chunks.ChunkDiskMapperRef{0}
					oooMmapMarkersCount++
				}
			}
			if ok {
				wblSamples = append(wblSamples, s)
				if s.T < oooMinT {
					oooMinT = s.T
				}
				if s.T > oooMaxT {
					oooMaxT = s.T
				}
				oooFloatsAccepted++
			} else {
				// Sample is an exact duplicate of the last sample.
				// NOTE: We can only detect updates if they clash with a sample in the OOOHeadChunk,
				// not with samples in already flushed OOO chunks.
				// TODO(codesome): Add error reporting? It depends on addressing https://github.com/prometheus/prometheus/discussions/10305.
				floatsAppended--
			}
		default:
			ok, chunkCreated = series.append(s.T, s.V, a.appendID, appendChunkOpts)
			if ok {
				if s.T < inOrderMint {
					inOrderMint = s.T
				}
				if s.T > inOrderMaxt {
					inOrderMaxt = s.T
				}
			} else {
				// The sample is an exact duplicate, and should be silently dropped.
				floatsAppended--
			}
		}

		if chunkCreated {
			a.head.metrics.chunks.Inc()
			a.head.metrics.chunksCreated.Inc()
		}

		series.cleanupAppendIDsBelow(a.cleanupAppendIDsBelow)
		series.pendingCommit = false
		series.Unlock()
	}

	for i, s := range a.histograms {
		series = a.histogramSeries[i]
		series.Lock()

		oooSample, _, err := series.appendableHistogram(s.T, s.H, a.headMaxt, a.minValidTime, a.oooTimeWindow, a.head.opts.EnableOOONativeHistograms.Load())
		switch {
		case err == nil:
			// Do nothing.
		case errors.Is(err, storage.ErrOutOfOrderSample):
			histogramsAppended--
			histoOOORejected++
		case errors.Is(err, storage.ErrOutOfBounds):
			histogramsAppended--
			histoOOBRejected++
		case errors.Is(err, storage.ErrTooOldSample):
			histogramsAppended--
			histoTooOldRejected++
		default:
			histogramsAppended--
		}

		var ok, chunkCreated bool

		switch {
		case err != nil:
			// Do nothing here.
		case oooSample:
			// Sample is OOO and OOO handling is enabled
			// and the delta is within the OOO tolerance.
			var mmapRefs []chunks.ChunkDiskMapperRef
			ok, chunkCreated, mmapRefs = series.insert(s.T, 0, s.H, nil, a.head.chunkDiskMapper, oooCapMax)
			if chunkCreated {
				r, ok := oooMmapMarkers[series.ref]
				if !ok || r != nil {
					// !ok means there are no markers collected for these samples yet. So we first flush the samples
					// before setting this m-map marker.

					// r != 0 means we have already m-mapped a chunk for this series in the same Commit().
					// Hence, before we m-map again, we should add the samples and m-map markers
					// seen till now to the WBL records.
					collectOOORecords()
				}

				if oooMmapMarkers == nil {
					oooMmapMarkers = make(map[chunks.HeadSeriesRef][]chunks.ChunkDiskMapperRef)
				}
				if len(mmapRefs) > 0 {
					oooMmapMarkers[series.ref] = mmapRefs
					oooMmapMarkersCount += len(mmapRefs)
				} else {
					// No chunk was written to disk, so we need to set an initial marker for this series.
					oooMmapMarkers[series.ref] = []chunks.ChunkDiskMapperRef{0}
					oooMmapMarkersCount++
				}
			}
			if ok {
				wblHistograms = append(wblHistograms, s)
				if s.T < oooMinT {
					oooMinT = s.T
				}
				if s.T > oooMaxT {
					oooMaxT = s.T
				}
				oooHistogramAccepted++
			} else {
				// Sample is an exact duplicate of the last sample.
				// NOTE: We can only detect updates if they clash with a sample in the OOOHeadChunk,
				// not with samples in already flushed OOO chunks.
				// TODO(codesome): Add error reporting? It depends on addressing https://github.com/prometheus/prometheus/discussions/10305.
				histogramsAppended--
			}
		default:
			ok, chunkCreated = series.appendHistogram(s.T, s.H, a.appendID, appendChunkOpts)
			if ok {
				if s.T < inOrderMint {
					inOrderMint = s.T
				}
				if s.T > inOrderMaxt {
					inOrderMaxt = s.T
				}
			} else {
				histogramsAppended--
				histoOOORejected++
			}
		}

		if chunkCreated {
			a.head.metrics.chunks.Inc()
			a.head.metrics.chunksCreated.Inc()
		}

		series.cleanupAppendIDsBelow(a.cleanupAppendIDsBelow)
		series.pendingCommit = false
		series.Unlock()
	}

	for i, s := range a.floatHistograms {
		series = a.floatHistogramSeries[i]
		series.Lock()

		oooSample, _, err := series.appendableFloatHistogram(s.T, s.FH, a.headMaxt, a.minValidTime, a.oooTimeWindow, a.head.opts.EnableOOONativeHistograms.Load())
		switch {
		case err == nil:
			// Do nothing.
		case errors.Is(err, storage.ErrOutOfOrderSample):
			histogramsAppended--
			histoOOORejected++
		case errors.Is(err, storage.ErrOutOfBounds):
			histogramsAppended--
			histoOOBRejected++
		case errors.Is(err, storage.ErrTooOldSample):
			histogramsAppended--
			histoTooOldRejected++
		default:
			histogramsAppended--
		}

		var ok, chunkCreated bool

		switch {
		case err != nil:
			// Do nothing here.
		case oooSample:
			// Sample is OOO and OOO handling is enabled
			// and the delta is within the OOO tolerance.
			var mmapRefs []chunks.ChunkDiskMapperRef
			ok, chunkCreated, mmapRefs = series.insert(s.T, 0, nil, s.FH, a.head.chunkDiskMapper, oooCapMax)
			if chunkCreated {
				r, ok := oooMmapMarkers[series.ref]
				if !ok || r != nil {
					// !ok means there are no markers collected for these samples yet. So we first flush the samples
					// before setting this m-map marker.

					// r != 0 means we have already m-mapped a chunk for this series in the same Commit().
					// Hence, before we m-map again, we should add the samples and m-map markers
					// seen till now to the WBL records.
					collectOOORecords()
				}

				if oooMmapMarkers == nil {
					oooMmapMarkers = make(map[chunks.HeadSeriesRef][]chunks.ChunkDiskMapperRef)
				}
				if len(mmapRefs) > 0 {
					oooMmapMarkers[series.ref] = mmapRefs
					oooMmapMarkersCount += len(mmapRefs)
				} else {
					// No chunk was written to disk, so we need to set an initial marker for this series.
					oooMmapMarkers[series.ref] = []chunks.ChunkDiskMapperRef{0}
					oooMmapMarkersCount++
				}
			}
			if ok {
				wblFloatHistograms = append(wblFloatHistograms, s)
				if s.T < oooMinT {
					oooMinT = s.T
				}
				if s.T > oooMaxT {
					oooMaxT = s.T
				}
				oooHistogramAccepted++
			} else {
				// Sample is an exact duplicate of the last sample.
				// NOTE: We can only detect updates if they clash with a sample in the OOOHeadChunk,
				// not with samples in already flushed OOO chunks.
				// TODO(codesome): Add error reporting? It depends on addressing https://github.com/prometheus/prometheus/discussions/10305.
				histogramsAppended--
			}
		default:
			ok, chunkCreated = series.appendFloatHistogram(s.T, s.FH, a.appendID, appendChunkOpts)
			if ok {
				if s.T < inOrderMint {
					inOrderMint = s.T
				}
				if s.T > inOrderMaxt {
					inOrderMaxt = s.T
				}
			} else {
				histogramsAppended--
				histoOOORejected++
			}
		}

		if chunkCreated {
			a.head.metrics.chunks.Inc()
			a.head.metrics.chunksCreated.Inc()
		}

		series.cleanupAppendIDsBelow(a.cleanupAppendIDsBelow)
		series.pendingCommit = false
		series.Unlock()
	}

	for i, m := range a.metadata {
		series = a.metadataSeries[i]
		series.Lock()
		series.meta = &metadata.Metadata{Type: record.ToMetricType(m.Type), Unit: m.Unit, Help: m.Help}
		series.Unlock()
	}

	a.head.metrics.outOfOrderSamples.WithLabelValues(sampleMetricTypeFloat).Add(float64(floatOOORejected))
	a.head.metrics.outOfOrderSamples.WithLabelValues(sampleMetricTypeHistogram).Add(float64(histoOOORejected))
	a.head.metrics.outOfBoundSamples.WithLabelValues(sampleMetricTypeFloat).Add(float64(floatOOBRejected))
	a.head.metrics.tooOldSamples.WithLabelValues(sampleMetricTypeFloat).Add(float64(floatTooOldRejected))
	a.head.metrics.samplesAppended.WithLabelValues(sampleMetricTypeFloat).Add(float64(floatsAppended))
	a.head.metrics.samplesAppended.WithLabelValues(sampleMetricTypeHistogram).Add(float64(histogramsAppended))
	a.head.metrics.outOfOrderSamplesAppended.WithLabelValues(sampleMetricTypeFloat).Add(float64(oooFloatsAccepted))
	a.head.metrics.outOfOrderSamplesAppended.WithLabelValues(sampleMetricTypeHistogram).Add(float64(oooHistogramAccepted))
	a.head.updateMinMaxTime(inOrderMint, inOrderMaxt)
	a.head.updateMinOOOMaxOOOTime(oooMinT, oooMaxT)

	collectOOORecords()
	if a.head.wbl != nil {
		if err := a.head.wbl.Log(oooRecords...); err != nil {
			// TODO(codesome): Currently WBL logging of ooo samples is best effort here since we cannot try logging
			// until we have found what samples become OOO. We can try having a metric for this failure.
			// Returning the error here is not correct because we have already put the samples into the memory,
			// hence the append/insert was a success.
			level.Error(a.head.logger).Log("msg", "Failed to log out of order samples into the WAL", "err", err)
		}
	}
	return nil
}

// insert is like append, except it inserts. Used for OOO samples.
func (s *memSeries) insert(t int64, v float64, h *histogram.Histogram, fh *histogram.FloatHistogram, chunkDiskMapper *chunks.ChunkDiskMapper, oooCapMax int64) (inserted, chunkCreated bool, mmapRefs []chunks.ChunkDiskMapperRef) {
	if s.ooo == nil {
		s.ooo = &memSeriesOOOFields{}
	}
	c := s.ooo.oooHeadChunk
	if c == nil || c.chunk.NumSamples() == int(oooCapMax) {
		// Note: If no new samples come in then we rely on compaction to clean up stale in-memory OOO chunks.
		c, mmapRefs = s.cutNewOOOHeadChunk(t, chunkDiskMapper)
		chunkCreated = true
	}

<<<<<<< HEAD
	ok := c.chunk.Insert(t, v, h, fh)
=======
	ok := c.chunk.Insert(t, v, nil, nil)
>>>>>>> cf62fb5c
	if ok {
		if chunkCreated || t < c.minTime {
			c.minTime = t
		}
		if chunkCreated || t > c.maxTime {
			c.maxTime = t
		}
	}
	return ok, chunkCreated, mmapRefs
}

// chunkOpts are chunk-level options that are passed when appending to a memSeries.
type chunkOpts struct {
	chunkDiskMapper *chunks.ChunkDiskMapper
	chunkRange      int64
	samplesPerChunk int
}

// append adds the sample (t, v) to the series. The caller also has to provide
// the appendID for isolation. (The appendID can be zero, which results in no
// isolation for this append.)
// It is unsafe to call this concurrently with s.iterator(...) without holding the series lock.
func (s *memSeries) append(t int64, v float64, appendID uint64, o chunkOpts) (sampleInOrder, chunkCreated bool) {
	c, sampleInOrder, chunkCreated := s.appendPreprocessor(t, chunkenc.EncXOR, o)
	if !sampleInOrder {
		return sampleInOrder, chunkCreated
	}
	s.app.Append(t, v)

	c.maxTime = t

	s.lastValue = v
	s.lastHistogramValue = nil
	s.lastFloatHistogramValue = nil

	if appendID > 0 {
		s.txs.add(appendID)
	}

	return true, chunkCreated
}

// appendHistogram adds the histogram.
// It is unsafe to call this concurrently with s.iterator(...) without holding the series lock.
// In case of recoding the existing chunk, a new chunk is allocated and the old chunk is dropped.
// To keep the meaning of prometheus_tsdb_head_chunks and prometheus_tsdb_head_chunks_created_total
// consistent, we return chunkCreated=false in this case.
func (s *memSeries) appendHistogram(t int64, h *histogram.Histogram, appendID uint64, o chunkOpts) (sampleInOrder, chunkCreated bool) {
	// Head controls the execution of recoding, so that we own the proper
	// chunk reference afterwards and mmap used up chunks.

	// Ignoring ok is ok, since we don't want to compare to the wrong previous appender anyway.
	prevApp, _ := s.app.(*chunkenc.HistogramAppender)

	c, sampleInOrder, chunkCreated := s.histogramsAppendPreprocessor(t, chunkenc.EncHistogram, o)
	if !sampleInOrder {
		return sampleInOrder, chunkCreated
	}

	var (
		newChunk chunkenc.Chunk
		recoded  bool
	)

	if !chunkCreated {
		// Ignore the previous appender if we continue the current chunk.
		prevApp = nil
	}

	newChunk, recoded, s.app, _ = s.app.AppendHistogram(prevApp, t, h, false) // false=request a new chunk if needed

	s.lastHistogramValue = h
	s.lastFloatHistogramValue = nil

	if appendID > 0 {
		s.txs.add(appendID)
	}

	if newChunk == nil { // Sample was appended to existing chunk or is the first sample in a new chunk.
		c.maxTime = t
		return true, chunkCreated
	}

	if recoded { // The appender needed to recode the chunk.
		c.maxTime = t
		c.chunk = newChunk
		return true, false
	}

	s.headChunks = &memChunk{
		chunk:   newChunk,
		minTime: t,
		maxTime: t,
		prev:    s.headChunks,
	}
	s.nextAt = rangeForTimestamp(t, o.chunkRange)
	return true, true
}

// appendFloatHistogram adds the float histogram.
// It is unsafe to call this concurrently with s.iterator(...) without holding the series lock.
// In case of recoding the existing chunk, a new chunk is allocated and the old chunk is dropped.
// To keep the meaning of prometheus_tsdb_head_chunks and prometheus_tsdb_head_chunks_created_total
// consistent, we return chunkCreated=false in this case.
func (s *memSeries) appendFloatHistogram(t int64, fh *histogram.FloatHistogram, appendID uint64, o chunkOpts) (sampleInOrder, chunkCreated bool) {
	// Head controls the execution of recoding, so that we own the proper
	// chunk reference afterwards and mmap used up chunks.

	// Ignoring ok is ok, since we don't want to compare to the wrong previous appender anyway.
	prevApp, _ := s.app.(*chunkenc.FloatHistogramAppender)

	c, sampleInOrder, chunkCreated := s.histogramsAppendPreprocessor(t, chunkenc.EncFloatHistogram, o)
	if !sampleInOrder {
		return sampleInOrder, chunkCreated
	}

	var (
		newChunk chunkenc.Chunk
		recoded  bool
	)

	if !chunkCreated {
		// Ignore the previous appender if we continue the current chunk.
		prevApp = nil
	}

	newChunk, recoded, s.app, _ = s.app.AppendFloatHistogram(prevApp, t, fh, false) // False means request a new chunk if needed.

	s.lastHistogramValue = nil
	s.lastFloatHistogramValue = fh

	if appendID > 0 {
		s.txs.add(appendID)
	}

	if newChunk == nil { // Sample was appended to existing chunk or is the first sample in a new chunk.
		c.maxTime = t
		return true, chunkCreated
	}

	if recoded { // The appender needed to recode the chunk.
		c.maxTime = t
		c.chunk = newChunk
		return true, false
	}

	s.headChunks = &memChunk{
		chunk:   newChunk,
		minTime: t,
		maxTime: t,
		prev:    s.headChunks,
	}
	s.nextAt = rangeForTimestamp(t, o.chunkRange)
	return true, true
}

// appendPreprocessor takes care of cutting new XOR chunks and m-mapping old ones. XOR chunks are cut based on the
// number of samples they contain with a soft cap in bytes.
// It is unsafe to call this concurrently with s.iterator(...) without holding the series lock.
// This should be called only when appending data.
func (s *memSeries) appendPreprocessor(t int64, e chunkenc.Encoding, o chunkOpts) (c *memChunk, sampleInOrder, chunkCreated bool) {
	// We target chunkenc.MaxBytesPerXORChunk as a hard for the size of an XOR chunk. We must determine whether to cut
	// a new head chunk without knowing the size of the next sample, however, so we assume the next sample will be a
	// maximally-sized sample (19 bytes).
	const maxBytesPerXORChunk = chunkenc.MaxBytesPerXORChunk - 19

	c = s.headChunks

	if c == nil {
		if len(s.mmappedChunks) > 0 && s.mmappedChunks[len(s.mmappedChunks)-1].maxTime >= t {
			// Out of order sample. Sample timestamp is already in the mmapped chunks, so ignore it.
			return c, false, false
		}
		// There is no head chunk in this series yet, create the first chunk for the sample.
		c = s.cutNewHeadChunk(t, e, o.chunkRange)
		chunkCreated = true
	}

	// Out of order sample.
	if c.maxTime >= t {
		return c, false, chunkCreated
	}

	// Check the chunk size, unless we just created it and if the chunk is too large, cut a new one.
	if !chunkCreated && len(c.chunk.Bytes()) > maxBytesPerXORChunk {
		c = s.cutNewHeadChunk(t, e, o.chunkRange)
		chunkCreated = true
	}

	if c.chunk.Encoding() != e {
		// The chunk encoding expected by this append is different than the head chunk's
		// encoding. So we cut a new chunk with the expected encoding.
		c = s.cutNewHeadChunk(t, e, o.chunkRange)
		chunkCreated = true
	}

	numSamples := c.chunk.NumSamples()
	if numSamples == 0 {
		// It could be the new chunk created after reading the chunk snapshot,
		// hence we fix the minTime of the chunk here.
		c.minTime = t
		s.nextAt = rangeForTimestamp(c.minTime, o.chunkRange)
	}

	// If we reach 25% of a chunk's desired sample count, predict an end time
	// for this chunk that will try to make samples equally distributed within
	// the remaining chunks in the current chunk range.
	// At latest it must happen at the timestamp set when the chunk was cut.
	if numSamples == o.samplesPerChunk/4 {
		s.nextAt = computeChunkEndTime(c.minTime, c.maxTime, s.nextAt, 4)
	}
	// If numSamples > samplesPerChunk*2 then our previous prediction was invalid,
	// most likely because samples rate has changed and now they are arriving more frequently.
	// Since we assume that the rate is higher, we're being conservative and cutting at 2*samplesPerChunk
	// as we expect more chunks to come.
	// Note that next chunk will have its nextAt recalculated for the new rate.
	if t >= s.nextAt || numSamples >= o.samplesPerChunk*2 {
		c = s.cutNewHeadChunk(t, e, o.chunkRange)
		chunkCreated = true
	}

	return c, true, chunkCreated
}

// histogramsAppendPreprocessor takes care of cutting new histogram chunks and m-mapping old ones. Histogram chunks are
// cut based on their size in bytes.
// It is unsafe to call this concurrently with s.iterator(...) without holding the series lock.
// This should be called only when appending data.
func (s *memSeries) histogramsAppendPreprocessor(t int64, e chunkenc.Encoding, o chunkOpts) (c *memChunk, sampleInOrder, chunkCreated bool) {
	c = s.headChunks

	if c == nil {
		if len(s.mmappedChunks) > 0 && s.mmappedChunks[len(s.mmappedChunks)-1].maxTime >= t {
			// Out of order sample. Sample timestamp is already in the mmapped chunks, so ignore it.
			return c, false, false
		}
		// There is no head chunk in this series yet, create the first chunk for the sample.
		c = s.cutNewHeadChunk(t, e, o.chunkRange)
		chunkCreated = true
	}

	// Out of order sample.
	if c.maxTime >= t {
		return c, false, chunkCreated
	}

	if c.chunk.Encoding() != e {
		// The chunk encoding expected by this append is different than the head chunk's
		// encoding. So we cut a new chunk with the expected encoding.
		c = s.cutNewHeadChunk(t, e, o.chunkRange)
		chunkCreated = true
	}

	numSamples := c.chunk.NumSamples()
	targetBytes := chunkenc.TargetBytesPerHistogramChunk
	numBytes := len(c.chunk.Bytes())

	if numSamples == 0 {
		// It could be the new chunk created after reading the chunk snapshot,
		// hence we fix the minTime of the chunk here.
		c.minTime = t
		s.nextAt = rangeForTimestamp(c.minTime, o.chunkRange)
	}

	// Below, we will enforce chunkenc.MinSamplesPerHistogramChunk. There are, however, two cases that supersede it:
	//  - The current chunk range is ending before chunkenc.MinSamplesPerHistogramChunk will be satisfied.
	//  - s.nextAt was set while loading a chunk snapshot with the intent that a new chunk be cut on the next append.
	var nextChunkRangeStart int64
	if s.histogramChunkHasComputedEndTime {
		nextChunkRangeStart = rangeForTimestamp(c.minTime, o.chunkRange)
	} else {
		// If we haven't yet computed an end time yet, s.nextAt is either set to
		// rangeForTimestamp(c.minTime, o.chunkRange) or was set while loading a chunk snapshot. Either way, we want to
		// skip enforcing chunkenc.MinSamplesPerHistogramChunk.
		nextChunkRangeStart = s.nextAt
	}

	// If we reach 25% of a chunk's desired maximum size, predict an end time
	// for this chunk that will try to make samples equally distributed within
	// the remaining chunks in the current chunk range.
	// At the latest it must happen at the timestamp set when the chunk was cut.
	if !s.histogramChunkHasComputedEndTime && numBytes >= targetBytes/4 {
		ratioToFull := float64(targetBytes) / float64(numBytes)
		s.nextAt = computeChunkEndTime(c.minTime, c.maxTime, s.nextAt, ratioToFull)
		s.histogramChunkHasComputedEndTime = true
	}
	// If numBytes > targetBytes*2 then our previous prediction was invalid. This could happen if the sample rate has
	// increased or if the bucket/span count has increased.
	// Note that next chunk will have its nextAt recalculated for the new rate.
	if (t >= s.nextAt || numBytes >= targetBytes*2) && (numSamples >= chunkenc.MinSamplesPerHistogramChunk || t >= nextChunkRangeStart) {
		c = s.cutNewHeadChunk(t, e, o.chunkRange)
		chunkCreated = true
	}

	// The new chunk will also need a new computed end time.
	if chunkCreated {
		s.histogramChunkHasComputedEndTime = false
	}

	return c, true, chunkCreated
}

// computeChunkEndTime estimates the end timestamp based the beginning of a
// chunk, its current timestamp and the upper bound up to which we insert data.
// It assumes that the time range is 1/ratioToFull full.
// Assuming that the samples will keep arriving at the same rate, it will make the
// remaining n chunks within this chunk range (before max) equally sized.
func computeChunkEndTime(start, cur, max int64, ratioToFull float64) int64 {
	n := float64(max-start) / (float64(cur-start+1) * ratioToFull)
	if n <= 1 {
		return max
	}
	return int64(float64(start) + float64(max-start)/math.Floor(n))
}

func (s *memSeries) cutNewHeadChunk(mint int64, e chunkenc.Encoding, chunkRange int64) *memChunk {
	// When cutting a new head chunk we create a new memChunk instance with .prev
	// pointing at the current .headChunks, so it forms a linked list.
	// All but first headChunks list elements will be m-mapped as soon as possible
	// so this is a single element list most of the time.
	s.headChunks = &memChunk{
		minTime: mint,
		maxTime: math.MinInt64,
		prev:    s.headChunks,
	}

	if chunkenc.IsValidEncoding(e) {
		var err error
		s.headChunks.chunk, err = chunkenc.NewEmptyChunk(e)
		if err != nil {
			panic(err) // This should never happen.
		}
	} else {
		s.headChunks.chunk = chunkenc.NewXORChunk()
	}

	// Set upper bound on when the next chunk must be started. An earlier timestamp
	// may be chosen dynamically at a later point.
	s.nextAt = rangeForTimestamp(mint, chunkRange)

	app, err := s.headChunks.chunk.Appender()
	if err != nil {
		panic(err)
	}
	s.app = app
	return s.headChunks
}

// cutNewOOOHeadChunk cuts a new OOO chunk and m-maps the old chunk.
// The caller must ensure that s.ooo is not nil.
func (s *memSeries) cutNewOOOHeadChunk(mint int64, chunkDiskMapper *chunks.ChunkDiskMapper) (*oooHeadChunk, []chunks.ChunkDiskMapperRef) {
	ref := s.mmapCurrentOOOHeadChunk(chunkDiskMapper)

	s.ooo.oooHeadChunk = &oooHeadChunk{
		chunk:   NewOOOChunk(),
		minTime: mint,
		maxTime: math.MinInt64,
	}

	return s.ooo.oooHeadChunk, ref
}

func (s *memSeries) mmapCurrentOOOHeadChunk(chunkDiskMapper *chunks.ChunkDiskMapper) []chunks.ChunkDiskMapperRef {
	if s.ooo == nil || s.ooo.oooHeadChunk == nil {
		// OOO is not enabled or there is no head chunk, so nothing to m-map here.
		return nil
	}
	chks, err := s.ooo.oooHeadChunk.chunk.ToEncodedChunks(math.MinInt64, math.MaxInt64)
	if err != nil {
		handleChunkWriteError(err)
		return nil
	}
	chunkRefs := make([]chunks.ChunkDiskMapperRef, 0, len(chks))
	for _, memchunk := range chks {
		chunkRef := chunkDiskMapper.WriteChunk(s.ref, memchunk.minTime, memchunk.maxTime, memchunk.chunk, true, handleChunkWriteError)
		chunkRefs = append(chunkRefs, chunkRef)
		s.ooo.oooMmappedChunks = append(s.ooo.oooMmappedChunks, &mmappedChunk{
			ref:        chunkRef,
			numSamples: uint16(memchunk.chunk.NumSamples()),
			minTime:    memchunk.minTime,
			maxTime:    memchunk.maxTime,
		})
	}
	s.ooo.oooHeadChunk = nil
	return chunkRefs
}

// mmapChunks will m-map all but first chunk on s.headChunks list.
func (s *memSeries) mmapChunks(chunkDiskMapper *chunks.ChunkDiskMapper) (count int) {
	if s.headChunks == nil || s.headChunks.prev == nil {
		// There is none or only one head chunk, so nothing to m-map here.
		return
	}

	// Write chunks starting from the oldest one and stop before we get to current s.headChunks.
	// If we have this chain: s.headChunks{t4} -> t3 -> t2 -> t1 -> t0
	// then we need to write chunks t0 to t3, but skip s.headChunks.
	for i := s.headChunks.len() - 1; i > 0; i-- {
		chk := s.headChunks.atOffset(i)
		chunkRef := chunkDiskMapper.WriteChunk(s.ref, chk.minTime, chk.maxTime, chk.chunk, false, handleChunkWriteError)
		s.mmappedChunks = append(s.mmappedChunks, &mmappedChunk{
			ref:        chunkRef,
			numSamples: uint16(chk.chunk.NumSamples()),
			minTime:    chk.minTime,
			maxTime:    chk.maxTime,
		})
		count++
	}

	// Once we've written out all chunks except s.headChunks we need to unlink these from s.headChunk.
	s.headChunks.prev = nil

	return count
}

func handleChunkWriteError(err error) {
	if err != nil && !errors.Is(err, chunks.ErrChunkDiskMapperClosed) {
		panic(err)
	}
}

// Rollback removes the samples and exemplars from headAppender and writes any series to WAL.
func (a *headAppender) Rollback() (err error) {
	if a.closed {
		return ErrAppenderClosed
	}
	defer func() { a.closed = true }()
	defer a.head.metrics.activeAppenders.Dec()
	defer a.head.iso.closeAppend(a.appendID)
	defer a.head.putSeriesBuffer(a.sampleSeries)

	var series *memSeries
	for i := range a.samples {
		series = a.sampleSeries[i]
		series.Lock()
		series.cleanupAppendIDsBelow(a.cleanupAppendIDsBelow)
		series.pendingCommit = false
		series.Unlock()
	}
	for i := range a.histograms {
		series = a.histogramSeries[i]
		series.Lock()
		series.cleanupAppendIDsBelow(a.cleanupAppendIDsBelow)
		series.pendingCommit = false
		series.Unlock()
	}
	a.head.putAppendBuffer(a.samples)
	a.head.putExemplarBuffer(a.exemplars)
	a.head.putHistogramBuffer(a.histograms)
	a.head.putFloatHistogramBuffer(a.floatHistograms)
	a.head.putMetadataBuffer(a.metadata)
	a.samples = nil
	a.exemplars = nil
	a.histograms = nil
	a.metadata = nil

	// Series are created in the head memory regardless of rollback. Thus we have
	// to log them to the WAL in any case.
	return a.log()
}<|MERGE_RESOLUTION|>--- conflicted
+++ resolved
@@ -1325,11 +1325,7 @@
 		chunkCreated = true
 	}
 
-<<<<<<< HEAD
 	ok := c.chunk.Insert(t, v, h, fh)
-=======
-	ok := c.chunk.Insert(t, v, nil, nil)
->>>>>>> cf62fb5c
 	if ok {
 		if chunkCreated || t < c.minTime {
 			c.minTime = t
