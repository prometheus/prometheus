--- conflicted
+++ resolved
@@ -279,13 +279,8 @@
 		}
 	}
 
-<<<<<<< HEAD
 	if value.IsStaleNaN(v) && s.isHistogramSeries {
-		return a.AppendHistogram(ref, lset, t, histogram.Histogram{Sum: v})
-=======
-	if value.IsStaleNaN(v) && s.histogramSeries {
 		return a.AppendHistogram(ref, lset, t, &histogram.Histogram{Sum: v})
->>>>>>> ae1ca393
 	}
 
 	s.Lock()
