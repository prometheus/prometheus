--- conflicted
+++ resolved
@@ -27,11 +27,7 @@
 	defer close()
 
 	// Put a series, select it. GC it and then access it.
-<<<<<<< HEAD
-	h, err := NewHead(nil, nil, wlog, 1000, nil)
-=======
-	h, err := NewHead(nil, nil, nil, 1000, DefaultStripeSize)
->>>>>>> 1ebcf3d5
+	h, err := NewHead(nil, nil, wlog, 1000, nil, DefaultStripeSize)
 	testutil.Ok(b, err)
 	defer h.Close()
 
@@ -45,11 +41,7 @@
 	defer close()
 
 	// Put a series, select it. GC it and then access it.
-<<<<<<< HEAD
-	h, err := NewHead(nil, nil, wlog, 1000, nil)
-=======
-	h, err := NewHead(nil, nil, nil, 1000, DefaultStripeSize)
->>>>>>> 1ebcf3d5
+	h, err := NewHead(nil, nil, wlog, 1000, nil, DefaultStripeSize)
 	testutil.Ok(b, err)
 	defer h.Close()
 
