--- conflicted
+++ resolved
@@ -30,14 +30,10 @@
 )
 
 func BenchmarkPostingsForMatchers(b *testing.B) {
-<<<<<<< HEAD
 	wlog, close := newTestNoopWal(b)
 	defer close()
 
-	h, err := NewHead(nil, nil, wlog, 1000, nil)
-=======
-	h, err := NewHead(nil, nil, nil, 1000, DefaultStripeSize)
->>>>>>> 1ebcf3d5
+	h, err := NewHead(nil, nil, wlog, 1000, nil, DefaultStripeSize)
 	testutil.Ok(b, err)
 	defer func() {
 		testutil.Ok(b, h.Close())
@@ -133,14 +129,10 @@
 }
 
 func BenchmarkQuerierSelect(b *testing.B) {
-<<<<<<< HEAD
 	wlog, close := newTestNoopWal(b)
 	defer close()
 
-	h, err := NewHead(nil, nil, wlog, 1000, nil)
-=======
-	h, err := NewHead(nil, nil, nil, 1000, DefaultStripeSize)
->>>>>>> 1ebcf3d5
+	h, err := NewHead(nil, nil, wlog, 1000, nil, DefaultStripeSize)
 	testutil.Ok(b, err)
 	defer h.Close()
 	app := h.Appender()
