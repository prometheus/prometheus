// Copyright 2018 The Prometheus Authors
// Licensed under the Apache License, Version 2.0 (the "License");
// you may not use this file except in compliance with the License.
// You may obtain a copy of the License at
//
// http://www.apache.org/licenses/LICENSE-2.0
//
// Unless required by applicable law or agreed to in writing, software
// distributed under the License is distributed on an "AS IS" BASIS,
// WITHOUT WARRANTIES OR CONDITIONS OF ANY KIND, either express or implied.
// See the License for the specific language governing permissions and
// limitations under the License.

package tsdb

import (
	"context"
	"fmt"
	"strconv"
	"testing"

	"github.com/prometheus/prometheus/model/labels"
	"github.com/prometheus/prometheus/storage"
	"github.com/prometheus/prometheus/tsdb/index"

	"github.com/stretchr/testify/require"
)

// Make entries ~50B in size, to emulate real-world high cardinality.
const (
	postingsBenchSuffix = "aaaaaaaaaabbbbbbbbbbccccccccccdddddddddd"
)

func BenchmarkQuerier(b *testing.B) {
	opts := DefaultHeadOptions()
	opts.ChunkRange = 1000
	opts.ChunkDirRoot = b.TempDir()
	h, err := NewHead(nil, nil, nil, nil, opts, nil)
	require.NoError(b, err)
	defer func() {
		require.NoError(b, h.Close())
	}()

	app := h.Appender(context.Background())
	addSeries := func(l labels.Labels) {
		app.Append(0, l, 0, 0, nil)
	}

	for n := 0; n < 10; n++ {
		for i := 0; i < 100000; i++ {
			addSeries(labels.FromStrings("i", strconv.Itoa(i)+postingsBenchSuffix, "n", strconv.Itoa(n)+postingsBenchSuffix, "j", "foo"))
			// Have some series that won't be matched, to properly test inverted matches.
			addSeries(labels.FromStrings("i", strconv.Itoa(i)+postingsBenchSuffix, "n", strconv.Itoa(n)+postingsBenchSuffix, "j", "bar"))
			addSeries(labels.FromStrings("i", strconv.Itoa(i)+postingsBenchSuffix, "n", "0_"+strconv.Itoa(n)+postingsBenchSuffix, "j", "bar"))
			addSeries(labels.FromStrings("i", strconv.Itoa(i)+postingsBenchSuffix, "n", "1_"+strconv.Itoa(n)+postingsBenchSuffix, "j", "bar"))
			addSeries(labels.FromStrings("i", strconv.Itoa(i)+postingsBenchSuffix, "n", "2_"+strconv.Itoa(n)+postingsBenchSuffix, "j", "foo"))
		}
	}
	require.NoError(b, app.Commit())

	b.Run("Head", func(b *testing.B) {
		ir, err := h.Index()
		require.NoError(b, err)
		defer func() {
			require.NoError(b, ir.Close())
		}()

		b.Run("PostingsForMatchers", func(b *testing.B) {
			benchmarkPostingsForMatchers(b, ir)
		})
		b.Run("labelValuesWithMatchers", func(b *testing.B) {
			benchmarkLabelValuesWithMatchers(b, ir)
		})
	})

	b.Run("Block", func(b *testing.B) {
		blockdir := createBlockFromHead(b, b.TempDir(), h)
		block, err := OpenBlock(nil, blockdir, nil)
		require.NoError(b, err)
		defer func() {
			require.NoError(b, block.Close())
		}()

		ir, err := block.Index()
		require.NoError(b, err)
		defer func() {
			require.NoError(b, ir.Close())
		}()

		b.Run("PostingsForMatchers", func(b *testing.B) {
			benchmarkPostingsForMatchers(b, ir)
		})
		b.Run("labelValuesWithMatchers", func(b *testing.B) {
			benchmarkLabelValuesWithMatchers(b, ir)
		})
	})
}

func benchmarkPostingsForMatchers(b *testing.B, ir IndexReader) {
	ctx := context.Background()

	n1 := labels.MustNewMatcher(labels.MatchEqual, "n", "1"+postingsBenchSuffix)
	nX := labels.MustNewMatcher(labels.MatchEqual, "n", "X"+postingsBenchSuffix)

	jFoo := labels.MustNewMatcher(labels.MatchEqual, "j", "foo")
	jNotFoo := labels.MustNewMatcher(labels.MatchNotEqual, "j", "foo")

	iStar := labels.MustNewMatcher(labels.MatchRegexp, "i", "^.*$")
	i1Star := labels.MustNewMatcher(labels.MatchRegexp, "i", "^1.*$")
	iStar1 := labels.MustNewMatcher(labels.MatchRegexp, "i", "^.*1$")
	iStar1Star := labels.MustNewMatcher(labels.MatchRegexp, "i", "^.*1.*$")
	iPlus := labels.MustNewMatcher(labels.MatchRegexp, "i", "^.+$")
	i1Plus := labels.MustNewMatcher(labels.MatchRegexp, "i", "^1.+$")
	iEmptyRe := labels.MustNewMatcher(labels.MatchRegexp, "i", "^$")
	iNotEmpty := labels.MustNewMatcher(labels.MatchNotEqual, "i", "")
	iNot2 := labels.MustNewMatcher(labels.MatchNotEqual, "i", "2"+postingsBenchSuffix)
	iNot2Star := labels.MustNewMatcher(labels.MatchNotRegexp, "i", "^2.*$")
	iNotStar2Star := labels.MustNewMatcher(labels.MatchNotRegexp, "i", "^.*2.*$")
	jFooBar := labels.MustNewMatcher(labels.MatchRegexp, "j", "foo|bar")
	jXXXYYY := labels.MustNewMatcher(labels.MatchRegexp, "j", "XXX|YYY")
	jXplus := labels.MustNewMatcher(labels.MatchRegexp, "j", "X.+")
	iCharSet := labels.MustNewMatcher(labels.MatchRegexp, "i", "1[0-9]")
	iAlternate := labels.MustNewMatcher(labels.MatchRegexp, "i", "(1|2|3|4|5|6|20|55)")
	iNotAlternate := labels.MustNewMatcher(labels.MatchNotRegexp, "i", "(1|2|3|4|5|6|20|55)")
	iXYZ := labels.MustNewMatcher(labels.MatchRegexp, "i", "X|Y|Z")
	iNotXYZ := labels.MustNewMatcher(labels.MatchNotRegexp, "i", "X|Y|Z")
	cases := []struct {
		name     string
		matchers []*labels.Matcher
	}{
		{`n="1"`, []*labels.Matcher{n1}},
		{`n="X"`, []*labels.Matcher{nX}},
		{`n="1",j="foo"`, []*labels.Matcher{n1, jFoo}},
		{`n="X",j="foo"`, []*labels.Matcher{nX, jFoo}},
		{`j="foo",n="1"`, []*labels.Matcher{jFoo, n1}},
		{`n="1",j!="foo"`, []*labels.Matcher{n1, jNotFoo}},
		{`n="1",i!="2"`, []*labels.Matcher{n1, iNot2}},
		{`n="X",j!="foo"`, []*labels.Matcher{nX, jNotFoo}},
		{`i=~"1[0-9]",j=~"foo|bar"`, []*labels.Matcher{iCharSet, jFooBar}},
		{`j=~"foo|bar"`, []*labels.Matcher{jFooBar}},
		{`j=~"XXX|YYY"`, []*labels.Matcher{jXXXYYY}},
		{`j=~"X.+"`, []*labels.Matcher{jXplus}},
		{`i=~"(1|2|3|4|5|6|20|55)"`, []*labels.Matcher{iAlternate}},
		{`i!~"(1|2|3|4|5|6|20|55)"`, []*labels.Matcher{iNotAlternate}},
		{`i=~"X|Y|Z"`, []*labels.Matcher{iXYZ}},
		{`i!~"X|Y|Z"`, []*labels.Matcher{iNotXYZ}},
		{`i=~".*"`, []*labels.Matcher{iStar}},
		{`i=~"1.*"`, []*labels.Matcher{i1Star}},
		{`i=~".*1"`, []*labels.Matcher{iStar1}},
		{`i=~".+"`, []*labels.Matcher{iPlus}},
		{`i=~".+",j=~"X.+"`, []*labels.Matcher{iPlus, jXplus}},
		{`i=~""`, []*labels.Matcher{iEmptyRe}},
		{`i!=""`, []*labels.Matcher{iNotEmpty}},
		{`n="1",i=~".*",j="foo"`, []*labels.Matcher{n1, iStar, jFoo}},
		{`n="X",i=~".*",j="foo"`, []*labels.Matcher{nX, iStar, jFoo}},
		{`n="1",i=~".*",i!="2",j="foo"`, []*labels.Matcher{n1, iStar, iNot2, jFoo}},
		{`n="1",i!=""`, []*labels.Matcher{n1, iNotEmpty}},
		{`n="1",i!="",j="foo"`, []*labels.Matcher{n1, iNotEmpty, jFoo}},
		{`n="1",i!="",j=~"X.+"`, []*labels.Matcher{n1, iNotEmpty, jXplus}},
		{`n="1",i!="",j=~"XXX|YYY"`, []*labels.Matcher{n1, iNotEmpty, jXXXYYY}},
		{`n="1",i=~"X|Y|Z",j="foo"`, []*labels.Matcher{n1, iXYZ, jFoo}},
		{`n="1",i!~"X|Y|Z",j="foo"`, []*labels.Matcher{n1, iNotXYZ, jFoo}},
		{`n="1",i=~".+",j="foo"`, []*labels.Matcher{n1, iPlus, jFoo}},
		{`n="1",i=~"1.+",j="foo"`, []*labels.Matcher{n1, i1Plus, jFoo}},
		{`n="1",i=~".*1.*",j="foo"`, []*labels.Matcher{n1, iStar1Star, jFoo}},
		{`n="1",i=~".+",i!="2",j="foo"`, []*labels.Matcher{n1, iPlus, iNot2, jFoo}},
		{`n="1",i=~".+",i!~"2.*",j="foo"`, []*labels.Matcher{n1, iPlus, iNot2Star, jFoo}},
		{`n="1",i=~".+",i!~".*2.*",j="foo"`, []*labels.Matcher{n1, iPlus, iNotStar2Star, jFoo}},
		{`n="X",i=~".+",i!~".*2.*",j="foo"`, []*labels.Matcher{nX, iPlus, iNotStar2Star, jFoo}},
	}

	for _, c := range cases {
		b.Run(c.name, func(b *testing.B) {
			b.ReportAllocs()
			b.ResetTimer()
			for i := 0; i < b.N; i++ {
				_, err := PostingsForMatchers(ctx, ir, c.matchers...)
				require.NoError(b, err)
			}
		})
	}
}

func benchmarkLabelValuesWithMatchers(b *testing.B, ir IndexReader) {
	i1 := labels.MustNewMatcher(labels.MatchEqual, "i", "1")
	i1Plus := labels.MustNewMatcher(labels.MatchRegexp, "i", "1.+")
	i1PostingsBenchSuffix := labels.MustNewMatcher(labels.MatchEqual, "i", "1"+postingsBenchSuffix)
	iSuffix := labels.MustNewMatcher(labels.MatchRegexp, "i", ".+ddd")
	iStar := labels.MustNewMatcher(labels.MatchRegexp, "i", "^.*$")
	jNotFoo := labels.MustNewMatcher(labels.MatchNotEqual, "j", "foo")
	jXXXYYY := labels.MustNewMatcher(labels.MatchRegexp, "j", "XXX|YYY")
	jXplus := labels.MustNewMatcher(labels.MatchRegexp, "j", "X.+")
	n1 := labels.MustNewMatcher(labels.MatchEqual, "n", "1"+postingsBenchSuffix)
	nX := labels.MustNewMatcher(labels.MatchNotEqual, "n", "X"+postingsBenchSuffix)
	nPlus := labels.MustNewMatcher(labels.MatchRegexp, "n", "^.+$")

	ctx := context.Background()

	cases := []struct {
		name      string
		labelName string
		matchers  []*labels.Matcher
	}{
		// i is never "1", this isn't matching anything.
		{`i with i="1"`, "i", []*labels.Matcher{i1}},
		// i has 100k values.
		{`i with n="1"`, "i", []*labels.Matcher{n1}},
		{`i with n="^.+$"`, "i", []*labels.Matcher{nPlus}},
		{`i with n="1",j!="foo"`, "i", []*labels.Matcher{n1, jNotFoo}},
		{`i with n="1",j=~"X.+"`, "i", []*labels.Matcher{n1, jXplus}},
		{`i with n="1",j=~"XXX|YYY"`, "i", []*labels.Matcher{n1, jXXXYYY}},
		{`i with n="X",j!="foo"`, "i", []*labels.Matcher{nX, jNotFoo}},
		{`i with n="1",i=~"^.*$",j!="foo"`, "i", []*labels.Matcher{n1, iStar, jNotFoo}},
		// matchers on i itself
		{`i with i="1aaa...ddd"`, "i", []*labels.Matcher{i1PostingsBenchSuffix}},
		{`i with i=~"1.+"`, "i", []*labels.Matcher{i1Plus}},
		{`i with i=~"1.+",i=~".+ddd"`, "i", []*labels.Matcher{i1Plus, iSuffix}},
		// n has 10 values.
		{`n with j!="foo"`, "n", []*labels.Matcher{jNotFoo}},
		{`n with i="1"`, "n", []*labels.Matcher{i1}},
		{`n with i=~"1.+"`, "n", []*labels.Matcher{i1Plus}},
		// there's no label "none"
		{`none with i=~"1"`, "none", []*labels.Matcher{i1Plus}},
	}

	for _, c := range cases {
		b.Run(c.name, func(b *testing.B) {
			for i := 0; i < b.N; i++ {
				_, err := labelValuesWithMatchers(ctx, ir, c.labelName, c.matchers...)
				require.NoError(b, err)
			}
		})
	}
}

func BenchmarkMergedStringIter(b *testing.B) {
	numSymbols := 100000
	s := make([]string, numSymbols)
	for i := 0; i < numSymbols; i++ {
		s[i] = fmt.Sprintf("symbol%v", i)
	}

	for i := 0; i < b.N; i++ {
		it := NewMergedStringIter(index.NewStringListIter(s), index.NewStringListIter(s))
		for j := 0; j < 100; j++ {
			it = NewMergedStringIter(it, index.NewStringListIter(s))
		}

		for it.Next() {
			require.NotNil(b, it.At())
			require.NoError(b, it.Err())
		}
	}

	b.ReportAllocs()
}

func createHeadForBenchmarkSelect(b *testing.B, numSeries int, addSeries func(app storage.Appender, i int)) (*Head, *DB) {
	dir := b.TempDir()
	opts := DefaultOptions()
	opts.OutOfOrderCapMax = 255
	opts.OutOfOrderTimeWindow = 1000
	db, err := Open(dir, nil, nil, opts, nil)
	require.NoError(b, err)
	b.Cleanup(func() {
		require.NoError(b, db.Close())
	})
	h := db.Head()

	app := h.Appender(context.Background())
	for i := 0; i < numSeries; i++ {
<<<<<<< HEAD
		app.Append(0, labels.FromStrings("foo", "bar", "i", fmt.Sprintf("%d%s", i, postingsBenchSuffix)), int64(i), 0, nil)
=======
		addSeries(app, i)
>>>>>>> d1ea6eb3
	}
	require.NoError(b, app.Commit())
	return h, db
}

func benchmarkSelect(b *testing.B, queryable storage.Queryable, numSeries int, sorted bool) {
	matcher := labels.MustNewMatcher(labels.MatchEqual, "foo", "bar")
	b.ResetTimer()
	for s := 1; s <= numSeries; s *= 10 {
		b.Run(fmt.Sprintf("%dof%d", s, numSeries), func(b *testing.B) {
			q, err := queryable.Querier(0, int64(s-1))
			require.NoError(b, err)

			b.ResetTimer()
			for i := 0; i < b.N; i++ {
				ss := q.Select(context.Background(), sorted, nil, matcher)
				for ss.Next() {
				}
				require.NoError(b, ss.Err())
			}
			q.Close()
		})
	}
}

func BenchmarkQuerierSelect(b *testing.B) {
	numSeries := 1000000
	h, db := createHeadForBenchmarkSelect(b, numSeries, func(app storage.Appender, i int) {
		_, err := app.Append(0, labels.FromStrings("foo", "bar", "i", fmt.Sprintf("%d%s", i, postingsBenchSuffix)), int64(i), 0)
		if err != nil {
			b.Fatal(err)
		}
	})

	b.Run("Head", func(b *testing.B) {
		benchmarkSelect(b, db, numSeries, false)
	})
	b.Run("SortedHead", func(b *testing.B) {
		benchmarkSelect(b, db, numSeries, true)
	})

	b.Run("Block", func(b *testing.B) {
		tmpdir := b.TempDir()

		blockdir := createBlockFromHead(b, tmpdir, h)
		block, err := OpenBlock(nil, blockdir, nil)
		require.NoError(b, err)
		defer func() {
			require.NoError(b, block.Close())
		}()

		benchmarkSelect(b, (*queryableBlock)(block), numSeries, false)
	})
}

// Type wrapper to let a Block be a Queryable in benchmarkSelect().
type queryableBlock Block

func (pb *queryableBlock) Querier(mint, maxt int64) (storage.Querier, error) {
	return NewBlockQuerier((*Block)(pb), mint, maxt)
}

func BenchmarkQuerierSelectWithOutOfOrder(b *testing.B) {
	numSeries := 1000000
	_, db := createHeadForBenchmarkSelect(b, numSeries, func(app storage.Appender, i int) {
		l := labels.FromStrings("foo", "bar", "i", fmt.Sprintf("%d%s", i, postingsBenchSuffix))
		ref, err := app.Append(0, l, int64(i+1), 0)
		if err != nil {
			b.Fatal(err)
		}
		_, err = app.Append(ref, l, int64(i), 1) // Out of order sample
		if err != nil {
			b.Fatal(err)
		}
	})

	b.Run("Head", func(b *testing.B) {
		benchmarkSelect(b, db, numSeries, false)
	})
}<|MERGE_RESOLUTION|>--- conflicted
+++ resolved
@@ -269,11 +269,7 @@
 
 	app := h.Appender(context.Background())
 	for i := 0; i < numSeries; i++ {
-<<<<<<< HEAD
-		app.Append(0, labels.FromStrings("foo", "bar", "i", fmt.Sprintf("%d%s", i, postingsBenchSuffix)), int64(i), 0, nil)
-=======
 		addSeries(app, i)
->>>>>>> d1ea6eb3
 	}
 	require.NoError(b, app.Commit())
 	return h, db
