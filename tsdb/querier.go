// Copyright 2017 The Prometheus Authors
// Licensed under the Apache License, Version 2.0 (the "License");
// you may not use this file except in compliance with the License.
// You may obtain a copy of the License at
//
// http://www.apache.org/licenses/LICENSE-2.0
//
// Unless required by applicable law or agreed to in writing, software
// distributed under the License is distributed on an "AS IS" BASIS,
// WITHOUT WARRANTIES OR CONDITIONS OF ANY KIND, either express or implied.
// See the License for the specific language governing permissions and
// limitations under the License.

package tsdb

import (
	"context"
	"errors"
	"fmt"
	"math"
	"slices"

	"github.com/oklog/ulid"

	"github.com/prometheus/prometheus/model/histogram"
	"github.com/prometheus/prometheus/model/labels"
	"github.com/prometheus/prometheus/storage"
	"github.com/prometheus/prometheus/tsdb/chunkenc"
	"github.com/prometheus/prometheus/tsdb/chunks"
	tsdb_errors "github.com/prometheus/prometheus/tsdb/errors"
	"github.com/prometheus/prometheus/tsdb/index"
	"github.com/prometheus/prometheus/tsdb/tombstones"
	"github.com/prometheus/prometheus/util/annotations"
)

type blockBaseQuerier struct {
	blockID    ulid.ULID
	index      IndexReader
	chunks     ChunkReader
	tombstones tombstones.Reader

	closed bool

	mint, maxt int64
}

func newBlockBaseQuerier(b BlockReader, mint, maxt int64) (*blockBaseQuerier, error) {
	indexr, err := b.Index()
	if err != nil {
		return nil, fmt.Errorf("open index reader: %w", err)
	}
	chunkr, err := b.Chunks()
	if err != nil {
		indexr.Close()
		return nil, fmt.Errorf("open chunk reader: %w", err)
	}
	tombsr, err := b.Tombstones()
	if err != nil {
		indexr.Close()
		chunkr.Close()
		return nil, fmt.Errorf("open tombstone reader: %w", err)
	}

	if tombsr == nil {
		tombsr = tombstones.NewMemTombstones()
	}
	return &blockBaseQuerier{
		blockID:    b.Meta().ULID,
		mint:       mint,
		maxt:       maxt,
		index:      indexr,
		chunks:     chunkr,
		tombstones: tombsr,
	}, nil
}

func (q *blockBaseQuerier) LabelValues(ctx context.Context, name string, matchers ...*labels.Matcher) ([]string, annotations.Annotations, error) {
	res, err := q.index.SortedLabelValues(ctx, name, matchers...)
	return res, nil, err
}

func (q *blockBaseQuerier) LabelNames(ctx context.Context, matchers ...*labels.Matcher) ([]string, annotations.Annotations, error) {
	res, err := q.index.LabelNames(ctx, matchers...)
	return res, nil, err
}

func (q *blockBaseQuerier) Close() error {
	if q.closed {
		return errors.New("block querier already closed")
	}

	errs := tsdb_errors.NewMulti(
		q.index.Close(),
		q.chunks.Close(),
		q.tombstones.Close(),
	)
	q.closed = true
	return errs.Err()
}

type blockQuerier struct {
	*blockBaseQuerier
}

// NewBlockQuerier returns a querier against the block reader and requested min and max time range.
func NewBlockQuerier(b BlockReader, mint, maxt int64) (storage.Querier, error) {
	q, err := newBlockBaseQuerier(b, mint, maxt)
	if err != nil {
		return nil, err
	}
	return &blockQuerier{blockBaseQuerier: q}, nil
}

func (q *blockQuerier) Select(ctx context.Context, sortSeries bool, hints *storage.SelectHints, ms ...*labels.Matcher) storage.SeriesSet {
	mint := q.mint
	maxt := q.maxt
	disableTrimming := false
	sharded := hints != nil && hints.ShardCount > 0

	p, err := PostingsForMatchers(ctx, q.index, ms...)
	if err != nil {
		return storage.ErrSeriesSet(err)
	}
	if sharded {
		p = q.index.ShardedPostings(p, hints.ShardIndex, hints.ShardCount)
	}
	if sortSeries {
		p = q.index.SortedPostings(p)
	}

	if hints != nil {
		mint = hints.Start
		maxt = hints.End
		disableTrimming = hints.DisableTrimming
		if hints.Func == "series" {
			// When you're only looking up metadata (for example series API), you don't need to load any chunks.
			return newBlockSeriesSet(q.index, newNopChunkReader(), q.tombstones, p, mint, maxt, disableTrimming)
		}
	}

	return newBlockSeriesSet(q.index, q.chunks, q.tombstones, p, mint, maxt, disableTrimming)
}

// blockChunkQuerier provides chunk querying access to a single block database.
type blockChunkQuerier struct {
	*blockBaseQuerier
}

// NewBlockChunkQuerier returns a chunk querier against the block reader and requested min and max time range.
func NewBlockChunkQuerier(b BlockReader, mint, maxt int64) (storage.ChunkQuerier, error) {
	q, err := newBlockBaseQuerier(b, mint, maxt)
	if err != nil {
		return nil, err
	}
	return &blockChunkQuerier{blockBaseQuerier: q}, nil
}

func (q *blockChunkQuerier) Select(ctx context.Context, sortSeries bool, hints *storage.SelectHints, ms ...*labels.Matcher) storage.ChunkSeriesSet {
	mint := q.mint
	maxt := q.maxt
	disableTrimming := false
	sharded := hints != nil && hints.ShardCount > 0

	if hints != nil {
		mint = hints.Start
		maxt = hints.End
		disableTrimming = hints.DisableTrimming
	}
	p, err := PostingsForMatchers(ctx, q.index, ms...)
	if err != nil {
		return storage.ErrChunkSeriesSet(err)
	}
	if sharded {
		p = q.index.ShardedPostings(p, hints.ShardIndex, hints.ShardCount)
	}
	if sortSeries {
		p = q.index.SortedPostings(p)
	}
	return NewBlockChunkSeriesSet(q.blockID, q.index, q.chunks, q.tombstones, p, mint, maxt, disableTrimming)
}

// PostingsForMatchers assembles a single postings iterator against the index reader
// based on the given matchers. The resulting postings are not ordered by series.
func PostingsForMatchers(ctx context.Context, ix IndexReader, ms ...*labels.Matcher) (index.Postings, error) {
	var its, notIts []index.Postings
	// See which label must be non-empty.
	// Optimization for case like {l=~".", l!="1"}.
	labelMustBeSet := make(map[string]bool, len(ms))
	for _, m := range ms {
		if !m.Matches("") {
			labelMustBeSet[m.Name] = true
		}
	}
	isSubtractingMatcher := func(m *labels.Matcher) bool {
		if !labelMustBeSet[m.Name] {
			return true
		}
		return (m.Type == labels.MatchNotEqual || m.Type == labels.MatchNotRegexp) && m.Matches("")
	}
	hasSubtractingMatchers, hasIntersectingMatchers := false, false
	for _, m := range ms {
		if isSubtractingMatcher(m) {
			hasSubtractingMatchers = true
		} else {
			hasIntersectingMatchers = true
		}
	}

	if hasSubtractingMatchers && !hasIntersectingMatchers {
		// If there's nothing to subtract from, add in everything and remove the notIts later.
		// We prefer to get AllPostings so that the base of subtraction (i.e. allPostings)
		// doesn't include series that may be added to the index reader during this function call.
		k, v := index.AllPostingsKey()
		allPostings, err := ix.Postings(ctx, k, v)
		if err != nil {
			return nil, err
		}
		its = append(its, allPostings)
	}

	// Sort matchers to have the intersecting matchers first.
	// This way the base for subtraction is smaller and
	// there is no chance that the set we subtract from
	// contains postings of series that didn't exist when
	// we constructed the set we subtract by.
	slices.SortStableFunc(ms, func(i, j *labels.Matcher) int {
		if !isSubtractingMatcher(i) && isSubtractingMatcher(j) {
			return -1
		}

		return +1
	})

	for _, m := range ms {
		if ctx.Err() != nil {
			return nil, ctx.Err()
		}
		switch {
		case m.Name == "" && m.Value == "": // Special-case for AllPostings, used in tests at least.
			k, v := index.AllPostingsKey()
			allPostings, err := ix.Postings(ctx, k, v)
			if err != nil {
				return nil, err
			}
			its = append(its, allPostings)
		case labelMustBeSet[m.Name]:
			// If this matcher must be non-empty, we can be smarter.
			matchesEmpty := m.Matches("")
			isNot := m.Type == labels.MatchNotEqual || m.Type == labels.MatchNotRegexp
			switch {
			case isNot && matchesEmpty: // l!="foo"
				// If the label can't be empty and is a Not and the inner matcher
				// doesn't match empty, then subtract it out at the end.
				inverse, err := m.Inverse()
				if err != nil {
					return nil, err
				}

				it, err := postingsForMatcher(ctx, ix, inverse)
				if err != nil {
					return nil, err
				}
				notIts = append(notIts, it)
			case isNot && !matchesEmpty: // l!=""
				// If the label can't be empty and is a Not, but the inner matcher can
				// be empty we need to use inversePostingsForMatcher.
				inverse, err := m.Inverse()
				if err != nil {
					return nil, err
				}

				it, err := inversePostingsForMatcher(ctx, ix, inverse)
				if err != nil {
					return nil, err
				}
				if index.IsEmptyPostingsType(it) {
					return index.EmptyPostings(), nil
				}
				its = append(its, it)
			default: // l="a"
				// Non-Not matcher, use normal postingsForMatcher.
				it, err := postingsForMatcher(ctx, ix, m)
				if err != nil {
					return nil, err
				}
				if index.IsEmptyPostingsType(it) {
					return index.EmptyPostings(), nil
				}
				its = append(its, it)
			}
		default: // l=""
			// If the matchers for a labelname selects an empty value, it selects all
			// the series which don't have the label name set too. See:
			// https://github.com/prometheus/prometheus/issues/3575 and
			// https://github.com/prometheus/prometheus/pull/3578#issuecomment-351653555
			it, err := inversePostingsForMatcher(ctx, ix, m)
			if err != nil {
				return nil, err
			}
			notIts = append(notIts, it)
		}
	}

	it := index.Intersect(its...)

	for _, n := range notIts {
		it = index.Without(it, n)
	}

	return it, nil
}

func postingsForMatcher(ctx context.Context, ix IndexReader, m *labels.Matcher) (index.Postings, error) {
	// This method will not return postings for missing labels.

	// Fast-path for equal matching.
	if m.Type == labels.MatchEqual {
		return ix.Postings(ctx, m.Name, m.Value)
	}

	// Fast-path for set matching.
	if m.Type == labels.MatchRegexp {
		setMatches := m.SetMatches()
		if len(setMatches) > 0 {
			return ix.Postings(ctx, m.Name, setMatches...)
		}
	}

<<<<<<< HEAD
	it := ix.PostingsForLabelMatching(ctx, m.Name, m.Matches)
	return it, it.Err()
=======
	vals, err := ix.LabelValues(ctx, m.Name)
	if err != nil {
		return nil, err
	}

	res := vals[:0]
	for _, val := range vals {
		if m.Matches(val) {
			res = append(res, val)
		}
	}

	if len(res) == 0 {
		return index.EmptyPostings(), nil
	}

	return ix.Postings(ctx, m.Name, res...)
>>>>>>> 0305490e
}

// inversePostingsForMatcher returns the postings for the series with the label name set but not matching the matcher.
func inversePostingsForMatcher(ctx context.Context, ix IndexReader, m *labels.Matcher) (index.Postings, error) {
	// Fast-path for MatchNotRegexp matching.
	// Inverse of a MatchNotRegexp is MatchRegexp (double negation).
	// Fast-path for set matching.
	if m.Type == labels.MatchNotRegexp {
		setMatches := m.SetMatches()
		if len(setMatches) > 0 {
			return ix.Postings(ctx, m.Name, setMatches...)
		}
	}

	// Fast-path for MatchNotEqual matching.
	// Inverse of a MatchNotEqual is MatchEqual (double negation).
	if m.Type == labels.MatchNotEqual {
		return ix.Postings(ctx, m.Name, m.Value)
	}

	vals, err := ix.LabelValues(ctx, m.Name)
	if err != nil {
		return nil, err
	}

	res := vals[:0]
	// If the inverse match is ="", we just want all the values.
	if m.Type == labels.MatchEqual && m.Value == "" {
		res = vals
	} else {
		for _, val := range vals {
			if !m.Matches(val) {
				res = append(res, val)
			}
		}
	}

	return ix.Postings(ctx, m.Name, res...)
}

func labelValuesWithMatchers(ctx context.Context, r IndexReader, name string, matchers ...*labels.Matcher) ([]string, error) {
	allValues, err := r.LabelValues(ctx, name)
	if err != nil {
		return nil, fmt.Errorf("fetching values of label %s: %w", name, err)
	}

	// If we have a matcher for the label name, we can filter out values that don't match
	// before we fetch postings. This is especially useful for labels with many values.
	// e.g. __name__ with a selector like {__name__="xyz"}
	hasMatchersForOtherLabels := false
	for _, m := range matchers {
		if m.Name != name {
			hasMatchersForOtherLabels = true
			continue
		}

		// re-use the allValues slice to avoid allocations
		// this is safe because the iteration is always ahead of the append
		filteredValues := allValues[:0]
		for _, v := range allValues {
			if m.Matches(v) {
				filteredValues = append(filteredValues, v)
			}
		}
		allValues = filteredValues
	}

	if len(allValues) == 0 {
		return nil, nil
	}

	// If we don't have any matchers for other labels, then we're done.
	if !hasMatchersForOtherLabels {
		return allValues, nil
	}

	p, err := PostingsForMatchers(ctx, r, matchers...)
	if err != nil {
		return nil, fmt.Errorf("fetching postings for matchers: %w", err)
	}

	valuesPostings := make([]index.Postings, len(allValues))
	for i, value := range allValues {
		valuesPostings[i], err = r.Postings(ctx, name, value)
		if err != nil {
			return nil, fmt.Errorf("fetching postings for %s=%q: %w", name, value, err)
		}
	}
	indexes, err := index.FindIntersectingPostings(p, valuesPostings)
	if err != nil {
		return nil, fmt.Errorf("intersecting postings: %w", err)
	}

	values := make([]string, 0, len(indexes))
	for _, idx := range indexes {
		values = append(values, allValues[idx])
	}

	return values, nil
}

func labelNamesWithMatchers(ctx context.Context, r IndexReader, matchers ...*labels.Matcher) ([]string, error) {
	p, err := PostingsForMatchers(ctx, r, matchers...)
	if err != nil {
		return nil, err
	}

	var postings []storage.SeriesRef
	for p.Next() {
		postings = append(postings, p.At())
	}
	if err := p.Err(); err != nil {
		return nil, fmt.Errorf("postings for label names with matchers: %w", err)
	}

	return r.LabelNamesFor(ctx, postings...)
}

// seriesData, used inside other iterators, are updated when we move from one series to another.
type seriesData struct {
	chks      []chunks.Meta
	intervals tombstones.Intervals
	labels    labels.Labels
}

// Labels implements part of storage.Series and storage.ChunkSeries.
func (s *seriesData) Labels() labels.Labels { return s.labels }

// blockBaseSeriesSet allows to iterate over all series in the single block.
// Iterated series are trimmed with given min and max time as well as tombstones.
// See newBlockSeriesSet and NewBlockChunkSeriesSet to use it for either sample or chunk iterating.
type blockBaseSeriesSet struct {
	blockID         ulid.ULID
	p               index.Postings
	index           IndexReader
	chunks          ChunkReader
	tombstones      tombstones.Reader
	mint, maxt      int64
	disableTrimming bool

	curr seriesData

	bufChks []chunks.Meta
	builder labels.ScratchBuilder
	err     error
}

func (b *blockBaseSeriesSet) Next() bool {
	for b.p.Next() {
		if err := b.index.Series(b.p.At(), &b.builder, &b.bufChks); err != nil {
			// Postings may be stale. Skip if no underlying series exists.
			if errors.Is(err, storage.ErrNotFound) {
				continue
			}
			b.err = fmt.Errorf("get series %d: %w", b.p.At(), err)
			return false
		}

		if len(b.bufChks) == 0 {
			continue
		}

		intervals, err := b.tombstones.Get(b.p.At())
		if err != nil {
			b.err = fmt.Errorf("get tombstones: %w", err)
			return false
		}

		// NOTE:
		// * block time range is half-open: [meta.MinTime, meta.MaxTime).
		// * chunks are both closed: [chk.MinTime, chk.MaxTime].
		// * requested time ranges are closed: [req.Start, req.End].

		var trimFront, trimBack bool

		// Copy chunks as iterables are reusable.
		// Count those in range to size allocation (roughly - ignoring tombstones).
		nChks := 0
		for _, chk := range b.bufChks {
			if !(chk.MaxTime < b.mint || chk.MinTime > b.maxt) {
				nChks++
			}
		}
		chks := make([]chunks.Meta, 0, nChks)

		// Prefilter chunks and pick those which are not entirely deleted or totally outside of the requested range.
		for _, chk := range b.bufChks {
			if chk.MaxTime < b.mint {
				continue
			}
			if chk.MinTime > b.maxt {
				continue
			}
			if (tombstones.Interval{Mint: chk.MinTime, Maxt: chk.MaxTime}.IsSubrange(intervals)) {
				continue
			}
			chks = append(chks, chk)

			// If still not entirely deleted, check if trim is needed based on requested time range.
			if !b.disableTrimming {
				if chk.MinTime < b.mint {
					trimFront = true
				}
				if chk.MaxTime > b.maxt {
					trimBack = true
				}
			}
		}

		if len(chks) == 0 {
			continue
		}

		if trimFront {
			intervals = intervals.Add(tombstones.Interval{Mint: math.MinInt64, Maxt: b.mint - 1})
		}
		if trimBack {
			intervals = intervals.Add(tombstones.Interval{Mint: b.maxt + 1, Maxt: math.MaxInt64})
		}

		b.curr.labels = b.builder.Labels()
		b.curr.chks = chks
		b.curr.intervals = intervals
		return true
	}
	return false
}

func (b *blockBaseSeriesSet) Err() error {
	if b.err != nil {
		return b.err
	}
	return b.p.Err()
}

func (b *blockBaseSeriesSet) Warnings() annotations.Annotations { return nil }

// populateWithDelGenericSeriesIterator allows to iterate over given chunk
// metas. In each iteration it ensures that chunks are trimmed based on given
// tombstones interval if any.
//
// populateWithDelGenericSeriesIterator assumes that chunks that would be fully
// removed by intervals are filtered out in previous phase.
//
// On each iteration currMeta is available. If currDelIter is not nil, it
// means that the chunk in currMeta is invalid and a chunk rewrite is needed,
// for which currDelIter should be used.
type populateWithDelGenericSeriesIterator struct {
	blockID ulid.ULID
	cr      ChunkReader
	// metas are expected to be sorted by minTime and should be related to
	// the same, single series.
	// It's possible for a single chunks.Meta to refer to multiple chunks.
	// cr.ChunkOrIterator() would return an iterable and a nil chunk in this
	// case.
	metas []chunks.Meta

	i         int // Index into metas; -1 if not started yet.
	err       error
	bufIter   DeletedIterator // Retained for memory re-use. currDelIter may point here.
	intervals tombstones.Intervals

	currDelIter chunkenc.Iterator
	// currMeta is the current chunks.Meta from metas. currMeta.Chunk is set to
	// the chunk returned from cr.ChunkOrIterable(). As that can return a nil
	// chunk, currMeta.Chunk is not always guaranteed to be set.
	currMeta chunks.Meta
}

func (p *populateWithDelGenericSeriesIterator) reset(blockID ulid.ULID, cr ChunkReader, chks []chunks.Meta, intervals tombstones.Intervals) {
	p.blockID = blockID
	p.cr = cr
	p.metas = chks
	p.i = -1
	p.err = nil
	// Note we don't touch p.bufIter.Iter; it is holding on to an iterator we might reuse in next().
	p.bufIter.Intervals = p.bufIter.Intervals[:0]
	p.intervals = intervals
	p.currDelIter = nil
	p.currMeta = chunks.Meta{}
}

// If copyHeadChunk is true, then the head chunk (i.e. the in-memory chunk of the TSDB)
// is deep copied to avoid races between reads and copying chunk bytes.
// However, if the deletion intervals overlaps with the head chunk, then the head chunk is
// not copied irrespective of copyHeadChunk because it will be re-encoded later anyway.
func (p *populateWithDelGenericSeriesIterator) next(copyHeadChunk bool) bool {
	if p.err != nil || p.i >= len(p.metas)-1 {
		return false
	}

	p.i++
	p.currMeta = p.metas[p.i]

	p.bufIter.Intervals = p.bufIter.Intervals[:0]
	for _, interval := range p.intervals {
		if p.currMeta.OverlapsClosedInterval(interval.Mint, interval.Maxt) {
			p.bufIter.Intervals = p.bufIter.Intervals.Add(interval)
		}
	}

	hcr, ok := p.cr.(*headChunkReader)
	var iterable chunkenc.Iterable
	if ok && copyHeadChunk && len(p.bufIter.Intervals) == 0 {
		// ChunkWithCopy will copy the head chunk.
		var maxt int64
		p.currMeta.Chunk, maxt, p.err = hcr.ChunkWithCopy(p.currMeta)
		// For the in-memory head chunk the index reader sets maxt as MaxInt64. We fix it here.
		p.currMeta.MaxTime = maxt
	} else {
		p.currMeta.Chunk, iterable, p.err = p.cr.ChunkOrIterable(p.currMeta)
	}

	if p.err != nil {
		p.err = fmt.Errorf("cannot populate chunk %d from block %s: %w", p.currMeta.Ref, p.blockID.String(), p.err)
		return false
	}

	// Use the single chunk if possible.
	if p.currMeta.Chunk != nil {
		if len(p.bufIter.Intervals) == 0 {
			// If there is no overlap with deletion intervals and a single chunk is
			// returned, we can take chunk as it is.
			p.currDelIter = nil
			return true
		}
		// Otherwise we need to iterate over the samples in the single chunk
		// and create new chunks.
		p.bufIter.Iter = p.currMeta.Chunk.Iterator(p.bufIter.Iter)
		p.currDelIter = &p.bufIter
		return true
	}

	// Otherwise, use the iterable to create an iterator.
	p.bufIter.Iter = iterable.Iterator(p.bufIter.Iter)
	p.currDelIter = &p.bufIter
	return true
}

func (p *populateWithDelGenericSeriesIterator) Err() error { return p.err }

type blockSeriesEntry struct {
	chunks  ChunkReader
	blockID ulid.ULID
	seriesData
}

func (s *blockSeriesEntry) Iterator(it chunkenc.Iterator) chunkenc.Iterator {
	pi, ok := it.(*populateWithDelSeriesIterator)
	if !ok {
		pi = &populateWithDelSeriesIterator{}
	}
	pi.reset(s.blockID, s.chunks, s.chks, s.intervals)
	return pi
}

type chunkSeriesEntry struct {
	chunks  ChunkReader
	blockID ulid.ULID
	seriesData
}

func (s *chunkSeriesEntry) Iterator(it chunks.Iterator) chunks.Iterator {
	pi, ok := it.(*populateWithDelChunkSeriesIterator)
	if !ok {
		pi = &populateWithDelChunkSeriesIterator{}
	}
	pi.reset(s.blockID, s.chunks, s.chks, s.intervals)
	return pi
}

// populateWithDelSeriesIterator allows to iterate over samples for the single series.
type populateWithDelSeriesIterator struct {
	populateWithDelGenericSeriesIterator

	curr chunkenc.Iterator
}

func (p *populateWithDelSeriesIterator) reset(blockID ulid.ULID, cr ChunkReader, chks []chunks.Meta, intervals tombstones.Intervals) {
	p.populateWithDelGenericSeriesIterator.reset(blockID, cr, chks, intervals)
	p.curr = nil
}

func (p *populateWithDelSeriesIterator) Next() chunkenc.ValueType {
	if p.curr != nil {
		if valueType := p.curr.Next(); valueType != chunkenc.ValNone {
			return valueType
		}
	}

	for p.next(false) {
		if p.currDelIter != nil {
			p.curr = p.currDelIter
		} else {
			p.curr = p.currMeta.Chunk.Iterator(p.curr)
		}
		if valueType := p.curr.Next(); valueType != chunkenc.ValNone {
			return valueType
		}
	}
	return chunkenc.ValNone
}

func (p *populateWithDelSeriesIterator) Seek(t int64) chunkenc.ValueType {
	if p.curr != nil {
		if valueType := p.curr.Seek(t); valueType != chunkenc.ValNone {
			return valueType
		}
	}
	for p.Next() != chunkenc.ValNone {
		if valueType := p.curr.Seek(t); valueType != chunkenc.ValNone {
			return valueType
		}
	}
	return chunkenc.ValNone
}

func (p *populateWithDelSeriesIterator) At() (int64, float64) {
	return p.curr.At()
}

func (p *populateWithDelSeriesIterator) AtHistogram(h *histogram.Histogram) (int64, *histogram.Histogram) {
	return p.curr.AtHistogram(h)
}

func (p *populateWithDelSeriesIterator) AtFloatHistogram(fh *histogram.FloatHistogram) (int64, *histogram.FloatHistogram) {
	return p.curr.AtFloatHistogram(fh)
}

func (p *populateWithDelSeriesIterator) AtT() int64 {
	return p.curr.AtT()
}

func (p *populateWithDelSeriesIterator) Err() error {
	if err := p.populateWithDelGenericSeriesIterator.Err(); err != nil {
		return err
	}
	if p.curr != nil {
		return p.curr.Err()
	}
	return nil
}

type populateWithDelChunkSeriesIterator struct {
	populateWithDelGenericSeriesIterator

	// currMetaWithChunk is current meta with its chunk field set. This meta
	// is guaranteed to map to a single chunk. This differs from
	// populateWithDelGenericSeriesIterator.currMeta as that
	// could refer to multiple chunks.
	currMetaWithChunk chunks.Meta

	// chunksFromIterable stores the chunks created from iterating through
	// the iterable returned by cr.ChunkOrIterable() (with deleted samples
	// removed).
	chunksFromIterable    []chunks.Meta
	chunksFromIterableIdx int
}

func (p *populateWithDelChunkSeriesIterator) reset(blockID ulid.ULID, cr ChunkReader, chks []chunks.Meta, intervals tombstones.Intervals) {
	p.populateWithDelGenericSeriesIterator.reset(blockID, cr, chks, intervals)
	p.currMetaWithChunk = chunks.Meta{}
	p.chunksFromIterable = p.chunksFromIterable[:0]
	p.chunksFromIterableIdx = -1
}

func (p *populateWithDelChunkSeriesIterator) Next() bool {
	if p.currMeta.Chunk == nil {
		// If we've been creating chunks from the iterable, check if there are
		// any more chunks to iterate through.
		if p.chunksFromIterableIdx < len(p.chunksFromIterable)-1 {
			p.chunksFromIterableIdx++
			p.currMetaWithChunk = p.chunksFromIterable[p.chunksFromIterableIdx]
			return true
		}
	}

	// Move to the next chunk/deletion iterator.
	// This is a for loop as if the current p.currDelIter returns no samples
	// (which means a chunk won't be created), there still might be more
	// samples/chunks from the rest of p.metas.
	for p.next(true) {
		if p.currDelIter == nil {
			p.currMetaWithChunk = p.currMeta
			return true
		}

		if p.currMeta.Chunk != nil {
			// If ChunkOrIterable() returned a non-nil chunk, the samples in
			// p.currDelIter will only form one chunk, as the only change
			// p.currDelIter might make is deleting some samples.
			if p.populateCurrForSingleChunk() {
				return true
			}
		} else {
			// If ChunkOrIterable() returned an iterable, multiple chunks may be
			// created from the samples in p.currDelIter.
			if p.populateChunksFromIterable() {
				return true
			}
		}
	}
	return false
}

// populateCurrForSingleChunk sets the fields within p.currMetaWithChunk. This
// should be called if the samples in p.currDelIter only form one chunk.
func (p *populateWithDelChunkSeriesIterator) populateCurrForSingleChunk() bool {
	valueType := p.currDelIter.Next()
	if valueType == chunkenc.ValNone {
		if err := p.currDelIter.Err(); err != nil {
			p.err = fmt.Errorf("iterate chunk while re-encoding: %w", err)
		}
		return false
	}
	p.currMetaWithChunk.MinTime = p.currDelIter.AtT()

	// Re-encode the chunk if iterator is provided. This means that it has
	// some samples to be deleted or chunk is opened.
	var (
		newChunk chunkenc.Chunk
		app      chunkenc.Appender
		t        int64
		err      error
	)
	switch valueType {
	case chunkenc.ValHistogram:
		newChunk = chunkenc.NewHistogramChunk()
		if app, err = newChunk.Appender(); err != nil {
			break
		}
		for vt := valueType; vt != chunkenc.ValNone; vt = p.currDelIter.Next() {
			if vt != chunkenc.ValHistogram {
				err = fmt.Errorf("found value type %v in histogram chunk", vt)
				break
			}
			var h *histogram.Histogram
			t, h = p.currDelIter.AtHistogram(nil)
			_, _, app, err = app.AppendHistogram(nil, t, h, true)
			if err != nil {
				break
			}
		}
	case chunkenc.ValFloat:
		newChunk = chunkenc.NewXORChunk()
		if app, err = newChunk.Appender(); err != nil {
			break
		}
		for vt := valueType; vt != chunkenc.ValNone; vt = p.currDelIter.Next() {
			if vt != chunkenc.ValFloat {
				err = fmt.Errorf("found value type %v in float chunk", vt)
				break
			}
			var v float64
			t, v = p.currDelIter.At()
			app.Append(t, v)
		}
	case chunkenc.ValFloatHistogram:
		newChunk = chunkenc.NewFloatHistogramChunk()
		if app, err = newChunk.Appender(); err != nil {
			break
		}
		for vt := valueType; vt != chunkenc.ValNone; vt = p.currDelIter.Next() {
			if vt != chunkenc.ValFloatHistogram {
				err = fmt.Errorf("found value type %v in histogram chunk", vt)
				break
			}
			var h *histogram.FloatHistogram
			t, h = p.currDelIter.AtFloatHistogram(nil)
			_, _, app, err = app.AppendFloatHistogram(nil, t, h, true)
			if err != nil {
				break
			}
		}
	default:
		err = fmt.Errorf("populateCurrForSingleChunk: value type %v unsupported", valueType)
	}

	if err != nil {
		p.err = fmt.Errorf("iterate chunk while re-encoding: %w", err)
		return false
	}
	if err := p.currDelIter.Err(); err != nil {
		p.err = fmt.Errorf("iterate chunk while re-encoding: %w", err)
		return false
	}

	p.currMetaWithChunk.Chunk = newChunk
	p.currMetaWithChunk.MaxTime = t
	return true
}

// populateChunksFromIterable reads the samples from currDelIter to create
// chunks for chunksFromIterable. It also sets p.currMetaWithChunk to the first
// chunk.
func (p *populateWithDelChunkSeriesIterator) populateChunksFromIterable() bool {
	p.chunksFromIterable = p.chunksFromIterable[:0]
	p.chunksFromIterableIdx = -1

	firstValueType := p.currDelIter.Next()
	if firstValueType == chunkenc.ValNone {
		if err := p.currDelIter.Err(); err != nil {
			p.err = fmt.Errorf("populateChunksFromIterable: no samples could be read: %w", err)
			return false
		}
		return false
	}

	var (
		// t is the timestamp for the current sample.
		t     int64
		cmint int64
		cmaxt int64

		currentChunk chunkenc.Chunk

		app chunkenc.Appender

		newChunk chunkenc.Chunk
		recoded  bool

		err error
	)

	prevValueType := chunkenc.ValNone

	for currentValueType := firstValueType; currentValueType != chunkenc.ValNone; currentValueType = p.currDelIter.Next() {
		// Check if the encoding has changed (i.e. we need to create a new
		// chunk as chunks can't have multiple encoding types).
		// For the first sample, the following condition will always be true as
		// ValNoneNone != ValFloat | ValHistogram | ValFloatHistogram.
		if currentValueType != prevValueType {
			if prevValueType != chunkenc.ValNone {
				p.chunksFromIterable = append(p.chunksFromIterable, chunks.Meta{Chunk: currentChunk, MinTime: cmint, MaxTime: cmaxt})
			}
			cmint = p.currDelIter.AtT()
			if currentChunk, err = currentValueType.NewChunk(); err != nil {
				break
			}
			if app, err = currentChunk.Appender(); err != nil {
				break
			}
		}

		switch currentValueType {
		case chunkenc.ValFloat:
			{
				var v float64
				t, v = p.currDelIter.At()
				app.Append(t, v)
			}
		case chunkenc.ValHistogram:
			{
				var v *histogram.Histogram
				t, v = p.currDelIter.AtHistogram(nil)
				// No need to set prevApp as AppendHistogram will set the
				// counter reset header for the appender that's returned.
				newChunk, recoded, app, err = app.AppendHistogram(nil, t, v, false)
			}
		case chunkenc.ValFloatHistogram:
			{
				var v *histogram.FloatHistogram
				t, v = p.currDelIter.AtFloatHistogram(nil)
				// No need to set prevApp as AppendHistogram will set the
				// counter reset header for the appender that's returned.
				newChunk, recoded, app, err = app.AppendFloatHistogram(nil, t, v, false)
			}
		}

		if err != nil {
			break
		}

		if newChunk != nil {
			if !recoded {
				p.chunksFromIterable = append(p.chunksFromIterable, chunks.Meta{Chunk: currentChunk, MinTime: cmint, MaxTime: cmaxt})
			}
			currentChunk = newChunk
			cmint = t
		}

		cmaxt = t
		prevValueType = currentValueType
	}

	if err != nil {
		p.err = fmt.Errorf("populateChunksFromIterable: error when writing new chunks: %w", err)
		return false
	}
	if err = p.currDelIter.Err(); err != nil {
		p.err = fmt.Errorf("populateChunksFromIterable: currDelIter error when writing new chunks: %w", err)
		return false
	}

	if prevValueType != chunkenc.ValNone {
		p.chunksFromIterable = append(p.chunksFromIterable, chunks.Meta{Chunk: currentChunk, MinTime: cmint, MaxTime: cmaxt})
	}

	if len(p.chunksFromIterable) == 0 {
		return false
	}

	p.currMetaWithChunk = p.chunksFromIterable[0]
	p.chunksFromIterableIdx = 0
	return true
}

func (p *populateWithDelChunkSeriesIterator) At() chunks.Meta { return p.currMetaWithChunk }

// blockSeriesSet allows to iterate over sorted, populated series with applied tombstones.
// Series with all deleted chunks are still present as Series with no samples.
// Samples from chunks are also trimmed to requested min and max time.
type blockSeriesSet struct {
	blockBaseSeriesSet
}

func newBlockSeriesSet(i IndexReader, c ChunkReader, t tombstones.Reader, p index.Postings, mint, maxt int64, disableTrimming bool) storage.SeriesSet {
	return &blockSeriesSet{
		blockBaseSeriesSet{
			index:           i,
			chunks:          c,
			tombstones:      t,
			p:               p,
			mint:            mint,
			maxt:            maxt,
			disableTrimming: disableTrimming,
		},
	}
}

func (b *blockSeriesSet) At() storage.Series {
	// At can be looped over before iterating, so save the current values locally.
	return &blockSeriesEntry{
		chunks:     b.chunks,
		blockID:    b.blockID,
		seriesData: b.curr,
	}
}

// blockChunkSeriesSet allows to iterate over sorted, populated series with applied tombstones.
// Series with all deleted chunks are still present as Labelled iterator with no chunks.
// Chunks are also trimmed to requested [min and max] (keeping samples with min and max timestamps).
type blockChunkSeriesSet struct {
	blockBaseSeriesSet
}

func NewBlockChunkSeriesSet(id ulid.ULID, i IndexReader, c ChunkReader, t tombstones.Reader, p index.Postings, mint, maxt int64, disableTrimming bool) storage.ChunkSeriesSet {
	return &blockChunkSeriesSet{
		blockBaseSeriesSet{
			blockID:         id,
			index:           i,
			chunks:          c,
			tombstones:      t,
			p:               p,
			mint:            mint,
			maxt:            maxt,
			disableTrimming: disableTrimming,
		},
	}
}

func (b *blockChunkSeriesSet) At() storage.ChunkSeries {
	// At can be looped over before iterating, so save the current values locally.
	return &chunkSeriesEntry{
		chunks:     b.chunks,
		blockID:    b.blockID,
		seriesData: b.curr,
	}
}

// NewMergedStringIter returns string iterator that allows to merge symbols on demand and stream result.
func NewMergedStringIter(a, b index.StringIter) index.StringIter {
	return &mergedStringIter{a: a, b: b, aok: a.Next(), bok: b.Next()}
}

type mergedStringIter struct {
	a        index.StringIter
	b        index.StringIter
	aok, bok bool
	cur      string
	err      error
}

func (m *mergedStringIter) Next() bool {
	if (!m.aok && !m.bok) || (m.Err() != nil) {
		return false
	}
	switch {
	case !m.aok:
		m.cur = m.b.At()
		m.bok = m.b.Next()
		m.err = m.b.Err()
	case !m.bok:
		m.cur = m.a.At()
		m.aok = m.a.Next()
		m.err = m.a.Err()
	case m.b.At() > m.a.At():
		m.cur = m.a.At()
		m.aok = m.a.Next()
		m.err = m.a.Err()
	case m.a.At() > m.b.At():
		m.cur = m.b.At()
		m.bok = m.b.Next()
		m.err = m.b.Err()
	default: // Equal.
		m.cur = m.b.At()
		m.aok = m.a.Next()
		m.err = m.a.Err()
		m.bok = m.b.Next()
		if m.err == nil {
			m.err = m.b.Err()
		}
	}

	return true
}
func (m mergedStringIter) At() string { return m.cur }
func (m mergedStringIter) Err() error {
	return m.err
}

// DeletedIterator wraps chunk Iterator and makes sure any deleted metrics are not returned.
type DeletedIterator struct {
	// Iter is an Iterator to be wrapped.
	Iter chunkenc.Iterator
	// Intervals are the deletion intervals.
	Intervals tombstones.Intervals
}

func (it *DeletedIterator) At() (int64, float64) {
	return it.Iter.At()
}

func (it *DeletedIterator) AtHistogram(h *histogram.Histogram) (int64, *histogram.Histogram) {
	t, h := it.Iter.AtHistogram(h)
	return t, h
}

func (it *DeletedIterator) AtFloatHistogram(fh *histogram.FloatHistogram) (int64, *histogram.FloatHistogram) {
	t, h := it.Iter.AtFloatHistogram(fh)
	return t, h
}

func (it *DeletedIterator) AtT() int64 {
	return it.Iter.AtT()
}

func (it *DeletedIterator) Seek(t int64) chunkenc.ValueType {
	if it.Iter.Err() != nil {
		return chunkenc.ValNone
	}
	valueType := it.Iter.Seek(t)
	if valueType == chunkenc.ValNone {
		return chunkenc.ValNone
	}

	// Now double check if the entry falls into a deleted interval.
	ts := it.AtT()
	for _, itv := range it.Intervals {
		if ts < itv.Mint {
			return valueType
		}

		if ts > itv.Maxt {
			it.Intervals = it.Intervals[1:]
			continue
		}

		// We're in the middle of an interval, we can now call Next().
		return it.Next()
	}

	// The timestamp is greater than all the deleted intervals.
	return valueType
}

func (it *DeletedIterator) Next() chunkenc.ValueType {
Outer:
	for valueType := it.Iter.Next(); valueType != chunkenc.ValNone; valueType = it.Iter.Next() {
		ts := it.AtT()
		for _, tr := range it.Intervals {
			if tr.InBounds(ts) {
				continue Outer
			}

			if ts <= tr.Maxt {
				return valueType
			}
			it.Intervals = it.Intervals[1:]
		}
		return valueType
	}
	return chunkenc.ValNone
}

func (it *DeletedIterator) Err() error { return it.Iter.Err() }

type nopChunkReader struct {
	emptyChunk chunkenc.Chunk
}

func newNopChunkReader() ChunkReader {
	return nopChunkReader{
		emptyChunk: chunkenc.NewXORChunk(),
	}
}

func (cr nopChunkReader) ChunkOrIterable(chunks.Meta) (chunkenc.Chunk, chunkenc.Iterable, error) {
	return cr.emptyChunk, nil, nil
}

func (cr nopChunkReader) Close() error { return nil }<|MERGE_RESOLUTION|>--- conflicted
+++ resolved
@@ -326,28 +326,8 @@
 		}
 	}
 
-<<<<<<< HEAD
 	it := ix.PostingsForLabelMatching(ctx, m.Name, m.Matches)
 	return it, it.Err()
-=======
-	vals, err := ix.LabelValues(ctx, m.Name)
-	if err != nil {
-		return nil, err
-	}
-
-	res := vals[:0]
-	for _, val := range vals {
-		if m.Matches(val) {
-			res = append(res, val)
-		}
-	}
-
-	if len(res) == 0 {
-		return index.EmptyPostings(), nil
-	}
-
-	return ix.Postings(ctx, m.Name, res...)
->>>>>>> 0305490e
 }
 
 // inversePostingsForMatcher returns the postings for the series with the label name set but not matching the matcher.
