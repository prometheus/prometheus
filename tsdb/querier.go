--- conflicted
+++ resolved
@@ -309,10 +309,7 @@
 }
 
 // inversePostingsForMatcher returns the postings for the series with the label name set but not matching the matcher.
-<<<<<<< HEAD
 func inversePostingsForMatcher(ix IndexPostingsReader, m *labels.Matcher) (index.Postings, error) {
-=======
-func inversePostingsForMatcher(ix IndexReader, m *labels.Matcher) (index.Postings, error) {
 	// Fast-path for MatchNotRegexp matching.
 	// Inverse of a MatchNotRegexp is MatchRegexp (double negation).
 	// Fast-path for set matching.
@@ -329,7 +326,6 @@
 		return ix.Postings(m.Name, m.Value)
 	}
 
->>>>>>> 905a0bd6
 	vals, err := ix.LabelValues(m.Name)
 	if err != nil {
 		return nil, err
