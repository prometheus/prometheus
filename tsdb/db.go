// Copyright 2017 The Prometheus Authors
// Licensed under the Apache License, Version 2.0 (the "License");
// you may not use this file except in compliance with the License.
// You may obtain a copy of the License at
//
// http://www.apache.org/licenses/LICENSE-2.0
//
// Unless required by applicable law or agreed to in writing, software
// distributed under the License is distributed on an "AS IS" BASIS,
// WITHOUT WARRANTIES OR CONDITIONS OF ANY KIND, either express or implied.
// See the License for the specific language governing permissions and
// limitations under the License.

// Package tsdb implements a time series storage for float64 sample data.
package tsdb

import (
	"context"
	"errors"
	"fmt"
	"io"
	"io/fs"
	"log/slog"
	"math"
	"math/rand"
	"os"
	"path/filepath"
	"slices"
	"strings"
	"sync"
	"time"

	"github.com/oklog/ulid/v2"
	"github.com/prometheus/client_golang/prometheus"
	"github.com/prometheus/common/promslog"
	"go.uber.org/atomic"
	"golang.org/x/sync/errgroup"

	"github.com/prometheus/prometheus/config"
	"github.com/prometheus/prometheus/model/labels"
	"github.com/prometheus/prometheus/storage"
	"github.com/prometheus/prometheus/tsdb/chunkenc"
	"github.com/prometheus/prometheus/tsdb/chunks"
	tsdb_errors "github.com/prometheus/prometheus/tsdb/errors"
	"github.com/prometheus/prometheus/tsdb/fileutil"
	_ "github.com/prometheus/prometheus/tsdb/goversion" // Load the package into main to make sure minimum Go version is met.
	"github.com/prometheus/prometheus/tsdb/tsdbutil"
	"github.com/prometheus/prometheus/tsdb/wlog"
	"github.com/prometheus/prometheus/util/compression"
)

const (
	// DefaultBlockDuration in milliseconds.
	DefaultBlockDuration = int64(2 * time.Hour / time.Millisecond)

	// DefaultCompactionDelayMaxPercent in percentage.
	DefaultCompactionDelayMaxPercent = 10

	// Block dir suffixes to make deletion and creation operations atomic.
	// We decided to do suffixes instead of creating meta.json as last (or delete as first) one,
	// because in error case you still can recover meta.json from the block content within local TSDB dir.
	// TODO(bwplotka): TSDB can end up with various .tmp files (e.g meta.json.tmp, WAL or segment tmp file. Think
	// about removing those too on start to save space. Currently only blocks tmp dirs are removed.
	tmpForDeletionBlockDirSuffix = ".tmp-for-deletion"
	tmpForCreationBlockDirSuffix = ".tmp-for-creation"
	// Pre-2.21 tmp dir suffix, used in clean-up functions.
	tmpLegacy = ".tmp"
)

// ErrNotReady is returned if the underlying storage is not ready yet.
var ErrNotReady = errors.New("TSDB not ready")

// DefaultOptions used for the DB. They are reasonable for setups using
// millisecond precision timestamps.
func DefaultOptions() *Options {
	return &Options{
		WALSegmentSize:              wlog.DefaultSegmentSize,
		MaxBlockChunkSegmentSize:    chunks.DefaultChunkSegmentSize,
		RetentionDuration:           int64(15 * 24 * time.Hour / time.Millisecond),
		MinBlockDuration:            DefaultBlockDuration,
		MaxBlockDuration:            DefaultBlockDuration,
		NoLockfile:                  false,
		SamplesPerChunk:             DefaultSamplesPerChunk,
		WALCompression:              compression.None,
		StripeSize:                  DefaultStripeSize,
		HeadChunksWriteBufferSize:   chunks.DefaultWriteBufferSize,
		IsolationDisabled:           defaultIsolationDisabled,
		HeadChunksWriteQueueSize:    chunks.DefaultWriteQueueSize,
		OutOfOrderCapMax:            DefaultOutOfOrderCapMax,
		EnableOverlappingCompaction: true,
		EnableSharding:              false,
		EnableDelayedCompaction:     false,
		CompactionDelayMaxPercent:   DefaultCompactionDelayMaxPercent,
		CompactionDelay:             time.Duration(0),
		PostingsDecoderFactory:      DefaultPostingsDecoderFactory,
		BlockReloadInterval:         1 * time.Minute,
	}
}

// Options of the DB storage.
type Options struct {
	// Segments (wal files) max size.
	// WALSegmentSize = 0, segment size is default size.
	// WALSegmentSize > 0, segment size is WALSegmentSize.
	// WALSegmentSize < 0, wal is disabled.
	WALSegmentSize int

	// MaxBlockChunkSegmentSize is the max size of block chunk segment files.
	// MaxBlockChunkSegmentSize = 0, chunk segment size is default size.
	// MaxBlockChunkSegmentSize > 0, chunk segment size is MaxBlockChunkSegmentSize.
	MaxBlockChunkSegmentSize int64

	// Duration of persisted data to keep.
	// Unit agnostic as long as unit is consistent with MinBlockDuration and MaxBlockDuration.
	// Typically it is in milliseconds.
	RetentionDuration int64

	// Maximum number of bytes in blocks to be retained.
	// 0 or less means disabled.
	// NOTE: For proper storage calculations need to consider
	// the size of the WAL folder which is not added when calculating
	// the current size of the database.
	MaxBytes int64

	// NoLockfile disables creation and consideration of a lock file.
	NoLockfile bool

	// WALCompression configures the compression type to use on records in the WAL.
	WALCompression compression.Type

	// Maximum number of CPUs that can simultaneously processes WAL replay.
	// If it is <=0, then GOMAXPROCS is used.
	WALReplayConcurrency int

	// StripeSize is the size in entries of the series hash map. Reducing the size will save memory but impact performance.
	StripeSize int

	// The timestamp range of head blocks after which they get persisted.
	// It's the minimum duration of any persisted block.
	// Unit agnostic as long as unit is consistent with RetentionDuration and MaxBlockDuration.
	// Typically it is in milliseconds.
	MinBlockDuration int64

	// The maximum timestamp range of compacted blocks.
	// Unit agnostic as long as unit is consistent with MinBlockDuration and RetentionDuration.
	// Typically it is in milliseconds.
	MaxBlockDuration int64

	// HeadChunksWriteBufferSize configures the write buffer size used by the head chunks mapper.
	HeadChunksWriteBufferSize int

	// HeadChunksWriteQueueSize configures the size of the chunk write queue used in the head chunks mapper.
	HeadChunksWriteQueueSize int

	// SamplesPerChunk configures the target number of samples per chunk.
	SamplesPerChunk int

	// SeriesLifecycleCallback specifies a list of callbacks that will be called during a lifecycle of a series.
	// It is always a no-op in Prometheus and mainly meant for external users who import TSDB.
	SeriesLifecycleCallback SeriesLifecycleCallback

	// BlocksToDelete is a function which returns the blocks which can be deleted.
	// It is always the default time and size based retention in Prometheus and
	// mainly meant for external users who import TSDB.
	BlocksToDelete BlocksToDeleteFunc

	// Enables the in memory exemplar storage.
	EnableExemplarStorage bool

	// Enables the snapshot of in-memory chunks on shutdown. This makes restarts faster.
	EnableMemorySnapshotOnShutdown bool

	// MaxExemplars sets the size, in # of exemplars stored, of the single circular buffer used to store exemplars in memory.
	// See tsdb/exemplar.go, specifically the CircularExemplarStorage struct and it's constructor NewCircularExemplarStorage.
	MaxExemplars int64

	// Disables isolation between reads and in-flight appends.
	IsolationDisabled bool

	// OutOfOrderTimeWindow specifies how much out of order is allowed, if any.
	// This can change during run-time, so this value from here should only be used
	// while initialising.
	OutOfOrderTimeWindow int64

	// OutOfOrderCapMax is maximum capacity for OOO chunks (in samples).
	// If it is <=0, the default value is assumed.
	OutOfOrderCapMax int64

	// Compaction of overlapping blocks are allowed if EnableOverlappingCompaction is true.
	// This is an optional flag for overlapping blocks.
	// The reason why this flag exists is because there are various users of the TSDB
	// that do not want vertical compaction happening on ingest time. Instead,
	// they'd rather keep overlapping blocks and let another component do the overlapping compaction later.
	EnableOverlappingCompaction bool

	// EnableSharding enables query sharding support in TSDB.
	EnableSharding bool

	// EnableDelayedCompaction, when set to true, assigns a random value to CompactionDelay during DB opening.
	// When set to false, delayed compaction is disabled, unless CompactionDelay is set directly.
	EnableDelayedCompaction bool
	// CompactionDelay delays the start time of auto compactions.
	// It can be increased by up to one minute if the DB does not commit too often.
	CompactionDelay time.Duration
	// CompactionDelayMaxPercent is the upper limit for CompactionDelay, specified as a percentage of the head chunk range.
	CompactionDelayMaxPercent int

	// NewCompactorFunc is a function that returns a TSDB compactor.
	NewCompactorFunc NewCompactorFunc

	// BlockQuerierFunc is a function to return storage.Querier from a BlockReader.
	BlockQuerierFunc BlockQuerierFunc

	// BlockChunkQuerierFunc is a function to return storage.ChunkQuerier from a BlockReader.
	BlockChunkQuerierFunc BlockChunkQuerierFunc

	// PostingsDecoderFactory allows users to customize postings decoders based on BlockMeta.
	// By default, DefaultPostingsDecoderFactory will be used to create raw posting decoder.
	PostingsDecoderFactory PostingsDecoderFactory

	// UseUncachedIO allows bypassing the page cache when appropriate.
	UseUncachedIO bool

<<<<<<< HEAD
	// BlockReloadInterval is the interval at which blocks are reloaded.
	BlockReloadInterval time.Duration
=======
	// BlockCompactionExcludeFunc is a function which returns true for blocks that should NOT be compacted.
	// It's passed down to the TSDB compactor.
	BlockCompactionExcludeFunc BlockExcludeFilterFunc
>>>>>>> 0e682a70
}

type NewCompactorFunc func(ctx context.Context, r prometheus.Registerer, l *slog.Logger, ranges []int64, pool chunkenc.Pool, opts *Options) (Compactor, error)

type BlocksToDeleteFunc func(blocks []*Block) map[ulid.ULID]struct{}

type BlockQuerierFunc func(b BlockReader, mint, maxt int64) (storage.Querier, error)

type BlockChunkQuerierFunc func(b BlockReader, mint, maxt int64) (storage.ChunkQuerier, error)

// DB handles reads and writes of time series falling into
// a hashed partition of a seriedb.
type DB struct {
	dir    string
	locker *tsdbutil.DirLocker

	logger         *slog.Logger
	metrics        *dbMetrics
	opts           *Options
	chunkPool      chunkenc.Pool
	compactor      Compactor
	blocksToDelete BlocksToDeleteFunc

	// mtx must be held when modifying the general block layout or lastGarbageCollectedMmapRef.
	mtx    sync.RWMutex
	blocks []*Block

	// The last OOO chunk that was compacted and written to disk. New queriers must not read chunks less
	// than or equal to this reference, as these chunks could be garbage collected at any time.
	lastGarbageCollectedMmapRef chunks.ChunkDiskMapperRef

	head *Head

	compactc chan struct{}
	donec    chan struct{}
	stopc    chan struct{}

	// cmtx ensures that compactions and deletions don't run simultaneously.
	cmtx sync.Mutex

	// autoCompactMtx ensures that no compaction gets triggered while
	// changing the autoCompact var.
	autoCompactMtx sync.Mutex
	autoCompact    bool

	// retentionMtx protects access to retention configuration values that can
	// be updated at runtime through config file changes.
	retentionMtx sync.RWMutex

	// Cancel a running compaction when a shutdown is initiated.
	compactCancel context.CancelFunc

	// timeWhenCompactionDelayStarted helps delay the compactions start time.
	timeWhenCompactionDelayStarted time.Time

	// oooWasEnabled is true if out of order support was enabled at least one time
	// during the time TSDB was up. In which case we need to keep supporting
	// out-of-order compaction and vertical queries.
	oooWasEnabled atomic.Bool

	writeNotified wlog.WriteNotified

	registerer prometheus.Registerer

	blockQuerierFunc BlockQuerierFunc

	blockChunkQuerierFunc BlockChunkQuerierFunc
}

type dbMetrics struct {
	loadedBlocks         prometheus.GaugeFunc
	symbolTableSize      prometheus.GaugeFunc
	reloads              prometheus.Counter
	reloadsFailed        prometheus.Counter
	compactionsFailed    prometheus.Counter
	compactionsTriggered prometheus.Counter
	compactionsSkipped   prometheus.Counter
	sizeRetentionCount   prometheus.Counter
	timeRetentionCount   prometheus.Counter
	startTime            prometheus.GaugeFunc
	tombCleanTimer       prometheus.Histogram
	blocksBytes          prometheus.Gauge
	maxBytes             prometheus.Gauge
	retentionDuration    prometheus.Gauge
}

func newDBMetrics(db *DB, r prometheus.Registerer) *dbMetrics {
	m := &dbMetrics{}

	m.loadedBlocks = prometheus.NewGaugeFunc(prometheus.GaugeOpts{
		Name: "prometheus_tsdb_blocks_loaded",
		Help: "Number of currently loaded data blocks",
	}, func() float64 {
		db.mtx.RLock()
		defer db.mtx.RUnlock()
		return float64(len(db.blocks))
	})
	m.symbolTableSize = prometheus.NewGaugeFunc(prometheus.GaugeOpts{
		Name: "prometheus_tsdb_symbol_table_size_bytes",
		Help: "Size of symbol table in memory for loaded blocks",
	}, func() float64 {
		db.mtx.RLock()
		blocks := db.blocks
		db.mtx.RUnlock()
		symTblSize := uint64(0)
		for _, b := range blocks {
			symTblSize += b.GetSymbolTableSize()
		}
		return float64(symTblSize)
	})
	m.reloads = prometheus.NewCounter(prometheus.CounterOpts{
		Name: "prometheus_tsdb_reloads_total",
		Help: "Number of times the database reloaded block data from disk.",
	})
	m.reloadsFailed = prometheus.NewCounter(prometheus.CounterOpts{
		Name: "prometheus_tsdb_reloads_failures_total",
		Help: "Number of times the database failed to reloadBlocks block data from disk.",
	})
	m.compactionsTriggered = prometheus.NewCounter(prometheus.CounterOpts{
		Name: "prometheus_tsdb_compactions_triggered_total",
		Help: "Total number of triggered compactions for the partition.",
	})
	m.compactionsFailed = prometheus.NewCounter(prometheus.CounterOpts{
		Name: "prometheus_tsdb_compactions_failed_total",
		Help: "Total number of compactions that failed for the partition.",
	})
	m.timeRetentionCount = prometheus.NewCounter(prometheus.CounterOpts{
		Name: "prometheus_tsdb_time_retentions_total",
		Help: "The number of times that blocks were deleted because the maximum time limit was exceeded.",
	})
	m.compactionsSkipped = prometheus.NewCounter(prometheus.CounterOpts{
		Name: "prometheus_tsdb_compactions_skipped_total",
		Help: "Total number of skipped compactions due to disabled auto compaction.",
	})
	m.startTime = prometheus.NewGaugeFunc(prometheus.GaugeOpts{
		Name: "prometheus_tsdb_lowest_timestamp",
		Help: "Lowest timestamp value stored in the database. The unit is decided by the library consumer.",
	}, func() float64 {
		db.mtx.RLock()
		defer db.mtx.RUnlock()
		if len(db.blocks) == 0 {
			return float64(db.head.MinTime())
		}
		return float64(db.blocks[0].meta.MinTime)
	})
	m.tombCleanTimer = prometheus.NewHistogram(prometheus.HistogramOpts{
		Name:                            "prometheus_tsdb_tombstone_cleanup_seconds",
		Help:                            "The time taken to recompact blocks to remove tombstones.",
		NativeHistogramBucketFactor:     1.1,
		NativeHistogramMaxBucketNumber:  100,
		NativeHistogramMinResetDuration: 1 * time.Hour,
	})
	m.blocksBytes = prometheus.NewGauge(prometheus.GaugeOpts{
		Name: "prometheus_tsdb_storage_blocks_bytes",
		Help: "The number of bytes that are currently used for local storage by all blocks.",
	})
	m.maxBytes = prometheus.NewGauge(prometheus.GaugeOpts{
		Name: "prometheus_tsdb_retention_limit_bytes",
		Help: "Max number of bytes to be retained in the tsdb blocks, configured 0 means disabled",
	})
	m.retentionDuration = prometheus.NewGauge(prometheus.GaugeOpts{
		Name: "prometheus_tsdb_retention_limit_seconds",
		Help: "How long to retain samples in storage.",
	})
	m.sizeRetentionCount = prometheus.NewCounter(prometheus.CounterOpts{
		Name: "prometheus_tsdb_size_retentions_total",
		Help: "The number of times that blocks were deleted because the maximum number of bytes was exceeded.",
	})

	if r != nil {
		r.MustRegister(
			m.loadedBlocks,
			m.symbolTableSize,
			m.reloads,
			m.reloadsFailed,
			m.compactionsFailed,
			m.compactionsTriggered,
			m.compactionsSkipped,
			m.sizeRetentionCount,
			m.timeRetentionCount,
			m.startTime,
			m.tombCleanTimer,
			m.blocksBytes,
			m.maxBytes,
			m.retentionDuration,
		)
	}
	return m
}

// DBStats contains statistics about the DB separated by component (eg. head).
// They are available before the DB has finished initializing.
type DBStats struct {
	Head *HeadStats
}

// NewDBStats returns a new DBStats object initialized using the
// new function from each component.
func NewDBStats() *DBStats {
	return &DBStats{
		Head: NewHeadStats(),
	}
}

// ErrClosed is returned when the db is closed.
var ErrClosed = errors.New("db already closed")

// DBReadOnly provides APIs for read only operations on a database.
// Current implementation doesn't support concurrency so
// all API calls should happen in the same go routine.
type DBReadOnly struct {
	logger     *slog.Logger
	dir        string
	sandboxDir string
	closers    []io.Closer
	closed     chan struct{}
}

// OpenDBReadOnly opens DB in the given directory for read only operations.
func OpenDBReadOnly(dir, sandboxDirRoot string, l *slog.Logger) (*DBReadOnly, error) {
	if _, err := os.Stat(dir); err != nil {
		return nil, fmt.Errorf("opening the db dir: %w", err)
	}

	if sandboxDirRoot == "" {
		sandboxDirRoot = dir
	}
	sandboxDir, err := os.MkdirTemp(sandboxDirRoot, "tmp_dbro_sandbox")
	if err != nil {
		return nil, fmt.Errorf("setting up sandbox dir: %w", err)
	}

	if l == nil {
		l = promslog.NewNopLogger()
	}

	return &DBReadOnly{
		logger:     l,
		dir:        dir,
		sandboxDir: sandboxDir,
		closed:     make(chan struct{}),
	}, nil
}

// FlushWAL creates a new block containing all data that's currently in the memory buffer/WAL.
// Samples that are in existing blocks will not be written to the new block.
// Note that if the read only database is running concurrently with a
// writable database then writing the WAL to the database directory can race.
func (db *DBReadOnly) FlushWAL(dir string) (returnErr error) {
	blockReaders, err := db.Blocks()
	if err != nil {
		return fmt.Errorf("read blocks: %w", err)
	}
	maxBlockTime := int64(math.MinInt64)
	if len(blockReaders) > 0 {
		maxBlockTime = blockReaders[len(blockReaders)-1].Meta().MaxTime
	}
	w, err := wlog.Open(db.logger, filepath.Join(db.dir, "wal"))
	if err != nil {
		return err
	}
	var wbl *wlog.WL
	wblDir := filepath.Join(db.dir, wlog.WblDirName)
	if _, err := os.Stat(wblDir); !os.IsNotExist(err) {
		wbl, err = wlog.Open(db.logger, wblDir)
		if err != nil {
			return err
		}
	}
	opts := DefaultHeadOptions()
	opts.ChunkDirRoot = db.dir
	head, err := NewHead(nil, db.logger, w, wbl, opts, NewHeadStats())
	if err != nil {
		return err
	}
	defer func() {
		errs := tsdb_errors.NewMulti(returnErr)
		if err := head.Close(); err != nil {
			errs.Add(fmt.Errorf("closing Head: %w", err))
		}
		returnErr = errs.Err()
	}()
	// Set the min valid time for the ingested wal samples
	// to be no lower than the maxt of the last block.
	if err := head.Init(maxBlockTime); err != nil {
		return fmt.Errorf("read WAL: %w", err)
	}
	mint := head.MinTime()
	maxt := head.MaxTime()
	rh := NewRangeHead(head, mint, maxt)
	compactor, err := NewLeveledCompactor(
		context.Background(),
		nil,
		db.logger,
		ExponentialBlockRanges(DefaultOptions().MinBlockDuration, 3, 5),
		chunkenc.NewPool(), nil,
	)
	if err != nil {
		return fmt.Errorf("create leveled compactor: %w", err)
	}
	// Add +1 millisecond to block maxt because block intervals are half-open: [b.MinTime, b.MaxTime).
	// Because of this block intervals are always +1 than the total samples it includes.
	_, err = compactor.Write(dir, rh, mint, maxt+1, nil)
	if err != nil {
		return fmt.Errorf("writing WAL: %w", err)
	}
	return nil
}

func (db *DBReadOnly) loadDataAsQueryable(maxt int64) (storage.SampleAndChunkQueryable, error) {
	select {
	case <-db.closed:
		return nil, ErrClosed
	default:
	}
	blockReaders, err := db.Blocks()
	if err != nil {
		return nil, err
	}
	blocks := make([]*Block, len(blockReaders))
	for i, b := range blockReaders {
		b, ok := b.(*Block)
		if !ok {
			return nil, errors.New("unable to convert a read only block to a normal block")
		}
		blocks[i] = b
	}

	opts := DefaultHeadOptions()
	// Hard link the chunk files to a dir in db.sandboxDir in case the Head needs to truncate some of them
	// or cut new ones while replaying the WAL.
	// See https://github.com/prometheus/prometheus/issues/11618.
	err = chunks.HardLinkChunkFiles(mmappedChunksDir(db.dir), mmappedChunksDir(db.sandboxDir))
	if err != nil {
		return nil, err
	}
	opts.ChunkDirRoot = db.sandboxDir
	head, err := NewHead(nil, db.logger, nil, nil, opts, NewHeadStats())
	if err != nil {
		return nil, err
	}
	maxBlockTime := int64(math.MinInt64)
	if len(blocks) > 0 {
		maxBlockTime = blocks[len(blocks)-1].Meta().MaxTime
	}

	// Also add the WAL if the current blocks don't cover the requests time range.
	if maxBlockTime <= maxt {
		if err := head.Close(); err != nil {
			return nil, err
		}
		w, err := wlog.Open(db.logger, filepath.Join(db.dir, "wal"))
		if err != nil {
			return nil, err
		}
		var wbl *wlog.WL
		wblDir := filepath.Join(db.dir, wlog.WblDirName)
		if _, err := os.Stat(wblDir); !os.IsNotExist(err) {
			wbl, err = wlog.Open(db.logger, wblDir)
			if err != nil {
				return nil, err
			}
		}
		opts := DefaultHeadOptions()
		opts.ChunkDirRoot = db.sandboxDir
		head, err = NewHead(nil, db.logger, w, wbl, opts, NewHeadStats())
		if err != nil {
			return nil, err
		}
		// Set the min valid time for the ingested wal samples
		// to be no lower than the maxt of the last block.
		if err := head.Init(maxBlockTime); err != nil {
			return nil, fmt.Errorf("read WAL: %w", err)
		}
		// Set the wal and the wbl to nil to disable related operations.
		// This is mainly to avoid blocking when closing the head.
		head.wal = nil
		head.wbl = nil
	}

	db.closers = append(db.closers, head)
	return &DB{
		dir:                   db.dir,
		logger:                db.logger,
		blocks:                blocks,
		head:                  head,
		blockQuerierFunc:      NewBlockQuerier,
		blockChunkQuerierFunc: NewBlockChunkQuerier,
	}, nil
}

// Querier loads the blocks and wal and returns a new querier over the data partition for the given time range.
// Current implementation doesn't support multiple Queriers.
func (db *DBReadOnly) Querier(mint, maxt int64) (storage.Querier, error) {
	q, err := db.loadDataAsQueryable(maxt)
	if err != nil {
		return nil, err
	}
	return q.Querier(mint, maxt)
}

// ChunkQuerier loads blocks and the wal and returns a new chunk querier over the data partition for the given time range.
// Current implementation doesn't support multiple ChunkQueriers.
func (db *DBReadOnly) ChunkQuerier(mint, maxt int64) (storage.ChunkQuerier, error) {
	q, err := db.loadDataAsQueryable(maxt)
	if err != nil {
		return nil, err
	}
	return q.ChunkQuerier(mint, maxt)
}

// Blocks returns a slice of block readers for persisted blocks.
func (db *DBReadOnly) Blocks() ([]BlockReader, error) {
	select {
	case <-db.closed:
		return nil, ErrClosed
	default:
	}
	loadable, corrupted, err := openBlocks(db.logger, db.dir, nil, nil, DefaultPostingsDecoderFactory)
	if err != nil {
		return nil, err
	}

	// Corrupted blocks that have been superseded by a loadable block can be safely ignored.
	for _, block := range loadable {
		for _, b := range block.Meta().Compaction.Parents {
			delete(corrupted, b.ULID)
		}
	}
	if len(corrupted) > 0 {
		for _, b := range loadable {
			if err := b.Close(); err != nil {
				db.logger.Warn("Closing block failed", "err", err, "block", b)
			}
		}
		errs := tsdb_errors.NewMulti()
		for ulid, err := range corrupted {
			if err != nil {
				errs.Add(fmt.Errorf("corrupted block %s: %w", ulid.String(), err))
			}
		}
		return nil, errs.Err()
	}

	if len(loadable) == 0 {
		return nil, nil
	}

	slices.SortFunc(loadable, func(a, b *Block) int {
		switch {
		case a.Meta().MinTime < b.Meta().MinTime:
			return -1
		case a.Meta().MinTime > b.Meta().MinTime:
			return 1
		default:
			return 0
		}
	})

	blockMetas := make([]BlockMeta, 0, len(loadable))
	for _, b := range loadable {
		blockMetas = append(blockMetas, b.Meta())
	}
	if overlaps := OverlappingBlocks(blockMetas); len(overlaps) > 0 {
		db.logger.Warn("Overlapping blocks found during opening", "detail", overlaps.String())
	}

	// Close all previously open readers and add the new ones to the cache.
	for _, closer := range db.closers {
		closer.Close()
	}

	blockClosers := make([]io.Closer, len(loadable))
	blockReaders := make([]BlockReader, len(loadable))
	for i, b := range loadable {
		blockClosers[i] = b
		blockReaders[i] = b
	}
	db.closers = blockClosers

	return blockReaders, nil
}

// LastBlockID returns the BlockID of latest block.
func (db *DBReadOnly) LastBlockID() (string, error) {
	entries, err := os.ReadDir(db.dir)
	if err != nil {
		return "", err
	}

	maxT := uint64(0)

	lastBlockID := ""

	for _, e := range entries {
		// Check if dir is a block dir or not.
		dirName := e.Name()
		ulidObj, err := ulid.ParseStrict(dirName)
		if err != nil {
			continue // Not a block dir.
		}
		timestamp := ulidObj.Time()
		if timestamp > maxT {
			maxT = timestamp
			lastBlockID = dirName
		}
	}

	if lastBlockID == "" {
		return "", errors.New("no blocks found")
	}

	return lastBlockID, nil
}

// Block returns a block reader by given block id.
func (db *DBReadOnly) Block(blockID string, postingsDecoderFactory PostingsDecoderFactory) (BlockReader, error) {
	select {
	case <-db.closed:
		return nil, ErrClosed
	default:
	}

	_, err := os.Stat(filepath.Join(db.dir, blockID))
	if os.IsNotExist(err) {
		return nil, fmt.Errorf("invalid block ID %s", blockID)
	}

	block, err := OpenBlock(db.logger, filepath.Join(db.dir, blockID), nil, postingsDecoderFactory)
	if err != nil {
		return nil, err
	}
	db.closers = append(db.closers, block)

	return block, nil
}

// Close all block readers and delete the sandbox dir.
func (db *DBReadOnly) Close() error {
	defer func() {
		// Delete the temporary sandbox directory that was created when opening the DB.
		if err := os.RemoveAll(db.sandboxDir); err != nil {
			db.logger.Error("delete sandbox dir", "err", err)
		}
	}()
	select {
	case <-db.closed:
		return ErrClosed
	default:
	}
	close(db.closed)

	return tsdb_errors.CloseAll(db.closers)
}

// Open returns a new DB in the given directory. If options are empty, DefaultOptions will be used.
func Open(dir string, l *slog.Logger, r prometheus.Registerer, opts *Options, stats *DBStats) (db *DB, err error) {
	var rngs []int64
	opts, rngs = validateOpts(opts, nil)

	return open(dir, l, r, opts, rngs, stats)
}

func validateOpts(opts *Options, rngs []int64) (*Options, []int64) {
	if opts == nil {
		opts = DefaultOptions()
	}
	if opts.StripeSize <= 0 {
		opts.StripeSize = DefaultStripeSize
	}
	if opts.HeadChunksWriteBufferSize <= 0 {
		opts.HeadChunksWriteBufferSize = chunks.DefaultWriteBufferSize
	}
	if opts.HeadChunksWriteQueueSize < 0 {
		opts.HeadChunksWriteQueueSize = chunks.DefaultWriteQueueSize
	}
	if opts.SamplesPerChunk <= 0 {
		opts.SamplesPerChunk = DefaultSamplesPerChunk
	}
	if opts.MaxBlockChunkSegmentSize <= 0 {
		opts.MaxBlockChunkSegmentSize = chunks.DefaultChunkSegmentSize
	}
	if opts.MinBlockDuration <= 0 {
		opts.MinBlockDuration = DefaultBlockDuration
	}
	if opts.MinBlockDuration > opts.MaxBlockDuration {
		opts.MaxBlockDuration = opts.MinBlockDuration
	}
	if opts.OutOfOrderCapMax <= 0 {
		opts.OutOfOrderCapMax = DefaultOutOfOrderCapMax
	}
	if opts.OutOfOrderTimeWindow < 0 {
		opts.OutOfOrderTimeWindow = 0
	}
	if opts.BlockReloadInterval < 1*time.Second {
		opts.BlockReloadInterval = 1 * time.Second
	}

	if len(rngs) == 0 {
		// Start with smallest block duration and create exponential buckets until the exceed the
		// configured maximum block duration.
		rngs = ExponentialBlockRanges(opts.MinBlockDuration, 10, 3)
	}
	return opts, rngs
}

// open returns a new DB in the given directory.
// It initializes the lockfile, WAL, compactor, and Head (by replaying the WAL), and runs the database.
// It is not safe to open more than one DB in the same directory.
func open(dir string, l *slog.Logger, r prometheus.Registerer, opts *Options, rngs []int64, stats *DBStats) (_ *DB, returnedErr error) {
	if err := os.MkdirAll(dir, 0o777); err != nil {
		return nil, err
	}
	if l == nil {
		l = promslog.NewNopLogger()
	}
	if stats == nil {
		stats = NewDBStats()
	}

	for i, v := range rngs {
		if v > opts.MaxBlockDuration {
			rngs = rngs[:i]
			break
		}
	}

	// Fixup bad format written by Prometheus 2.1.
	if err := repairBadIndexVersion(l, dir); err != nil {
		return nil, fmt.Errorf("repair bad index version: %w", err)
	}

	walDir := filepath.Join(dir, "wal")
	wblDir := filepath.Join(dir, wlog.WblDirName)

	for _, tmpDir := range []string{walDir, dir} {
		// Remove tmp dirs.
		if err := removeBestEffortTmpDirs(l, tmpDir); err != nil {
			return nil, fmt.Errorf("remove tmp dirs: %w", err)
		}
	}

	db := &DB{
		dir:            dir,
		logger:         l,
		opts:           opts,
		compactc:       make(chan struct{}, 1),
		donec:          make(chan struct{}),
		stopc:          make(chan struct{}),
		autoCompact:    true,
		chunkPool:      chunkenc.NewPool(),
		blocksToDelete: opts.BlocksToDelete,
		registerer:     r,
	}
	defer func() {
		// Close files if startup fails somewhere.
		if returnedErr == nil {
			return
		}

		close(db.donec) // DB is never run if it was an error, so close this channel here.
		errs := tsdb_errors.NewMulti(returnedErr)
		if err := db.Close(); err != nil {
			errs.Add(fmt.Errorf("close DB after failed startup: %w", err))
		}
		returnedErr = errs.Err()
	}()

	if db.blocksToDelete == nil {
		db.blocksToDelete = DefaultBlocksToDelete(db)
	}

	var err error
	db.locker, err = tsdbutil.NewDirLocker(dir, "tsdb", db.logger, r)
	if err != nil {
		return nil, err
	}
	if !opts.NoLockfile {
		if err := db.locker.Lock(); err != nil {
			return nil, err
		}
	}

	ctx, cancel := context.WithCancel(context.Background())
	if opts.NewCompactorFunc != nil {
		db.compactor, err = opts.NewCompactorFunc(ctx, r, l, rngs, db.chunkPool, opts)
	} else {
		db.compactor, err = NewLeveledCompactorWithOptions(ctx, r, l, rngs, db.chunkPool, LeveledCompactorOptions{
			MaxBlockChunkSegmentSize:    opts.MaxBlockChunkSegmentSize,
			EnableOverlappingCompaction: opts.EnableOverlappingCompaction,
			PD:                          opts.PostingsDecoderFactory,
			UseUncachedIO:               opts.UseUncachedIO,
			BlockExcludeFilter:          opts.BlockCompactionExcludeFunc,
		})
	}
	if err != nil {
		cancel()
		return nil, fmt.Errorf("create compactor: %w", err)
	}
	db.compactCancel = cancel

	if opts.BlockQuerierFunc == nil {
		db.blockQuerierFunc = NewBlockQuerier
	} else {
		db.blockQuerierFunc = opts.BlockQuerierFunc
	}

	if opts.BlockChunkQuerierFunc == nil {
		db.blockChunkQuerierFunc = NewBlockChunkQuerier
	} else {
		db.blockChunkQuerierFunc = opts.BlockChunkQuerierFunc
	}

	var wal, wbl *wlog.WL
	segmentSize := wlog.DefaultSegmentSize
	// Wal is enabled.
	if opts.WALSegmentSize >= 0 {
		// Wal is set to a custom size.
		if opts.WALSegmentSize > 0 {
			segmentSize = opts.WALSegmentSize
		}
		wal, err = wlog.NewSize(l, r, walDir, segmentSize, opts.WALCompression)
		if err != nil {
			return nil, err
		}
		// Check if there is a WBL on disk, in which case we should replay that data.
		wblSize, err := fileutil.DirSize(wblDir)
		if err != nil && !os.IsNotExist(err) {
			return nil, err
		}
		if opts.OutOfOrderTimeWindow > 0 || wblSize > 0 {
			wbl, err = wlog.NewSize(l, r, wblDir, segmentSize, opts.WALCompression)
			if err != nil {
				return nil, err
			}
		}
	}
	db.oooWasEnabled.Store(opts.OutOfOrderTimeWindow > 0)
	headOpts := DefaultHeadOptions()
	headOpts.ChunkRange = rngs[0]
	headOpts.ChunkDirRoot = dir
	headOpts.ChunkPool = db.chunkPool
	headOpts.ChunkWriteBufferSize = opts.HeadChunksWriteBufferSize
	headOpts.ChunkWriteQueueSize = opts.HeadChunksWriteQueueSize
	headOpts.SamplesPerChunk = opts.SamplesPerChunk
	headOpts.StripeSize = opts.StripeSize
	headOpts.SeriesCallback = opts.SeriesLifecycleCallback
	headOpts.EnableExemplarStorage = opts.EnableExemplarStorage
	headOpts.MaxExemplars.Store(opts.MaxExemplars)
	headOpts.EnableMemorySnapshotOnShutdown = opts.EnableMemorySnapshotOnShutdown
	headOpts.OutOfOrderTimeWindow.Store(opts.OutOfOrderTimeWindow)
	headOpts.OutOfOrderCapMax.Store(opts.OutOfOrderCapMax)
	headOpts.EnableSharding = opts.EnableSharding
	if opts.WALReplayConcurrency > 0 {
		headOpts.WALReplayConcurrency = opts.WALReplayConcurrency
	}
	if opts.IsolationDisabled {
		// We only override this flag if isolation is disabled at DB level. We use the default otherwise.
		headOpts.IsolationDisabled = opts.IsolationDisabled
	}
	db.head, err = NewHead(r, l, wal, wbl, headOpts, stats.Head)
	if err != nil {
		return nil, err
	}
	db.head.writeNotified = db.writeNotified

	// Register metrics after assigning the head block.
	db.metrics = newDBMetrics(db, r)
	maxBytes := max(opts.MaxBytes, 0)
	db.metrics.maxBytes.Set(float64(maxBytes))
	db.metrics.retentionDuration.Set((time.Duration(opts.RetentionDuration) * time.Millisecond).Seconds())

	// Calling db.reload() calls db.reloadBlocks() which requires cmtx to be locked.
	db.cmtx.Lock()
	if err := db.reload(); err != nil {
		db.cmtx.Unlock()
		return nil, err
	}
	db.cmtx.Unlock()

	// Set the min valid time for the ingested samples
	// to be no lower than the maxt of the last block.
	minValidTime := int64(math.MinInt64)
	// We do not consider blocks created from out-of-order samples for Head's minValidTime
	// since minValidTime is only for the in-order data and we do not want to discard unnecessary
	// samples from the Head.
	inOrderMaxTime, ok := db.inOrderBlocksMaxTime()
	if ok {
		minValidTime = inOrderMaxTime
	}

	if initErr := db.head.Init(minValidTime); initErr != nil {
		db.head.metrics.walCorruptionsTotal.Inc()
		var e *errLoadWbl
		if errors.As(initErr, &e) {
			db.logger.Warn("Encountered WBL read error, attempting repair", "err", initErr)
			if err := wbl.Repair(e.err); err != nil {
				return nil, fmt.Errorf("repair corrupted WBL: %w", err)
			}
			db.logger.Info("Successfully repaired WBL")
		} else {
			db.logger.Warn("Encountered WAL read error, attempting repair", "err", initErr)
			if err := wal.Repair(initErr); err != nil {
				return nil, fmt.Errorf("repair corrupted WAL: %w", err)
			}
			db.logger.Info("Successfully repaired WAL")
		}
	}

	if db.head.MinOOOTime() != int64(math.MaxInt64) {
		// Some OOO data was replayed from the disk that needs compaction and cleanup.
		db.oooWasEnabled.Store(true)
	}

	if opts.EnableDelayedCompaction {
		opts.CompactionDelay = db.generateCompactionDelay()
	}

	go db.run(ctx)

	return db, nil
}

func removeBestEffortTmpDirs(l *slog.Logger, dir string) error {
	files, err := os.ReadDir(dir)
	if os.IsNotExist(err) {
		return nil
	}
	if err != nil {
		return err
	}
	for _, f := range files {
		if isTmpDir(f) {
			if err := os.RemoveAll(filepath.Join(dir, f.Name())); err != nil {
				l.Error("failed to delete tmp block dir", "dir", filepath.Join(dir, f.Name()), "err", err)
				continue
			}
			l.Info("Found and deleted tmp block dir", "dir", filepath.Join(dir, f.Name()))
		}
	}
	return nil
}

// StartTime implements the Storage interface.
func (db *DB) StartTime() (int64, error) {
	db.mtx.RLock()
	defer db.mtx.RUnlock()

	if len(db.blocks) > 0 {
		return db.blocks[0].Meta().MinTime, nil
	}
	return db.head.MinTime(), nil
}

// Dir returns the directory of the database.
func (db *DB) Dir() string {
	return db.dir
}

// BlockMetas returns the list of metadata for all blocks.
func (db *DB) BlockMetas() []BlockMeta {
	blocks := db.Blocks()
	metas := make([]BlockMeta, 0, len(blocks))
	for _, b := range blocks {
		metas = append(metas, b.Meta())
	}
	return metas
}

func (db *DB) run(ctx context.Context) {
	defer close(db.donec)

	backoff := time.Duration(0)

	for {
		select {
		case <-db.stopc:
			return
		case <-time.After(backoff):
		}

		select {
		case <-time.After(db.opts.BlockReloadInterval):
			db.cmtx.Lock()
			if err := db.reloadBlocks(); err != nil {
				db.logger.Error("reloadBlocks", "err", err)
			}
			db.cmtx.Unlock()

			select {
			case db.compactc <- struct{}{}:
			default:
			}
			// We attempt mmapping of head chunks regularly.
			db.head.mmapHeadChunks()
		case <-db.compactc:
			db.metrics.compactionsTriggered.Inc()

			db.autoCompactMtx.Lock()
			if db.autoCompact {
				if err := db.Compact(ctx); err != nil {
					db.logger.Error("compaction failed", "err", err)
					backoff = exponential(backoff, 1*time.Second, 1*time.Minute)
				} else {
					backoff = 0
				}
			} else {
				db.metrics.compactionsSkipped.Inc()
			}
			db.autoCompactMtx.Unlock()
		case <-db.stopc:
			return
		}
	}
}

// Appender opens a new appender against the database.
func (db *DB) Appender(ctx context.Context) storage.Appender {
	return dbAppender{db: db, Appender: db.head.Appender(ctx)}
}

// ApplyConfig applies a new config to the DB.
// Behaviour of 'OutOfOrderTimeWindow' is as follows:
// OOO enabled = oooTimeWindow > 0. OOO disabled = oooTimeWindow is 0.
// 1) Before: OOO disabled, Now: OOO enabled =>
//   - A new WBL is created for the head block.
//   - OOO compaction is enabled.
//   - Overlapping queries are enabled.
//
// 2) Before: OOO enabled, Now: OOO enabled =>
//   - Only the time window is updated.
//
// 3) Before: OOO enabled, Now: OOO disabled =>
//   - Time Window set to 0. So no new OOO samples will be allowed.
//   - OOO WBL will stay and will be eventually cleaned up.
//   - OOO Compaction and overlapping queries will remain enabled until a restart or until all OOO samples are compacted.
//
// 4) Before: OOO disabled, Now: OOO disabled => no-op.
func (db *DB) ApplyConfig(conf *config.Config) error {
	oooTimeWindow := int64(0)
	if conf.StorageConfig.TSDBConfig != nil {
		oooTimeWindow = conf.StorageConfig.TSDBConfig.OutOfOrderTimeWindow

		// Update retention configuration if provided.
		if conf.StorageConfig.TSDBConfig.Retention != nil {
			db.retentionMtx.Lock()
			if conf.StorageConfig.TSDBConfig.Retention.Time > 0 {
				db.opts.RetentionDuration = int64(conf.StorageConfig.TSDBConfig.Retention.Time)
				db.metrics.retentionDuration.Set((time.Duration(db.opts.RetentionDuration) * time.Millisecond).Seconds())
			}
			if conf.StorageConfig.TSDBConfig.Retention.Size > 0 {
				db.opts.MaxBytes = int64(conf.StorageConfig.TSDBConfig.Retention.Size)
				db.metrics.maxBytes.Set(float64(db.opts.MaxBytes))
			}
			db.retentionMtx.Unlock()
		}
	}
	if oooTimeWindow < 0 {
		oooTimeWindow = 0
	}

	// Create WBL if it was not present and if OOO is enabled with WAL enabled.
	var wblog *wlog.WL
	var err error
	switch {
	case db.head.wbl != nil:
		// The existing WBL from the disk might have been replayed while OOO was disabled.
		wblog = db.head.wbl
	case !db.oooWasEnabled.Load() && oooTimeWindow > 0 && db.opts.WALSegmentSize >= 0:
		segmentSize := wlog.DefaultSegmentSize
		// Wal is set to a custom size.
		if db.opts.WALSegmentSize > 0 {
			segmentSize = db.opts.WALSegmentSize
		}
		oooWalDir := filepath.Join(db.dir, wlog.WblDirName)
		wblog, err = wlog.NewSize(db.logger, db.registerer, oooWalDir, segmentSize, db.opts.WALCompression)
		if err != nil {
			return err
		}
	}

	db.opts.OutOfOrderTimeWindow = oooTimeWindow
	db.head.ApplyConfig(conf, wblog)

	if !db.oooWasEnabled.Load() {
		db.oooWasEnabled.Store(oooTimeWindow > 0)
	}
	return nil
}

// getRetentionDuration returns the current retention duration in a thread-safe manner.
func (db *DB) getRetentionDuration() int64 {
	db.retentionMtx.RLock()
	defer db.retentionMtx.RUnlock()
	return db.opts.RetentionDuration
}

// getMaxBytes returns the current max bytes setting in a thread-safe manner.
func (db *DB) getMaxBytes() int64 {
	db.retentionMtx.RLock()
	defer db.retentionMtx.RUnlock()
	return db.opts.MaxBytes
}

// dbAppender wraps the DB's head appender and triggers compactions on commit
// if necessary.
type dbAppender struct {
	storage.Appender
	db *DB
}

var _ storage.GetRef = dbAppender{}

func (a dbAppender) GetRef(lset labels.Labels, hash uint64) (storage.SeriesRef, labels.Labels) {
	if g, ok := a.Appender.(storage.GetRef); ok {
		return g.GetRef(lset, hash)
	}
	return 0, labels.EmptyLabels()
}

func (a dbAppender) Commit() error {
	err := a.Appender.Commit()

	// We could just run this check every few minutes practically. But for benchmarks
	// and high frequency use cases this is the safer way.
	if a.db.head.compactable() {
		select {
		case a.db.compactc <- struct{}{}:
		default:
		}
	}
	return err
}

// waitingForCompactionDelay returns true if the DB is waiting for the Head compaction delay.
// This doesn't guarantee that the Head is really compactable.
func (db *DB) waitingForCompactionDelay() bool {
	return time.Since(db.timeWhenCompactionDelayStarted) < db.opts.CompactionDelay
}

// Compact data if possible. After successful compaction blocks are reloaded
// which will also delete the blocks that fall out of the retention window.
// Old blocks are only deleted on reloadBlocks based on the new block's parent information.
// See DB.reloadBlocks documentation for further information.
func (db *DB) Compact(ctx context.Context) (returnErr error) {
	db.cmtx.Lock()
	defer db.cmtx.Unlock()
	defer func() {
		if returnErr != nil && !errors.Is(returnErr, context.Canceled) {
			// If we got an error because context was canceled then we're most likely
			// shutting down TSDB and we don't need to report this on metrics
			db.metrics.compactionsFailed.Inc()
		}
	}()

	lastBlockMaxt := int64(math.MinInt64)
	defer func() {
		errs := tsdb_errors.NewMulti(returnErr)
		if err := db.head.truncateWAL(lastBlockMaxt); err != nil {
			errs.Add(fmt.Errorf("WAL truncation in Compact defer: %w", err))
		}
		returnErr = errs.Err()
	}()

	start := time.Now()
	// Check whether we have pending head blocks that are ready to be persisted.
	// They have the highest priority.
	for {
		select {
		case <-db.stopc:
			return nil
		default:
		}

		if !db.head.compactable() {
			// Reset the counter once the head compactions are done.
			// This would also reset it if a manual compaction was triggered while the auto compaction was in its delay period.
			if !db.timeWhenCompactionDelayStarted.IsZero() {
				db.timeWhenCompactionDelayStarted = time.Time{}
			}
			break
		}

		if db.timeWhenCompactionDelayStarted.IsZero() {
			// Start counting for the delay.
			db.timeWhenCompactionDelayStarted = time.Now()
		}
		if db.waitingForCompactionDelay() {
			break
		}
		mint := db.head.MinTime()
		maxt := rangeForTimestamp(mint, db.head.chunkRange.Load())

		// Wrap head into a range that bounds all reads to it.
		// We remove 1 millisecond from maxt because block
		// intervals are half-open: [b.MinTime, b.MaxTime). But
		// chunk intervals are closed: [c.MinTime, c.MaxTime];
		// so in order to make sure that overlaps are evaluated
		// consistently, we explicitly remove the last value
		// from the block interval here.
		rh := NewRangeHeadWithIsolationDisabled(db.head, mint, maxt-1)

		// Compaction runs with isolation disabled, because head.compactable()
		// ensures that maxt is more than chunkRange/2 back from now, and
		// head.appendableMinValidTime() ensures that no new appends can start within the compaction range.
		// We do need to wait for any overlapping appenders that started previously to finish.
		db.head.WaitForAppendersOverlapping(rh.MaxTime())

		if err := db.compactHead(rh); err != nil {
			return fmt.Errorf("compact head: %w", err)
		}
		// Consider only successful compactions for WAL truncation.
		lastBlockMaxt = maxt
	}

	// Clear some disk space before compacting blocks, especially important
	// when Head compaction happened over a long time range.
	if err := db.head.truncateWAL(lastBlockMaxt); err != nil {
		return fmt.Errorf("WAL truncation in Compact: %w", err)
	}

	compactionDuration := time.Since(start)
	if compactionDuration.Milliseconds() > db.head.chunkRange.Load() {
		db.logger.Warn(
			"Head compaction took longer than the block time range, compactions are falling behind and won't be able to catch up",
			"duration", compactionDuration.String(),
			"block_range", db.head.chunkRange.Load(),
		)
	}

	if lastBlockMaxt != math.MinInt64 {
		// The head was compacted, so we compact OOO head as well.
		if err := db.compactOOOHead(ctx); err != nil {
			return fmt.Errorf("compact ooo head: %w", err)
		}
	}

	return db.compactBlocks()
}

// CompactHead compacts the given RangeHead.
func (db *DB) CompactHead(head *RangeHead) error {
	db.cmtx.Lock()
	defer db.cmtx.Unlock()

	if err := db.compactHead(head); err != nil {
		return fmt.Errorf("compact head: %w", err)
	}

	if err := db.head.truncateWAL(head.BlockMaxTime()); err != nil {
		return fmt.Errorf("WAL truncation: %w", err)
	}
	return nil
}

// CompactOOOHead compacts the OOO Head.
func (db *DB) CompactOOOHead(ctx context.Context) error {
	db.cmtx.Lock()
	defer db.cmtx.Unlock()

	return db.compactOOOHead(ctx)
}

// Callback for testing.
var compactOOOHeadTestingCallback func()

// The db.cmtx mutex should be held before calling this method.
func (db *DB) compactOOOHead(ctx context.Context) error {
	if !db.oooWasEnabled.Load() {
		return nil
	}
	oooHead, err := NewOOOCompactionHead(ctx, db.head)
	if err != nil {
		return fmt.Errorf("get ooo compaction head: %w", err)
	}

	if compactOOOHeadTestingCallback != nil {
		compactOOOHeadTestingCallback()
		compactOOOHeadTestingCallback = nil
	}

	ulids, err := db.compactOOO(db.dir, oooHead)
	if err != nil {
		return fmt.Errorf("compact ooo head: %w", err)
	}
	if err := db.reloadBlocks(); err != nil {
		errs := tsdb_errors.NewMulti(err)
		for _, uid := range ulids {
			if errRemoveAll := os.RemoveAll(filepath.Join(db.dir, uid.String())); errRemoveAll != nil {
				errs.Add(errRemoveAll)
			}
		}
		return fmt.Errorf("reloadBlocks blocks after failed compact ooo head: %w", errs.Err())
	}

	lastWBLFile, minOOOMmapRef := oooHead.LastWBLFile(), oooHead.LastMmapRef()
	if lastWBLFile != 0 || minOOOMmapRef != 0 {
		if minOOOMmapRef != 0 {
			// Ensure that no more queriers are created that will reference chunks we're about to garbage collect.
			// truncateOOO waits for any existing queriers that reference chunks we're about to garbage collect to
			// complete before running garbage collection, so we don't need to do that here.
			//
			// We take mtx to ensure that Querier() and ChunkQuerier() don't miss blocks: without this, they could
			// capture the list of blocks before the call to reloadBlocks() above runs, but then capture
			// lastGarbageCollectedMmapRef after we update it here, and therefore not query either the blocks we've just
			// written or the head chunks those blocks were created from.
			db.mtx.Lock()
			db.lastGarbageCollectedMmapRef = minOOOMmapRef
			db.mtx.Unlock()
		}

		if err := db.head.truncateOOO(lastWBLFile, minOOOMmapRef); err != nil {
			return fmt.Errorf("truncate ooo wbl: %w", err)
		}
	}

	return nil
}

// compactOOO creates a new block per possible block range in the compactor's directory from the OOO Head given.
// Each ULID in the result corresponds to a block in a unique time range.
// The db.cmtx mutex should be held before calling this method.
func (db *DB) compactOOO(dest string, oooHead *OOOCompactionHead) (_ []ulid.ULID, err error) {
	db.logger.Info("out-of-order compaction started")
	start := time.Now()

	blockSize := oooHead.ChunkRange()
	oooHeadMint, oooHeadMaxt := oooHead.MinTime(), oooHead.MaxTime()
	ulids := make([]ulid.ULID, 0)
	defer func() {
		if err != nil {
			// Best effort removal of created block on any error.
			for _, uid := range ulids {
				_ = os.RemoveAll(filepath.Join(db.dir, uid.String()))
			}
		}
	}()

	meta := &BlockMeta{}
	meta.Compaction.SetOutOfOrder()
	for t := blockSize * (oooHeadMint / blockSize); t <= oooHeadMaxt; t += blockSize {
		mint, maxt := t, t+blockSize
		// Block intervals are half-open: [b.MinTime, b.MaxTime). Block intervals are always +1 than the total samples it includes.
		uids, err := db.compactor.Write(dest, oooHead.CloneForTimeRange(mint, maxt-1), mint, maxt, meta)
		if err != nil {
			return nil, err
		}
		ulids = append(ulids, uids...)
	}

	if len(ulids) == 0 {
		db.logger.Info(
			"compact ooo head resulted in no blocks",
			"duration", time.Since(start),
		)
		return nil, nil
	}

	db.logger.Info(
		"out-of-order compaction completed",
		"duration", time.Since(start),
		"ulids", fmt.Sprintf("%v", ulids),
	)
	return ulids, nil
}

// compactHead compacts the given RangeHead.
// The db.cmtx should be held before calling this method.
func (db *DB) compactHead(head *RangeHead) error {
	uids, err := db.compactor.Write(db.dir, head, head.MinTime(), head.BlockMaxTime(), nil)
	if err != nil {
		return fmt.Errorf("persist head block: %w", err)
	}

	if err := db.reloadBlocks(); err != nil {
		multiErr := tsdb_errors.NewMulti(fmt.Errorf("reloadBlocks blocks: %w", err))
		for _, uid := range uids {
			if errRemoveAll := os.RemoveAll(filepath.Join(db.dir, uid.String())); errRemoveAll != nil {
				multiErr.Add(fmt.Errorf("delete persisted head block after failed db reloadBlocks:%s: %w", uid, errRemoveAll))
			}
		}
		return multiErr.Err()
	}
	if err = db.head.truncateMemory(head.BlockMaxTime()); err != nil {
		return fmt.Errorf("head memory truncate: %w", err)
	}

	db.head.RebuildSymbolTable(db.logger)

	return nil
}

// compactBlocks compacts all the eligible on-disk blocks.
// The db.cmtx should be held before calling this method.
func (db *DB) compactBlocks() (err error) {
	// Check for compactions of multiple blocks.
	for {
		// If we have a lot of blocks to compact the whole process might take
		// long enough that we end up with a HEAD block that needs to be written.
		// Check if that's the case and stop compactions early.
		if db.head.compactable() && !db.waitingForCompactionDelay() {
			db.logger.Warn("aborting block compactions to persist the head block")
			return nil
		}

		plan, err := db.compactor.Plan(db.dir)
		if err != nil {
			return fmt.Errorf("plan compaction: %w", err)
		}
		if len(plan) == 0 {
			break
		}

		select {
		case <-db.stopc:
			return nil
		default:
		}

		uids, err := db.compactor.Compact(db.dir, plan, db.blocks)
		if err != nil {
			return fmt.Errorf("compact %s: %w", plan, err)
		}

		if err := db.reloadBlocks(); err != nil {
			errs := tsdb_errors.NewMulti(fmt.Errorf("reloadBlocks blocks: %w", err))
			for _, uid := range uids {
				if errRemoveAll := os.RemoveAll(filepath.Join(db.dir, uid.String())); errRemoveAll != nil {
					errs.Add(fmt.Errorf("delete persisted block after failed db reloadBlocks:%s: %w", uid, errRemoveAll))
				}
			}
			return errs.Err()
		}
	}

	return nil
}

// getBlock iterates a given block range to find a block by a given id.
// If found it returns the block itself and a boolean to indicate that it was found.
func getBlock(allBlocks []*Block, id ulid.ULID) (*Block, bool) {
	for _, b := range allBlocks {
		if b.Meta().ULID == id {
			return b, true
		}
	}
	return nil, false
}

// reload reloads blocks and truncates the head and its WAL.
// The db.cmtx mutex should be held before calling this method.
func (db *DB) reload() error {
	if err := db.reloadBlocks(); err != nil {
		return fmt.Errorf("reloadBlocks: %w", err)
	}
	maxt, ok := db.inOrderBlocksMaxTime()
	if !ok {
		return nil
	}
	if err := db.head.Truncate(maxt); err != nil {
		return fmt.Errorf("head truncate: %w", err)
	}
	return nil
}

// reloadBlocks reloads blocks without touching head.
// Blocks that are obsolete due to replacement or retention will be deleted.
// The db.cmtx mutex should be held before calling this method.
func (db *DB) reloadBlocks() (err error) {
	defer func() {
		if err != nil {
			db.metrics.reloadsFailed.Inc()
		}
		db.metrics.reloads.Inc()
	}()

	db.mtx.RLock()
	loadable, corrupted, err := openBlocks(db.logger, db.dir, db.blocks, db.chunkPool, db.opts.PostingsDecoderFactory)
	db.mtx.RUnlock()
	if err != nil {
		return err
	}

	deletableULIDs := db.blocksToDelete(loadable)
	deletable := make(map[ulid.ULID]*Block, len(deletableULIDs))

	// Mark all parents of loaded blocks as deletable (no matter if they exists). This makes it resilient against the process
	// crashing towards the end of a compaction but before deletions. By doing that, we can pick up the deletion where it left off during a crash.
	for _, block := range loadable {
		if _, ok := deletableULIDs[block.meta.ULID]; ok {
			deletable[block.meta.ULID] = block
		}
		for _, b := range block.Meta().Compaction.Parents {
			if _, ok := corrupted[b.ULID]; ok {
				delete(corrupted, b.ULID)
				db.logger.Warn("Found corrupted block, but replaced by compacted one so it's safe to delete. This should not happen with atomic deletes.", "block", b.ULID)
			}
			deletable[b.ULID] = nil
		}
	}

	if len(corrupted) > 0 {
		// Corrupted but no child loaded for it.
		// Close all new blocks to release the lock for windows.
		db.mtx.RLock()
		for _, block := range loadable {
			if _, open := getBlock(db.blocks, block.Meta().ULID); !open {
				block.Close()
			}
		}
		db.mtx.RUnlock()
		errs := tsdb_errors.NewMulti()
		for ulid, err := range corrupted {
			if err != nil {
				errs.Add(fmt.Errorf("corrupted block %s: %w", ulid.String(), err))
			}
		}
		return errs.Err()
	}

	var (
		toLoad     []*Block
		blocksSize int64
	)
	// All deletable blocks should be unloaded.
	// NOTE: We need to loop through loadable one more time as there might be loadable ready to be removed (replaced by compacted block).
	for _, block := range loadable {
		if _, ok := deletable[block.Meta().ULID]; ok {
			deletable[block.Meta().ULID] = block
			continue
		}

		toLoad = append(toLoad, block)
		blocksSize += block.Size()
	}
	db.metrics.blocksBytes.Set(float64(blocksSize))

	slices.SortFunc(toLoad, func(a, b *Block) int {
		switch {
		case a.Meta().MinTime < b.Meta().MinTime:
			return -1
		case a.Meta().MinTime > b.Meta().MinTime:
			return 1
		default:
			return 0
		}
	})

	// Swap new blocks first for subsequently created readers to be seen.
	db.mtx.Lock()
	oldBlocks := db.blocks
	db.blocks = toLoad
	db.mtx.Unlock()

	// Only check overlapping blocks when overlapping compaction is enabled.
	if db.opts.EnableOverlappingCompaction {
		blockMetas := make([]BlockMeta, 0, len(toLoad))
		for _, b := range toLoad {
			blockMetas = append(blockMetas, b.Meta())
		}
		if overlaps := OverlappingBlocks(blockMetas); len(overlaps) > 0 {
			db.logger.Warn("Overlapping blocks found during reloadBlocks", "detail", overlaps.String())
		}
	}

	// Append blocks to old, deletable blocks, so we can close them.
	for _, b := range oldBlocks {
		if _, ok := deletable[b.Meta().ULID]; ok {
			deletable[b.Meta().ULID] = b
		}
	}
	if err := db.deleteBlocks(deletable); err != nil {
		return fmt.Errorf("delete %v blocks: %w", len(deletable), err)
	}
	return nil
}

func openBlocks(l *slog.Logger, dir string, loaded []*Block, chunkPool chunkenc.Pool, postingsDecoderFactory PostingsDecoderFactory) (blocks []*Block, corrupted map[ulid.ULID]error, err error) {
	bDirs, err := blockDirs(dir)
	if err != nil {
		return nil, nil, fmt.Errorf("find blocks: %w", err)
	}

	corrupted = make(map[ulid.ULID]error)
	for _, bDir := range bDirs {
		meta, _, err := readMetaFile(bDir)
		if err != nil {
			l.Error("Failed to read meta.json for a block during reloadBlocks. Skipping", "dir", bDir, "err", err)
			continue
		}

		// See if we already have the block in memory or open it otherwise.
		block, open := getBlock(loaded, meta.ULID)
		if !open {
			block, err = OpenBlock(l, bDir, chunkPool, postingsDecoderFactory)
			if err != nil {
				corrupted[meta.ULID] = err
				continue
			}
		}
		blocks = append(blocks, block)
	}
	return blocks, corrupted, nil
}

// DefaultBlocksToDelete returns a filter which decides time based and size based
// retention from the options of the db.
func DefaultBlocksToDelete(db *DB) BlocksToDeleteFunc {
	return func(blocks []*Block) map[ulid.ULID]struct{} {
		return deletableBlocks(db, blocks)
	}
}

// deletableBlocks returns all currently loaded blocks past retention policy or already compacted into a new block.
func deletableBlocks(db *DB, blocks []*Block) map[ulid.ULID]struct{} {
	deletable := make(map[ulid.ULID]struct{})

	// Sort the blocks by time - newest to oldest (largest to smallest timestamp).
	// This ensures that the retentions will remove the oldest  blocks.
	slices.SortFunc(blocks, func(a, b *Block) int {
		switch {
		case b.Meta().MaxTime < a.Meta().MaxTime:
			return -1
		case b.Meta().MaxTime > a.Meta().MaxTime:
			return 1
		default:
			return 0
		}
	})

	for _, block := range blocks {
		if block.Meta().Compaction.Deletable {
			deletable[block.Meta().ULID] = struct{}{}
		}
	}

	for ulid := range BeyondTimeRetention(db, blocks) {
		deletable[ulid] = struct{}{}
	}

	for ulid := range BeyondSizeRetention(db, blocks) {
		deletable[ulid] = struct{}{}
	}

	return deletable
}

// BeyondTimeRetention returns those blocks which are beyond the time retention
// set in the db options.
func BeyondTimeRetention(db *DB, blocks []*Block) (deletable map[ulid.ULID]struct{}) {
	// Time retention is disabled or no blocks to work with.
	retentionDuration := db.getRetentionDuration()
	if len(blocks) == 0 || retentionDuration == 0 {
		return deletable
	}

	deletable = make(map[ulid.ULID]struct{})
	for i, block := range blocks {
		// The difference between the first block and this block is greater than or equal to
		// the retention period so any blocks after that are added as deletable.
		if i > 0 && blocks[0].Meta().MaxTime-block.Meta().MaxTime >= retentionDuration {
			for _, b := range blocks[i:] {
				deletable[b.meta.ULID] = struct{}{}
			}
			db.metrics.timeRetentionCount.Inc()
			break
		}
	}
	return deletable
}

// BeyondSizeRetention returns those blocks which are beyond the size retention
// set in the db options.
func BeyondSizeRetention(db *DB, blocks []*Block) (deletable map[ulid.ULID]struct{}) {
	// Size retention is disabled or no blocks to work with.
	maxBytes := db.getMaxBytes()
	if len(blocks) == 0 || maxBytes <= 0 {
		return deletable
	}

	deletable = make(map[ulid.ULID]struct{})

	// Initializing size counter with WAL size and Head chunks
	// written to disk, as that is part of the retention strategy.
	blocksSize := db.Head().Size()
	for i, block := range blocks {
		blocksSize += block.Size()
		if blocksSize > maxBytes {
			// Add this and all following blocks for deletion.
			for _, b := range blocks[i:] {
				deletable[b.meta.ULID] = struct{}{}
			}
			db.metrics.sizeRetentionCount.Inc()
			break
		}
	}
	return deletable
}

// deleteBlocks closes the block if loaded and deletes blocks from the disk if exists.
// When the map contains a non nil block object it means it is loaded in memory
// so needs to be closed first as it might need to wait for pending readers to complete.
func (db *DB) deleteBlocks(blocks map[ulid.ULID]*Block) error {
	for ulid, block := range blocks {
		if block != nil {
			if err := block.Close(); err != nil {
				db.logger.Warn("Closing block failed", "err", err, "block", ulid)
			}
		}

		toDelete := filepath.Join(db.dir, ulid.String())
		switch _, err := os.Stat(toDelete); {
		case os.IsNotExist(err):
			// Noop.
			continue
		case err != nil:
			return fmt.Errorf("stat dir %v: %w", toDelete, err)
		}

		// Replace atomically to avoid partial block when process would crash during deletion.
		tmpToDelete := filepath.Join(db.dir, fmt.Sprintf("%s%s", ulid, tmpForDeletionBlockDirSuffix))
		if err := fileutil.Replace(toDelete, tmpToDelete); err != nil {
			return fmt.Errorf("replace of obsolete block for deletion %s: %w", ulid, err)
		}
		if err := os.RemoveAll(tmpToDelete); err != nil {
			return fmt.Errorf("delete obsolete block %s: %w", ulid, err)
		}
		db.logger.Info("Deleting obsolete block", "block", ulid)
	}

	return nil
}

// TimeRange specifies minTime and maxTime range.
type TimeRange struct {
	Min, Max int64
}

// Overlaps contains overlapping blocks aggregated by overlapping range.
type Overlaps map[TimeRange][]BlockMeta

// String returns human readable string form of overlapped blocks.
func (o Overlaps) String() string {
	var res []string
	for r, overlaps := range o {
		var groups []string
		for _, m := range overlaps {
			groups = append(groups, fmt.Sprintf(
				"<ulid: %s, mint: %d, maxt: %d, range: %s>",
				m.ULID.String(),
				m.MinTime,
				m.MaxTime,
				(time.Duration((m.MaxTime-m.MinTime)/1000)*time.Second).String(),
			))
		}
		res = append(res, fmt.Sprintf(
			"[mint: %d, maxt: %d, range: %s, blocks: %d]: %s",
			r.Min, r.Max,
			(time.Duration((r.Max-r.Min)/1000)*time.Second).String(),
			len(overlaps),
			strings.Join(groups, ", ")),
		)
	}
	return strings.Join(res, "\n")
}

// OverlappingBlocks returns all overlapping blocks from given meta files.
func OverlappingBlocks(bm []BlockMeta) Overlaps {
	if len(bm) <= 1 {
		return nil
	}
	var (
		overlaps [][]BlockMeta

		// pending contains not ended blocks in regards to "current" timestamp.
		pending = []BlockMeta{bm[0]}
		// continuousPending helps to aggregate same overlaps to single group.
		continuousPending = true
	)

	// We have here blocks sorted by minTime. We iterate over each block and treat its minTime as our "current" timestamp.
	// We check if any of the pending block finished (blocks that we have seen before, but their maxTime was still ahead current
	// timestamp). If not, it means they overlap with our current block. In the same time current block is assumed pending.
	for _, b := range bm[1:] {
		var newPending []BlockMeta

		for _, p := range pending {
			// "b.MinTime" is our current time.
			if b.MinTime >= p.MaxTime {
				continuousPending = false
				continue
			}

			// "p" overlaps with "b" and "p" is still pending.
			newPending = append(newPending, p)
		}

		// Our block "b" is now pending.
		pending = append(newPending, b)
		if len(newPending) == 0 {
			// No overlaps.
			continue
		}

		if continuousPending && len(overlaps) > 0 {
			overlaps[len(overlaps)-1] = append(overlaps[len(overlaps)-1], b)
			continue
		}
		overlaps = append(overlaps, append(newPending, b))
		// Start new pendings.
		continuousPending = true
	}

	// Fetch the critical overlapped time range foreach overlap groups.
	overlapGroups := Overlaps{}
	for _, overlap := range overlaps {
		minRange := TimeRange{Min: 0, Max: math.MaxInt64}
		for _, b := range overlap {
			if minRange.Max > b.MaxTime {
				minRange.Max = b.MaxTime
			}

			if minRange.Min < b.MinTime {
				minRange.Min = b.MinTime
			}
		}
		overlapGroups[minRange] = overlap
	}

	return overlapGroups
}

func (*DB) String() string {
	return "HEAD"
}

// Blocks returns the databases persisted blocks.
func (db *DB) Blocks() []*Block {
	db.mtx.RLock()
	defer db.mtx.RUnlock()

	return db.blocks
}

// inOrderBlocksMaxTime returns the max time among the blocks that were not totally created
// out of out-of-order data. If the returned boolean is true, it means there is at least
// one such block.
func (db *DB) inOrderBlocksMaxTime() (maxt int64, ok bool) {
	maxt, ok = int64(math.MinInt64), false
	// If blocks are overlapping, last block might not have the max time. So check all blocks.
	for _, b := range db.Blocks() {
		if !b.meta.Compaction.FromOutOfOrder() && b.meta.MaxTime > maxt {
			ok = true
			maxt = b.meta.MaxTime
		}
	}
	return maxt, ok
}

// Head returns the databases's head.
func (db *DB) Head() *Head {
	return db.head
}

// Close the partition.
func (db *DB) Close() error {
	close(db.stopc)
	if db.compactCancel != nil {
		db.compactCancel()
	}
	<-db.donec

	db.mtx.Lock()
	defer db.mtx.Unlock()

	var g errgroup.Group

	// blocks also contains all head blocks.
	for _, pb := range db.blocks {
		g.Go(pb.Close)
	}

	errs := tsdb_errors.NewMulti(g.Wait(), db.locker.Release())
	if db.head != nil {
		errs.Add(db.head.Close())
	}
	return errs.Err()
}

// DisableCompactions disables auto compactions.
func (db *DB) DisableCompactions() {
	db.autoCompactMtx.Lock()
	defer db.autoCompactMtx.Unlock()

	db.autoCompact = false
	db.logger.Info("Compactions disabled")
}

// EnableCompactions enables auto compactions.
func (db *DB) EnableCompactions() {
	db.autoCompactMtx.Lock()
	defer db.autoCompactMtx.Unlock()

	db.autoCompact = true
	db.logger.Info("Compactions enabled")
}

func (db *DB) generateCompactionDelay() time.Duration {
	return time.Duration(rand.Int63n(db.head.chunkRange.Load()*int64(db.opts.CompactionDelayMaxPercent)/100)) * time.Millisecond
}

// ForceHeadMMap is intended for use only in tests and benchmarks.
func (db *DB) ForceHeadMMap() {
	db.head.mmapHeadChunks()
}

// Snapshot writes the current data to the directory. If withHead is set to true it
// will create a new block containing all data that's currently in the memory buffer/WAL.
func (db *DB) Snapshot(dir string, withHead bool) error {
	if dir == db.dir {
		return errors.New("cannot snapshot into base directory")
	}
	if _, err := ulid.ParseStrict(dir); err == nil {
		return errors.New("dir must not be a valid ULID")
	}

	db.cmtx.Lock()
	defer db.cmtx.Unlock()

	db.mtx.RLock()
	defer db.mtx.RUnlock()

	for _, b := range db.blocks {
		db.logger.Info("Snapshotting block", "block", b)

		if err := b.Snapshot(dir); err != nil {
			return fmt.Errorf("error snapshotting block: %s: %w", b.Dir(), err)
		}
	}
	if !withHead {
		return nil
	}

	mint := db.head.MinTime()
	maxt := db.head.MaxTime()
	head := NewRangeHead(db.head, mint, maxt)
	// Add +1 millisecond to block maxt because block intervals are half-open: [b.MinTime, b.MaxTime).
	// Because of this block intervals are always +1 than the total samples it includes.
	if _, err := db.compactor.Write(dir, head, mint, maxt+1, nil); err != nil {
		return fmt.Errorf("snapshot head block: %w", err)
	}
	return nil
}

// Querier returns a new querier over the data partition for the given time range.
func (db *DB) Querier(mint, maxt int64) (_ storage.Querier, err error) {
	var blocks []BlockReader

	db.mtx.RLock()
	defer db.mtx.RUnlock()

	for _, b := range db.blocks {
		if b.OverlapsClosedInterval(mint, maxt) {
			blocks = append(blocks, b)
		}
	}

	blockQueriers := make([]storage.Querier, 0, len(blocks)+1) // +1 to allow for possible head querier.

	defer func() {
		if err != nil {
			// If we fail, all previously opened queriers must be closed.
			for _, q := range blockQueriers {
				// TODO(bwplotka): Handle error.
				_ = q.Close()
			}
		}
	}()

	overlapsOOO := overlapsClosedInterval(mint, maxt, db.head.MinOOOTime(), db.head.MaxOOOTime())
	var headQuerier storage.Querier
	inoMint := max(db.head.MinTime(), mint)
	if maxt >= db.head.MinTime() || overlapsOOO {
		rh := NewRangeHead(db.head, mint, maxt)
		var err error
		headQuerier, err = db.blockQuerierFunc(rh, mint, maxt)
		if err != nil {
			return nil, fmt.Errorf("open block querier for head %s: %w", rh, err)
		}

		// Getting the querier above registers itself in the queue that the truncation waits on.
		// So if the querier is currently not colliding with any truncation, we can continue to use it and still
		// won't run into a race later since any truncation that comes after will wait on this querier if it overlaps.
		shouldClose, getNew, newMint := db.head.IsQuerierCollidingWithTruncation(mint, maxt)
		if shouldClose {
			if err := headQuerier.Close(); err != nil {
				return nil, fmt.Errorf("closing head block querier %s: %w", rh, err)
			}
			headQuerier = nil
		}
		if getNew {
			rh := NewRangeHead(db.head, newMint, maxt)
			headQuerier, err = db.blockQuerierFunc(rh, newMint, maxt)
			if err != nil {
				return nil, fmt.Errorf("open block querier for head while getting new querier %s: %w", rh, err)
			}
			inoMint = newMint
		}
	}

	if overlapsOOO {
		// We need to fetch from in-order and out-of-order chunks: wrap the headQuerier.
		isoState := db.head.oooIso.TrackReadAfter(db.lastGarbageCollectedMmapRef)
		headQuerier = NewHeadAndOOOQuerier(inoMint, mint, maxt, db.head, isoState, headQuerier)
	}

	if headQuerier != nil {
		blockQueriers = append(blockQueriers, headQuerier)
	}

	for _, b := range blocks {
		q, err := db.blockQuerierFunc(b, mint, maxt)
		if err != nil {
			return nil, fmt.Errorf("open querier for block %s: %w", b, err)
		}
		blockQueriers = append(blockQueriers, q)
	}

	return storage.NewMergeQuerier(blockQueriers, nil, storage.ChainedSeriesMerge), nil
}

// blockChunkQuerierForRange returns individual block chunk queriers from the persistent blocks, in-order head block, and the
// out-of-order head block, overlapping with the given time range.
func (db *DB) blockChunkQuerierForRange(mint, maxt int64) (_ []storage.ChunkQuerier, err error) {
	var blocks []BlockReader

	db.mtx.RLock()
	defer db.mtx.RUnlock()

	for _, b := range db.blocks {
		if b.OverlapsClosedInterval(mint, maxt) {
			blocks = append(blocks, b)
		}
	}

	blockQueriers := make([]storage.ChunkQuerier, 0, len(blocks)+1) // +1 to allow for possible head querier.

	defer func() {
		if err != nil {
			// If we fail, all previously opened queriers must be closed.
			for _, q := range blockQueriers {
				// TODO(bwplotka): Handle error.
				_ = q.Close()
			}
		}
	}()

	overlapsOOO := overlapsClosedInterval(mint, maxt, db.head.MinOOOTime(), db.head.MaxOOOTime())
	var headQuerier storage.ChunkQuerier
	inoMint := max(db.head.MinTime(), mint)
	if maxt >= db.head.MinTime() || overlapsOOO {
		rh := NewRangeHead(db.head, mint, maxt)
		headQuerier, err = db.blockChunkQuerierFunc(rh, mint, maxt)
		if err != nil {
			return nil, fmt.Errorf("open querier for head %s: %w", rh, err)
		}

		// Getting the querier above registers itself in the queue that the truncation waits on.
		// So if the querier is currently not colliding with any truncation, we can continue to use it and still
		// won't run into a race later since any truncation that comes after will wait on this querier if it overlaps.
		shouldClose, getNew, newMint := db.head.IsQuerierCollidingWithTruncation(mint, maxt)
		if shouldClose {
			if err := headQuerier.Close(); err != nil {
				return nil, fmt.Errorf("closing head querier %s: %w", rh, err)
			}
			headQuerier = nil
		}
		if getNew {
			rh := NewRangeHead(db.head, newMint, maxt)
			headQuerier, err = db.blockChunkQuerierFunc(rh, newMint, maxt)
			if err != nil {
				return nil, fmt.Errorf("open querier for head while getting new querier %s: %w", rh, err)
			}
			inoMint = newMint
		}
	}

	if overlapsOOO {
		// We need to fetch from in-order and out-of-order chunks: wrap the headQuerier.
		isoState := db.head.oooIso.TrackReadAfter(db.lastGarbageCollectedMmapRef)
		headQuerier = NewHeadAndOOOChunkQuerier(inoMint, mint, maxt, db.head, isoState, headQuerier)
	}

	if headQuerier != nil {
		blockQueriers = append(blockQueriers, headQuerier)
	}

	for _, b := range blocks {
		q, err := db.blockChunkQuerierFunc(b, mint, maxt)
		if err != nil {
			return nil, fmt.Errorf("open querier for block %s: %w", b, err)
		}
		blockQueriers = append(blockQueriers, q)
	}

	return blockQueriers, nil
}

// ChunkQuerier returns a new chunk querier over the data partition for the given time range.
func (db *DB) ChunkQuerier(mint, maxt int64) (storage.ChunkQuerier, error) {
	blockQueriers, err := db.blockChunkQuerierForRange(mint, maxt)
	if err != nil {
		return nil, err
	}
	return storage.NewMergeChunkQuerier(blockQueriers, nil, storage.NewCompactingChunkSeriesMerger(storage.ChainedSeriesMerge)), nil
}

func (db *DB) ExemplarQuerier(ctx context.Context) (storage.ExemplarQuerier, error) {
	return db.head.exemplars.ExemplarQuerier(ctx)
}

func rangeForTimestamp(t, width int64) (maxt int64) {
	return (t/width)*width + width
}

// Delete implements deletion of metrics. It only has atomicity guarantees on a per-block basis.
func (db *DB) Delete(ctx context.Context, mint, maxt int64, ms ...*labels.Matcher) error {
	db.cmtx.Lock()
	defer db.cmtx.Unlock()

	var g errgroup.Group

	db.mtx.RLock()
	defer db.mtx.RUnlock()

	for _, b := range db.blocks {
		if b.OverlapsClosedInterval(mint, maxt) {
			g.Go(func(b *Block) func() error {
				return func() error { return b.Delete(ctx, mint, maxt, ms...) }
			}(b))
		}
	}
	if db.head.OverlapsClosedInterval(mint, maxt) {
		g.Go(func() error {
			return db.head.Delete(ctx, mint, maxt, ms...)
		})
	}

	return g.Wait()
}

// CleanTombstones re-writes any blocks with tombstones.
func (db *DB) CleanTombstones() (err error) {
	db.cmtx.Lock()
	defer db.cmtx.Unlock()

	start := time.Now()
	defer func() {
		db.metrics.tombCleanTimer.Observe(time.Since(start).Seconds())
	}()

	cleanUpCompleted := false
	// Repeat cleanup until there is no tombstones left.
	for !cleanUpCompleted {
		cleanUpCompleted = true

		for _, pb := range db.Blocks() {
			uids, safeToDelete, cleanErr := pb.CleanTombstones(db.Dir(), db.compactor)
			if cleanErr != nil {
				return fmt.Errorf("clean tombstones: %s: %w", pb.Dir(), cleanErr)
			}
			if !safeToDelete {
				// There was nothing to clean.
				continue
			}

			// In case tombstones of the old block covers the whole block,
			// then there would be no resultant block to tell the parent.
			// The lock protects against race conditions when deleting blocks
			// during an already running reload.
			db.mtx.Lock()
			pb.meta.Compaction.Deletable = safeToDelete
			db.mtx.Unlock()
			cleanUpCompleted = false
			if err = db.reloadBlocks(); err == nil { // Will try to delete old block.
				// Successful reload will change the existing blocks.
				// We need to loop over the new set of blocks.
				break
			}

			// Delete new block if it was created.
			for _, uid := range uids {
				dir := filepath.Join(db.Dir(), uid.String())
				if err := os.RemoveAll(dir); err != nil {
					db.logger.Error("failed to delete block after failed `CleanTombstones`", "dir", dir, "err", err)
				}
			}

			// This should only be reached if an error occurred.
			return fmt.Errorf("reload blocks: %w", err)
		}
	}
	return nil
}

func (db *DB) SetWriteNotified(wn wlog.WriteNotified) {
	db.writeNotified = wn
	// It's possible we already created the head struct, so we should also set the WN for that.
	db.head.writeNotified = wn
}

func isBlockDir(fi fs.DirEntry) bool {
	if !fi.IsDir() {
		return false
	}
	_, err := ulid.ParseStrict(fi.Name())
	return err == nil
}

// isTmpDir returns true if the given file-info contains a block ULID, a checkpoint prefix,
// or a chunk snapshot prefix and a tmp extension.
func isTmpDir(fi fs.DirEntry) bool {
	if !fi.IsDir() {
		return false
	}

	fn := fi.Name()
	ext := filepath.Ext(fn)
	if ext == tmpForDeletionBlockDirSuffix || ext == tmpForCreationBlockDirSuffix || ext == tmpLegacy {
		if strings.HasPrefix(fn, wlog.CheckpointPrefix) {
			return true
		}
		if strings.HasPrefix(fn, chunkSnapshotPrefix) {
			return true
		}
		if _, err := ulid.ParseStrict(fn[:len(fn)-len(ext)]); err == nil {
			return true
		}
	}
	return false
}

func blockDirs(dir string) ([]string, error) {
	files, err := os.ReadDir(dir)
	if err != nil {
		return nil, err
	}
	var dirs []string

	for _, f := range files {
		if isBlockDir(f) {
			dirs = append(dirs, filepath.Join(dir, f.Name()))
		}
	}
	return dirs, nil
}

func exponential(d, minD, maxD time.Duration) time.Duration {
	d *= 2
	if d < minD {
		d = minD
	}
	if d > maxD {
		d = maxD
	}
	return d
}<|MERGE_RESOLUTION|>--- conflicted
+++ resolved
@@ -221,14 +221,12 @@
 	// UseUncachedIO allows bypassing the page cache when appropriate.
 	UseUncachedIO bool
 
-<<<<<<< HEAD
-	// BlockReloadInterval is the interval at which blocks are reloaded.
-	BlockReloadInterval time.Duration
-=======
 	// BlockCompactionExcludeFunc is a function which returns true for blocks that should NOT be compacted.
 	// It's passed down to the TSDB compactor.
 	BlockCompactionExcludeFunc BlockExcludeFilterFunc
->>>>>>> 0e682a70
+
+	// BlockReloadInterval is the interval at which blocks are reloaded.
+	BlockReloadInterval time.Duration
 }
 
 type NewCompactorFunc func(ctx context.Context, r prometheus.Registerer, l *slog.Logger, ranges []int64, pool chunkenc.Pool, opts *Options) (Compactor, error)
