// Copyright 2017 The Prometheus Authors
// Licensed under the Apache License, Version 2.0 (the "License");
// you may not use this file except in compliance with the License.
// You may obtain a copy of the License at
//
// http://www.apache.org/licenses/LICENSE-2.0
//
// Unless required by applicable law or agreed to in writing, software
// distributed under the License is distributed on an "AS IS" BASIS,
// WITHOUT WARRANTIES OR CONDITIONS OF ANY KIND, either express or implied.
// See the License for the specific language governing permissions and
// limitations under the License.

// Package tsdb implements a time series storage for float64 sample data.
package tsdb

import (
	"context"
	"errors"
	"fmt"
	"io"
	"io/fs"
	"log/slog"
	"math"
	"math/rand"
	"os"
	"path/filepath"
	"slices"
	"strings"
	"sync"
	"time"

	"github.com/oklog/ulid/v2"
	"github.com/prometheus/client_golang/prometheus"
	"github.com/prometheus/common/promslog"
	"go.uber.org/atomic"
	"golang.org/x/sync/errgroup"

	"github.com/prometheus/prometheus/config"
	"github.com/prometheus/prometheus/model/labels"
	"github.com/prometheus/prometheus/storage"
	"github.com/prometheus/prometheus/tsdb/chunkenc"
	"github.com/prometheus/prometheus/tsdb/chunks"
	tsdb_errors "github.com/prometheus/prometheus/tsdb/errors"
	"github.com/prometheus/prometheus/tsdb/fileutil"
	_ "github.com/prometheus/prometheus/tsdb/goversion" // Load the package into main to make sure minimum Go version is met.
	"github.com/prometheus/prometheus/tsdb/tsdbutil"
	"github.com/prometheus/prometheus/tsdb/wlog"
	"github.com/prometheus/prometheus/util/compression"
)

const (
	// DefaultBlockDuration in milliseconds.
	DefaultBlockDuration = int64(2 * time.Hour / time.Millisecond)

	// DefaultCompactionDelayMaxPercent in percentage.
	DefaultCompactionDelayMaxPercent = 10

	// Block dir suffixes to make deletion and creation operations atomic.
	// We decided to do suffixes instead of creating meta.json as last (or delete as first) one,
	// because in error case you still can recover meta.json from the block content within local TSDB dir.
	// TODO(bwplotka): TSDB can end up with various .tmp files (e.g meta.json.tmp, WAL or segment tmp file. Think
	// about removing those too on start to save space. Currently only blocks tmp dirs are removed.
	tmpForDeletionBlockDirSuffix = ".tmp-for-deletion"
	tmpForCreationBlockDirSuffix = ".tmp-for-creation"
	// Pre-2.21 tmp dir suffix, used in clean-up functions.
	tmpLegacy = ".tmp"
)

// ErrNotReady is returned if the underlying storage is not ready yet.
var ErrNotReady = errors.New("TSDB not ready")

// DefaultOptions used for the DB. They are reasonable for setups using
// millisecond precision timestamps.
func DefaultOptions() *Options {
	return &Options{
		WALSegmentSize:              wlog.DefaultSegmentSize,
		MaxBlockChunkSegmentSize:    chunks.DefaultChunkSegmentSize,
		RetentionDuration:           int64(15 * 24 * time.Hour / time.Millisecond),
		MinBlockDuration:            DefaultBlockDuration,
		MaxBlockDuration:            DefaultBlockDuration,
		NoLockfile:                  false,
		SamplesPerChunk:             DefaultSamplesPerChunk,
		WALCompression:              compression.None,
		StripeSize:                  DefaultStripeSize,
		HeadChunksWriteBufferSize:   chunks.DefaultWriteBufferSize,
		IsolationDisabled:           defaultIsolationDisabled,
		HeadChunksWriteQueueSize:    chunks.DefaultWriteQueueSize,
		OutOfOrderCapMax:            DefaultOutOfOrderCapMax,
		EnableOverlappingCompaction: true,
		EnableSharding:              false,
		EnableDelayedCompaction:     false,
		CompactionDelayMaxPercent:   DefaultCompactionDelayMaxPercent,
		CompactionDelay:             time.Duration(0),
		PostingsDecoderFactory:      DefaultPostingsDecoderFactory,
	}
}

// Options of the DB storage.
type Options struct {
	// Segments (wal files) max size.
	// WALSegmentSize = 0, segment size is default size.
	// WALSegmentSize > 0, segment size is WALSegmentSize.
	// WALSegmentSize < 0, wal is disabled.
	WALSegmentSize int

	// MaxBlockChunkSegmentSize is the max size of block chunk segment files.
	// MaxBlockChunkSegmentSize = 0, chunk segment size is default size.
	// MaxBlockChunkSegmentSize > 0, chunk segment size is MaxBlockChunkSegmentSize.
	MaxBlockChunkSegmentSize int64

	// Duration of persisted data to keep.
	// Unit agnostic as long as unit is consistent with MinBlockDuration and MaxBlockDuration.
	// Typically it is in milliseconds.
	RetentionDuration int64

	// Maximum number of bytes in blocks to be retained.
	// 0 or less means disabled.
	// NOTE: For proper storage calculations need to consider
	// the size of the WAL folder which is not added when calculating
	// the current size of the database.
	MaxBytes int64

	// NoLockfile disables creation and consideration of a lock file.
	NoLockfile bool

	// WALCompression configures the compression type to use on records in the WAL.
	WALCompression compression.Type

	// Maximum number of CPUs that can simultaneously processes WAL replay.
	// If it is <=0, then GOMAXPROCS is used.
	WALReplayConcurrency int

	// StripeSize is the size in entries of the series hash map. Reducing the size will save memory but impact performance.
	StripeSize int

	// The timestamp range of head blocks after which they get persisted.
	// It's the minimum duration of any persisted block.
	// Unit agnostic as long as unit is consistent with RetentionDuration and MaxBlockDuration.
	// Typically it is in milliseconds.
	MinBlockDuration int64

	// The maximum timestamp range of compacted blocks.
	// Unit agnostic as long as unit is consistent with MinBlockDuration and RetentionDuration.
	// Typically it is in milliseconds.
	MaxBlockDuration int64

	// HeadChunksWriteBufferSize configures the write buffer size used by the head chunks mapper.
	HeadChunksWriteBufferSize int

	// HeadChunksWriteQueueSize configures the size of the chunk write queue used in the head chunks mapper.
	HeadChunksWriteQueueSize int

	// SamplesPerChunk configures the target number of samples per chunk.
	SamplesPerChunk int

	// SeriesLifecycleCallback specifies a list of callbacks that will be called during a lifecycle of a series.
	// It is always a no-op in Prometheus and mainly meant for external users who import TSDB.
	SeriesLifecycleCallback SeriesLifecycleCallback

	// BlocksToDelete is a function which returns the blocks which can be deleted.
	// It is always the default time and size based retention in Prometheus and
	// mainly meant for external users who import TSDB.
	BlocksToDelete BlocksToDeleteFunc

	// Enables the in memory exemplar storage.
	EnableExemplarStorage bool

	// Enables the snapshot of in-memory chunks on shutdown. This makes restarts faster.
	EnableMemorySnapshotOnShutdown bool

	// MaxExemplars sets the size, in # of exemplars stored, of the single circular buffer used to store exemplars in memory.
	// See tsdb/exemplar.go, specifically the CircularExemplarStorage struct and it's constructor NewCircularExemplarStorage.
	MaxExemplars int64

	// Disables isolation between reads and in-flight appends.
	IsolationDisabled bool

	// OutOfOrderTimeWindow specifies how much out of order is allowed, if any.
	// This can change during run-time, so this value from here should only be used
	// while initialising.
	OutOfOrderTimeWindow int64

	// OutOfOrderCapMax is maximum capacity for OOO chunks (in samples).
	// If it is <=0, the default value is assumed.
	OutOfOrderCapMax int64

	// Compaction of overlapping blocks are allowed if EnableOverlappingCompaction is true.
	// This is an optional flag for overlapping blocks.
	// The reason why this flag exists is because there are various users of the TSDB
	// that do not want vertical compaction happening on ingest time. Instead,
	// they'd rather keep overlapping blocks and let another component do the overlapping compaction later.
	EnableOverlappingCompaction bool

	// EnableSharding enables query sharding support in TSDB.
	EnableSharding bool

	// EnableDelayedCompaction, when set to true, assigns a random value to CompactionDelay during DB opening.
	// When set to false, delayed compaction is disabled, unless CompactionDelay is set directly.
	EnableDelayedCompaction bool
	// CompactionDelay delays the start time of auto compactions.
	// It can be increased by up to one minute if the DB does not commit too often.
	CompactionDelay time.Duration
	// CompactionDelayMaxPercent is the upper limit for CompactionDelay, specified as a percentage of the head chunk range.
	CompactionDelayMaxPercent int

	// NewCompactorFunc is a function that returns a TSDB compactor.
	NewCompactorFunc NewCompactorFunc

	// BlockQuerierFunc is a function to return storage.Querier from a BlockReader.
	BlockQuerierFunc BlockQuerierFunc

	// BlockChunkQuerierFunc is a function to return storage.ChunkQuerier from a BlockReader.
	BlockChunkQuerierFunc BlockChunkQuerierFunc

	// PostingsDecoderFactory allows users to customize postings decoders based on BlockMeta.
	// By default, DefaultPostingsDecoderFactory will be used to create raw posting decoder.
	PostingsDecoderFactory PostingsDecoderFactory

	// UseUncachedIO allows bypassing the page cache when appropriate.
	UseUncachedIO bool
}

type NewCompactorFunc func(ctx context.Context, r prometheus.Registerer, l *slog.Logger, ranges []int64, pool chunkenc.Pool, opts *Options) (Compactor, error)

type BlocksToDeleteFunc func(blocks []*Block) map[ulid.ULID]struct{}

type BlockQuerierFunc func(b BlockReader, mint, maxt int64) (storage.Querier, error)

type BlockChunkQuerierFunc func(b BlockReader, mint, maxt int64) (storage.ChunkQuerier, error)

// DB handles reads and writes of time series falling into
// a hashed partition of a seriedb.
type DB struct {
	dir    string
	locker *tsdbutil.DirLocker

	logger         *slog.Logger
	metrics        *dbMetrics
	opts           *Options
	chunkPool      chunkenc.Pool
	compactor      Compactor
	blocksToDelete BlocksToDeleteFunc

	// mtx must be held when modifying the general block layout or lastGarbageCollectedMmapRef.
	mtx    sync.RWMutex
	blocks []*Block

	// The last OOO chunk that was compacted and written to disk. New queriers must not read chunks less
	// than or equal to this reference, as these chunks could be garbage collected at any time.
	lastGarbageCollectedMmapRef chunks.ChunkDiskMapperRef

	head *Head

	compactc chan struct{}
	donec    chan struct{}
	stopc    chan struct{}

	// cmtx ensures that compactions and deletions don't run simultaneously.
	cmtx sync.Mutex

	// autoCompactMtx ensures that no compaction gets triggered while
	// changing the autoCompact var.
	autoCompactMtx sync.Mutex
	autoCompact    bool

	// retentionMtx protects access to retention configuration values that can
	// be updated at runtime through config file changes.
	retentionMtx sync.RWMutex

	// Cancel a running compaction when a shutdown is initiated.
	compactCancel context.CancelFunc

	// timeWhenCompactionDelayStarted helps delay the compactions start time.
	timeWhenCompactionDelayStarted time.Time

	// oooWasEnabled is true if out of order support was enabled at least one time
	// during the time TSDB was up. In which case we need to keep supporting
	// out-of-order compaction and vertical queries.
	oooWasEnabled atomic.Bool

	writeNotified wlog.WriteNotified

	registerer prometheus.Registerer

	blockQuerierFunc BlockQuerierFunc

	blockChunkQuerierFunc BlockChunkQuerierFunc
}

type dbMetrics struct {
	loadedBlocks         prometheus.GaugeFunc
	symbolTableSize      prometheus.GaugeFunc
	reloads              prometheus.Counter
	reloadsFailed        prometheus.Counter
	compactionsFailed    prometheus.Counter
	compactionsTriggered prometheus.Counter
	compactionsSkipped   prometheus.Counter
	sizeRetentionCount   prometheus.Counter
	timeRetentionCount   prometheus.Counter
	startTime            prometheus.GaugeFunc
	tombCleanTimer       prometheus.Histogram
	blocksBytes          prometheus.Gauge
	maxBytes             prometheus.Gauge
	retentionDuration    prometheus.Gauge
}

func newDBMetrics(db *DB, r prometheus.Registerer) *dbMetrics {
	m := &dbMetrics{}

	m.loadedBlocks = prometheus.NewGaugeFunc(prometheus.GaugeOpts{
		Name: "prometheus_tsdb_blocks_loaded",
		Help: "Number of currently loaded data blocks",
	}, func() float64 {
		db.mtx.RLock()
		defer db.mtx.RUnlock()
		return float64(len(db.blocks))
	})
	m.symbolTableSize = prometheus.NewGaugeFunc(prometheus.GaugeOpts{
		Name: "prometheus_tsdb_symbol_table_size_bytes",
		Help: "Size of symbol table in memory for loaded blocks",
	}, func() float64 {
		db.mtx.RLock()
		blocks := db.blocks
		db.mtx.RUnlock()
		symTblSize := uint64(0)
		for _, b := range blocks {
			symTblSize += b.GetSymbolTableSize()
		}
		return float64(symTblSize)
	})
	m.reloads = prometheus.NewCounter(prometheus.CounterOpts{
		Name: "prometheus_tsdb_reloads_total",
		Help: "Number of times the database reloaded block data from disk.",
	})
	m.reloadsFailed = prometheus.NewCounter(prometheus.CounterOpts{
		Name: "prometheus_tsdb_reloads_failures_total",
		Help: "Number of times the database failed to reloadBlocks block data from disk.",
	})
	m.compactionsTriggered = prometheus.NewCounter(prometheus.CounterOpts{
		Name: "prometheus_tsdb_compactions_triggered_total",
		Help: "Total number of triggered compactions for the partition.",
	})
	m.compactionsFailed = prometheus.NewCounter(prometheus.CounterOpts{
		Name: "prometheus_tsdb_compactions_failed_total",
		Help: "Total number of compactions that failed for the partition.",
	})
	m.timeRetentionCount = prometheus.NewCounter(prometheus.CounterOpts{
		Name: "prometheus_tsdb_time_retentions_total",
		Help: "The number of times that blocks were deleted because the maximum time limit was exceeded.",
	})
	m.compactionsSkipped = prometheus.NewCounter(prometheus.CounterOpts{
		Name: "prometheus_tsdb_compactions_skipped_total",
		Help: "Total number of skipped compactions due to disabled auto compaction.",
	})
	m.startTime = prometheus.NewGaugeFunc(prometheus.GaugeOpts{
		Name: "prometheus_tsdb_lowest_timestamp",
		Help: "Lowest timestamp value stored in the database. The unit is decided by the library consumer.",
	}, func() float64 {
		db.mtx.RLock()
		defer db.mtx.RUnlock()
		if len(db.blocks) == 0 {
			return float64(db.head.MinTime())
		}
		return float64(db.blocks[0].meta.MinTime)
	})
	m.tombCleanTimer = prometheus.NewHistogram(prometheus.HistogramOpts{
		Name:                            "prometheus_tsdb_tombstone_cleanup_seconds",
		Help:                            "The time taken to recompact blocks to remove tombstones.",
		NativeHistogramBucketFactor:     1.1,
		NativeHistogramMaxBucketNumber:  100,
		NativeHistogramMinResetDuration: 1 * time.Hour,
	})
	m.blocksBytes = prometheus.NewGauge(prometheus.GaugeOpts{
		Name: "prometheus_tsdb_storage_blocks_bytes",
		Help: "The number of bytes that are currently used for local storage by all blocks.",
	})
	m.maxBytes = prometheus.NewGauge(prometheus.GaugeOpts{
		Name: "prometheus_tsdb_retention_limit_bytes",
		Help: "Max number of bytes to be retained in the tsdb blocks, configured 0 means disabled",
	})
	m.retentionDuration = prometheus.NewGauge(prometheus.GaugeOpts{
		Name: "prometheus_tsdb_retention_limit_seconds",
		Help: "How long to retain samples in storage.",
	})
	m.sizeRetentionCount = prometheus.NewCounter(prometheus.CounterOpts{
		Name: "prometheus_tsdb_size_retentions_total",
		Help: "The number of times that blocks were deleted because the maximum number of bytes was exceeded.",
	})

	if r != nil {
		r.MustRegister(
			m.loadedBlocks,
			m.symbolTableSize,
			m.reloads,
			m.reloadsFailed,
			m.compactionsFailed,
			m.compactionsTriggered,
			m.compactionsSkipped,
			m.sizeRetentionCount,
			m.timeRetentionCount,
			m.startTime,
			m.tombCleanTimer,
			m.blocksBytes,
			m.maxBytes,
			m.retentionDuration,
		)
	}
	return m
}

// DBStats contains statistics about the DB separated by component (eg. head).
// They are available before the DB has finished initializing.
type DBStats struct {
	Head *HeadStats
}

// NewDBStats returns a new DBStats object initialized using the
// new function from each component.
func NewDBStats() *DBStats {
	return &DBStats{
		Head: NewHeadStats(),
	}
}

// ErrClosed is returned when the db is closed.
var ErrClosed = errors.New("db already closed")

// DBReadOnly provides APIs for read only operations on a database.
// Current implementation doesn't support concurrency so
// all API calls should happen in the same go routine.
type DBReadOnly struct {
	logger     *slog.Logger
	dir        string
	sandboxDir string
	closers    []io.Closer
	closed     chan struct{}
}

// OpenDBReadOnly opens DB in the given directory for read only operations.
func OpenDBReadOnly(dir, sandboxDirRoot string, l *slog.Logger) (*DBReadOnly, error) {
	if _, err := os.Stat(dir); err != nil {
		return nil, fmt.Errorf("opening the db dir: %w", err)
	}

	if sandboxDirRoot == "" {
		sandboxDirRoot = dir
	}
	sandboxDir, err := os.MkdirTemp(sandboxDirRoot, "tmp_dbro_sandbox")
	if err != nil {
		return nil, fmt.Errorf("setting up sandbox dir: %w", err)
	}

	if l == nil {
		l = promslog.NewNopLogger()
	}

	return &DBReadOnly{
		logger:     l,
		dir:        dir,
		sandboxDir: sandboxDir,
		closed:     make(chan struct{}),
	}, nil
}

// FlushWAL creates a new block containing all data that's currently in the memory buffer/WAL.
// Samples that are in existing blocks will not be written to the new block.
// Note that if the read only database is running concurrently with a
// writable database then writing the WAL to the database directory can race.
func (db *DBReadOnly) FlushWAL(dir string) (returnErr error) {
	blockReaders, err := db.Blocks()
	if err != nil {
		return fmt.Errorf("read blocks: %w", err)
	}
	maxBlockTime := int64(math.MinInt64)
	if len(blockReaders) > 0 {
		maxBlockTime = blockReaders[len(blockReaders)-1].Meta().MaxTime
	}
	w, err := wlog.Open(db.logger, filepath.Join(db.dir, "wal"))
	if err != nil {
		return err
	}
	var wbl *wlog.WL
	wblDir := filepath.Join(db.dir, wlog.WblDirName)
	if _, err := os.Stat(wblDir); !os.IsNotExist(err) {
		wbl, err = wlog.Open(db.logger, wblDir)
		if err != nil {
			return err
		}
	}
	opts := DefaultHeadOptions()
	opts.ChunkDirRoot = db.dir
	head, err := NewHead(nil, db.logger, w, wbl, opts, NewHeadStats())
	if err != nil {
		return err
	}
	defer func() {
		errs := tsdb_errors.NewMulti(returnErr)
		if err := head.Close(); err != nil {
			errs.Add(fmt.Errorf("closing Head: %w", err))
		}
		returnErr = errs.Err()
	}()
	// Set the min valid time for the ingested wal samples
	// to be no lower than the maxt of the last block.
	if err := head.Init(maxBlockTime); err != nil {
		return fmt.Errorf("read WAL: %w", err)
	}
	mint := head.MinTime()
	maxt := head.MaxTime()
	rh := NewRangeHead(head, mint, maxt)
	compactor, err := NewLeveledCompactor(
		context.Background(),
		nil,
		db.logger,
		ExponentialBlockRanges(DefaultOptions().MinBlockDuration, 3, 5),
		chunkenc.NewPool(), nil,
	)
	if err != nil {
		return fmt.Errorf("create leveled compactor: %w", err)
	}
	// Add +1 millisecond to block maxt because block intervals are half-open: [b.MinTime, b.MaxTime).
	// Because of this block intervals are always +1 than the total samples it includes.
	_, err = compactor.Write(dir, rh, mint, maxt+1, nil)
	if err != nil {
		return fmt.Errorf("writing WAL: %w", err)
	}
	return nil
}

func (db *DBReadOnly) loadDataAsQueryable(maxt int64) (storage.SampleAndChunkQueryable, error) {
	select {
	case <-db.closed:
		return nil, ErrClosed
	default:
	}
	blockReaders, err := db.Blocks()
	if err != nil {
		return nil, err
	}
	blocks := make([]*Block, len(blockReaders))
	for i, b := range blockReaders {
		b, ok := b.(*Block)
		if !ok {
			return nil, errors.New("unable to convert a read only block to a normal block")
		}
		blocks[i] = b
	}

	opts := DefaultHeadOptions()
	// Hard link the chunk files to a dir in db.sandboxDir in case the Head needs to truncate some of them
	// or cut new ones while replaying the WAL.
	// See https://github.com/prometheus/prometheus/issues/11618.
	err = chunks.HardLinkChunkFiles(mmappedChunksDir(db.dir), mmappedChunksDir(db.sandboxDir))
	if err != nil {
		return nil, err
	}
	opts.ChunkDirRoot = db.sandboxDir
	head, err := NewHead(nil, db.logger, nil, nil, opts, NewHeadStats())
	if err != nil {
		return nil, err
	}
	maxBlockTime := int64(math.MinInt64)
	if len(blocks) > 0 {
		maxBlockTime = blocks[len(blocks)-1].Meta().MaxTime
	}

	// Also add the WAL if the current blocks don't cover the requests time range.
	if maxBlockTime <= maxt {
		if err := head.Close(); err != nil {
			return nil, err
		}
		w, err := wlog.Open(db.logger, filepath.Join(db.dir, "wal"))
		if err != nil {
			return nil, err
		}
		var wbl *wlog.WL
		wblDir := filepath.Join(db.dir, wlog.WblDirName)
		if _, err := os.Stat(wblDir); !os.IsNotExist(err) {
			wbl, err = wlog.Open(db.logger, wblDir)
			if err != nil {
				return nil, err
			}
		}
		opts := DefaultHeadOptions()
		opts.ChunkDirRoot = db.sandboxDir
		head, err = NewHead(nil, db.logger, w, wbl, opts, NewHeadStats())
		if err != nil {
			return nil, err
		}
		// Set the min valid time for the ingested wal samples
		// to be no lower than the maxt of the last block.
		if err := head.Init(maxBlockTime); err != nil {
			return nil, fmt.Errorf("read WAL: %w", err)
		}
		// Set the wal and the wbl to nil to disable related operations.
		// This is mainly to avoid blocking when closing the head.
		head.wal = nil
		head.wbl = nil
	}

	db.closers = append(db.closers, head)
	return &DB{
		dir:                   db.dir,
		logger:                db.logger,
		blocks:                blocks,
		head:                  head,
		blockQuerierFunc:      NewBlockQuerier,
		blockChunkQuerierFunc: NewBlockChunkQuerier,
	}, nil
}

// Querier loads the blocks and wal and returns a new querier over the data partition for the given time range.
// Current implementation doesn't support multiple Queriers.
func (db *DBReadOnly) Querier(mint, maxt int64) (storage.Querier, error) {
	q, err := db.loadDataAsQueryable(maxt)
	if err != nil {
		return nil, err
	}
	return q.Querier(mint, maxt)
}

// ChunkQuerier loads blocks and the wal and returns a new chunk querier over the data partition for the given time range.
// Current implementation doesn't support multiple ChunkQueriers.
func (db *DBReadOnly) ChunkQuerier(mint, maxt int64) (storage.ChunkQuerier, error) {
	q, err := db.loadDataAsQueryable(maxt)
	if err != nil {
		return nil, err
	}
	return q.ChunkQuerier(mint, maxt)
}

// Blocks returns a slice of block readers for persisted blocks.
func (db *DBReadOnly) Blocks() ([]BlockReader, error) {
	select {
	case <-db.closed:
		return nil, ErrClosed
	default:
	}
	loadable, corrupted, err := openBlocks(db.logger, db.dir, nil, nil, DefaultPostingsDecoderFactory)
	if err != nil {
		return nil, err
	}

	// Corrupted blocks that have been superseded by a loadable block can be safely ignored.
	for _, block := range loadable {
		for _, b := range block.Meta().Compaction.Parents {
			delete(corrupted, b.ULID)
		}
	}
	if len(corrupted) > 0 {
		for _, b := range loadable {
			if err := b.Close(); err != nil {
				db.logger.Warn("Closing block failed", "err", err, "block", b)
			}
		}
		errs := tsdb_errors.NewMulti()
		for ulid, err := range corrupted {
			if err != nil {
				errs.Add(fmt.Errorf("corrupted block %s: %w", ulid.String(), err))
			}
		}
		return nil, errs.Err()
	}

	if len(loadable) == 0 {
		return nil, nil
	}

	slices.SortFunc(loadable, func(a, b *Block) int {
		switch {
		case a.Meta().MinTime < b.Meta().MinTime:
			return -1
		case a.Meta().MinTime > b.Meta().MinTime:
			return 1
		default:
			return 0
		}
	})

	blockMetas := make([]BlockMeta, 0, len(loadable))
	for _, b := range loadable {
		blockMetas = append(blockMetas, b.Meta())
	}
	if overlaps := OverlappingBlocks(blockMetas); len(overlaps) > 0 {
		db.logger.Warn("Overlapping blocks found during opening", "detail", overlaps.String())
	}

	// Close all previously open readers and add the new ones to the cache.
	for _, closer := range db.closers {
		closer.Close()
	}

	blockClosers := make([]io.Closer, len(loadable))
	blockReaders := make([]BlockReader, len(loadable))
	for i, b := range loadable {
		blockClosers[i] = b
		blockReaders[i] = b
	}
	db.closers = blockClosers

	return blockReaders, nil
}

// LastBlockID returns the BlockID of latest block.
func (db *DBReadOnly) LastBlockID() (string, error) {
	entries, err := os.ReadDir(db.dir)
	if err != nil {
		return "", err
	}

	maxT := uint64(0)

	lastBlockID := ""

	for _, e := range entries {
		// Check if dir is a block dir or not.
		dirName := e.Name()
		ulidObj, err := ulid.ParseStrict(dirName)
		if err != nil {
			continue // Not a block dir.
		}
		timestamp := ulidObj.Time()
		if timestamp > maxT {
			maxT = timestamp
			lastBlockID = dirName
		}
	}

	if lastBlockID == "" {
		return "", errors.New("no blocks found")
	}

	return lastBlockID, nil
}

// Block returns a block reader by given block id.
func (db *DBReadOnly) Block(blockID string, postingsDecoderFactory PostingsDecoderFactory) (BlockReader, error) {
	select {
	case <-db.closed:
		return nil, ErrClosed
	default:
	}

	_, err := os.Stat(filepath.Join(db.dir, blockID))
	if os.IsNotExist(err) {
		return nil, fmt.Errorf("invalid block ID %s", blockID)
	}

	block, err := OpenBlock(db.logger, filepath.Join(db.dir, blockID), nil, postingsDecoderFactory)
	if err != nil {
		return nil, err
	}
	db.closers = append(db.closers, block)

	return block, nil
}

// Close all block readers and delete the sandbox dir.
func (db *DBReadOnly) Close() error {
	defer func() {
		// Delete the temporary sandbox directory that was created when opening the DB.
		if err := os.RemoveAll(db.sandboxDir); err != nil {
			db.logger.Error("delete sandbox dir", "err", err)
		}
	}()
	select {
	case <-db.closed:
		return ErrClosed
	default:
	}
	close(db.closed)

	return tsdb_errors.CloseAll(db.closers)
}

// Open returns a new DB in the given directory. If options are empty, DefaultOptions will be used.
func Open(dir string, l *slog.Logger, r prometheus.Registerer, opts *Options, stats *DBStats) (db *DB, err error) {
	var rngs []int64
	opts, rngs = validateOpts(opts, nil)

	return open(dir, l, r, opts, rngs, stats)
}

func validateOpts(opts *Options, rngs []int64) (*Options, []int64) {
	if opts == nil {
		opts = DefaultOptions()
	}
	if opts.StripeSize <= 0 {
		opts.StripeSize = DefaultStripeSize
	}
	if opts.HeadChunksWriteBufferSize <= 0 {
		opts.HeadChunksWriteBufferSize = chunks.DefaultWriteBufferSize
	}
	if opts.HeadChunksWriteQueueSize < 0 {
		opts.HeadChunksWriteQueueSize = chunks.DefaultWriteQueueSize
	}
	if opts.SamplesPerChunk <= 0 {
		opts.SamplesPerChunk = DefaultSamplesPerChunk
	}
	if opts.MaxBlockChunkSegmentSize <= 0 {
		opts.MaxBlockChunkSegmentSize = chunks.DefaultChunkSegmentSize
	}
	if opts.MinBlockDuration <= 0 {
		opts.MinBlockDuration = DefaultBlockDuration
	}
	if opts.MinBlockDuration > opts.MaxBlockDuration {
		opts.MaxBlockDuration = opts.MinBlockDuration
	}
	if opts.OutOfOrderCapMax <= 0 {
		opts.OutOfOrderCapMax = DefaultOutOfOrderCapMax
	}
	if opts.OutOfOrderTimeWindow < 0 {
		opts.OutOfOrderTimeWindow = 0
	}

	if len(rngs) == 0 {
		// Start with smallest block duration and create exponential buckets until the exceed the
		// configured maximum block duration.
		rngs = ExponentialBlockRanges(opts.MinBlockDuration, 10, 3)
	}
	return opts, rngs
}

// open returns a new DB in the given directory.
// It initializes the lockfile, WAL, compactor, and Head (by replaying the WAL), and runs the database.
// It is not safe to open more than one DB in the same directory.
func open(dir string, l *slog.Logger, r prometheus.Registerer, opts *Options, rngs []int64, stats *DBStats) (_ *DB, returnedErr error) {
	if err := os.MkdirAll(dir, 0o777); err != nil {
		return nil, err
	}
	if l == nil {
		l = promslog.NewNopLogger()
	}
	if stats == nil {
		stats = NewDBStats()
	}

	for i, v := range rngs {
		if v > opts.MaxBlockDuration {
			rngs = rngs[:i]
			break
		}
	}

	// Fixup bad format written by Prometheus 2.1.
	if err := repairBadIndexVersion(l, dir); err != nil {
		return nil, fmt.Errorf("repair bad index version: %w", err)
	}

	walDir := filepath.Join(dir, "wal")
	wblDir := filepath.Join(dir, wlog.WblDirName)

	for _, tmpDir := range []string{walDir, dir} {
		// Remove tmp dirs.
		if err := removeBestEffortTmpDirs(l, tmpDir); err != nil {
			return nil, fmt.Errorf("remove tmp dirs: %w", err)
		}
	}

	db := &DB{
		dir:            dir,
		logger:         l,
		opts:           opts,
		compactc:       make(chan struct{}, 1),
		donec:          make(chan struct{}),
		stopc:          make(chan struct{}),
		autoCompact:    true,
		chunkPool:      chunkenc.NewPool(),
		blocksToDelete: opts.BlocksToDelete,
		registerer:     r,
	}
	defer func() {
		// Close files if startup fails somewhere.
		if returnedErr == nil {
			return
		}

		close(db.donec) // DB is never run if it was an error, so close this channel here.
		errs := tsdb_errors.NewMulti(returnedErr)
		if err := db.Close(); err != nil {
			errs.Add(fmt.Errorf("close DB after failed startup: %w", err))
		}
		returnedErr = errs.Err()
	}()

	if db.blocksToDelete == nil {
		db.blocksToDelete = DefaultBlocksToDelete(db)
	}

	var err error
	db.locker, err = tsdbutil.NewDirLocker(dir, "tsdb", db.logger, r)
	if err != nil {
		return nil, err
	}
	if !opts.NoLockfile {
		if err := db.locker.Lock(); err != nil {
			return nil, err
		}
	}

	ctx, cancel := context.WithCancel(context.Background())
	if opts.NewCompactorFunc != nil {
		db.compactor, err = opts.NewCompactorFunc(ctx, r, l, rngs, db.chunkPool, opts)
	} else {
		db.compactor, err = NewLeveledCompactorWithOptions(ctx, r, l, rngs, db.chunkPool, LeveledCompactorOptions{
			MaxBlockChunkSegmentSize:    opts.MaxBlockChunkSegmentSize,
			EnableOverlappingCompaction: opts.EnableOverlappingCompaction,
			PD:                          opts.PostingsDecoderFactory,
			UseUncachedIO:               opts.UseUncachedIO,
		})
	}
	if err != nil {
		cancel()
		return nil, fmt.Errorf("create compactor: %w", err)
	}
	db.compactCancel = cancel

	if opts.BlockQuerierFunc == nil {
		db.blockQuerierFunc = NewBlockQuerier
	} else {
		db.blockQuerierFunc = opts.BlockQuerierFunc
	}

	if opts.BlockChunkQuerierFunc == nil {
		db.blockChunkQuerierFunc = NewBlockChunkQuerier
	} else {
		db.blockChunkQuerierFunc = opts.BlockChunkQuerierFunc
	}

	var wal, wbl *wlog.WL
	segmentSize := wlog.DefaultSegmentSize
	// Wal is enabled.
	if opts.WALSegmentSize >= 0 {
		// Wal is set to a custom size.
		if opts.WALSegmentSize > 0 {
			segmentSize = opts.WALSegmentSize
		}
		wal, err = wlog.NewSize(l, r, walDir, segmentSize, opts.WALCompression)
		if err != nil {
			return nil, err
		}
		// Check if there is a WBL on disk, in which case we should replay that data.
		wblSize, err := fileutil.DirSize(wblDir)
		if err != nil && !os.IsNotExist(err) {
			return nil, err
		}
		if opts.OutOfOrderTimeWindow > 0 || wblSize > 0 {
			wbl, err = wlog.NewSize(l, r, wblDir, segmentSize, opts.WALCompression)
			if err != nil {
				return nil, err
			}
		}
	}
	db.oooWasEnabled.Store(opts.OutOfOrderTimeWindow > 0)
	headOpts := DefaultHeadOptions()
	headOpts.ChunkRange = rngs[0]
	headOpts.ChunkDirRoot = dir
	headOpts.ChunkPool = db.chunkPool
	headOpts.ChunkWriteBufferSize = opts.HeadChunksWriteBufferSize
	headOpts.ChunkWriteQueueSize = opts.HeadChunksWriteQueueSize
	headOpts.SamplesPerChunk = opts.SamplesPerChunk
	headOpts.StripeSize = opts.StripeSize
	headOpts.SeriesCallback = opts.SeriesLifecycleCallback
	headOpts.EnableExemplarStorage = opts.EnableExemplarStorage
	headOpts.MaxExemplars.Store(opts.MaxExemplars)
	headOpts.EnableMemorySnapshotOnShutdown = opts.EnableMemorySnapshotOnShutdown
	headOpts.OutOfOrderTimeWindow.Store(opts.OutOfOrderTimeWindow)
	headOpts.OutOfOrderCapMax.Store(opts.OutOfOrderCapMax)
	headOpts.EnableSharding = opts.EnableSharding
	if opts.WALReplayConcurrency > 0 {
		headOpts.WALReplayConcurrency = opts.WALReplayConcurrency
	}
	if opts.IsolationDisabled {
		// We only override this flag if isolation is disabled at DB level. We use the default otherwise.
		headOpts.IsolationDisabled = opts.IsolationDisabled
	}
	db.head, err = NewHead(r, l, wal, wbl, headOpts, stats.Head)
	if err != nil {
		return nil, err
	}
	db.head.writeNotified = db.writeNotified

	// Register metrics after assigning the head block.
	db.metrics = newDBMetrics(db, r)
	maxBytes := max(opts.MaxBytes, 0)
	db.metrics.maxBytes.Set(float64(maxBytes))
	db.metrics.retentionDuration.Set((time.Duration(opts.RetentionDuration) * time.Millisecond).Seconds())

	// Calling db.reload() calls db.reloadBlocks() which requires cmtx to be locked.
	db.cmtx.Lock()
	if err := db.reload(); err != nil {
		db.cmtx.Unlock()
		return nil, err
	}
	db.cmtx.Unlock()

	// Set the min valid time for the ingested samples
	// to be no lower than the maxt of the last block.
	minValidTime := int64(math.MinInt64)
	// We do not consider blocks created from out-of-order samples for Head's minValidTime
	// since minValidTime is only for the in-order data and we do not want to discard unnecessary
	// samples from the Head.
	inOrderMaxTime, ok := db.inOrderBlocksMaxTime()
	if ok {
		minValidTime = inOrderMaxTime
	}

	if initErr := db.head.Init(minValidTime); initErr != nil {
		db.head.metrics.walCorruptionsTotal.Inc()
		var e *errLoadWbl
		if errors.As(initErr, &e) {
			db.logger.Warn("Encountered WBL read error, attempting repair", "err", initErr)
			if err := wbl.Repair(e.err); err != nil {
				return nil, fmt.Errorf("repair corrupted WBL: %w", err)
			}
			db.logger.Info("Successfully repaired WBL")
		} else {
			db.logger.Warn("Encountered WAL read error, attempting repair", "err", initErr)
			if err := wal.Repair(initErr); err != nil {
				return nil, fmt.Errorf("repair corrupted WAL: %w", err)
			}
			db.logger.Info("Successfully repaired WAL")
		}
	}

	if db.head.MinOOOTime() != int64(math.MaxInt64) {
		// Some OOO data was replayed from the disk that needs compaction and cleanup.
		db.oooWasEnabled.Store(true)
	}

	if opts.EnableDelayedCompaction {
		opts.CompactionDelay = db.generateCompactionDelay()
	}

	go db.run(ctx)

	return db, nil
}

func removeBestEffortTmpDirs(l *slog.Logger, dir string) error {
	files, err := os.ReadDir(dir)
	if os.IsNotExist(err) {
		return nil
	}
	if err != nil {
		return err
	}
	for _, f := range files {
		if isTmpDir(f) {
			if err := os.RemoveAll(filepath.Join(dir, f.Name())); err != nil {
				l.Error("failed to delete tmp block dir", "dir", filepath.Join(dir, f.Name()), "err", err)
				continue
			}
			l.Info("Found and deleted tmp block dir", "dir", filepath.Join(dir, f.Name()))
		}
	}
	return nil
}

// StartTime implements the Storage interface.
func (db *DB) StartTime() (int64, error) {
	db.mtx.RLock()
	defer db.mtx.RUnlock()

	if len(db.blocks) > 0 {
		return db.blocks[0].Meta().MinTime, nil
	}
	return db.head.MinTime(), nil
}

// Dir returns the directory of the database.
func (db *DB) Dir() string {
	return db.dir
}

// BlockMetas returns the list of metadata for all blocks.
func (db *DB) BlockMetas() []BlockMeta {
	blocks := db.Blocks()
	metas := make([]BlockMeta, 0, len(blocks))
	for _, b := range blocks {
		metas = append(metas, b.Meta())
	}
	return metas
}

func (db *DB) run(ctx context.Context) {
	defer close(db.donec)

	backoff := time.Duration(0)

	for {
		select {
		case <-db.stopc:
			return
		case <-time.After(backoff):
		}

		select {
		case <-time.After(1 * time.Minute):
			db.cmtx.Lock()
			if err := db.reloadBlocks(); err != nil {
				db.logger.Error("reloadBlocks", "err", err)
			}
			db.cmtx.Unlock()

			select {
			case db.compactc <- struct{}{}:
			default:
			}
			// We attempt mmapping of head chunks regularly.
			db.head.mmapHeadChunks()
		case <-db.compactc:
			db.metrics.compactionsTriggered.Inc()

			db.autoCompactMtx.Lock()
			if db.autoCompact {
				if err := db.Compact(ctx); err != nil {
					db.logger.Error("compaction failed", "err", err)
					backoff = exponential(backoff, 1*time.Second, 1*time.Minute)
				} else {
					backoff = 0
				}
			} else {
				db.metrics.compactionsSkipped.Inc()
			}
			db.autoCompactMtx.Unlock()
		case <-db.stopc:
			return
		}
	}
}

// Appender opens a new appender against the database.
func (db *DB) Appender(ctx context.Context) storage.Appender {
	return dbAppender{db: db, Appender: db.head.Appender(ctx)}
}

// ApplyConfig applies a new config to the DB.
// Behaviour of 'OutOfOrderTimeWindow' is as follows:
// OOO enabled = oooTimeWindow > 0. OOO disabled = oooTimeWindow is 0.
// 1) Before: OOO disabled, Now: OOO enabled =>
//   - A new WBL is created for the head block.
//   - OOO compaction is enabled.
//   - Overlapping queries are enabled.
//
// 2) Before: OOO enabled, Now: OOO enabled =>
//   - Only the time window is updated.
//
// 3) Before: OOO enabled, Now: OOO disabled =>
//   - Time Window set to 0. So no new OOO samples will be allowed.
//   - OOO WBL will stay and will be eventually cleaned up.
//   - OOO Compaction and overlapping queries will remain enabled until a restart or until all OOO samples are compacted.
//
// 4) Before: OOO disabled, Now: OOO disabled => no-op.
func (db *DB) ApplyConfig(conf *config.Config) error {
	oooTimeWindow := int64(0)
	if conf.StorageConfig.TSDBConfig != nil {
		oooTimeWindow = conf.StorageConfig.TSDBConfig.OutOfOrderTimeWindow

		// Update retention configuration if provided.
		if conf.StorageConfig.TSDBConfig.Retention != nil {
			db.retentionMtx.Lock()
			if conf.StorageConfig.TSDBConfig.Retention.Time > 0 {
				db.opts.RetentionDuration = int64(conf.StorageConfig.TSDBConfig.Retention.Time)
				db.metrics.retentionDuration.Set((time.Duration(db.opts.RetentionDuration) * time.Millisecond).Seconds())
			}
			if conf.StorageConfig.TSDBConfig.Retention.Size > 0 {
				db.opts.MaxBytes = int64(conf.StorageConfig.TSDBConfig.Retention.Size)
				db.metrics.maxBytes.Set(float64(db.opts.MaxBytes))
			}
			db.retentionMtx.Unlock()
		}
	}
	if oooTimeWindow < 0 {
		oooTimeWindow = 0
	}

	// Create WBL if it was not present and if OOO is enabled with WAL enabled.
	var wblog *wlog.WL
	var err error
	switch {
	case db.head.wbl != nil:
		// The existing WBL from the disk might have been replayed while OOO was disabled.
		wblog = db.head.wbl
	case !db.oooWasEnabled.Load() && oooTimeWindow > 0 && db.opts.WALSegmentSize >= 0:
		segmentSize := wlog.DefaultSegmentSize
		// Wal is set to a custom size.
		if db.opts.WALSegmentSize > 0 {
			segmentSize = db.opts.WALSegmentSize
		}
		oooWalDir := filepath.Join(db.dir, wlog.WblDirName)
		wblog, err = wlog.NewSize(db.logger, db.registerer, oooWalDir, segmentSize, db.opts.WALCompression)
		if err != nil {
			return err
		}
	}

	db.opts.OutOfOrderTimeWindow = oooTimeWindow
	db.head.ApplyConfig(conf, wblog)

	if !db.oooWasEnabled.Load() {
		db.oooWasEnabled.Store(oooTimeWindow > 0)
	}
	return nil
}

<<<<<<< HEAD
// getRetentionDuration returns the current retention duration in a thread-safe manner.
func (db *DB) getRetentionDuration() int64 {
	db.retentionMtx.RLock()
	defer db.retentionMtx.RUnlock()
	return db.opts.RetentionDuration
}

// getMaxBytes returns the current max bytes setting in a thread-safe manner.
func (db *DB) getMaxBytes() int64 {
	db.retentionMtx.RLock()
	defer db.retentionMtx.RUnlock()
	return db.opts.MaxBytes
}

// EnableNativeHistograms enables the native histogram feature.
func (db *DB) EnableNativeHistograms() {
	db.head.EnableNativeHistograms()
}

// DisableNativeHistograms disables the native histogram feature.
func (db *DB) DisableNativeHistograms() {
	db.head.DisableNativeHistograms()
}

=======
>>>>>>> 09e7111a
// dbAppender wraps the DB's head appender and triggers compactions on commit
// if necessary.
type dbAppender struct {
	storage.Appender
	db *DB
}

var _ storage.GetRef = dbAppender{}

func (a dbAppender) GetRef(lset labels.Labels, hash uint64) (storage.SeriesRef, labels.Labels) {
	if g, ok := a.Appender.(storage.GetRef); ok {
		return g.GetRef(lset, hash)
	}
	return 0, labels.EmptyLabels()
}

func (a dbAppender) Commit() error {
	err := a.Appender.Commit()

	// We could just run this check every few minutes practically. But for benchmarks
	// and high frequency use cases this is the safer way.
	if a.db.head.compactable() {
		select {
		case a.db.compactc <- struct{}{}:
		default:
		}
	}
	return err
}

// waitingForCompactionDelay returns true if the DB is waiting for the Head compaction delay.
// This doesn't guarantee that the Head is really compactable.
func (db *DB) waitingForCompactionDelay() bool {
	return time.Since(db.timeWhenCompactionDelayStarted) < db.opts.CompactionDelay
}

// Compact data if possible. After successful compaction blocks are reloaded
// which will also delete the blocks that fall out of the retention window.
// Old blocks are only deleted on reloadBlocks based on the new block's parent information.
// See DB.reloadBlocks documentation for further information.
func (db *DB) Compact(ctx context.Context) (returnErr error) {
	db.cmtx.Lock()
	defer db.cmtx.Unlock()
	defer func() {
		if returnErr != nil && !errors.Is(returnErr, context.Canceled) {
			// If we got an error because context was canceled then we're most likely
			// shutting down TSDB and we don't need to report this on metrics
			db.metrics.compactionsFailed.Inc()
		}
	}()

	lastBlockMaxt := int64(math.MinInt64)
	defer func() {
		errs := tsdb_errors.NewMulti(returnErr)
		if err := db.head.truncateWAL(lastBlockMaxt); err != nil {
			errs.Add(fmt.Errorf("WAL truncation in Compact defer: %w", err))
		}
		returnErr = errs.Err()
	}()

	start := time.Now()
	// Check whether we have pending head blocks that are ready to be persisted.
	// They have the highest priority.
	for {
		select {
		case <-db.stopc:
			return nil
		default:
		}

		if !db.head.compactable() {
			// Reset the counter once the head compactions are done.
			// This would also reset it if a manual compaction was triggered while the auto compaction was in its delay period.
			if !db.timeWhenCompactionDelayStarted.IsZero() {
				db.timeWhenCompactionDelayStarted = time.Time{}
			}
			break
		}

		if db.timeWhenCompactionDelayStarted.IsZero() {
			// Start counting for the delay.
			db.timeWhenCompactionDelayStarted = time.Now()
		}
		if db.waitingForCompactionDelay() {
			break
		}
		mint := db.head.MinTime()
		maxt := rangeForTimestamp(mint, db.head.chunkRange.Load())

		// Wrap head into a range that bounds all reads to it.
		// We remove 1 millisecond from maxt because block
		// intervals are half-open: [b.MinTime, b.MaxTime). But
		// chunk intervals are closed: [c.MinTime, c.MaxTime];
		// so in order to make sure that overlaps are evaluated
		// consistently, we explicitly remove the last value
		// from the block interval here.
		rh := NewRangeHeadWithIsolationDisabled(db.head, mint, maxt-1)

		// Compaction runs with isolation disabled, because head.compactable()
		// ensures that maxt is more than chunkRange/2 back from now, and
		// head.appendableMinValidTime() ensures that no new appends can start within the compaction range.
		// We do need to wait for any overlapping appenders that started previously to finish.
		db.head.WaitForAppendersOverlapping(rh.MaxTime())

		if err := db.compactHead(rh); err != nil {
			return fmt.Errorf("compact head: %w", err)
		}
		// Consider only successful compactions for WAL truncation.
		lastBlockMaxt = maxt
	}

	// Clear some disk space before compacting blocks, especially important
	// when Head compaction happened over a long time range.
	if err := db.head.truncateWAL(lastBlockMaxt); err != nil {
		return fmt.Errorf("WAL truncation in Compact: %w", err)
	}

	compactionDuration := time.Since(start)
	if compactionDuration.Milliseconds() > db.head.chunkRange.Load() {
		db.logger.Warn(
			"Head compaction took longer than the block time range, compactions are falling behind and won't be able to catch up",
			"duration", compactionDuration.String(),
			"block_range", db.head.chunkRange.Load(),
		)
	}

	if lastBlockMaxt != math.MinInt64 {
		// The head was compacted, so we compact OOO head as well.
		if err := db.compactOOOHead(ctx); err != nil {
			return fmt.Errorf("compact ooo head: %w", err)
		}
	}

	return db.compactBlocks()
}

// CompactHead compacts the given RangeHead.
func (db *DB) CompactHead(head *RangeHead) error {
	db.cmtx.Lock()
	defer db.cmtx.Unlock()

	if err := db.compactHead(head); err != nil {
		return fmt.Errorf("compact head: %w", err)
	}

	if err := db.head.truncateWAL(head.BlockMaxTime()); err != nil {
		return fmt.Errorf("WAL truncation: %w", err)
	}
	return nil
}

// CompactOOOHead compacts the OOO Head.
func (db *DB) CompactOOOHead(ctx context.Context) error {
	db.cmtx.Lock()
	defer db.cmtx.Unlock()

	return db.compactOOOHead(ctx)
}

// Callback for testing.
var compactOOOHeadTestingCallback func()

// The db.cmtx mutex should be held before calling this method.
func (db *DB) compactOOOHead(ctx context.Context) error {
	if !db.oooWasEnabled.Load() {
		return nil
	}
	oooHead, err := NewOOOCompactionHead(ctx, db.head)
	if err != nil {
		return fmt.Errorf("get ooo compaction head: %w", err)
	}

	if compactOOOHeadTestingCallback != nil {
		compactOOOHeadTestingCallback()
		compactOOOHeadTestingCallback = nil
	}

	ulids, err := db.compactOOO(db.dir, oooHead)
	if err != nil {
		return fmt.Errorf("compact ooo head: %w", err)
	}
	if err := db.reloadBlocks(); err != nil {
		errs := tsdb_errors.NewMulti(err)
		for _, uid := range ulids {
			if errRemoveAll := os.RemoveAll(filepath.Join(db.dir, uid.String())); errRemoveAll != nil {
				errs.Add(errRemoveAll)
			}
		}
		return fmt.Errorf("reloadBlocks blocks after failed compact ooo head: %w", errs.Err())
	}

	lastWBLFile, minOOOMmapRef := oooHead.LastWBLFile(), oooHead.LastMmapRef()
	if lastWBLFile != 0 || minOOOMmapRef != 0 {
		if minOOOMmapRef != 0 {
			// Ensure that no more queriers are created that will reference chunks we're about to garbage collect.
			// truncateOOO waits for any existing queriers that reference chunks we're about to garbage collect to
			// complete before running garbage collection, so we don't need to do that here.
			//
			// We take mtx to ensure that Querier() and ChunkQuerier() don't miss blocks: without this, they could
			// capture the list of blocks before the call to reloadBlocks() above runs, but then capture
			// lastGarbageCollectedMmapRef after we update it here, and therefore not query either the blocks we've just
			// written or the head chunks those blocks were created from.
			db.mtx.Lock()
			db.lastGarbageCollectedMmapRef = minOOOMmapRef
			db.mtx.Unlock()
		}

		if err := db.head.truncateOOO(lastWBLFile, minOOOMmapRef); err != nil {
			return fmt.Errorf("truncate ooo wbl: %w", err)
		}
	}

	return nil
}

// compactOOO creates a new block per possible block range in the compactor's directory from the OOO Head given.
// Each ULID in the result corresponds to a block in a unique time range.
// The db.cmtx mutex should be held before calling this method.
func (db *DB) compactOOO(dest string, oooHead *OOOCompactionHead) (_ []ulid.ULID, err error) {
	db.logger.Info("out-of-order compaction started")
	start := time.Now()

	blockSize := oooHead.ChunkRange()
	oooHeadMint, oooHeadMaxt := oooHead.MinTime(), oooHead.MaxTime()
	ulids := make([]ulid.ULID, 0)
	defer func() {
		if err != nil {
			// Best effort removal of created block on any error.
			for _, uid := range ulids {
				_ = os.RemoveAll(filepath.Join(db.dir, uid.String()))
			}
		}
	}()

	meta := &BlockMeta{}
	meta.Compaction.SetOutOfOrder()
	for t := blockSize * (oooHeadMint / blockSize); t <= oooHeadMaxt; t += blockSize {
		mint, maxt := t, t+blockSize
		// Block intervals are half-open: [b.MinTime, b.MaxTime). Block intervals are always +1 than the total samples it includes.
		uids, err := db.compactor.Write(dest, oooHead.CloneForTimeRange(mint, maxt-1), mint, maxt, meta)
		if err != nil {
			return nil, err
		}
		ulids = append(ulids, uids...)
	}

	if len(ulids) == 0 {
		db.logger.Info(
			"compact ooo head resulted in no blocks",
			"duration", time.Since(start),
		)
		return nil, nil
	}

	db.logger.Info(
		"out-of-order compaction completed",
		"duration", time.Since(start),
		"ulids", fmt.Sprintf("%v", ulids),
	)
	return ulids, nil
}

// compactHead compacts the given RangeHead.
// The db.cmtx should be held before calling this method.
func (db *DB) compactHead(head *RangeHead) error {
	uids, err := db.compactor.Write(db.dir, head, head.MinTime(), head.BlockMaxTime(), nil)
	if err != nil {
		return fmt.Errorf("persist head block: %w", err)
	}

	if err := db.reloadBlocks(); err != nil {
		multiErr := tsdb_errors.NewMulti(fmt.Errorf("reloadBlocks blocks: %w", err))
		for _, uid := range uids {
			if errRemoveAll := os.RemoveAll(filepath.Join(db.dir, uid.String())); errRemoveAll != nil {
				multiErr.Add(fmt.Errorf("delete persisted head block after failed db reloadBlocks:%s: %w", uid, errRemoveAll))
			}
		}
		return multiErr.Err()
	}
	if err = db.head.truncateMemory(head.BlockMaxTime()); err != nil {
		return fmt.Errorf("head memory truncate: %w", err)
	}

	db.head.RebuildSymbolTable(db.logger)

	return nil
}

// compactBlocks compacts all the eligible on-disk blocks.
// The db.cmtx should be held before calling this method.
func (db *DB) compactBlocks() (err error) {
	// Check for compactions of multiple blocks.
	for {
		// If we have a lot of blocks to compact the whole process might take
		// long enough that we end up with a HEAD block that needs to be written.
		// Check if that's the case and stop compactions early.
		if db.head.compactable() && !db.waitingForCompactionDelay() {
			db.logger.Warn("aborting block compactions to persist the head block")
			return nil
		}

		plan, err := db.compactor.Plan(db.dir)
		if err != nil {
			return fmt.Errorf("plan compaction: %w", err)
		}
		if len(plan) == 0 {
			break
		}

		select {
		case <-db.stopc:
			return nil
		default:
		}

		uids, err := db.compactor.Compact(db.dir, plan, db.blocks)
		if err != nil {
			return fmt.Errorf("compact %s: %w", plan, err)
		}

		if err := db.reloadBlocks(); err != nil {
			errs := tsdb_errors.NewMulti(fmt.Errorf("reloadBlocks blocks: %w", err))
			for _, uid := range uids {
				if errRemoveAll := os.RemoveAll(filepath.Join(db.dir, uid.String())); errRemoveAll != nil {
					errs.Add(fmt.Errorf("delete persisted block after failed db reloadBlocks:%s: %w", uid, errRemoveAll))
				}
			}
			return errs.Err()
		}
	}

	return nil
}

// getBlock iterates a given block range to find a block by a given id.
// If found it returns the block itself and a boolean to indicate that it was found.
func getBlock(allBlocks []*Block, id ulid.ULID) (*Block, bool) {
	for _, b := range allBlocks {
		if b.Meta().ULID == id {
			return b, true
		}
	}
	return nil, false
}

// reload reloads blocks and truncates the head and its WAL.
// The db.cmtx mutex should be held before calling this method.
func (db *DB) reload() error {
	if err := db.reloadBlocks(); err != nil {
		return fmt.Errorf("reloadBlocks: %w", err)
	}
	maxt, ok := db.inOrderBlocksMaxTime()
	if !ok {
		return nil
	}
	if err := db.head.Truncate(maxt); err != nil {
		return fmt.Errorf("head truncate: %w", err)
	}
	return nil
}

// reloadBlocks reloads blocks without touching head.
// Blocks that are obsolete due to replacement or retention will be deleted.
// The db.cmtx mutex should be held before calling this method.
func (db *DB) reloadBlocks() (err error) {
	defer func() {
		if err != nil {
			db.metrics.reloadsFailed.Inc()
		}
		db.metrics.reloads.Inc()
	}()

	db.mtx.RLock()
	loadable, corrupted, err := openBlocks(db.logger, db.dir, db.blocks, db.chunkPool, db.opts.PostingsDecoderFactory)
	db.mtx.RUnlock()
	if err != nil {
		return err
	}

	deletableULIDs := db.blocksToDelete(loadable)
	deletable := make(map[ulid.ULID]*Block, len(deletableULIDs))

	// Mark all parents of loaded blocks as deletable (no matter if they exists). This makes it resilient against the process
	// crashing towards the end of a compaction but before deletions. By doing that, we can pick up the deletion where it left off during a crash.
	for _, block := range loadable {
		if _, ok := deletableULIDs[block.meta.ULID]; ok {
			deletable[block.meta.ULID] = block
		}
		for _, b := range block.Meta().Compaction.Parents {
			if _, ok := corrupted[b.ULID]; ok {
				delete(corrupted, b.ULID)
				db.logger.Warn("Found corrupted block, but replaced by compacted one so it's safe to delete. This should not happen with atomic deletes.", "block", b.ULID)
			}
			deletable[b.ULID] = nil
		}
	}

	if len(corrupted) > 0 {
		// Corrupted but no child loaded for it.
		// Close all new blocks to release the lock for windows.
		db.mtx.RLock()
		for _, block := range loadable {
			if _, open := getBlock(db.blocks, block.Meta().ULID); !open {
				block.Close()
			}
		}
		db.mtx.RUnlock()
		errs := tsdb_errors.NewMulti()
		for ulid, err := range corrupted {
			if err != nil {
				errs.Add(fmt.Errorf("corrupted block %s: %w", ulid.String(), err))
			}
		}
		return errs.Err()
	}

	var (
		toLoad     []*Block
		blocksSize int64
	)
	// All deletable blocks should be unloaded.
	// NOTE: We need to loop through loadable one more time as there might be loadable ready to be removed (replaced by compacted block).
	for _, block := range loadable {
		if _, ok := deletable[block.Meta().ULID]; ok {
			deletable[block.Meta().ULID] = block
			continue
		}

		toLoad = append(toLoad, block)
		blocksSize += block.Size()
	}
	db.metrics.blocksBytes.Set(float64(blocksSize))

	slices.SortFunc(toLoad, func(a, b *Block) int {
		switch {
		case a.Meta().MinTime < b.Meta().MinTime:
			return -1
		case a.Meta().MinTime > b.Meta().MinTime:
			return 1
		default:
			return 0
		}
	})

	// Swap new blocks first for subsequently created readers to be seen.
	db.mtx.Lock()
	oldBlocks := db.blocks
	db.blocks = toLoad
	db.mtx.Unlock()

	// Only check overlapping blocks when overlapping compaction is enabled.
	if db.opts.EnableOverlappingCompaction {
		blockMetas := make([]BlockMeta, 0, len(toLoad))
		for _, b := range toLoad {
			blockMetas = append(blockMetas, b.Meta())
		}
		if overlaps := OverlappingBlocks(blockMetas); len(overlaps) > 0 {
			db.logger.Warn("Overlapping blocks found during reloadBlocks", "detail", overlaps.String())
		}
	}

	// Append blocks to old, deletable blocks, so we can close them.
	for _, b := range oldBlocks {
		if _, ok := deletable[b.Meta().ULID]; ok {
			deletable[b.Meta().ULID] = b
		}
	}
	if err := db.deleteBlocks(deletable); err != nil {
		return fmt.Errorf("delete %v blocks: %w", len(deletable), err)
	}
	return nil
}

func openBlocks(l *slog.Logger, dir string, loaded []*Block, chunkPool chunkenc.Pool, postingsDecoderFactory PostingsDecoderFactory) (blocks []*Block, corrupted map[ulid.ULID]error, err error) {
	bDirs, err := blockDirs(dir)
	if err != nil {
		return nil, nil, fmt.Errorf("find blocks: %w", err)
	}

	corrupted = make(map[ulid.ULID]error)
	for _, bDir := range bDirs {
		meta, _, err := readMetaFile(bDir)
		if err != nil {
			l.Error("Failed to read meta.json for a block during reloadBlocks. Skipping", "dir", bDir, "err", err)
			continue
		}

		// See if we already have the block in memory or open it otherwise.
		block, open := getBlock(loaded, meta.ULID)
		if !open {
			block, err = OpenBlock(l, bDir, chunkPool, postingsDecoderFactory)
			if err != nil {
				corrupted[meta.ULID] = err
				continue
			}
		}
		blocks = append(blocks, block)
	}
	return blocks, corrupted, nil
}

// DefaultBlocksToDelete returns a filter which decides time based and size based
// retention from the options of the db.
func DefaultBlocksToDelete(db *DB) BlocksToDeleteFunc {
	return func(blocks []*Block) map[ulid.ULID]struct{} {
		return deletableBlocks(db, blocks)
	}
}

// deletableBlocks returns all currently loaded blocks past retention policy or already compacted into a new block.
func deletableBlocks(db *DB, blocks []*Block) map[ulid.ULID]struct{} {
	deletable := make(map[ulid.ULID]struct{})

	// Sort the blocks by time - newest to oldest (largest to smallest timestamp).
	// This ensures that the retentions will remove the oldest  blocks.
	slices.SortFunc(blocks, func(a, b *Block) int {
		switch {
		case b.Meta().MaxTime < a.Meta().MaxTime:
			return -1
		case b.Meta().MaxTime > a.Meta().MaxTime:
			return 1
		default:
			return 0
		}
	})

	for _, block := range blocks {
		if block.Meta().Compaction.Deletable {
			deletable[block.Meta().ULID] = struct{}{}
		}
	}

	for ulid := range BeyondTimeRetention(db, blocks) {
		deletable[ulid] = struct{}{}
	}

	for ulid := range BeyondSizeRetention(db, blocks) {
		deletable[ulid] = struct{}{}
	}

	return deletable
}

// BeyondTimeRetention returns those blocks which are beyond the time retention
// set in the db options.
func BeyondTimeRetention(db *DB, blocks []*Block) (deletable map[ulid.ULID]struct{}) {
	// Time retention is disabled or no blocks to work with.
	retentionDuration := db.getRetentionDuration()
	if len(blocks) == 0 || retentionDuration == 0 {
		return
	}

	deletable = make(map[ulid.ULID]struct{})
	for i, block := range blocks {
		// The difference between the first block and this block is greater than or equal to
		// the retention period so any blocks after that are added as deletable.
		if i > 0 && blocks[0].Meta().MaxTime-block.Meta().MaxTime >= retentionDuration {
			for _, b := range blocks[i:] {
				deletable[b.meta.ULID] = struct{}{}
			}
			db.metrics.timeRetentionCount.Inc()
			break
		}
	}
	return deletable
}

// BeyondSizeRetention returns those blocks which are beyond the size retention
// set in the db options.
func BeyondSizeRetention(db *DB, blocks []*Block) (deletable map[ulid.ULID]struct{}) {
	// Size retention is disabled or no blocks to work with.
	maxBytes := db.getMaxBytes()
	if len(blocks) == 0 || maxBytes <= 0 {
		return
	}

	deletable = make(map[ulid.ULID]struct{})

	// Initializing size counter with WAL size and Head chunks
	// written to disk, as that is part of the retention strategy.
	blocksSize := db.Head().Size()
	for i, block := range blocks {
		blocksSize += block.Size()
		if blocksSize > maxBytes {
			// Add this and all following blocks for deletion.
			for _, b := range blocks[i:] {
				deletable[b.meta.ULID] = struct{}{}
			}
			db.metrics.sizeRetentionCount.Inc()
			break
		}
	}
	return deletable
}

// deleteBlocks closes the block if loaded and deletes blocks from the disk if exists.
// When the map contains a non nil block object it means it is loaded in memory
// so needs to be closed first as it might need to wait for pending readers to complete.
func (db *DB) deleteBlocks(blocks map[ulid.ULID]*Block) error {
	for ulid, block := range blocks {
		if block != nil {
			if err := block.Close(); err != nil {
				db.logger.Warn("Closing block failed", "err", err, "block", ulid)
			}
		}

		toDelete := filepath.Join(db.dir, ulid.String())
		switch _, err := os.Stat(toDelete); {
		case os.IsNotExist(err):
			// Noop.
			continue
		case err != nil:
			return fmt.Errorf("stat dir %v: %w", toDelete, err)
		}

		// Replace atomically to avoid partial block when process would crash during deletion.
		tmpToDelete := filepath.Join(db.dir, fmt.Sprintf("%s%s", ulid, tmpForDeletionBlockDirSuffix))
		if err := fileutil.Replace(toDelete, tmpToDelete); err != nil {
			return fmt.Errorf("replace of obsolete block for deletion %s: %w", ulid, err)
		}
		if err := os.RemoveAll(tmpToDelete); err != nil {
			return fmt.Errorf("delete obsolete block %s: %w", ulid, err)
		}
		db.logger.Info("Deleting obsolete block", "block", ulid)
	}

	return nil
}

// TimeRange specifies minTime and maxTime range.
type TimeRange struct {
	Min, Max int64
}

// Overlaps contains overlapping blocks aggregated by overlapping range.
type Overlaps map[TimeRange][]BlockMeta

// String returns human readable string form of overlapped blocks.
func (o Overlaps) String() string {
	var res []string
	for r, overlaps := range o {
		var groups []string
		for _, m := range overlaps {
			groups = append(groups, fmt.Sprintf(
				"<ulid: %s, mint: %d, maxt: %d, range: %s>",
				m.ULID.String(),
				m.MinTime,
				m.MaxTime,
				(time.Duration((m.MaxTime-m.MinTime)/1000)*time.Second).String(),
			))
		}
		res = append(res, fmt.Sprintf(
			"[mint: %d, maxt: %d, range: %s, blocks: %d]: %s",
			r.Min, r.Max,
			(time.Duration((r.Max-r.Min)/1000)*time.Second).String(),
			len(overlaps),
			strings.Join(groups, ", ")),
		)
	}
	return strings.Join(res, "\n")
}

// OverlappingBlocks returns all overlapping blocks from given meta files.
func OverlappingBlocks(bm []BlockMeta) Overlaps {
	if len(bm) <= 1 {
		return nil
	}
	var (
		overlaps [][]BlockMeta

		// pending contains not ended blocks in regards to "current" timestamp.
		pending = []BlockMeta{bm[0]}
		// continuousPending helps to aggregate same overlaps to single group.
		continuousPending = true
	)

	// We have here blocks sorted by minTime. We iterate over each block and treat its minTime as our "current" timestamp.
	// We check if any of the pending block finished (blocks that we have seen before, but their maxTime was still ahead current
	// timestamp). If not, it means they overlap with our current block. In the same time current block is assumed pending.
	for _, b := range bm[1:] {
		var newPending []BlockMeta

		for _, p := range pending {
			// "b.MinTime" is our current time.
			if b.MinTime >= p.MaxTime {
				continuousPending = false
				continue
			}

			// "p" overlaps with "b" and "p" is still pending.
			newPending = append(newPending, p)
		}

		// Our block "b" is now pending.
		pending = append(newPending, b)
		if len(newPending) == 0 {
			// No overlaps.
			continue
		}

		if continuousPending && len(overlaps) > 0 {
			overlaps[len(overlaps)-1] = append(overlaps[len(overlaps)-1], b)
			continue
		}
		overlaps = append(overlaps, append(newPending, b))
		// Start new pendings.
		continuousPending = true
	}

	// Fetch the critical overlapped time range foreach overlap groups.
	overlapGroups := Overlaps{}
	for _, overlap := range overlaps {
		minRange := TimeRange{Min: 0, Max: math.MaxInt64}
		for _, b := range overlap {
			if minRange.Max > b.MaxTime {
				minRange.Max = b.MaxTime
			}

			if minRange.Min < b.MinTime {
				minRange.Min = b.MinTime
			}
		}
		overlapGroups[minRange] = overlap
	}

	return overlapGroups
}

func (*DB) String() string {
	return "HEAD"
}

// Blocks returns the databases persisted blocks.
func (db *DB) Blocks() []*Block {
	db.mtx.RLock()
	defer db.mtx.RUnlock()

	return db.blocks
}

// inOrderBlocksMaxTime returns the max time among the blocks that were not totally created
// out of out-of-order data. If the returned boolean is true, it means there is at least
// one such block.
func (db *DB) inOrderBlocksMaxTime() (maxt int64, ok bool) {
	maxt, ok = int64(math.MinInt64), false
	// If blocks are overlapping, last block might not have the max time. So check all blocks.
	for _, b := range db.Blocks() {
		if !b.meta.Compaction.FromOutOfOrder() && b.meta.MaxTime > maxt {
			ok = true
			maxt = b.meta.MaxTime
		}
	}
	return maxt, ok
}

// Head returns the databases's head.
func (db *DB) Head() *Head {
	return db.head
}

// Close the partition.
func (db *DB) Close() error {
	close(db.stopc)
	if db.compactCancel != nil {
		db.compactCancel()
	}
	<-db.donec

	db.mtx.Lock()
	defer db.mtx.Unlock()

	var g errgroup.Group

	// blocks also contains all head blocks.
	for _, pb := range db.blocks {
		g.Go(pb.Close)
	}

	errs := tsdb_errors.NewMulti(g.Wait(), db.locker.Release())
	if db.head != nil {
		errs.Add(db.head.Close())
	}
	return errs.Err()
}

// DisableCompactions disables auto compactions.
func (db *DB) DisableCompactions() {
	db.autoCompactMtx.Lock()
	defer db.autoCompactMtx.Unlock()

	db.autoCompact = false
	db.logger.Info("Compactions disabled")
}

// EnableCompactions enables auto compactions.
func (db *DB) EnableCompactions() {
	db.autoCompactMtx.Lock()
	defer db.autoCompactMtx.Unlock()

	db.autoCompact = true
	db.logger.Info("Compactions enabled")
}

func (db *DB) generateCompactionDelay() time.Duration {
	return time.Duration(rand.Int63n(db.head.chunkRange.Load()*int64(db.opts.CompactionDelayMaxPercent)/100)) * time.Millisecond
}

// ForceHeadMMap is intended for use only in tests and benchmarks.
func (db *DB) ForceHeadMMap() {
	db.head.mmapHeadChunks()
}

// Snapshot writes the current data to the directory. If withHead is set to true it
// will create a new block containing all data that's currently in the memory buffer/WAL.
func (db *DB) Snapshot(dir string, withHead bool) error {
	if dir == db.dir {
		return errors.New("cannot snapshot into base directory")
	}
	if _, err := ulid.ParseStrict(dir); err == nil {
		return errors.New("dir must not be a valid ULID")
	}

	db.cmtx.Lock()
	defer db.cmtx.Unlock()

	db.mtx.RLock()
	defer db.mtx.RUnlock()

	for _, b := range db.blocks {
		db.logger.Info("Snapshotting block", "block", b)

		if err := b.Snapshot(dir); err != nil {
			return fmt.Errorf("error snapshotting block: %s: %w", b.Dir(), err)
		}
	}
	if !withHead {
		return nil
	}

	mint := db.head.MinTime()
	maxt := db.head.MaxTime()
	head := NewRangeHead(db.head, mint, maxt)
	// Add +1 millisecond to block maxt because block intervals are half-open: [b.MinTime, b.MaxTime).
	// Because of this block intervals are always +1 than the total samples it includes.
	if _, err := db.compactor.Write(dir, head, mint, maxt+1, nil); err != nil {
		return fmt.Errorf("snapshot head block: %w", err)
	}
	return nil
}

// Querier returns a new querier over the data partition for the given time range.
func (db *DB) Querier(mint, maxt int64) (_ storage.Querier, err error) {
	var blocks []BlockReader

	db.mtx.RLock()
	defer db.mtx.RUnlock()

	for _, b := range db.blocks {
		if b.OverlapsClosedInterval(mint, maxt) {
			blocks = append(blocks, b)
		}
	}

	blockQueriers := make([]storage.Querier, 0, len(blocks)+1) // +1 to allow for possible head querier.

	defer func() {
		if err != nil {
			// If we fail, all previously opened queriers must be closed.
			for _, q := range blockQueriers {
				// TODO(bwplotka): Handle error.
				_ = q.Close()
			}
		}
	}()

	overlapsOOO := overlapsClosedInterval(mint, maxt, db.head.MinOOOTime(), db.head.MaxOOOTime())
	var headQuerier storage.Querier
	inoMint := max(db.head.MinTime(), mint)
	if maxt >= db.head.MinTime() || overlapsOOO {
		rh := NewRangeHead(db.head, mint, maxt)
		var err error
		headQuerier, err = db.blockQuerierFunc(rh, mint, maxt)
		if err != nil {
			return nil, fmt.Errorf("open block querier for head %s: %w", rh, err)
		}

		// Getting the querier above registers itself in the queue that the truncation waits on.
		// So if the querier is currently not colliding with any truncation, we can continue to use it and still
		// won't run into a race later since any truncation that comes after will wait on this querier if it overlaps.
		shouldClose, getNew, newMint := db.head.IsQuerierCollidingWithTruncation(mint, maxt)
		if shouldClose {
			if err := headQuerier.Close(); err != nil {
				return nil, fmt.Errorf("closing head block querier %s: %w", rh, err)
			}
			headQuerier = nil
		}
		if getNew {
			rh := NewRangeHead(db.head, newMint, maxt)
			headQuerier, err = db.blockQuerierFunc(rh, newMint, maxt)
			if err != nil {
				return nil, fmt.Errorf("open block querier for head while getting new querier %s: %w", rh, err)
			}
			inoMint = newMint
		}
	}

	if overlapsOOO {
		// We need to fetch from in-order and out-of-order chunks: wrap the headQuerier.
		isoState := db.head.oooIso.TrackReadAfter(db.lastGarbageCollectedMmapRef)
		headQuerier = NewHeadAndOOOQuerier(inoMint, mint, maxt, db.head, isoState, headQuerier)
	}

	if headQuerier != nil {
		blockQueriers = append(blockQueriers, headQuerier)
	}

	for _, b := range blocks {
		q, err := db.blockQuerierFunc(b, mint, maxt)
		if err != nil {
			return nil, fmt.Errorf("open querier for block %s: %w", b, err)
		}
		blockQueriers = append(blockQueriers, q)
	}

	return storage.NewMergeQuerier(blockQueriers, nil, storage.ChainedSeriesMerge), nil
}

// blockChunkQuerierForRange returns individual block chunk queriers from the persistent blocks, in-order head block, and the
// out-of-order head block, overlapping with the given time range.
func (db *DB) blockChunkQuerierForRange(mint, maxt int64) (_ []storage.ChunkQuerier, err error) {
	var blocks []BlockReader

	db.mtx.RLock()
	defer db.mtx.RUnlock()

	for _, b := range db.blocks {
		if b.OverlapsClosedInterval(mint, maxt) {
			blocks = append(blocks, b)
		}
	}

	blockQueriers := make([]storage.ChunkQuerier, 0, len(blocks)+1) // +1 to allow for possible head querier.

	defer func() {
		if err != nil {
			// If we fail, all previously opened queriers must be closed.
			for _, q := range blockQueriers {
				// TODO(bwplotka): Handle error.
				_ = q.Close()
			}
		}
	}()

	overlapsOOO := overlapsClosedInterval(mint, maxt, db.head.MinOOOTime(), db.head.MaxOOOTime())
	var headQuerier storage.ChunkQuerier
	inoMint := max(db.head.MinTime(), mint)
	if maxt >= db.head.MinTime() || overlapsOOO {
		rh := NewRangeHead(db.head, mint, maxt)
		headQuerier, err = db.blockChunkQuerierFunc(rh, mint, maxt)
		if err != nil {
			return nil, fmt.Errorf("open querier for head %s: %w", rh, err)
		}

		// Getting the querier above registers itself in the queue that the truncation waits on.
		// So if the querier is currently not colliding with any truncation, we can continue to use it and still
		// won't run into a race later since any truncation that comes after will wait on this querier if it overlaps.
		shouldClose, getNew, newMint := db.head.IsQuerierCollidingWithTruncation(mint, maxt)
		if shouldClose {
			if err := headQuerier.Close(); err != nil {
				return nil, fmt.Errorf("closing head querier %s: %w", rh, err)
			}
			headQuerier = nil
		}
		if getNew {
			rh := NewRangeHead(db.head, newMint, maxt)
			headQuerier, err = db.blockChunkQuerierFunc(rh, newMint, maxt)
			if err != nil {
				return nil, fmt.Errorf("open querier for head while getting new querier %s: %w", rh, err)
			}
			inoMint = newMint
		}
	}

	if overlapsOOO {
		// We need to fetch from in-order and out-of-order chunks: wrap the headQuerier.
		isoState := db.head.oooIso.TrackReadAfter(db.lastGarbageCollectedMmapRef)
		headQuerier = NewHeadAndOOOChunkQuerier(inoMint, mint, maxt, db.head, isoState, headQuerier)
	}

	if headQuerier != nil {
		blockQueriers = append(blockQueriers, headQuerier)
	}

	for _, b := range blocks {
		q, err := db.blockChunkQuerierFunc(b, mint, maxt)
		if err != nil {
			return nil, fmt.Errorf("open querier for block %s: %w", b, err)
		}
		blockQueriers = append(blockQueriers, q)
	}

	return blockQueriers, nil
}

// ChunkQuerier returns a new chunk querier over the data partition for the given time range.
func (db *DB) ChunkQuerier(mint, maxt int64) (storage.ChunkQuerier, error) {
	blockQueriers, err := db.blockChunkQuerierForRange(mint, maxt)
	if err != nil {
		return nil, err
	}
	return storage.NewMergeChunkQuerier(blockQueriers, nil, storage.NewCompactingChunkSeriesMerger(storage.ChainedSeriesMerge)), nil
}

func (db *DB) ExemplarQuerier(ctx context.Context) (storage.ExemplarQuerier, error) {
	return db.head.exemplars.ExemplarQuerier(ctx)
}

func rangeForTimestamp(t, width int64) (maxt int64) {
	return (t/width)*width + width
}

// Delete implements deletion of metrics. It only has atomicity guarantees on a per-block basis.
func (db *DB) Delete(ctx context.Context, mint, maxt int64, ms ...*labels.Matcher) error {
	db.cmtx.Lock()
	defer db.cmtx.Unlock()

	var g errgroup.Group

	db.mtx.RLock()
	defer db.mtx.RUnlock()

	for _, b := range db.blocks {
		if b.OverlapsClosedInterval(mint, maxt) {
			g.Go(func(b *Block) func() error {
				return func() error { return b.Delete(ctx, mint, maxt, ms...) }
			}(b))
		}
	}
	if db.head.OverlapsClosedInterval(mint, maxt) {
		g.Go(func() error {
			return db.head.Delete(ctx, mint, maxt, ms...)
		})
	}

	return g.Wait()
}

// CleanTombstones re-writes any blocks with tombstones.
func (db *DB) CleanTombstones() (err error) {
	db.cmtx.Lock()
	defer db.cmtx.Unlock()

	start := time.Now()
	defer func() {
		db.metrics.tombCleanTimer.Observe(time.Since(start).Seconds())
	}()

	cleanUpCompleted := false
	// Repeat cleanup until there is no tombstones left.
	for !cleanUpCompleted {
		cleanUpCompleted = true

		for _, pb := range db.Blocks() {
			uids, safeToDelete, cleanErr := pb.CleanTombstones(db.Dir(), db.compactor)
			if cleanErr != nil {
				return fmt.Errorf("clean tombstones: %s: %w", pb.Dir(), cleanErr)
			}
			if !safeToDelete {
				// There was nothing to clean.
				continue
			}

			// In case tombstones of the old block covers the whole block,
			// then there would be no resultant block to tell the parent.
			// The lock protects against race conditions when deleting blocks
			// during an already running reload.
			db.mtx.Lock()
			pb.meta.Compaction.Deletable = safeToDelete
			db.mtx.Unlock()
			cleanUpCompleted = false
			if err = db.reloadBlocks(); err == nil { // Will try to delete old block.
				// Successful reload will change the existing blocks.
				// We need to loop over the new set of blocks.
				break
			}

			// Delete new block if it was created.
			for _, uid := range uids {
				dir := filepath.Join(db.Dir(), uid.String())
				if err := os.RemoveAll(dir); err != nil {
					db.logger.Error("failed to delete block after failed `CleanTombstones`", "dir", dir, "err", err)
				}
			}

			// This should only be reached if an error occurred.
			return fmt.Errorf("reload blocks: %w", err)
		}
	}
	return nil
}

func (db *DB) SetWriteNotified(wn wlog.WriteNotified) {
	db.writeNotified = wn
	// It's possible we already created the head struct, so we should also set the WN for that.
	db.head.writeNotified = wn
}

func isBlockDir(fi fs.DirEntry) bool {
	if !fi.IsDir() {
		return false
	}
	_, err := ulid.ParseStrict(fi.Name())
	return err == nil
}

// isTmpDir returns true if the given file-info contains a block ULID, a checkpoint prefix,
// or a chunk snapshot prefix and a tmp extension.
func isTmpDir(fi fs.DirEntry) bool {
	if !fi.IsDir() {
		return false
	}

	fn := fi.Name()
	ext := filepath.Ext(fn)
	if ext == tmpForDeletionBlockDirSuffix || ext == tmpForCreationBlockDirSuffix || ext == tmpLegacy {
		if strings.HasPrefix(fn, wlog.CheckpointPrefix) {
			return true
		}
		if strings.HasPrefix(fn, chunkSnapshotPrefix) {
			return true
		}
		if _, err := ulid.ParseStrict(fn[:len(fn)-len(ext)]); err == nil {
			return true
		}
	}
	return false
}

func blockDirs(dir string) ([]string, error) {
	files, err := os.ReadDir(dir)
	if err != nil {
		return nil, err
	}
	var dirs []string

	for _, f := range files {
		if isBlockDir(f) {
			dirs = append(dirs, filepath.Join(dir, f.Name()))
		}
	}
	return dirs, nil
}

func exponential(d, minD, maxD time.Duration) time.Duration {
	d *= 2
	if d < minD {
		d = minD
	}
	if d > maxD {
		d = maxD
	}
	return d
}<|MERGE_RESOLUTION|>--- conflicted
+++ resolved
@@ -1205,7 +1205,6 @@
 	return nil
 }
 
-<<<<<<< HEAD
 // getRetentionDuration returns the current retention duration in a thread-safe manner.
 func (db *DB) getRetentionDuration() int64 {
 	db.retentionMtx.RLock()
@@ -1220,18 +1219,6 @@
 	return db.opts.MaxBytes
 }
 
-// EnableNativeHistograms enables the native histogram feature.
-func (db *DB) EnableNativeHistograms() {
-	db.head.EnableNativeHistograms()
-}
-
-// DisableNativeHistograms disables the native histogram feature.
-func (db *DB) DisableNativeHistograms() {
-	db.head.DisableNativeHistograms()
-}
-
-=======
->>>>>>> 09e7111a
 // dbAppender wraps the DB's head appender and triggers compactions on commit
 // if necessary.
 type dbAppender struct {
