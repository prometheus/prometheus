// Copyright 2017 The Prometheus Authors
// Licensed under the Apache License, Version 2.0 (the "License");
// you may not use this file except in compliance with the License.
// You may obtain a copy of the License at
//
// http://www.apache.org/licenses/LICENSE-2.0
//
// Unless required by applicable law or agreed to in writing, software
// distributed under the License is distributed on an "AS IS" BASIS,
// WITHOUT WARRANTIES OR CONDITIONS OF ANY KIND, either express or implied.
// See the License for the specific language governing permissions and
// limitations under the License.

// Package tsdb implements a time series storage for float64 sample data.
package tsdb

import (
	"context"
	"errors"
	"fmt"
	"io"
	"io/fs"
	"log/slog"
	"math"
	"math/rand"
	"os"
	"path/filepath"
	"slices"
	"strings"
	"sync"
	"time"

	"github.com/oklog/ulid/v2"
	"github.com/prometheus/client_golang/prometheus"
	"github.com/prometheus/common/promslog"
	"go.uber.org/atomic"
	"golang.org/x/sync/errgroup"

	"github.com/prometheus/prometheus/config"
	"github.com/prometheus/prometheus/model/labels"
	"github.com/prometheus/prometheus/storage"
	"github.com/prometheus/prometheus/tsdb/chunkenc"
	"github.com/prometheus/prometheus/tsdb/chunks"
	tsdb_errors "github.com/prometheus/prometheus/tsdb/errors"
	"github.com/prometheus/prometheus/tsdb/fileutil"
	_ "github.com/prometheus/prometheus/tsdb/goversion" // Load the package into main to make sure minimum Go version is met.
	"github.com/prometheus/prometheus/tsdb/tsdbutil"
	"github.com/prometheus/prometheus/tsdb/wlog"
	"github.com/prometheus/prometheus/util/compression"
)

const (
	// DefaultBlockDuration in milliseconds.
	DefaultBlockDuration = int64(2 * time.Hour / time.Millisecond)

	// DefaultCompactionDelayMaxPercent in percentage.
	DefaultCompactionDelayMaxPercent = 10

	// Block dir suffixes to make deletion and creation operations atomic.
	// We decided to do suffixes instead of creating meta.json as last (or delete as first) one,
	// because in error case you still can recover meta.json from the block content within local TSDB dir.
	// TODO(bwplotka): TSDB can end up with various .tmp files (e.g meta.json.tmp, WAL or segment tmp file. Think
	// about removing those too on start to save space. Currently only blocks tmp dirs are removed.
	tmpForDeletionBlockDirSuffix = ".tmp-for-deletion"
	tmpForCreationBlockDirSuffix = ".tmp-for-creation"
	// Pre-2.21 tmp dir suffix, used in clean-up functions.
	tmpLegacy = ".tmp"
)

// ErrNotReady is returned if the underlying storage is not ready yet.
var ErrNotReady = errors.New("TSDB not ready")

// DefaultOptions used for the DB. They are reasonable for setups using
// millisecond precision timestamps.
func DefaultOptions() *Options {
	return &Options{
		WALSegmentSize:              wlog.DefaultSegmentSize,
		MaxBlockChunkSegmentSize:    chunks.DefaultChunkSegmentSize,
		RetentionDuration:           int64(15 * 24 * time.Hour / time.Millisecond),
		MinBlockDuration:            DefaultBlockDuration,
		MaxBlockDuration:            DefaultBlockDuration,
		NoLockfile:                  false,
		SamplesPerChunk:             DefaultSamplesPerChunk,
		WALCompression:              compression.None,
		StripeSize:                  DefaultStripeSize,
		HeadChunksWriteBufferSize:   chunks.DefaultWriteBufferSize,
		IsolationDisabled:           defaultIsolationDisabled,
		HeadChunksWriteQueueSize:    chunks.DefaultWriteQueueSize,
		OutOfOrderCapMax:            DefaultOutOfOrderCapMax,
		EnableOverlappingCompaction: true,
		EnableSharding:              false,
		EnableDelayedCompaction:     false,
		CompactionDelayMaxPercent:   DefaultCompactionDelayMaxPercent,
		CompactionDelay:             time.Duration(0),
		PostingsDecoderFactory:      DefaultPostingsDecoderFactory,
	}
}

// Options of the DB storage.
type Options struct {
	// staleSeriesImmediateCompactionThreshold is same as below option with same name, but is atomic so that we can do live updates without locks.
	// This is the one that must be used by the code.
	staleSeriesCompactionThreshold atomic.Float64

	// Segments (wal files) max size.
	// WALSegmentSize = 0, segment size is default size.
	// WALSegmentSize > 0, segment size is WALSegmentSize.
	// WALSegmentSize < 0, wal is disabled.
	WALSegmentSize int

	// MaxBlockChunkSegmentSize is the max size of block chunk segment files.
	// MaxBlockChunkSegmentSize = 0, chunk segment size is default size.
	// MaxBlockChunkSegmentSize > 0, chunk segment size is MaxBlockChunkSegmentSize.
	MaxBlockChunkSegmentSize int64

	// Duration of persisted data to keep.
	// Unit agnostic as long as unit is consistent with MinBlockDuration and MaxBlockDuration.
	// Typically it is in milliseconds.
	RetentionDuration int64

	// Maximum number of bytes in blocks to be retained.
	// 0 or less means disabled.
	// NOTE: For proper storage calculations need to consider
	// the size of the WAL folder which is not added when calculating
	// the current size of the database.
	MaxBytes int64

	// NoLockfile disables creation and consideration of a lock file.
	NoLockfile bool

	// WALCompression configures the compression type to use on records in the WAL.
	WALCompression compression.Type

	// Maximum number of CPUs that can simultaneously processes WAL replay.
	// If it is <=0, then GOMAXPROCS is used.
	WALReplayConcurrency int

	// StripeSize is the size in entries of the series hash map. Reducing the size will save memory but impact performance.
	StripeSize int

	// The timestamp range of head blocks after which they get persisted.
	// It's the minimum duration of any persisted block.
	// Unit agnostic as long as unit is consistent with RetentionDuration and MaxBlockDuration.
	// Typically it is in milliseconds.
	MinBlockDuration int64

	// The maximum timestamp range of compacted blocks.
	// Unit agnostic as long as unit is consistent with MinBlockDuration and RetentionDuration.
	// Typically it is in milliseconds.
	MaxBlockDuration int64

	// HeadChunksWriteBufferSize configures the write buffer size used by the head chunks mapper.
	HeadChunksWriteBufferSize int

	// HeadChunksWriteQueueSize configures the size of the chunk write queue used in the head chunks mapper.
	HeadChunksWriteQueueSize int

	// SamplesPerChunk configures the target number of samples per chunk.
	SamplesPerChunk int

	// SeriesLifecycleCallback specifies a list of callbacks that will be called during a lifecycle of a series.
	// It is always a no-op in Prometheus and mainly meant for external users who import TSDB.
	SeriesLifecycleCallback SeriesLifecycleCallback

	// BlocksToDelete is a function which returns the blocks which can be deleted.
	// It is always the default time and size based retention in Prometheus and
	// mainly meant for external users who import TSDB.
	BlocksToDelete BlocksToDeleteFunc

	// Enables the in memory exemplar storage.
	EnableExemplarStorage bool

	// Enables the snapshot of in-memory chunks on shutdown. This makes restarts faster.
	EnableMemorySnapshotOnShutdown bool

	// MaxExemplars sets the size, in # of exemplars stored, of the single circular buffer used to store exemplars in memory.
	// See tsdb/exemplar.go, specifically the CircularExemplarStorage struct and it's constructor NewCircularExemplarStorage.
	MaxExemplars int64

	// Disables isolation between reads and in-flight appends.
	IsolationDisabled bool

	// OutOfOrderTimeWindow specifies how much out of order is allowed, if any.
	// This can change during run-time, so this value from here should only be used
	// while initialising.
	OutOfOrderTimeWindow int64

	// OutOfOrderCapMax is maximum capacity for OOO chunks (in samples).
	// If it is <=0, the default value is assumed.
	OutOfOrderCapMax int64

	// Compaction of overlapping blocks are allowed if EnableOverlappingCompaction is true.
	// This is an optional flag for overlapping blocks.
	// The reason why this flag exists is because there are various users of the TSDB
	// that do not want vertical compaction happening on ingest time. Instead,
	// they'd rather keep overlapping blocks and let another component do the overlapping compaction later.
	EnableOverlappingCompaction bool

	// EnableSharding enables query sharding support in TSDB.
	EnableSharding bool

	// EnableDelayedCompaction, when set to true, assigns a random value to CompactionDelay during DB opening.
	// When set to false, delayed compaction is disabled, unless CompactionDelay is set directly.
	EnableDelayedCompaction bool
	// CompactionDelay delays the start time of auto compactions.
	// It can be increased by up to one minute if the DB does not commit too often.
	CompactionDelay time.Duration
	// CompactionDelayMaxPercent is the upper limit for CompactionDelay, specified as a percentage of the head chunk range.
	CompactionDelayMaxPercent int

	// NewCompactorFunc is a function that returns a TSDB compactor.
	NewCompactorFunc NewCompactorFunc

	// BlockQuerierFunc is a function to return storage.Querier from a BlockReader.
	BlockQuerierFunc BlockQuerierFunc

	// BlockChunkQuerierFunc is a function to return storage.ChunkQuerier from a BlockReader.
	BlockChunkQuerierFunc BlockChunkQuerierFunc

	// PostingsDecoderFactory allows users to customize postings decoders based on BlockMeta.
	// By default, DefaultPostingsDecoderFactory will be used to create raw posting decoder.
	PostingsDecoderFactory PostingsDecoderFactory

	// UseUncachedIO allows bypassing the page cache when appropriate.
	UseUncachedIO bool

	// StaleSeriesCompactionThreshold is a number between 0.0-1.0 indicating the % of stale series in
	// the in-memory Head block. If the % of stale series crosses this threshold, stale series compaction is run immediately.
	StaleSeriesCompactionThreshold float64
}

type NewCompactorFunc func(ctx context.Context, r prometheus.Registerer, l *slog.Logger, ranges []int64, pool chunkenc.Pool, opts *Options) (Compactor, error)

type BlocksToDeleteFunc func(blocks []*Block) map[ulid.ULID]struct{}

type BlockQuerierFunc func(b BlockReader, mint, maxt int64) (storage.Querier, error)

type BlockChunkQuerierFunc func(b BlockReader, mint, maxt int64) (storage.ChunkQuerier, error)

// DB handles reads and writes of time series falling into
// a hashed partition of a seriedb.
type DB struct {
	dir    string
	locker *tsdbutil.DirLocker

	logger         *slog.Logger
	metrics        *dbMetrics
	opts           *Options
	chunkPool      chunkenc.Pool
	compactor      Compactor
	blocksToDelete BlocksToDeleteFunc

	// mtx must be held when modifying the general block layout or lastGarbageCollectedMmapRef.
	mtx    sync.RWMutex
	blocks []*Block

	// The last OOO chunk that was compacted and written to disk. New queriers must not read chunks less
	// than or equal to this reference, as these chunks could be garbage collected at any time.
	lastGarbageCollectedMmapRef chunks.ChunkDiskMapperRef

	head *Head

	compactc chan struct{}
	donec    chan struct{}
	stopc    chan struct{}

	// cmtx ensures that compactions and deletions don't run simultaneously.
	cmtx sync.Mutex

	// autoCompactMtx ensures that no compaction gets triggered while
	// changing the autoCompact var.
	autoCompactMtx sync.Mutex
	autoCompact    bool

	// retentionMtx protects access to retention configuration values that can
	// be updated at runtime through config file changes.
	retentionMtx sync.RWMutex

	// Cancel a running compaction when a shutdown is initiated.
	compactCancel context.CancelFunc

	// timeWhenCompactionDelayStarted helps delay the compactions start time.
	timeWhenCompactionDelayStarted time.Time

	// oooWasEnabled is true if out of order support was enabled at least one time
	// during the time TSDB was up. In which case we need to keep supporting
	// out-of-order compaction and vertical queries.
	oooWasEnabled atomic.Bool

	writeNotified wlog.WriteNotified

	registerer prometheus.Registerer

	blockQuerierFunc BlockQuerierFunc

	blockChunkQuerierFunc BlockChunkQuerierFunc
}

type dbMetrics struct {
	loadedBlocks         prometheus.GaugeFunc
	symbolTableSize      prometheus.GaugeFunc
	reloads              prometheus.Counter
	reloadsFailed        prometheus.Counter
	compactionsFailed    prometheus.Counter
	compactionsTriggered prometheus.Counter
	compactionsSkipped   prometheus.Counter
	sizeRetentionCount   prometheus.Counter
	timeRetentionCount   prometheus.Counter
	startTime            prometheus.GaugeFunc
	tombCleanTimer       prometheus.Histogram
	blocksBytes          prometheus.Gauge
	maxBytes             prometheus.Gauge
	retentionDuration    prometheus.Gauge
}

func newDBMetrics(db *DB, r prometheus.Registerer) *dbMetrics {
	m := &dbMetrics{}

	m.loadedBlocks = prometheus.NewGaugeFunc(prometheus.GaugeOpts{
		Name: "prometheus_tsdb_blocks_loaded",
		Help: "Number of currently loaded data blocks",
	}, func() float64 {
		db.mtx.RLock()
		defer db.mtx.RUnlock()
		return float64(len(db.blocks))
	})
	m.symbolTableSize = prometheus.NewGaugeFunc(prometheus.GaugeOpts{
		Name: "prometheus_tsdb_symbol_table_size_bytes",
		Help: "Size of symbol table in memory for loaded blocks",
	}, func() float64 {
		db.mtx.RLock()
		blocks := db.blocks
		db.mtx.RUnlock()
		symTblSize := uint64(0)
		for _, b := range blocks {
			symTblSize += b.GetSymbolTableSize()
		}
		return float64(symTblSize)
	})
	m.reloads = prometheus.NewCounter(prometheus.CounterOpts{
		Name: "prometheus_tsdb_reloads_total",
		Help: "Number of times the database reloaded block data from disk.",
	})
	m.reloadsFailed = prometheus.NewCounter(prometheus.CounterOpts{
		Name: "prometheus_tsdb_reloads_failures_total",
		Help: "Number of times the database failed to reloadBlocks block data from disk.",
	})
	m.compactionsTriggered = prometheus.NewCounter(prometheus.CounterOpts{
		Name: "prometheus_tsdb_compactions_triggered_total",
		Help: "Total number of triggered compactions for the partition.",
	})
	m.compactionsFailed = prometheus.NewCounter(prometheus.CounterOpts{
		Name: "prometheus_tsdb_compactions_failed_total",
		Help: "Total number of compactions that failed for the partition.",
	})
	m.timeRetentionCount = prometheus.NewCounter(prometheus.CounterOpts{
		Name: "prometheus_tsdb_time_retentions_total",
		Help: "The number of times that blocks were deleted because the maximum time limit was exceeded.",
	})
	m.compactionsSkipped = prometheus.NewCounter(prometheus.CounterOpts{
		Name: "prometheus_tsdb_compactions_skipped_total",
		Help: "Total number of skipped compactions due to disabled auto compaction.",
	})
	m.startTime = prometheus.NewGaugeFunc(prometheus.GaugeOpts{
		Name: "prometheus_tsdb_lowest_timestamp",
		Help: "Lowest timestamp value stored in the database. The unit is decided by the library consumer.",
	}, func() float64 {
		db.mtx.RLock()
		defer db.mtx.RUnlock()
		if len(db.blocks) == 0 {
			return float64(db.head.MinTime())
		}
		return float64(db.blocks[0].meta.MinTime)
	})
	m.tombCleanTimer = prometheus.NewHistogram(prometheus.HistogramOpts{
		Name:                            "prometheus_tsdb_tombstone_cleanup_seconds",
		Help:                            "The time taken to recompact blocks to remove tombstones.",
		NativeHistogramBucketFactor:     1.1,
		NativeHistogramMaxBucketNumber:  100,
		NativeHistogramMinResetDuration: 1 * time.Hour,
	})
	m.blocksBytes = prometheus.NewGauge(prometheus.GaugeOpts{
		Name: "prometheus_tsdb_storage_blocks_bytes",
		Help: "The number of bytes that are currently used for local storage by all blocks.",
	})
	m.maxBytes = prometheus.NewGauge(prometheus.GaugeOpts{
		Name: "prometheus_tsdb_retention_limit_bytes",
		Help: "Max number of bytes to be retained in the tsdb blocks, configured 0 means disabled",
	})
	m.retentionDuration = prometheus.NewGauge(prometheus.GaugeOpts{
		Name: "prometheus_tsdb_retention_limit_seconds",
		Help: "How long to retain samples in storage.",
	})
	m.sizeRetentionCount = prometheus.NewCounter(prometheus.CounterOpts{
		Name: "prometheus_tsdb_size_retentions_total",
		Help: "The number of times that blocks were deleted because the maximum number of bytes was exceeded.",
	})

	if r != nil {
		r.MustRegister(
			m.loadedBlocks,
			m.symbolTableSize,
			m.reloads,
			m.reloadsFailed,
			m.compactionsFailed,
			m.compactionsTriggered,
			m.compactionsSkipped,
			m.sizeRetentionCount,
			m.timeRetentionCount,
			m.startTime,
			m.tombCleanTimer,
			m.blocksBytes,
			m.maxBytes,
			m.retentionDuration,
		)
	}
	return m
}

// DBStats contains statistics about the DB separated by component (eg. head).
// They are available before the DB has finished initializing.
type DBStats struct {
	Head *HeadStats
}

// NewDBStats returns a new DBStats object initialized using the
// new function from each component.
func NewDBStats() *DBStats {
	return &DBStats{
		Head: NewHeadStats(),
	}
}

// ErrClosed is returned when the db is closed.
var ErrClosed = errors.New("db already closed")

// DBReadOnly provides APIs for read only operations on a database.
// Current implementation doesn't support concurrency so
// all API calls should happen in the same go routine.
type DBReadOnly struct {
	logger     *slog.Logger
	dir        string
	sandboxDir string
	closers    []io.Closer
	closed     chan struct{}
}

// OpenDBReadOnly opens DB in the given directory for read only operations.
func OpenDBReadOnly(dir, sandboxDirRoot string, l *slog.Logger) (*DBReadOnly, error) {
	if _, err := os.Stat(dir); err != nil {
		return nil, fmt.Errorf("opening the db dir: %w", err)
	}

	if sandboxDirRoot == "" {
		sandboxDirRoot = dir
	}
	sandboxDir, err := os.MkdirTemp(sandboxDirRoot, "tmp_dbro_sandbox")
	if err != nil {
		return nil, fmt.Errorf("setting up sandbox dir: %w", err)
	}

	if l == nil {
		l = promslog.NewNopLogger()
	}

	return &DBReadOnly{
		logger:     l,
		dir:        dir,
		sandboxDir: sandboxDir,
		closed:     make(chan struct{}),
	}, nil
}

// FlushWAL creates a new block containing all data that's currently in the memory buffer/WAL.
// Samples that are in existing blocks will not be written to the new block.
// Note that if the read only database is running concurrently with a
// writable database then writing the WAL to the database directory can race.
func (db *DBReadOnly) FlushWAL(dir string) (returnErr error) {
	blockReaders, err := db.Blocks()
	if err != nil {
		return fmt.Errorf("read blocks: %w", err)
	}
	maxBlockTime := int64(math.MinInt64)
	if len(blockReaders) > 0 {
		maxBlockTime = blockReaders[len(blockReaders)-1].Meta().MaxTime
	}
	w, err := wlog.Open(db.logger, filepath.Join(db.dir, "wal"))
	if err != nil {
		return err
	}
	var wbl *wlog.WL
	wblDir := filepath.Join(db.dir, wlog.WblDirName)
	if _, err := os.Stat(wblDir); !os.IsNotExist(err) {
		wbl, err = wlog.Open(db.logger, wblDir)
		if err != nil {
			return err
		}
	}
	opts := DefaultHeadOptions()
	opts.ChunkDirRoot = db.dir
	head, err := NewHead(nil, db.logger, w, wbl, opts, NewHeadStats())
	if err != nil {
		return err
	}
	defer func() {
		errs := tsdb_errors.NewMulti(returnErr)
		if err := head.Close(); err != nil {
			errs.Add(fmt.Errorf("closing Head: %w", err))
		}
		returnErr = errs.Err()
	}()
	// Set the min valid time for the ingested wal samples
	// to be no lower than the maxt of the last block.
	if err := head.Init(maxBlockTime); err != nil {
		return fmt.Errorf("read WAL: %w", err)
	}
	mint := head.MinTime()
	maxt := head.MaxTime()
	rh := NewRangeHead(head, mint, maxt)
	compactor, err := NewLeveledCompactor(
		context.Background(),
		nil,
		db.logger,
		ExponentialBlockRanges(DefaultOptions().MinBlockDuration, 3, 5),
		chunkenc.NewPool(), nil,
	)
	if err != nil {
		return fmt.Errorf("create leveled compactor: %w", err)
	}
	// Add +1 millisecond to block maxt because block intervals are half-open: [b.MinTime, b.MaxTime).
	// Because of this block intervals are always +1 than the total samples it includes.
	_, err = compactor.Write(dir, rh, mint, maxt+1, nil)
	if err != nil {
		return fmt.Errorf("writing WAL: %w", err)
	}
	return nil
}

func (db *DBReadOnly) loadDataAsQueryable(maxt int64) (storage.SampleAndChunkQueryable, error) {
	select {
	case <-db.closed:
		return nil, ErrClosed
	default:
	}
	blockReaders, err := db.Blocks()
	if err != nil {
		return nil, err
	}
	blocks := make([]*Block, len(blockReaders))
	for i, b := range blockReaders {
		b, ok := b.(*Block)
		if !ok {
			return nil, errors.New("unable to convert a read only block to a normal block")
		}
		blocks[i] = b
	}

	opts := DefaultHeadOptions()
	// Hard link the chunk files to a dir in db.sandboxDir in case the Head needs to truncate some of them
	// or cut new ones while replaying the WAL.
	// See https://github.com/prometheus/prometheus/issues/11618.
	err = chunks.HardLinkChunkFiles(mmappedChunksDir(db.dir), mmappedChunksDir(db.sandboxDir))
	if err != nil {
		return nil, err
	}
	opts.ChunkDirRoot = db.sandboxDir
	head, err := NewHead(nil, db.logger, nil, nil, opts, NewHeadStats())
	if err != nil {
		return nil, err
	}
	maxBlockTime := int64(math.MinInt64)
	if len(blocks) > 0 {
		maxBlockTime = blocks[len(blocks)-1].Meta().MaxTime
	}

	// Also add the WAL if the current blocks don't cover the requests time range.
	if maxBlockTime <= maxt {
		if err := head.Close(); err != nil {
			return nil, err
		}
		w, err := wlog.Open(db.logger, filepath.Join(db.dir, "wal"))
		if err != nil {
			return nil, err
		}
		var wbl *wlog.WL
		wblDir := filepath.Join(db.dir, wlog.WblDirName)
		if _, err := os.Stat(wblDir); !os.IsNotExist(err) {
			wbl, err = wlog.Open(db.logger, wblDir)
			if err != nil {
				return nil, err
			}
		}
		opts := DefaultHeadOptions()
		opts.ChunkDirRoot = db.sandboxDir
		head, err = NewHead(nil, db.logger, w, wbl, opts, NewHeadStats())
		if err != nil {
			return nil, err
		}
		// Set the min valid time for the ingested wal samples
		// to be no lower than the maxt of the last block.
		if err := head.Init(maxBlockTime); err != nil {
			return nil, fmt.Errorf("read WAL: %w", err)
		}
		// Set the wal and the wbl to nil to disable related operations.
		// This is mainly to avoid blocking when closing the head.
		head.wal = nil
		head.wbl = nil
	}

	db.closers = append(db.closers, head)
	return &DB{
		dir:                   db.dir,
		logger:                db.logger,
		blocks:                blocks,
		head:                  head,
		blockQuerierFunc:      NewBlockQuerier,
		blockChunkQuerierFunc: NewBlockChunkQuerier,
	}, nil
}

// Querier loads the blocks and wal and returns a new querier over the data partition for the given time range.
// Current implementation doesn't support multiple Queriers.
func (db *DBReadOnly) Querier(mint, maxt int64) (storage.Querier, error) {
	q, err := db.loadDataAsQueryable(maxt)
	if err != nil {
		return nil, err
	}
	return q.Querier(mint, maxt)
}

// ChunkQuerier loads blocks and the wal and returns a new chunk querier over the data partition for the given time range.
// Current implementation doesn't support multiple ChunkQueriers.
func (db *DBReadOnly) ChunkQuerier(mint, maxt int64) (storage.ChunkQuerier, error) {
	q, err := db.loadDataAsQueryable(maxt)
	if err != nil {
		return nil, err
	}
	return q.ChunkQuerier(mint, maxt)
}

// Blocks returns a slice of block readers for persisted blocks.
func (db *DBReadOnly) Blocks() ([]BlockReader, error) {
	select {
	case <-db.closed:
		return nil, ErrClosed
	default:
	}
	loadable, corrupted, err := openBlocks(db.logger, db.dir, nil, nil, DefaultPostingsDecoderFactory)
	if err != nil {
		return nil, err
	}

	// Corrupted blocks that have been superseded by a loadable block can be safely ignored.
	for _, block := range loadable {
		for _, b := range block.Meta().Compaction.Parents {
			delete(corrupted, b.ULID)
		}
	}
	if len(corrupted) > 0 {
		for _, b := range loadable {
			if err := b.Close(); err != nil {
				db.logger.Warn("Closing block failed", "err", err, "block", b)
			}
		}
		errs := tsdb_errors.NewMulti()
		for ulid, err := range corrupted {
			if err != nil {
				errs.Add(fmt.Errorf("corrupted block %s: %w", ulid.String(), err))
			}
		}
		return nil, errs.Err()
	}

	if len(loadable) == 0 {
		return nil, nil
	}

	slices.SortFunc(loadable, func(a, b *Block) int {
		switch {
		case a.Meta().MinTime < b.Meta().MinTime:
			return -1
		case a.Meta().MinTime > b.Meta().MinTime:
			return 1
		default:
			return 0
		}
	})

	blockMetas := make([]BlockMeta, 0, len(loadable))
	for _, b := range loadable {
		blockMetas = append(blockMetas, b.Meta())
	}
	if overlaps := OverlappingBlocks(blockMetas); len(overlaps) > 0 {
		db.logger.Warn("Overlapping blocks found during opening", "detail", overlaps.String())
	}

	// Close all previously open readers and add the new ones to the cache.
	for _, closer := range db.closers {
		closer.Close()
	}

	blockClosers := make([]io.Closer, len(loadable))
	blockReaders := make([]BlockReader, len(loadable))
	for i, b := range loadable {
		blockClosers[i] = b
		blockReaders[i] = b
	}
	db.closers = blockClosers

	return blockReaders, nil
}

// LastBlockID returns the BlockID of latest block.
func (db *DBReadOnly) LastBlockID() (string, error) {
	entries, err := os.ReadDir(db.dir)
	if err != nil {
		return "", err
	}

	maxT := uint64(0)

	lastBlockID := ""

	for _, e := range entries {
		// Check if dir is a block dir or not.
		dirName := e.Name()
		ulidObj, err := ulid.ParseStrict(dirName)
		if err != nil {
			continue // Not a block dir.
		}
		timestamp := ulidObj.Time()
		if timestamp > maxT {
			maxT = timestamp
			lastBlockID = dirName
		}
	}

	if lastBlockID == "" {
		return "", errors.New("no blocks found")
	}

	return lastBlockID, nil
}

// Block returns a block reader by given block id.
func (db *DBReadOnly) Block(blockID string, postingsDecoderFactory PostingsDecoderFactory) (BlockReader, error) {
	select {
	case <-db.closed:
		return nil, ErrClosed
	default:
	}

	_, err := os.Stat(filepath.Join(db.dir, blockID))
	if os.IsNotExist(err) {
		return nil, fmt.Errorf("invalid block ID %s", blockID)
	}

	block, err := OpenBlock(db.logger, filepath.Join(db.dir, blockID), nil, postingsDecoderFactory)
	if err != nil {
		return nil, err
	}
	db.closers = append(db.closers, block)

	return block, nil
}

// Close all block readers and delete the sandbox dir.
func (db *DBReadOnly) Close() error {
	defer func() {
		// Delete the temporary sandbox directory that was created when opening the DB.
		if err := os.RemoveAll(db.sandboxDir); err != nil {
			db.logger.Error("delete sandbox dir", "err", err)
		}
	}()
	select {
	case <-db.closed:
		return ErrClosed
	default:
	}
	close(db.closed)

	return tsdb_errors.CloseAll(db.closers)
}

// Open returns a new DB in the given directory. If options are empty, DefaultOptions will be used.
func Open(dir string, l *slog.Logger, r prometheus.Registerer, opts *Options, stats *DBStats) (db *DB, err error) {
	var rngs []int64
	opts, rngs = validateOpts(opts, nil)

	return open(dir, l, r, opts, rngs, stats)
}

func validateOpts(opts *Options, rngs []int64) (*Options, []int64) {
	if opts == nil {
		opts = DefaultOptions()
	}
	if opts.StripeSize <= 0 {
		opts.StripeSize = DefaultStripeSize
	}
	if opts.HeadChunksWriteBufferSize <= 0 {
		opts.HeadChunksWriteBufferSize = chunks.DefaultWriteBufferSize
	}
	if opts.HeadChunksWriteQueueSize < 0 {
		opts.HeadChunksWriteQueueSize = chunks.DefaultWriteQueueSize
	}
	if opts.SamplesPerChunk <= 0 {
		opts.SamplesPerChunk = DefaultSamplesPerChunk
	}
	if opts.MaxBlockChunkSegmentSize <= 0 {
		opts.MaxBlockChunkSegmentSize = chunks.DefaultChunkSegmentSize
	}
	if opts.MinBlockDuration <= 0 {
		opts.MinBlockDuration = DefaultBlockDuration
	}
	if opts.MinBlockDuration > opts.MaxBlockDuration {
		opts.MaxBlockDuration = opts.MinBlockDuration
	}
	if opts.OutOfOrderCapMax <= 0 {
		opts.OutOfOrderCapMax = DefaultOutOfOrderCapMax
	}
	if opts.OutOfOrderTimeWindow < 0 {
		opts.OutOfOrderTimeWindow = 0
	}

	if len(rngs) == 0 {
		// Start with smallest block duration and create exponential buckets until the exceed the
		// configured maximum block duration.
		rngs = ExponentialBlockRanges(opts.MinBlockDuration, 10, 3)
	}

	opts.staleSeriesCompactionThreshold.Store(opts.StaleSeriesCompactionThreshold)

	return opts, rngs
}

// open returns a new DB in the given directory.
// It initializes the lockfile, WAL, compactor, and Head (by replaying the WAL), and runs the database.
// It is not safe to open more than one DB in the same directory.
func open(dir string, l *slog.Logger, r prometheus.Registerer, opts *Options, rngs []int64, stats *DBStats) (_ *DB, returnedErr error) {
	if err := os.MkdirAll(dir, 0o777); err != nil {
		return nil, err
	}
	if l == nil {
		l = promslog.NewNopLogger()
	}
	if stats == nil {
		stats = NewDBStats()
	}

	for i, v := range rngs {
		if v > opts.MaxBlockDuration {
			rngs = rngs[:i]
			break
		}
	}

	// Fixup bad format written by Prometheus 2.1.
	if err := repairBadIndexVersion(l, dir); err != nil {
		return nil, fmt.Errorf("repair bad index version: %w", err)
	}

	walDir := filepath.Join(dir, "wal")
	wblDir := filepath.Join(dir, wlog.WblDirName)

	for _, tmpDir := range []string{walDir, dir} {
		// Remove tmp dirs.
		if err := removeBestEffortTmpDirs(l, tmpDir); err != nil {
			return nil, fmt.Errorf("remove tmp dirs: %w", err)
		}
	}

	db := &DB{
		dir:            dir,
		logger:         l,
		opts:           opts,
		compactc:       make(chan struct{}, 1),
		donec:          make(chan struct{}),
		stopc:          make(chan struct{}),
		autoCompact:    true,
		chunkPool:      chunkenc.NewPool(),
		blocksToDelete: opts.BlocksToDelete,
		registerer:     r,
	}
	defer func() {
		// Close files if startup fails somewhere.
		if returnedErr == nil {
			return
		}

		close(db.donec) // DB is never run if it was an error, so close this channel here.
		errs := tsdb_errors.NewMulti(returnedErr)
		if err := db.Close(); err != nil {
			errs.Add(fmt.Errorf("close DB after failed startup: %w", err))
		}
		returnedErr = errs.Err()
	}()

	if db.blocksToDelete == nil {
		db.blocksToDelete = DefaultBlocksToDelete(db)
	}

	var err error
	db.locker, err = tsdbutil.NewDirLocker(dir, "tsdb", db.logger, r)
	if err != nil {
		return nil, err
	}
	if !opts.NoLockfile {
		if err := db.locker.Lock(); err != nil {
			return nil, err
		}
	}

	ctx, cancel := context.WithCancel(context.Background())
	if opts.NewCompactorFunc != nil {
		db.compactor, err = opts.NewCompactorFunc(ctx, r, l, rngs, db.chunkPool, opts)
	} else {
		db.compactor, err = NewLeveledCompactorWithOptions(ctx, r, l, rngs, db.chunkPool, LeveledCompactorOptions{
			MaxBlockChunkSegmentSize:    opts.MaxBlockChunkSegmentSize,
			EnableOverlappingCompaction: opts.EnableOverlappingCompaction,
			PD:                          opts.PostingsDecoderFactory,
			UseUncachedIO:               opts.UseUncachedIO,
		})
	}
	if err != nil {
		cancel()
		return nil, fmt.Errorf("create compactor: %w", err)
	}
	db.compactCancel = cancel

	if opts.BlockQuerierFunc == nil {
		db.blockQuerierFunc = NewBlockQuerier
	} else {
		db.blockQuerierFunc = opts.BlockQuerierFunc
	}

	if opts.BlockChunkQuerierFunc == nil {
		db.blockChunkQuerierFunc = NewBlockChunkQuerier
	} else {
		db.blockChunkQuerierFunc = opts.BlockChunkQuerierFunc
	}

	var wal, wbl *wlog.WL
	segmentSize := wlog.DefaultSegmentSize
	// Wal is enabled.
	if opts.WALSegmentSize >= 0 {
		// Wal is set to a custom size.
		if opts.WALSegmentSize > 0 {
			segmentSize = opts.WALSegmentSize
		}
		wal, err = wlog.NewSize(l, r, walDir, segmentSize, opts.WALCompression)
		if err != nil {
			return nil, err
		}
		// Check if there is a WBL on disk, in which case we should replay that data.
		wblSize, err := fileutil.DirSize(wblDir)
		if err != nil && !os.IsNotExist(err) {
			return nil, err
		}
		if opts.OutOfOrderTimeWindow > 0 || wblSize > 0 {
			wbl, err = wlog.NewSize(l, r, wblDir, segmentSize, opts.WALCompression)
			if err != nil {
				return nil, err
			}
		}
	}
	db.oooWasEnabled.Store(opts.OutOfOrderTimeWindow > 0)
	headOpts := DefaultHeadOptions()
	headOpts.ChunkRange = rngs[0]
	headOpts.ChunkDirRoot = dir
	headOpts.ChunkPool = db.chunkPool
	headOpts.ChunkWriteBufferSize = opts.HeadChunksWriteBufferSize
	headOpts.ChunkWriteQueueSize = opts.HeadChunksWriteQueueSize
	headOpts.SamplesPerChunk = opts.SamplesPerChunk
	headOpts.StripeSize = opts.StripeSize
	headOpts.SeriesCallback = opts.SeriesLifecycleCallback
	headOpts.EnableExemplarStorage = opts.EnableExemplarStorage
	headOpts.MaxExemplars.Store(opts.MaxExemplars)
	headOpts.EnableMemorySnapshotOnShutdown = opts.EnableMemorySnapshotOnShutdown
	headOpts.OutOfOrderTimeWindow.Store(opts.OutOfOrderTimeWindow)
	headOpts.OutOfOrderCapMax.Store(opts.OutOfOrderCapMax)
	headOpts.EnableSharding = opts.EnableSharding
	if opts.WALReplayConcurrency > 0 {
		headOpts.WALReplayConcurrency = opts.WALReplayConcurrency
	}
	if opts.IsolationDisabled {
		// We only override this flag if isolation is disabled at DB level. We use the default otherwise.
		headOpts.IsolationDisabled = opts.IsolationDisabled
	}
	db.head, err = NewHead(r, l, wal, wbl, headOpts, stats.Head)
	if err != nil {
		return nil, err
	}
	db.head.writeNotified = db.writeNotified

	// Register metrics after assigning the head block.
	db.metrics = newDBMetrics(db, r)
	maxBytes := max(opts.MaxBytes, 0)
	db.metrics.maxBytes.Set(float64(maxBytes))
	db.metrics.retentionDuration.Set((time.Duration(opts.RetentionDuration) * time.Millisecond).Seconds())

	// Calling db.reload() calls db.reloadBlocks() which requires cmtx to be locked.
	db.cmtx.Lock()
	if err := db.reload(); err != nil {
		db.cmtx.Unlock()
		return nil, err
	}
	db.cmtx.Unlock()

	// Set the min valid time for the ingested samples
	// to be no lower than the maxt of the last block.
	minValidTime := int64(math.MinInt64)
	// We do not consider blocks created from out-of-order samples for Head's minValidTime
	// since minValidTime is only for the in-order data and we do not want to discard unnecessary
	// samples from the Head.
	inOrderMaxTime, ok := db.inOrderBlocksMaxTime()
	if ok {
		minValidTime = inOrderMaxTime
	}

	if initErr := db.head.Init(minValidTime); initErr != nil {
		db.head.metrics.walCorruptionsTotal.Inc()
		var e *errLoadWbl
		if errors.As(initErr, &e) {
			db.logger.Warn("Encountered WBL read error, attempting repair", "err", initErr)
			if err := wbl.Repair(e.err); err != nil {
				return nil, fmt.Errorf("repair corrupted WBL: %w", err)
			}
			db.logger.Info("Successfully repaired WBL")
		} else {
			db.logger.Warn("Encountered WAL read error, attempting repair", "err", initErr)
			if err := wal.Repair(initErr); err != nil {
				return nil, fmt.Errorf("repair corrupted WAL: %w", err)
			}
			db.logger.Info("Successfully repaired WAL")
		}
	}

	if db.head.MinOOOTime() != int64(math.MaxInt64) {
		// Some OOO data was replayed from the disk that needs compaction and cleanup.
		db.oooWasEnabled.Store(true)
	}

	if opts.EnableDelayedCompaction {
		opts.CompactionDelay = db.generateCompactionDelay()
	}

	go db.run(ctx)

	return db, nil
}

func removeBestEffortTmpDirs(l *slog.Logger, dir string) error {
	files, err := os.ReadDir(dir)
	if os.IsNotExist(err) {
		return nil
	}
	if err != nil {
		return err
	}
	for _, f := range files {
		if isTmpDir(f) {
			if err := os.RemoveAll(filepath.Join(dir, f.Name())); err != nil {
				l.Error("failed to delete tmp block dir", "dir", filepath.Join(dir, f.Name()), "err", err)
				continue
			}
			l.Info("Found and deleted tmp block dir", "dir", filepath.Join(dir, f.Name()))
		}
	}
	return nil
}

// StartTime implements the Storage interface.
func (db *DB) StartTime() (int64, error) {
	db.mtx.RLock()
	defer db.mtx.RUnlock()

	if len(db.blocks) > 0 {
		return db.blocks[0].Meta().MinTime, nil
	}
	return db.head.MinTime(), nil
}

// Dir returns the directory of the database.
func (db *DB) Dir() string {
	return db.dir
}

// BlockMetas returns the list of metadata for all blocks.
func (db *DB) BlockMetas() []BlockMeta {
	blocks := db.Blocks()
	metas := make([]BlockMeta, 0, len(blocks))
	for _, b := range blocks {
		metas = append(metas, b.Meta())
	}
	return metas
}

func (db *DB) run(ctx context.Context) {
	defer close(db.donec)

	backoff := time.Duration(0)

	for {
		select {
		case <-db.stopc:
			return
		case <-time.After(backoff):
		}

		select {
		case <-time.After(1 * time.Minute):
			db.cmtx.Lock()
			if err := db.reloadBlocks(); err != nil {
				db.logger.Error("reloadBlocks", "err", err)
			}
			db.cmtx.Unlock()

			// TODO: check if normal compaction is soon, and don't run stale series compaction if it is soon.
			numStaleSeries, numSeries := db.Head().NumStaleSeries(), db.Head().NumSeries()
			staleSeriesRatio := float64(numStaleSeries) / float64(numSeries)
			if db.autoCompact && db.opts.staleSeriesCompactionThreshold.Load() > 0 &&
				staleSeriesRatio >= db.opts.staleSeriesCompactionThreshold.Load() {
				if err := db.CompactStaleHead(); err != nil {
					db.logger.Error("immediate stale series compaction failed", "err", err)
				}
			}

			select {
			case db.compactc <- struct{}{}:
			default:
			}
			// We attempt mmapping of head chunks regularly.
			db.head.mmapHeadChunks()

		case <-db.compactc:
			db.metrics.compactionsTriggered.Inc()

			db.autoCompactMtx.Lock()
			if db.autoCompact {
				if err := db.Compact(ctx); err != nil {
					db.logger.Error("compaction failed", "err", err)
					backoff = exponential(backoff, 1*time.Second, 1*time.Minute)
				} else {
					backoff = 0
				}
			} else {
				db.metrics.compactionsSkipped.Inc()
			}
			db.autoCompactMtx.Unlock()

		case <-db.stopc:
			return
		}
	}
}

func nextStepAlignedTime(step time.Duration) (next time.Time) {
	next = time.Now().Round(step)
	if next.Before(time.Now()) {
		next = next.Add(step)
	}
	return
}

// Appender opens a new appender against the database.
func (db *DB) Appender(ctx context.Context) storage.Appender {
	return dbAppender{db: db, Appender: db.head.Appender(ctx)}
}

// ApplyConfig applies a new config to the DB.
// Behaviour of 'OutOfOrderTimeWindow' is as follows:
// OOO enabled = oooTimeWindow > 0. OOO disabled = oooTimeWindow is 0.
// 1) Before: OOO disabled, Now: OOO enabled =>
//   - A new WBL is created for the head block.
//   - OOO compaction is enabled.
//   - Overlapping queries are enabled.
//
// 2) Before: OOO enabled, Now: OOO enabled =>
//   - Only the time window is updated.
//
// 3) Before: OOO enabled, Now: OOO disabled =>
//   - Time Window set to 0. So no new OOO samples will be allowed.
//   - OOO WBL will stay and will be eventually cleaned up.
//   - OOO Compaction and overlapping queries will remain enabled until a restart or until all OOO samples are compacted.
//
// 4) Before: OOO disabled, Now: OOO disabled => no-op.
func (db *DB) ApplyConfig(conf *config.Config) error {
	oooTimeWindow := int64(0)
	if conf.StorageConfig.TSDBConfig != nil {
		oooTimeWindow = conf.StorageConfig.TSDBConfig.OutOfOrderTimeWindow
<<<<<<< HEAD
		db.opts.staleSeriesCompactionThreshold.Store(conf.StorageConfig.TSDBConfig.StaleSeriesCompactionThreshold)
	} else {
		db.opts.staleSeriesCompactionThreshold.Store(0)
=======

		// Update retention configuration if provided.
		if conf.StorageConfig.TSDBConfig.Retention != nil {
			db.retentionMtx.Lock()
			if conf.StorageConfig.TSDBConfig.Retention.Time > 0 {
				db.opts.RetentionDuration = int64(conf.StorageConfig.TSDBConfig.Retention.Time)
				db.metrics.retentionDuration.Set((time.Duration(db.opts.RetentionDuration) * time.Millisecond).Seconds())
			}
			if conf.StorageConfig.TSDBConfig.Retention.Size > 0 {
				db.opts.MaxBytes = int64(conf.StorageConfig.TSDBConfig.Retention.Size)
				db.metrics.maxBytes.Set(float64(db.opts.MaxBytes))
			}
			db.retentionMtx.Unlock()
		}
>>>>>>> e7999528
	}
	if oooTimeWindow < 0 {
		oooTimeWindow = 0
	}

	// Create WBL if it was not present and if OOO is enabled with WAL enabled.
	var wblog *wlog.WL
	var err error
	switch {
	case db.head.wbl != nil:
		// The existing WBL from the disk might have been replayed while OOO was disabled.
		wblog = db.head.wbl
	case !db.oooWasEnabled.Load() && oooTimeWindow > 0 && db.opts.WALSegmentSize >= 0:
		segmentSize := wlog.DefaultSegmentSize
		// Wal is set to a custom size.
		if db.opts.WALSegmentSize > 0 {
			segmentSize = db.opts.WALSegmentSize
		}
		oooWalDir := filepath.Join(db.dir, wlog.WblDirName)
		wblog, err = wlog.NewSize(db.logger, db.registerer, oooWalDir, segmentSize, db.opts.WALCompression)
		if err != nil {
			return err
		}
	}

	db.opts.OutOfOrderTimeWindow = oooTimeWindow
	db.head.ApplyConfig(conf, wblog)

	if !db.oooWasEnabled.Load() {
		db.oooWasEnabled.Store(oooTimeWindow > 0)
	}
	return nil
}

// getRetentionDuration returns the current retention duration in a thread-safe manner.
func (db *DB) getRetentionDuration() int64 {
	db.retentionMtx.RLock()
	defer db.retentionMtx.RUnlock()
	return db.opts.RetentionDuration
}

// getMaxBytes returns the current max bytes setting in a thread-safe manner.
func (db *DB) getMaxBytes() int64 {
	db.retentionMtx.RLock()
	defer db.retentionMtx.RUnlock()
	return db.opts.MaxBytes
}

// dbAppender wraps the DB's head appender and triggers compactions on commit
// if necessary.
type dbAppender struct {
	storage.Appender
	db *DB
}

var _ storage.GetRef = dbAppender{}

func (a dbAppender) GetRef(lset labels.Labels, hash uint64) (storage.SeriesRef, labels.Labels) {
	if g, ok := a.Appender.(storage.GetRef); ok {
		return g.GetRef(lset, hash)
	}
	return 0, labels.EmptyLabels()
}

func (a dbAppender) Commit() error {
	err := a.Appender.Commit()

	// We could just run this check every few minutes practically. But for benchmarks
	// and high frequency use cases this is the safer way.
	if a.db.head.compactable() {
		select {
		case a.db.compactc <- struct{}{}:
		default:
		}
	}
	return err
}

// waitingForCompactionDelay returns true if the DB is waiting for the Head compaction delay.
// This doesn't guarantee that the Head is really compactable.
func (db *DB) waitingForCompactionDelay() bool {
	return time.Since(db.timeWhenCompactionDelayStarted) < db.opts.CompactionDelay
}

// Compact data if possible. After successful compaction blocks are reloaded
// which will also delete the blocks that fall out of the retention window.
// Old blocks are only deleted on reloadBlocks based on the new block's parent information.
// See DB.reloadBlocks documentation for further information.
func (db *DB) Compact(ctx context.Context) (returnErr error) {
	db.cmtx.Lock()
	defer db.cmtx.Unlock()
	defer func() {
		if returnErr != nil && !errors.Is(returnErr, context.Canceled) {
			// If we got an error because context was canceled then we're most likely
			// shutting down TSDB and we don't need to report this on metrics
			db.metrics.compactionsFailed.Inc()
		}
	}()

	lastBlockMaxt := int64(math.MinInt64)
	defer func() {
		errs := tsdb_errors.NewMulti(returnErr)
		if err := db.head.truncateWAL(lastBlockMaxt); err != nil {
			errs.Add(fmt.Errorf("WAL truncation in Compact defer: %w", err))
		}
		returnErr = errs.Err()
	}()

	start := time.Now()
	// Check whether we have pending head blocks that are ready to be persisted.
	// They have the highest priority.
	for {
		select {
		case <-db.stopc:
			return nil
		default:
		}

		if !db.head.compactable() {
			// Reset the counter once the head compactions are done.
			// This would also reset it if a manual compaction was triggered while the auto compaction was in its delay period.
			if !db.timeWhenCompactionDelayStarted.IsZero() {
				db.timeWhenCompactionDelayStarted = time.Time{}
			}
			break
		}

		if db.timeWhenCompactionDelayStarted.IsZero() {
			// Start counting for the delay.
			db.timeWhenCompactionDelayStarted = time.Now()
		}
		if db.waitingForCompactionDelay() {
			break
		}
		mint := db.head.MinTime()
		maxt := rangeForTimestamp(mint, db.head.chunkRange.Load())

		// Wrap head into a range that bounds all reads to it.
		// We remove 1 millisecond from maxt because block
		// intervals are half-open: [b.MinTime, b.MaxTime). But
		// chunk intervals are closed: [c.MinTime, c.MaxTime];
		// so in order to make sure that overlaps are evaluated
		// consistently, we explicitly remove the last value
		// from the block interval here.
		rh := NewRangeHeadWithIsolationDisabled(db.head, mint, maxt-1)

		// Compaction runs with isolation disabled, because head.compactable()
		// ensures that maxt is more than chunkRange/2 back from now, and
		// head.appendableMinValidTime() ensures that no new appends can start within the compaction range.
		// We do need to wait for any overlapping appenders that started previously to finish.
		db.head.WaitForAppendersOverlapping(rh.MaxTime())

		if err := db.compactHead(rh); err != nil {
			return fmt.Errorf("compact head: %w", err)
		}
		// Consider only successful compactions for WAL truncation.
		lastBlockMaxt = maxt
	}

	// Clear some disk space before compacting blocks, especially important
	// when Head compaction happened over a long time range.
	if err := db.head.truncateWAL(lastBlockMaxt); err != nil {
		return fmt.Errorf("WAL truncation in Compact: %w", err)
	}

	compactionDuration := time.Since(start)
	if compactionDuration.Milliseconds() > db.head.chunkRange.Load() {
		db.logger.Warn(
			"Head compaction took longer than the block time range, compactions are falling behind and won't be able to catch up",
			"duration", compactionDuration.String(),
			"block_range", db.head.chunkRange.Load(),
		)
	}

	if lastBlockMaxt != math.MinInt64 {
		// The head was compacted, so we compact OOO head as well.
		if err := db.compactOOOHead(ctx); err != nil {
			return fmt.Errorf("compact ooo head: %w", err)
		}
	}

	return db.compactBlocks()
}

// CompactHead compacts the given RangeHead.
func (db *DB) CompactHead(head *RangeHead) error {
	db.cmtx.Lock()
	defer db.cmtx.Unlock()

	if err := db.compactHead(head); err != nil {
		return fmt.Errorf("compact head: %w", err)
	}

	if err := db.head.truncateWAL(head.BlockMaxTime()); err != nil {
		return fmt.Errorf("WAL truncation: %w", err)
	}
	return nil
}

// CompactOOOHead compacts the OOO Head.
func (db *DB) CompactOOOHead(ctx context.Context) error {
	db.cmtx.Lock()
	defer db.cmtx.Unlock()

	return db.compactOOOHead(ctx)
}

// Callback for testing.
var compactOOOHeadTestingCallback func()

// The db.cmtx mutex should be held before calling this method.
func (db *DB) compactOOOHead(ctx context.Context) error {
	if !db.oooWasEnabled.Load() {
		return nil
	}
	oooHead, err := NewOOOCompactionHead(ctx, db.head)
	if err != nil {
		return fmt.Errorf("get ooo compaction head: %w", err)
	}

	if compactOOOHeadTestingCallback != nil {
		compactOOOHeadTestingCallback()
		compactOOOHeadTestingCallback = nil
	}

	ulids, err := db.compactOOO(db.dir, oooHead)
	if err != nil {
		return fmt.Errorf("compact ooo head: %w", err)
	}
	if err := db.reloadBlocks(); err != nil {
		errs := tsdb_errors.NewMulti(err)
		for _, uid := range ulids {
			if errRemoveAll := os.RemoveAll(filepath.Join(db.dir, uid.String())); errRemoveAll != nil {
				errs.Add(errRemoveAll)
			}
		}
		return fmt.Errorf("reloadBlocks blocks after failed compact ooo head: %w", errs.Err())
	}

	lastWBLFile, minOOOMmapRef := oooHead.LastWBLFile(), oooHead.LastMmapRef()
	if lastWBLFile != 0 || minOOOMmapRef != 0 {
		if minOOOMmapRef != 0 {
			// Ensure that no more queriers are created that will reference chunks we're about to garbage collect.
			// truncateOOO waits for any existing queriers that reference chunks we're about to garbage collect to
			// complete before running garbage collection, so we don't need to do that here.
			//
			// We take mtx to ensure that Querier() and ChunkQuerier() don't miss blocks: without this, they could
			// capture the list of blocks before the call to reloadBlocks() above runs, but then capture
			// lastGarbageCollectedMmapRef after we update it here, and therefore not query either the blocks we've just
			// written or the head chunks those blocks were created from.
			db.mtx.Lock()
			db.lastGarbageCollectedMmapRef = minOOOMmapRef
			db.mtx.Unlock()
		}

		if err := db.head.truncateOOO(lastWBLFile, minOOOMmapRef); err != nil {
			return fmt.Errorf("truncate ooo wbl: %w", err)
		}
	}

	return nil
}

// compactOOO creates a new block per possible block range in the compactor's directory from the OOO Head given.
// Each ULID in the result corresponds to a block in a unique time range.
// The db.cmtx mutex should be held before calling this method.
func (db *DB) compactOOO(dest string, oooHead *OOOCompactionHead) (_ []ulid.ULID, err error) {
	db.logger.Info("out-of-order compaction started")
	start := time.Now()

	blockSize := oooHead.ChunkRange()
	oooHeadMint, oooHeadMaxt := oooHead.MinTime(), oooHead.MaxTime()
	ulids := make([]ulid.ULID, 0)
	defer func() {
		if err != nil {
			// Best effort removal of created block on any error.
			for _, uid := range ulids {
				_ = os.RemoveAll(filepath.Join(db.dir, uid.String()))
			}
		}
	}()

	meta := &BlockMeta{}
	meta.Compaction.SetOutOfOrder()
	for t := blockSize * (oooHeadMint / blockSize); t <= oooHeadMaxt; t += blockSize {
		mint, maxt := t, t+blockSize
		// Block intervals are half-open: [b.MinTime, b.MaxTime). Block intervals are always +1 than the total samples it includes.
		uids, err := db.compactor.Write(dest, oooHead.CloneForTimeRange(mint, maxt-1), mint, maxt, meta)
		if err != nil {
			return nil, err
		}
		ulids = append(ulids, uids...)
	}

	if len(ulids) == 0 {
		db.logger.Info(
			"compact ooo head resulted in no blocks",
			"duration", time.Since(start),
		)
		return nil, nil
	}

	db.logger.Info(
		"out-of-order compaction completed",
		"duration", time.Since(start),
		"ulids", fmt.Sprintf("%v", ulids),
	)
	return ulids, nil
}

// compactHead compacts the given RangeHead.
// The db.cmtx should be held before calling this method.
func (db *DB) compactHead(head *RangeHead) error {
	uids, err := db.compactor.Write(db.dir, head, head.MinTime(), head.BlockMaxTime(), nil)
	if err != nil {
		return fmt.Errorf("persist head block: %w", err)
	}

	if err := db.reloadBlocks(); err != nil {
		multiErr := tsdb_errors.NewMulti(fmt.Errorf("reloadBlocks blocks: %w", err))
		for _, uid := range uids {
			if errRemoveAll := os.RemoveAll(filepath.Join(db.dir, uid.String())); errRemoveAll != nil {
				multiErr.Add(fmt.Errorf("delete persisted head block after failed db reloadBlocks:%s: %w", uid, errRemoveAll))
			}
		}
		return multiErr.Err()
	}
	if err = db.head.truncateMemory(head.BlockMaxTime()); err != nil {
		return fmt.Errorf("head memory truncate: %w", err)
	}

	db.head.RebuildSymbolTable(db.logger)

	return nil
}

// CompactStaleHead compacts all the stale series that do no have out-of-order data into persistent blocks.
// If a stale series has out-of-order data, it is not possible to tell if the series stopped getting any data completely.
func (db *DB) CompactStaleHead() error {
	db.cmtx.Lock()
	defer db.cmtx.Unlock()

	db.logger.Info("Starting stale series compaction")
	start := time.Now()

	staleSeriesRefs, err := db.head.SortedStaleSeriesRefsNoOOOData(context.Background())
	if err != nil {
		return err
	}
	meta := &BlockMeta{}
	meta.Compaction.SetStaleSeries()
	mint, maxt := db.head.opts.ChunkRange*(db.head.MinTime()/db.head.opts.ChunkRange), db.head.MaxTime()
	for ; mint < maxt; mint += db.head.chunkRange.Load() {
		staleHead := NewStaleHead(db.Head(), mint, mint+db.head.chunkRange.Load()-1, staleSeriesRefs)

		uids, err := db.compactor.Write(db.dir, staleHead, staleHead.MinTime(), staleHead.BlockMaxTime(), meta)
		if err != nil {
			return fmt.Errorf("persist stale head: %w", err)
		}

		db.logger.Info("Stale series block created", "ulids", fmt.Sprintf("%v", uids), "min_time", mint, "max_time", maxt)

		if err := db.reloadBlocks(); err != nil {
			multiErr := tsdb_errors.NewMulti(fmt.Errorf("reloadBlocks blocks: %w", err))
			for _, uid := range uids {
				if errRemoveAll := os.RemoveAll(filepath.Join(db.dir, uid.String())); errRemoveAll != nil {
					multiErr.Add(fmt.Errorf("delete persisted stale head block after failed db reloadBlocks:%s: %w", uid, errRemoveAll))
				}
			}
			return multiErr.Err()
		}
	}

	if err := db.head.truncateStaleSeries(staleSeriesRefs, maxt); err != nil {
		return fmt.Errorf("head truncate: %w", err)
	}
	db.head.RebuildSymbolTable(db.logger)

	db.logger.Info("Ending stale series compaction", "duration", time.Since(start))
	return nil
}

// compactBlocks compacts all the eligible on-disk blocks.
// The db.cmtx should be held before calling this method.
func (db *DB) compactBlocks() (err error) {
	// Check for compactions of multiple blocks.
	for {
		// If we have a lot of blocks to compact the whole process might take
		// long enough that we end up with a HEAD block that needs to be written.
		// Check if that's the case and stop compactions early.
		if db.head.compactable() && !db.waitingForCompactionDelay() {
			db.logger.Warn("aborting block compactions to persist the head block")
			return nil
		}

		plan, err := db.compactor.Plan(db.dir)
		if err != nil {
			return fmt.Errorf("plan compaction: %w", err)
		}
		if len(plan) == 0 {
			break
		}

		select {
		case <-db.stopc:
			return nil
		default:
		}

		uids, err := db.compactor.Compact(db.dir, plan, db.blocks)
		if err != nil {
			return fmt.Errorf("compact %s: %w", plan, err)
		}

		if err := db.reloadBlocks(); err != nil {
			errs := tsdb_errors.NewMulti(fmt.Errorf("reloadBlocks blocks: %w", err))
			for _, uid := range uids {
				if errRemoveAll := os.RemoveAll(filepath.Join(db.dir, uid.String())); errRemoveAll != nil {
					errs.Add(fmt.Errorf("delete persisted block after failed db reloadBlocks:%s: %w", uid, errRemoveAll))
				}
			}
			return errs.Err()
		}
	}

	return nil
}

// getBlock iterates a given block range to find a block by a given id.
// If found it returns the block itself and a boolean to indicate that it was found.
func getBlock(allBlocks []*Block, id ulid.ULID) (*Block, bool) {
	for _, b := range allBlocks {
		if b.Meta().ULID == id {
			return b, true
		}
	}
	return nil, false
}

// reload reloads blocks and truncates the head and its WAL.
// The db.cmtx mutex should be held before calling this method.
func (db *DB) reload() error {
	if err := db.reloadBlocks(); err != nil {
		return fmt.Errorf("reloadBlocks: %w", err)
	}
	maxt, ok := db.inOrderBlocksMaxTime()
	if !ok {
		return nil
	}
	if err := db.head.Truncate(maxt); err != nil {
		return fmt.Errorf("head truncate: %w", err)
	}
	return nil
}

// reloadBlocks reloads blocks without touching head.
// Blocks that are obsolete due to replacement or retention will be deleted.
// The db.cmtx mutex should be held before calling this method.
func (db *DB) reloadBlocks() (err error) {
	defer func() {
		if err != nil {
			db.metrics.reloadsFailed.Inc()
		}
		db.metrics.reloads.Inc()
	}()

	db.mtx.RLock()
	loadable, corrupted, err := openBlocks(db.logger, db.dir, db.blocks, db.chunkPool, db.opts.PostingsDecoderFactory)
	db.mtx.RUnlock()
	if err != nil {
		return err
	}

	deletableULIDs := db.blocksToDelete(loadable)
	deletable := make(map[ulid.ULID]*Block, len(deletableULIDs))

	// Mark all parents of loaded blocks as deletable (no matter if they exists). This makes it resilient against the process
	// crashing towards the end of a compaction but before deletions. By doing that, we can pick up the deletion where it left off during a crash.
	for _, block := range loadable {
		if _, ok := deletableULIDs[block.meta.ULID]; ok {
			deletable[block.meta.ULID] = block
		}
		for _, b := range block.Meta().Compaction.Parents {
			if _, ok := corrupted[b.ULID]; ok {
				delete(corrupted, b.ULID)
				db.logger.Warn("Found corrupted block, but replaced by compacted one so it's safe to delete. This should not happen with atomic deletes.", "block", b.ULID)
			}
			deletable[b.ULID] = nil
		}
	}

	if len(corrupted) > 0 {
		// Corrupted but no child loaded for it.
		// Close all new blocks to release the lock for windows.
		db.mtx.RLock()
		for _, block := range loadable {
			if _, open := getBlock(db.blocks, block.Meta().ULID); !open {
				block.Close()
			}
		}
		db.mtx.RUnlock()
		errs := tsdb_errors.NewMulti()
		for ulid, err := range corrupted {
			if err != nil {
				errs.Add(fmt.Errorf("corrupted block %s: %w", ulid.String(), err))
			}
		}
		return errs.Err()
	}

	var (
		toLoad     []*Block
		blocksSize int64
	)
	// All deletable blocks should be unloaded.
	// NOTE: We need to loop through loadable one more time as there might be loadable ready to be removed (replaced by compacted block).
	for _, block := range loadable {
		if _, ok := deletable[block.Meta().ULID]; ok {
			deletable[block.Meta().ULID] = block
			continue
		}

		toLoad = append(toLoad, block)
		blocksSize += block.Size()
	}
	db.metrics.blocksBytes.Set(float64(blocksSize))

	slices.SortFunc(toLoad, func(a, b *Block) int {
		switch {
		case a.Meta().MinTime < b.Meta().MinTime:
			return -1
		case a.Meta().MinTime > b.Meta().MinTime:
			return 1
		default:
			return 0
		}
	})

	// Swap new blocks first for subsequently created readers to be seen.
	db.mtx.Lock()
	oldBlocks := db.blocks
	db.blocks = toLoad
	db.mtx.Unlock()

	// Only check overlapping blocks when overlapping compaction is enabled.
	if db.opts.EnableOverlappingCompaction {
		blockMetas := make([]BlockMeta, 0, len(toLoad))
		for _, b := range toLoad {
			blockMetas = append(blockMetas, b.Meta())
		}
		if overlaps := OverlappingBlocks(blockMetas); len(overlaps) > 0 {
			db.logger.Warn("Overlapping blocks found during reloadBlocks", "detail", overlaps.String())
		}
	}

	// Append blocks to old, deletable blocks, so we can close them.
	for _, b := range oldBlocks {
		if _, ok := deletable[b.Meta().ULID]; ok {
			deletable[b.Meta().ULID] = b
		}
	}
	if err := db.deleteBlocks(deletable); err != nil {
		return fmt.Errorf("delete %v blocks: %w", len(deletable), err)
	}
	return nil
}

func openBlocks(l *slog.Logger, dir string, loaded []*Block, chunkPool chunkenc.Pool, postingsDecoderFactory PostingsDecoderFactory) (blocks []*Block, corrupted map[ulid.ULID]error, err error) {
	bDirs, err := blockDirs(dir)
	if err != nil {
		return nil, nil, fmt.Errorf("find blocks: %w", err)
	}

	corrupted = make(map[ulid.ULID]error)
	for _, bDir := range bDirs {
		meta, _, err := readMetaFile(bDir)
		if err != nil {
			l.Error("Failed to read meta.json for a block during reloadBlocks. Skipping", "dir", bDir, "err", err)
			continue
		}

		// See if we already have the block in memory or open it otherwise.
		block, open := getBlock(loaded, meta.ULID)
		if !open {
			block, err = OpenBlock(l, bDir, chunkPool, postingsDecoderFactory)
			if err != nil {
				corrupted[meta.ULID] = err
				continue
			}
		}
		blocks = append(blocks, block)
	}
	return blocks, corrupted, nil
}

// DefaultBlocksToDelete returns a filter which decides time based and size based
// retention from the options of the db.
func DefaultBlocksToDelete(db *DB) BlocksToDeleteFunc {
	return func(blocks []*Block) map[ulid.ULID]struct{} {
		return deletableBlocks(db, blocks)
	}
}

// deletableBlocks returns all currently loaded blocks past retention policy or already compacted into a new block.
func deletableBlocks(db *DB, blocks []*Block) map[ulid.ULID]struct{} {
	deletable := make(map[ulid.ULID]struct{})

	// Sort the blocks by time - newest to oldest (largest to smallest timestamp).
	// This ensures that the retentions will remove the oldest  blocks.
	slices.SortFunc(blocks, func(a, b *Block) int {
		switch {
		case b.Meta().MaxTime < a.Meta().MaxTime:
			return -1
		case b.Meta().MaxTime > a.Meta().MaxTime:
			return 1
		default:
			return 0
		}
	})

	for _, block := range blocks {
		if block.Meta().Compaction.Deletable {
			deletable[block.Meta().ULID] = struct{}{}
		}
	}

	for ulid := range BeyondTimeRetention(db, blocks) {
		deletable[ulid] = struct{}{}
	}

	for ulid := range BeyondSizeRetention(db, blocks) {
		deletable[ulid] = struct{}{}
	}

	return deletable
}

// BeyondTimeRetention returns those blocks which are beyond the time retention
// set in the db options.
func BeyondTimeRetention(db *DB, blocks []*Block) (deletable map[ulid.ULID]struct{}) {
	// Time retention is disabled or no blocks to work with.
	retentionDuration := db.getRetentionDuration()
	if len(blocks) == 0 || retentionDuration == 0 {
		return deletable
	}

	deletable = make(map[ulid.ULID]struct{})
	for i, block := range blocks {
		// The difference between the first block and this block is greater than or equal to
		// the retention period so any blocks after that are added as deletable.
		if i > 0 && blocks[0].Meta().MaxTime-block.Meta().MaxTime >= retentionDuration {
			for _, b := range blocks[i:] {
				deletable[b.meta.ULID] = struct{}{}
			}
			db.metrics.timeRetentionCount.Inc()
			break
		}
	}
	return deletable
}

// BeyondSizeRetention returns those blocks which are beyond the size retention
// set in the db options.
func BeyondSizeRetention(db *DB, blocks []*Block) (deletable map[ulid.ULID]struct{}) {
	// Size retention is disabled or no blocks to work with.
	maxBytes := db.getMaxBytes()
	if len(blocks) == 0 || maxBytes <= 0 {
		return deletable
	}

	deletable = make(map[ulid.ULID]struct{})

	// Initializing size counter with WAL size and Head chunks
	// written to disk, as that is part of the retention strategy.
	blocksSize := db.Head().Size()
	for i, block := range blocks {
		blocksSize += block.Size()
		if blocksSize > maxBytes {
			// Add this and all following blocks for deletion.
			for _, b := range blocks[i:] {
				deletable[b.meta.ULID] = struct{}{}
			}
			db.metrics.sizeRetentionCount.Inc()
			break
		}
	}
	return deletable
}

// deleteBlocks closes the block if loaded and deletes blocks from the disk if exists.
// When the map contains a non nil block object it means it is loaded in memory
// so needs to be closed first as it might need to wait for pending readers to complete.
func (db *DB) deleteBlocks(blocks map[ulid.ULID]*Block) error {
	for ulid, block := range blocks {
		if block != nil {
			if err := block.Close(); err != nil {
				db.logger.Warn("Closing block failed", "err", err, "block", ulid)
			}
		}

		toDelete := filepath.Join(db.dir, ulid.String())
		switch _, err := os.Stat(toDelete); {
		case os.IsNotExist(err):
			// Noop.
			continue
		case err != nil:
			return fmt.Errorf("stat dir %v: %w", toDelete, err)
		}

		// Replace atomically to avoid partial block when process would crash during deletion.
		tmpToDelete := filepath.Join(db.dir, fmt.Sprintf("%s%s", ulid, tmpForDeletionBlockDirSuffix))
		if err := fileutil.Replace(toDelete, tmpToDelete); err != nil {
			return fmt.Errorf("replace of obsolete block for deletion %s: %w", ulid, err)
		}
		if err := os.RemoveAll(tmpToDelete); err != nil {
			return fmt.Errorf("delete obsolete block %s: %w", ulid, err)
		}
		db.logger.Info("Deleting obsolete block", "block", ulid)
	}

	return nil
}

// TimeRange specifies minTime and maxTime range.
type TimeRange struct {
	Min, Max int64
}

// Overlaps contains overlapping blocks aggregated by overlapping range.
type Overlaps map[TimeRange][]BlockMeta

// String returns human readable string form of overlapped blocks.
func (o Overlaps) String() string {
	var res []string
	for r, overlaps := range o {
		var groups []string
		for _, m := range overlaps {
			groups = append(groups, fmt.Sprintf(
				"<ulid: %s, mint: %d, maxt: %d, range: %s>",
				m.ULID.String(),
				m.MinTime,
				m.MaxTime,
				(time.Duration((m.MaxTime-m.MinTime)/1000)*time.Second).String(),
			))
		}
		res = append(res, fmt.Sprintf(
			"[mint: %d, maxt: %d, range: %s, blocks: %d]: %s",
			r.Min, r.Max,
			(time.Duration((r.Max-r.Min)/1000)*time.Second).String(),
			len(overlaps),
			strings.Join(groups, ", ")),
		)
	}
	return strings.Join(res, "\n")
}

// OverlappingBlocks returns all overlapping blocks from given meta files.
func OverlappingBlocks(bm []BlockMeta) Overlaps {
	if len(bm) <= 1 {
		return nil
	}
	var (
		overlaps [][]BlockMeta

		// pending contains not ended blocks in regards to "current" timestamp.
		pending = []BlockMeta{bm[0]}
		// continuousPending helps to aggregate same overlaps to single group.
		continuousPending = true
	)

	// We have here blocks sorted by minTime. We iterate over each block and treat its minTime as our "current" timestamp.
	// We check if any of the pending block finished (blocks that we have seen before, but their maxTime was still ahead current
	// timestamp). If not, it means they overlap with our current block. In the same time current block is assumed pending.
	for _, b := range bm[1:] {
		var newPending []BlockMeta

		for _, p := range pending {
			// "b.MinTime" is our current time.
			if b.MinTime >= p.MaxTime {
				continuousPending = false
				continue
			}

			// "p" overlaps with "b" and "p" is still pending.
			newPending = append(newPending, p)
		}

		// Our block "b" is now pending.
		pending = append(newPending, b)
		if len(newPending) == 0 {
			// No overlaps.
			continue
		}

		if continuousPending && len(overlaps) > 0 {
			overlaps[len(overlaps)-1] = append(overlaps[len(overlaps)-1], b)
			continue
		}
		overlaps = append(overlaps, append(newPending, b))
		// Start new pendings.
		continuousPending = true
	}

	// Fetch the critical overlapped time range foreach overlap groups.
	overlapGroups := Overlaps{}
	for _, overlap := range overlaps {
		minRange := TimeRange{Min: 0, Max: math.MaxInt64}
		for _, b := range overlap {
			if minRange.Max > b.MaxTime {
				minRange.Max = b.MaxTime
			}

			if minRange.Min < b.MinTime {
				minRange.Min = b.MinTime
			}
		}
		overlapGroups[minRange] = overlap
	}

	return overlapGroups
}

func (*DB) String() string {
	return "HEAD"
}

// Blocks returns the databases persisted blocks.
func (db *DB) Blocks() []*Block {
	db.mtx.RLock()
	defer db.mtx.RUnlock()

	return db.blocks
}

// inOrderBlocksMaxTime returns the max time among the blocks that were not totally created
// out of out-of-order data. If the returned boolean is true, it means there is at least
// one such block.
func (db *DB) inOrderBlocksMaxTime() (maxt int64, ok bool) {
	maxt, ok = int64(math.MinInt64), false
	// If blocks are overlapping, last block might not have the max time. So check all blocks.
	for _, b := range db.Blocks() {
		if !b.meta.Compaction.FromOutOfOrder() && !b.meta.Compaction.FromStaleSeries() && b.meta.MaxTime > maxt {
			ok = true
			maxt = b.meta.MaxTime
		}
	}
	return maxt, ok
}

// Head returns the databases's head.
func (db *DB) Head() *Head {
	return db.head
}

// Close the partition.
func (db *DB) Close() error {
	close(db.stopc)
	if db.compactCancel != nil {
		db.compactCancel()
	}
	<-db.donec

	db.mtx.Lock()
	defer db.mtx.Unlock()

	var g errgroup.Group

	// blocks also contains all head blocks.
	for _, pb := range db.blocks {
		g.Go(pb.Close)
	}

	errs := tsdb_errors.NewMulti(g.Wait(), db.locker.Release())
	if db.head != nil {
		errs.Add(db.head.Close())
	}
	return errs.Err()
}

// DisableCompactions disables auto compactions.
func (db *DB) DisableCompactions() {
	db.autoCompactMtx.Lock()
	defer db.autoCompactMtx.Unlock()

	db.autoCompact = false
	db.logger.Info("Compactions disabled")
}

// EnableCompactions enables auto compactions.
func (db *DB) EnableCompactions() {
	db.autoCompactMtx.Lock()
	defer db.autoCompactMtx.Unlock()

	db.autoCompact = true
	db.logger.Info("Compactions enabled")
}

func (db *DB) generateCompactionDelay() time.Duration {
	return time.Duration(rand.Int63n(db.head.chunkRange.Load()*int64(db.opts.CompactionDelayMaxPercent)/100)) * time.Millisecond
}

// ForceHeadMMap is intended for use only in tests and benchmarks.
func (db *DB) ForceHeadMMap() {
	db.head.mmapHeadChunks()
}

// Snapshot writes the current data to the directory. If withHead is set to true it
// will create a new block containing all data that's currently in the memory buffer/WAL.
func (db *DB) Snapshot(dir string, withHead bool) error {
	if dir == db.dir {
		return errors.New("cannot snapshot into base directory")
	}
	if _, err := ulid.ParseStrict(dir); err == nil {
		return errors.New("dir must not be a valid ULID")
	}

	db.cmtx.Lock()
	defer db.cmtx.Unlock()

	db.mtx.RLock()
	defer db.mtx.RUnlock()

	for _, b := range db.blocks {
		db.logger.Info("Snapshotting block", "block", b)

		if err := b.Snapshot(dir); err != nil {
			return fmt.Errorf("error snapshotting block: %s: %w", b.Dir(), err)
		}
	}
	if !withHead {
		return nil
	}

	mint := db.head.MinTime()
	maxt := db.head.MaxTime()
	head := NewRangeHead(db.head, mint, maxt)
	// Add +1 millisecond to block maxt because block intervals are half-open: [b.MinTime, b.MaxTime).
	// Because of this block intervals are always +1 than the total samples it includes.
	if _, err := db.compactor.Write(dir, head, mint, maxt+1, nil); err != nil {
		return fmt.Errorf("snapshot head block: %w", err)
	}
	return nil
}

// Querier returns a new querier over the data partition for the given time range.
func (db *DB) Querier(mint, maxt int64) (_ storage.Querier, err error) {
	var blocks []BlockReader

	db.mtx.RLock()
	defer db.mtx.RUnlock()

	for _, b := range db.blocks {
		if b.OverlapsClosedInterval(mint, maxt) {
			blocks = append(blocks, b)
		}
	}

	blockQueriers := make([]storage.Querier, 0, len(blocks)+1) // +1 to allow for possible head querier.

	defer func() {
		if err != nil {
			// If we fail, all previously opened queriers must be closed.
			for _, q := range blockQueriers {
				// TODO(bwplotka): Handle error.
				_ = q.Close()
			}
		}
	}()

	overlapsOOO := overlapsClosedInterval(mint, maxt, db.head.MinOOOTime(), db.head.MaxOOOTime())
	var headQuerier storage.Querier
	inoMint := max(db.head.MinTime(), mint)
	if maxt >= db.head.MinTime() || overlapsOOO {
		rh := NewRangeHead(db.head, mint, maxt)
		var err error
		headQuerier, err = db.blockQuerierFunc(rh, mint, maxt)
		if err != nil {
			return nil, fmt.Errorf("open block querier for head %s: %w", rh, err)
		}

		// Getting the querier above registers itself in the queue that the truncation waits on.
		// So if the querier is currently not colliding with any truncation, we can continue to use it and still
		// won't run into a race later since any truncation that comes after will wait on this querier if it overlaps.
		shouldClose, getNew, newMint := db.head.IsQuerierCollidingWithTruncation(mint, maxt)
		if shouldClose {
			if err := headQuerier.Close(); err != nil {
				return nil, fmt.Errorf("closing head block querier %s: %w", rh, err)
			}
			headQuerier = nil
		}
		if getNew {
			rh := NewRangeHead(db.head, newMint, maxt)
			headQuerier, err = db.blockQuerierFunc(rh, newMint, maxt)
			if err != nil {
				return nil, fmt.Errorf("open block querier for head while getting new querier %s: %w", rh, err)
			}
			inoMint = newMint
		}
	}

	if overlapsOOO {
		// We need to fetch from in-order and out-of-order chunks: wrap the headQuerier.
		isoState := db.head.oooIso.TrackReadAfter(db.lastGarbageCollectedMmapRef)
		headQuerier = NewHeadAndOOOQuerier(inoMint, mint, maxt, db.head, isoState, headQuerier)
	}

	if headQuerier != nil {
		blockQueriers = append(blockQueriers, headQuerier)
	}

	for _, b := range blocks {
		q, err := db.blockQuerierFunc(b, mint, maxt)
		if err != nil {
			return nil, fmt.Errorf("open querier for block %s: %w", b, err)
		}
		blockQueriers = append(blockQueriers, q)
	}

	return storage.NewMergeQuerier(blockQueriers, nil, storage.ChainedSeriesMerge), nil
}

// blockChunkQuerierForRange returns individual block chunk queriers from the persistent blocks, in-order head block, and the
// out-of-order head block, overlapping with the given time range.
func (db *DB) blockChunkQuerierForRange(mint, maxt int64) (_ []storage.ChunkQuerier, err error) {
	var blocks []BlockReader

	db.mtx.RLock()
	defer db.mtx.RUnlock()

	for _, b := range db.blocks {
		if b.OverlapsClosedInterval(mint, maxt) {
			blocks = append(blocks, b)
		}
	}

	blockQueriers := make([]storage.ChunkQuerier, 0, len(blocks)+1) // +1 to allow for possible head querier.

	defer func() {
		if err != nil {
			// If we fail, all previously opened queriers must be closed.
			for _, q := range blockQueriers {
				// TODO(bwplotka): Handle error.
				_ = q.Close()
			}
		}
	}()

	overlapsOOO := overlapsClosedInterval(mint, maxt, db.head.MinOOOTime(), db.head.MaxOOOTime())
	var headQuerier storage.ChunkQuerier
	inoMint := max(db.head.MinTime(), mint)
	if maxt >= db.head.MinTime() || overlapsOOO {
		rh := NewRangeHead(db.head, mint, maxt)
		headQuerier, err = db.blockChunkQuerierFunc(rh, mint, maxt)
		if err != nil {
			return nil, fmt.Errorf("open querier for head %s: %w", rh, err)
		}

		// Getting the querier above registers itself in the queue that the truncation waits on.
		// So if the querier is currently not colliding with any truncation, we can continue to use it and still
		// won't run into a race later since any truncation that comes after will wait on this querier if it overlaps.
		shouldClose, getNew, newMint := db.head.IsQuerierCollidingWithTruncation(mint, maxt)
		if shouldClose {
			if err := headQuerier.Close(); err != nil {
				return nil, fmt.Errorf("closing head querier %s: %w", rh, err)
			}
			headQuerier = nil
		}
		if getNew {
			rh := NewRangeHead(db.head, newMint, maxt)
			headQuerier, err = db.blockChunkQuerierFunc(rh, newMint, maxt)
			if err != nil {
				return nil, fmt.Errorf("open querier for head while getting new querier %s: %w", rh, err)
			}
			inoMint = newMint
		}
	}

	if overlapsOOO {
		// We need to fetch from in-order and out-of-order chunks: wrap the headQuerier.
		isoState := db.head.oooIso.TrackReadAfter(db.lastGarbageCollectedMmapRef)
		headQuerier = NewHeadAndOOOChunkQuerier(inoMint, mint, maxt, db.head, isoState, headQuerier)
	}

	if headQuerier != nil {
		blockQueriers = append(blockQueriers, headQuerier)
	}

	for _, b := range blocks {
		q, err := db.blockChunkQuerierFunc(b, mint, maxt)
		if err != nil {
			return nil, fmt.Errorf("open querier for block %s: %w", b, err)
		}
		blockQueriers = append(blockQueriers, q)
	}

	return blockQueriers, nil
}

// ChunkQuerier returns a new chunk querier over the data partition for the given time range.
func (db *DB) ChunkQuerier(mint, maxt int64) (storage.ChunkQuerier, error) {
	blockQueriers, err := db.blockChunkQuerierForRange(mint, maxt)
	if err != nil {
		return nil, err
	}
	return storage.NewMergeChunkQuerier(blockQueriers, nil, storage.NewCompactingChunkSeriesMerger(storage.ChainedSeriesMerge)), nil
}

func (db *DB) ExemplarQuerier(ctx context.Context) (storage.ExemplarQuerier, error) {
	return db.head.exemplars.ExemplarQuerier(ctx)
}

func rangeForTimestamp(t, width int64) (maxt int64) {
	return (t/width)*width + width
}

// Delete implements deletion of metrics. It only has atomicity guarantees on a per-block basis.
func (db *DB) Delete(ctx context.Context, mint, maxt int64, ms ...*labels.Matcher) error {
	db.cmtx.Lock()
	defer db.cmtx.Unlock()

	var g errgroup.Group

	db.mtx.RLock()
	defer db.mtx.RUnlock()

	for _, b := range db.blocks {
		if b.OverlapsClosedInterval(mint, maxt) {
			g.Go(func(b *Block) func() error {
				return func() error { return b.Delete(ctx, mint, maxt, ms...) }
			}(b))
		}
	}
	if db.head.OverlapsClosedInterval(mint, maxt) {
		g.Go(func() error {
			return db.head.Delete(ctx, mint, maxt, ms...)
		})
	}

	return g.Wait()
}

// CleanTombstones re-writes any blocks with tombstones.
func (db *DB) CleanTombstones() (err error) {
	db.cmtx.Lock()
	defer db.cmtx.Unlock()

	start := time.Now()
	defer func() {
		db.metrics.tombCleanTimer.Observe(time.Since(start).Seconds())
	}()

	cleanUpCompleted := false
	// Repeat cleanup until there is no tombstones left.
	for !cleanUpCompleted {
		cleanUpCompleted = true

		for _, pb := range db.Blocks() {
			uids, safeToDelete, cleanErr := pb.CleanTombstones(db.Dir(), db.compactor)
			if cleanErr != nil {
				return fmt.Errorf("clean tombstones: %s: %w", pb.Dir(), cleanErr)
			}
			if !safeToDelete {
				// There was nothing to clean.
				continue
			}

			// In case tombstones of the old block covers the whole block,
			// then there would be no resultant block to tell the parent.
			// The lock protects against race conditions when deleting blocks
			// during an already running reload.
			db.mtx.Lock()
			pb.meta.Compaction.Deletable = safeToDelete
			db.mtx.Unlock()
			cleanUpCompleted = false
			if err = db.reloadBlocks(); err == nil { // Will try to delete old block.
				// Successful reload will change the existing blocks.
				// We need to loop over the new set of blocks.
				break
			}

			// Delete new block if it was created.
			for _, uid := range uids {
				dir := filepath.Join(db.Dir(), uid.String())
				if err := os.RemoveAll(dir); err != nil {
					db.logger.Error("failed to delete block after failed `CleanTombstones`", "dir", dir, "err", err)
				}
			}

			// This should only be reached if an error occurred.
			return fmt.Errorf("reload blocks: %w", err)
		}
	}
	return nil
}

func (db *DB) SetWriteNotified(wn wlog.WriteNotified) {
	db.writeNotified = wn
	// It's possible we already created the head struct, so we should also set the WN for that.
	db.head.writeNotified = wn
}

func isBlockDir(fi fs.DirEntry) bool {
	if !fi.IsDir() {
		return false
	}
	_, err := ulid.ParseStrict(fi.Name())
	return err == nil
}

// isTmpDir returns true if the given file-info contains a block ULID, a checkpoint prefix,
// or a chunk snapshot prefix and a tmp extension.
func isTmpDir(fi fs.DirEntry) bool {
	if !fi.IsDir() {
		return false
	}

	fn := fi.Name()
	ext := filepath.Ext(fn)
	if ext == tmpForDeletionBlockDirSuffix || ext == tmpForCreationBlockDirSuffix || ext == tmpLegacy {
		if strings.HasPrefix(fn, wlog.CheckpointPrefix) {
			return true
		}
		if strings.HasPrefix(fn, chunkSnapshotPrefix) {
			return true
		}
		if _, err := ulid.ParseStrict(fn[:len(fn)-len(ext)]); err == nil {
			return true
		}
	}
	return false
}

func blockDirs(dir string) ([]string, error) {
	files, err := os.ReadDir(dir)
	if err != nil {
		return nil, err
	}
	var dirs []string

	for _, f := range files {
		if isBlockDir(f) {
			dirs = append(dirs, filepath.Join(dir, f.Name()))
		}
	}
	return dirs, nil
}

func exponential(d, minD, maxD time.Duration) time.Duration {
	d *= 2
	if d < minD {
		d = minD
	}
	if d > maxD {
		d = maxD
	}
	return d
}<|MERGE_RESOLUTION|>--- conflicted
+++ resolved
@@ -1188,12 +1188,7 @@
 	oooTimeWindow := int64(0)
 	if conf.StorageConfig.TSDBConfig != nil {
 		oooTimeWindow = conf.StorageConfig.TSDBConfig.OutOfOrderTimeWindow
-<<<<<<< HEAD
 		db.opts.staleSeriesCompactionThreshold.Store(conf.StorageConfig.TSDBConfig.StaleSeriesCompactionThreshold)
-	} else {
-		db.opts.staleSeriesCompactionThreshold.Store(0)
-=======
-
 		// Update retention configuration if provided.
 		if conf.StorageConfig.TSDBConfig.Retention != nil {
 			db.retentionMtx.Lock()
@@ -1207,7 +1202,8 @@
 			}
 			db.retentionMtx.Unlock()
 		}
->>>>>>> e7999528
+	} else {
+		db.opts.staleSeriesCompactionThreshold.Store(0)
 	}
 	if oooTimeWindow < 0 {
 		oooTimeWindow = 0
