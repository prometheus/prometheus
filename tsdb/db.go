--- conflicted
+++ resolved
@@ -240,13 +240,11 @@
 	// It's passed down to the TSDB compactor.
 	BlockCompactionExcludeFunc BlockExcludeFilterFunc
 
-<<<<<<< HEAD
 	// BlockReloadInterval is the interval at which blocks are reloaded.
 	BlockReloadInterval time.Duration
-=======
+  
 	// FeatureRegistry is used to register TSDB features.
 	FeatureRegistry features.Collector
->>>>>>> 19b79457
 }
 
 type NewCompactorFunc func(ctx context.Context, r prometheus.Registerer, l *slog.Logger, ranges []int64, pool chunkenc.Pool, opts *Options) (Compactor, error)
