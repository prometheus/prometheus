// Copyright 2017 The Prometheus Authors
// Licensed under the Apache License, Version 2.0 (the "License");
// you may not use this file except in compliance with the License.
// You may obtain a copy of the License at
//
// http://www.apache.org/licenses/LICENSE-2.0
//
// Unless required by applicable law or agreed to in writing, software
// distributed under the License is distributed on an "AS IS" BASIS,
// WITHOUT WARRANTIES OR CONDITIONS OF ANY KIND, either express or implied.
// See the License for the specific language governing permissions and
// limitations under the License.

// Package tsdb implements a time series storage for float64 sample data.
package tsdb

import (
	"context"
	"fmt"
	"io"
	"io/ioutil"
	"math"
	"os"
	"path/filepath"
	"runtime"
	"sort"
	"strconv"
	"strings"
	"sync"
	"time"

	"github.com/go-kit/kit/log"
	"github.com/go-kit/kit/log/level"
	"github.com/oklog/ulid"
	"github.com/pkg/errors"
	"github.com/prometheus/client_golang/prometheus"
	"github.com/prometheus/prometheus/pkg/labels"
	"github.com/prometheus/prometheus/tsdb/chunkenc"
	tsdb_errors "github.com/prometheus/prometheus/tsdb/errors"
	"github.com/prometheus/prometheus/tsdb/fileutil"
	_ "github.com/prometheus/prometheus/tsdb/goversion"
	"github.com/prometheus/prometheus/tsdb/wal"
	"golang.org/x/sync/errgroup"
)

// Default duration of a block in milliseconds - 2h.
const (
	DefaultBlockDuration = int64(2 * 60 * 60 * 1000)
)

// DefaultOptions used for the DB. They are sane for setups using
// millisecond precision timestamps.
var DefaultOptions = &Options{
	WALSegmentSize:         wal.DefaultSegmentSize,
	RetentionDuration:      15 * 24 * 60 * 60 * 1000, // 15 days in milliseconds
	BlockRanges:            ExponentialBlockRanges(DefaultBlockDuration, 3, 5),
	NoLockfile:             false,
	AllowOverlappingBlocks: false,
	WALCompression:         false,
	StripeSize:             DefaultStripeSize,
}

// Options of the DB storage.
type Options struct {
	// Segments (wal files) max size.
	// WALSegmentSize = 0, segment size is default size.
	// WALSegmentSize > 0, segment size is WALSegmentSize.
	// WALSegmentSize < 0, wal is disabled.
	WALSegmentSize int

	// Duration of persisted data to keep.
	RetentionDuration uint64

	// Maximum number of bytes in blocks to be retained.
	// 0 or less means disabled.
	// NOTE: For proper storage calculations need to consider
	// the size of the WAL folder which is not added when calculating
	// the current size of the database.
	MaxBytes int64

	// The sizes of the Blocks.
	BlockRanges []int64

	// NoLockfile disables creation and consideration of a lock file.
	NoLockfile bool

	// Overlapping blocks are allowed if AllowOverlappingBlocks is true.
	// This in-turn enables vertical compaction and vertical query merge.
	AllowOverlappingBlocks bool

	// WALCompression will turn on Snappy compression for records on the WAL.
	WALCompression bool

	// StripeSize is the size in entries of the series hash map. Reducing the size will save memory but impact perfomance.
	StripeSize int
}

// Appender allows appending a batch of data. It must be completed with a
// call to Commit or Rollback and must not be reused afterwards.
//
// Operations on the Appender interface are not goroutine-safe.
type Appender interface {
	// Add adds a sample pair for the given series. A reference number is
	// returned which can be used to add further samples in the same or later
	// transactions.
	// Returned reference numbers are ephemeral and may be rejected in calls
	// to AddFast() at any point. Adding the sample via Add() returns a new
	// reference number.
	// If the reference is 0 it must not be used for caching.
	Add(l labels.Labels, t int64, v float64) (uint64, error)

	// AddFast adds a sample pair for the referenced series. It is generally
	// faster than adding a sample by providing its full label set.
	AddFast(ref uint64, t int64, v float64) error

	// Commit submits the collected samples and purges the batch.
	Commit() error

	// Rollback rolls back all modifications made in the appender so far.
	Rollback() error
}

// DB handles reads and writes of time series falling into
// a hashed partition of a seriedb.
type DB struct {
	dir   string
	lockf fileutil.Releaser

	logger    log.Logger
	metrics   *dbMetrics
	opts      *Options
	chunkPool chunkenc.Pool
	compactor Compactor

	// Mutex for that must be held when modifying the general block layout.
	mtx    sync.RWMutex
	blocks []*Block

	head *Head

	compactc chan struct{}
	donec    chan struct{}
	stopc    chan struct{}

	// cmtx ensures that compactions and deletions don't run simultaneously.
	cmtx sync.Mutex

	// autoCompactMtx ensures that no compaction gets triggered while
	// changing the autoCompact var.
	autoCompactMtx sync.Mutex
	autoCompact    bool

	// Cancel a running compaction when a shutdown is initiated.
	compactCancel context.CancelFunc
}

type dbMetrics struct {
	loadedBlocks         prometheus.GaugeFunc
	symbolTableSize      prometheus.GaugeFunc
	reloads              prometheus.Counter
	reloadsFailed        prometheus.Counter
	compactionsFailed    prometheus.Counter
	compactionsTriggered prometheus.Counter
	compactionsSkipped   prometheus.Counter
	sizeRetentionCount   prometheus.Counter
	timeRetentionCount   prometheus.Counter
	startTime            prometheus.GaugeFunc
	tombCleanTimer       prometheus.Histogram
	blocksBytes          prometheus.Gauge
	maxBytes             prometheus.Gauge
}

func newDBMetrics(db *DB, r prometheus.Registerer) *dbMetrics {
	m := &dbMetrics{}

	m.loadedBlocks = prometheus.NewGaugeFunc(prometheus.GaugeOpts{
		Name: "prometheus_tsdb_blocks_loaded",
		Help: "Number of currently loaded data blocks",
	}, func() float64 {
		db.mtx.RLock()
		defer db.mtx.RUnlock()
		return float64(len(db.blocks))
	})
	m.symbolTableSize = prometheus.NewGaugeFunc(prometheus.GaugeOpts{
		Name: "prometheus_tsdb_symbol_table_size_bytes",
		Help: "Size of symbol table on disk (in bytes)",
	}, func() float64 {
		db.mtx.RLock()
		blocks := db.blocks[:]
		db.mtx.RUnlock()
		symTblSize := uint64(0)
		for _, b := range blocks {
			symTblSize += b.GetSymbolTableSize()
		}
		return float64(symTblSize)
	})
	m.reloads = prometheus.NewCounter(prometheus.CounterOpts{
		Name: "prometheus_tsdb_reloads_total",
		Help: "Number of times the database reloaded block data from disk.",
	})
	m.reloadsFailed = prometheus.NewCounter(prometheus.CounterOpts{
		Name: "prometheus_tsdb_reloads_failures_total",
		Help: "Number of times the database failed to reload block data from disk.",
	})
	m.compactionsTriggered = prometheus.NewCounter(prometheus.CounterOpts{
		Name: "prometheus_tsdb_compactions_triggered_total",
		Help: "Total number of triggered compactions for the partition.",
	})
	m.compactionsFailed = prometheus.NewCounter(prometheus.CounterOpts{
		Name: "prometheus_tsdb_compactions_failed_total",
		Help: "Total number of compactions that failed for the partition.",
	})
	m.timeRetentionCount = prometheus.NewCounter(prometheus.CounterOpts{
		Name: "prometheus_tsdb_time_retentions_total",
		Help: "The number of times that blocks were deleted because the maximum time limit was exceeded.",
	})
	m.compactionsSkipped = prometheus.NewCounter(prometheus.CounterOpts{
		Name: "prometheus_tsdb_compactions_skipped_total",
		Help: "Total number of skipped compactions due to disabled auto compaction.",
	})
	m.startTime = prometheus.NewGaugeFunc(prometheus.GaugeOpts{
		Name: "prometheus_tsdb_lowest_timestamp",
		Help: "Lowest timestamp value stored in the database. The unit is decided by the library consumer.",
	}, func() float64 {
		db.mtx.RLock()
		defer db.mtx.RUnlock()
		if len(db.blocks) == 0 {
			return float64(db.head.MinTime())
		}
		return float64(db.blocks[0].meta.MinTime)
	})
	m.tombCleanTimer = prometheus.NewHistogram(prometheus.HistogramOpts{
		Name: "prometheus_tsdb_tombstone_cleanup_seconds",
		Help: "The time taken to recompact blocks to remove tombstones.",
	})
	m.blocksBytes = prometheus.NewGauge(prometheus.GaugeOpts{
		Name: "prometheus_tsdb_storage_blocks_bytes",
		Help: "The number of bytes that are currently used for local storage by all blocks.",
	})
	m.maxBytes = prometheus.NewGauge(prometheus.GaugeOpts{
		Name: "prometheus_tsdb_retention_limit_bytes",
		Help: "Max number of bytes to be retained in the tsdb blocks, configured 0 means disabled",
	})
	m.sizeRetentionCount = prometheus.NewCounter(prometheus.CounterOpts{
		Name: "prometheus_tsdb_size_retentions_total",
		Help: "The number of times that blocks were deleted because the maximum number of bytes was exceeded.",
	})

	if r != nil {
		r.MustRegister(
			m.loadedBlocks,
			m.symbolTableSize,
			m.reloads,
			m.reloadsFailed,
			m.compactionsFailed,
			m.compactionsTriggered,
			m.compactionsSkipped,
			m.sizeRetentionCount,
			m.timeRetentionCount,
			m.startTime,
			m.tombCleanTimer,
			m.blocksBytes,
			m.maxBytes,
		)
	}
	return m
}

// ErrClosed is returned when the db is closed.
var ErrClosed = errors.New("db already closed")

// DBReadOnly provides APIs for read only operations on a database.
// Current implementation doesn't support concurrency so
// all API calls should happen in the same go routine.
type DBReadOnly struct {
	logger  log.Logger
	dir     string
	closers []io.Closer
	closed  chan struct{}
}

// OpenDBReadOnly opens DB in the given directory for read only operations.
func OpenDBReadOnly(dir string, l log.Logger) (*DBReadOnly, error) {
	if _, err := os.Stat(dir); err != nil {
		return nil, errors.Wrap(err, "opening the db dir")
	}

	if l == nil {
		l = log.NewNopLogger()
	}

	return &DBReadOnly{
		logger: l,
		dir:    dir,
		closed: make(chan struct{}),
	}, nil
}

// FlushWAL creates a new block containing all data that's currently in the memory buffer/WAL.
// Samples that are in existing blocks will not be written to the new block.
// Note that if the read only database is running concurrently with a
// writable database then writing the WAL to the database directory can race.
func (db *DBReadOnly) FlushWAL(dir string) error {
	blockReaders, err := db.Blocks()
	if err != nil {
		return errors.Wrap(err, "read blocks")
	}
	maxBlockTime := int64(math.MinInt64)
	if len(blockReaders) > 0 {
		maxBlockTime = blockReaders[len(blockReaders)-1].Meta().MaxTime
	}
	w, err := wal.Open(db.logger, nil, filepath.Join(db.dir, "wal"))
	if err != nil {
		return err
	}
<<<<<<< HEAD
	head, err := NewHead(nil, db.logger, w, 1, nil)
=======
	head, err := NewHead(nil, db.logger, w, 1, DefaultStripeSize)
>>>>>>> 1ebcf3d5
	if err != nil {
		return err
	}
	// Set the min valid time for the ingested wal samples
	// to be no lower than the maxt of the last block.
	if err := head.Init(maxBlockTime); err != nil {
		return errors.Wrap(err, "read WAL")
	}
	mint := head.MinTime()
	maxt := head.MaxTime()
	rh := &rangeHead{
		head: head,
		mint: mint,
		maxt: maxt,
	}
	compactor, err := NewLeveledCompactor(context.Background(), nil, db.logger, DefaultOptions.BlockRanges, chunkenc.NewPool())
	if err != nil {
		return errors.Wrap(err, "create leveled compactor")
	}
	// Add +1 millisecond to block maxt because block intervals are half-open: [b.MinTime, b.MaxTime).
	// Because of this block intervals are always +1 than the total samples it includes.
	_, err = compactor.Write(dir, rh, mint, maxt+1, nil)
	return errors.Wrap(err, "writing WAL")
}

// Querier loads the wal and returns a new querier over the data partition for the given time range.
// Current implementation doesn't support multiple Queriers.
func (db *DBReadOnly) Querier(mint, maxt int64) (Querier, error) {
	select {
	case <-db.closed:
		return nil, ErrClosed
	default:
	}
	blockReaders, err := db.Blocks()
	if err != nil {
		return nil, err
	}
	blocks := make([]*Block, len(blockReaders))
	for i, b := range blockReaders {
		b, ok := b.(*Block)
		if !ok {
			return nil, errors.New("unable to convert a read only block to a normal block")
		}
		blocks[i] = b
	}

<<<<<<< HEAD
	head, err := NewHead(nil, db.logger, nil, 1, nil)
=======
	head, err := NewHead(nil, db.logger, nil, 1, DefaultStripeSize)
>>>>>>> 1ebcf3d5
	if err != nil {
		return nil, err
	}
	maxBlockTime := int64(math.MinInt64)
	if len(blocks) > 0 {
		maxBlockTime = blocks[len(blocks)-1].Meta().MaxTime
	}

	// Also add the WAL if the current blocks don't cover the requests time range.
	if maxBlockTime <= maxt {
		w, err := wal.Open(db.logger, nil, filepath.Join(db.dir, "wal"))
		if err != nil {
			return nil, err
		}
<<<<<<< HEAD
		head, err = NewHead(nil, db.logger, w, 1, nil)
=======
		head, err = NewHead(nil, db.logger, w, 1, DefaultStripeSize)
>>>>>>> 1ebcf3d5
		if err != nil {
			return nil, err
		}
		// Set the min valid time for the ingested wal samples
		// to be no lower than the maxt of the last block.
		if err := head.Init(maxBlockTime); err != nil {
			return nil, errors.Wrap(err, "read WAL")
		}
		// Set the wal to nil to disable all wal operations.
		// This is mainly to avoid blocking when closing the head.
		head.wal = nil

		db.closers = append(db.closers, head)
	}

	// TODO: Refactor so that it is possible to obtain a Querier without initializing a writable DB instance.
	// Option 1: refactor DB to have the Querier implementation using the DBReadOnly.Querier implementation not the opposite.
	// Option 2: refactor Querier to use another independent func which
	// can than be used by a read only and writable db instances without any code duplication.
	dbWritable := &DB{
		dir:    db.dir,
		logger: db.logger,
		blocks: blocks,
		head:   head,
	}

	return dbWritable.Querier(mint, maxt)
}

// Blocks returns a slice of block readers for persisted blocks.
func (db *DBReadOnly) Blocks() ([]BlockReader, error) {
	select {
	case <-db.closed:
		return nil, ErrClosed
	default:
	}
	loadable, corrupted, err := openBlocks(db.logger, db.dir, nil, nil)
	if err != nil {
		return nil, err
	}

	// Corrupted blocks that have been superseded by a loadable block can be safely ignored.
	for _, block := range loadable {
		for _, b := range block.Meta().Compaction.Parents {
			delete(corrupted, b.ULID)
		}
	}
	if len(corrupted) > 0 {
		for _, b := range loadable {
			if err := b.Close(); err != nil {
				level.Warn(db.logger).Log("msg", "closing a block", err)
			}
		}
		return nil, errors.Errorf("unexpected corrupted block:%v", corrupted)
	}

	if len(loadable) == 0 {
		return nil, nil
	}

	sort.Slice(loadable, func(i, j int) bool {
		return loadable[i].Meta().MinTime < loadable[j].Meta().MinTime
	})

	blockMetas := make([]BlockMeta, 0, len(loadable))
	for _, b := range loadable {
		blockMetas = append(blockMetas, b.Meta())
	}
	if overlaps := OverlappingBlocks(blockMetas); len(overlaps) > 0 {
		level.Warn(db.logger).Log("msg", "overlapping blocks found during opening", "detail", overlaps.String())
	}

	// Close all previously open readers and add the new ones to the cache.
	for _, closer := range db.closers {
		closer.Close()
	}

	blockClosers := make([]io.Closer, len(loadable))
	blockReaders := make([]BlockReader, len(loadable))
	for i, b := range loadable {
		blockClosers[i] = b
		blockReaders[i] = b
	}
	db.closers = blockClosers

	return blockReaders, nil
}

// Close all block readers.
func (db *DBReadOnly) Close() error {
	select {
	case <-db.closed:
		return ErrClosed
	default:
	}
	close(db.closed)

	var merr tsdb_errors.MultiError

	for _, b := range db.closers {
		merr.Add(b.Close())
	}
	return merr.Err()
}

// Open returns a new DB in the given directory.
func Open(dir string, l log.Logger, r prometheus.Registerer, opts *Options) (db *DB, err error) {
	if err := os.MkdirAll(dir, 0777); err != nil {
		return nil, err
	}
	if l == nil {
		l = log.NewNopLogger()
	}
	if opts == nil {
		opts = DefaultOptions
	}
	if opts.StripeSize <= 0 {
		opts.StripeSize = DefaultStripeSize
	}
	// Fixup bad format written by Prometheus 2.1.
	if err := repairBadIndexVersion(l, dir); err != nil {
		return nil, err
	}
	// Migrate old WAL if one exists.
	if err := MigrateWAL(l, filepath.Join(dir, "wal")); err != nil {
		return nil, errors.Wrap(err, "migrate WAL")
	}

	db = &DB{
		dir:         dir,
		logger:      l,
		opts:        opts,
		compactc:    make(chan struct{}, 1),
		donec:       make(chan struct{}),
		stopc:       make(chan struct{}),
		autoCompact: true,
		chunkPool:   chunkenc.NewPool(),
	}
	db.metrics = newDBMetrics(db, r)

	maxBytes := opts.MaxBytes
	if maxBytes < 0 {
		maxBytes = 0
	}
	db.metrics.maxBytes.Set(float64(maxBytes))

	if !opts.NoLockfile {
		absdir, err := filepath.Abs(dir)
		if err != nil {
			return nil, err
		}
		lockf, _, err := fileutil.Flock(filepath.Join(absdir, "lock"))
		if err != nil {
			return nil, errors.Wrap(err, "lock DB directory")
		}
		db.lockf = lockf
	}

	ctx, cancel := context.WithCancel(context.Background())
	db.compactor, err = NewLeveledCompactor(ctx, r, l, opts.BlockRanges, db.chunkPool)
	if err != nil {
		cancel()
		return nil, errors.Wrap(err, "create leveled compactor")
	}
	db.compactCancel = cancel

	var wlog wal.WAL
	segmentSize := wal.DefaultSegmentSize
	// Wal is enabled.
	if opts.WALSegmentSize >= 0 {
		// Wal is set to a custom size.
		if opts.WALSegmentSize > 0 {
			segmentSize = opts.WALSegmentSize
		}
		wlog, err = wal.NewSize(l, r, filepath.Join(dir, "wal"), segmentSize, opts.WALCompression)
		if err != nil {
			return nil, err
		}
	} else {
		wlog = wal.NewNoopWAL(dir)
	}

<<<<<<< HEAD
	db.head, err = NewHead(r, l, wlog, opts.BlockRanges[0], db.chunkPool)
=======
	db.head, err = NewHead(r, l, wlog, opts.BlockRanges[0], opts.StripeSize)
>>>>>>> 1ebcf3d5
	if err != nil {
		return nil, err
	}

	if err := db.reload(); err != nil {
		return nil, err
	}
	// Set the min valid time for the ingested samples
	// to be no lower than the maxt of the last block.
	blocks := db.Blocks()
	minValidTime := int64(math.MinInt64)
	if len(blocks) > 0 {
		minValidTime = blocks[len(blocks)-1].Meta().MaxTime
	}

	if initErr := db.head.Init(minValidTime); initErr != nil {
		db.head.metrics.walCorruptionsTotal.Inc()
		level.Warn(db.logger).Log("msg", "encountered WAL read error, attempting repair", "err", initErr)
		if err := wlog.Repair(initErr); err != nil {
			return nil, errors.Wrap(err, "repair corrupted WAL")
		}
	}

	go db.run()

	return db, nil
}

// Dir returns the directory of the database.
func (db *DB) Dir() string {
	return db.dir
}

func (db *DB) run() {
	defer close(db.donec)

	backoff := time.Duration(0)

	for {
		select {
		case <-db.stopc:
			return
		case <-time.After(backoff):
		}

		select {
		case <-time.After(1 * time.Minute):
			select {
			case db.compactc <- struct{}{}:
			default:
			}
		case <-db.compactc:
			db.metrics.compactionsTriggered.Inc()

			db.autoCompactMtx.Lock()
			if db.autoCompact {
				if err := db.Compact(); err != nil {
					level.Error(db.logger).Log("msg", "compaction failed", "err", err)
					backoff = exponential(backoff, 1*time.Second, 1*time.Minute)
				} else {
					backoff = 0
				}
			} else {
				db.metrics.compactionsSkipped.Inc()
			}
			db.autoCompactMtx.Unlock()
		case <-db.stopc:
			return
		}
	}
}

// Appender opens a new appender against the database.
func (db *DB) Appender() Appender {
	return dbAppender{db: db, Appender: db.head.Appender()}
}

// dbAppender wraps the DB's head appender and triggers compactions on commit
// if necessary.
type dbAppender struct {
	Appender
	db *DB
}

func (a dbAppender) Commit() error {
	err := a.Appender.Commit()

	// We could just run this check every few minutes practically. But for benchmarks
	// and high frequency use cases this is the safer way.
	if a.db.head.compactable() {
		select {
		case a.db.compactc <- struct{}{}:
		default:
		}
	}
	return err
}

// Compact data if possible. After successful compaction blocks are reloaded
// which will also trigger blocks to be deleted that fall out of the retention
// window.
// If no blocks are compacted, the retention window state doesn't change. Thus,
// this is sufficient to reliably delete old data.
// Old blocks are only deleted on reload based on the new block's parent information.
// See DB.reload documentation for further information.
func (db *DB) Compact() (err error) {
	db.cmtx.Lock()
	defer db.cmtx.Unlock()
	defer func() {
		if err != nil {
			db.metrics.compactionsFailed.Inc()
		}
	}()
	// Check whether we have pending head blocks that are ready to be persisted.
	// They have the highest priority.
	for {
		select {
		case <-db.stopc:
			return nil
		default:
		}
		if !db.head.compactable() {
			break
		}
		mint := db.head.MinTime()
		maxt := rangeForTimestamp(mint, db.head.chunkRange)

		// Wrap head into a range that bounds all reads to it.
		head := &rangeHead{
			head: db.head,
			mint: mint,
			// We remove 1 millisecond from maxt because block
			// intervals are half-open: [b.MinTime, b.MaxTime). But
			// chunk intervals are closed: [c.MinTime, c.MaxTime];
			// so in order to make sure that overlaps are evaluated
			// consistently, we explicitly remove the last value
			// from the block interval here.
			maxt: maxt - 1,
		}
		uid, err := db.compactor.Write(db.dir, head, mint, maxt, nil)
		if err != nil {
			return errors.Wrap(err, "persist head block")
		}

		runtime.GC()

		if err := db.reload(); err != nil {
			if err := os.RemoveAll(filepath.Join(db.dir, uid.String())); err != nil {
				return errors.Wrapf(err, "delete persisted head block after failed db reload:%s", uid)
			}
			return errors.Wrap(err, "reload blocks")
		}
		if (uid == ulid.ULID{}) {
			// Compaction resulted in an empty block.
			// Head truncating during db.reload() depends on the persisted blocks and
			// in this case no new block will be persisted so manually truncate the head.
			if err = db.head.Truncate(maxt); err != nil {
				return errors.Wrap(err, "head truncate failed (in compact)")
			}
		}
		runtime.GC()
	}

	// Check for compactions of multiple blocks.
	for {
		plan, err := db.compactor.Plan(db.dir)
		if err != nil {
			return errors.Wrap(err, "plan compaction")
		}
		if len(plan) == 0 {
			break
		}

		select {
		case <-db.stopc:
			return nil
		default:
		}

		uid, err := db.compactor.Compact(db.dir, plan, db.blocks)
		if err != nil {
			return errors.Wrapf(err, "compact %s", plan)
		}
		runtime.GC()

		if err := db.reload(); err != nil {
			if err := os.RemoveAll(filepath.Join(db.dir, uid.String())); err != nil {
				return errors.Wrapf(err, "delete compacted block after failed db reload:%s", uid)
			}
			return errors.Wrap(err, "reload blocks")
		}
		runtime.GC()
	}

	return nil
}

// getBlock iterates a given block range to find a block by a given id.
// If found it returns the block itself and a boolean to indicate that it was found.
func getBlock(allBlocks []*Block, id ulid.ULID) (*Block, bool) {
	for _, b := range allBlocks {
		if b.Meta().ULID == id {
			return b, true
		}
	}
	return nil, false
}

// reload blocks and trigger head truncation if new blocks appeared.
// Blocks that are obsolete due to replacement or retention will be deleted.
func (db *DB) reload() (err error) {
	defer func() {
		if err != nil {
			db.metrics.reloadsFailed.Inc()
		}
		db.metrics.reloads.Inc()
	}()

	loadable, corrupted, err := openBlocks(db.logger, db.dir, db.blocks, db.chunkPool)
	if err != nil {
		return err
	}

	deletable := db.deletableBlocks(loadable)

	// Corrupted blocks that have been superseded by a loadable block can be safely ignored.
	// This makes it resilient against the process crashing towards the end of a compaction.
	// Creation of a new block and deletion of its parents cannot happen atomically.
	// By creating blocks with their parents, we can pick up the deletion where it left off during a crash.
	for _, block := range loadable {
		for _, b := range block.Meta().Compaction.Parents {
			delete(corrupted, b.ULID)
			deletable[b.ULID] = nil
		}
	}
	if len(corrupted) > 0 {
		// Close all new blocks to release the lock for windows.
		for _, block := range loadable {
			if _, open := getBlock(db.blocks, block.Meta().ULID); !open {
				block.Close()
			}
		}
		return fmt.Errorf("unexpected corrupted block:%v", corrupted)
	}

	// All deletable blocks should not be loaded.
	var (
		bb         []*Block
		blocksSize int64
	)
	for _, block := range loadable {
		if _, ok := deletable[block.Meta().ULID]; ok {
			deletable[block.Meta().ULID] = block
			continue
		}
		bb = append(bb, block)
		blocksSize += block.Size()

	}
	loadable = bb
	db.metrics.blocksBytes.Set(float64(blocksSize))

	sort.Slice(loadable, func(i, j int) bool {
		return loadable[i].Meta().MinTime < loadable[j].Meta().MinTime
	})
	if !db.opts.AllowOverlappingBlocks {
		if err := validateBlockSequence(loadable); err != nil {
			return errors.Wrap(err, "invalid block sequence")
		}
	}

	// Swap new blocks first for subsequently created readers to be seen.
	db.mtx.Lock()
	oldBlocks := db.blocks
	db.blocks = loadable
	db.mtx.Unlock()

	blockMetas := make([]BlockMeta, 0, len(loadable))
	for _, b := range loadable {
		blockMetas = append(blockMetas, b.Meta())
	}
	if overlaps := OverlappingBlocks(blockMetas); len(overlaps) > 0 {
		level.Warn(db.logger).Log("msg", "overlapping blocks found during reload", "detail", overlaps.String())
	}

	for _, b := range oldBlocks {
		if _, ok := deletable[b.Meta().ULID]; ok {
			deletable[b.Meta().ULID] = b
		}
	}

	if err := db.deleteBlocks(deletable); err != nil {
		return err
	}

	// Garbage collect data in the head if the most recent persisted block
	// covers data of its current time range.
	if len(loadable) == 0 {
		return nil
	}

	maxt := loadable[len(loadable)-1].Meta().MaxTime

	return errors.Wrap(db.head.Truncate(maxt), "head truncate failed")
}

func openBlocks(l log.Logger, dir string, loaded []*Block, chunkPool chunkenc.Pool) (blocks []*Block, corrupted map[ulid.ULID]error, err error) {
	bDirs, err := blockDirs(dir)
	if err != nil {
		return nil, nil, errors.Wrap(err, "find blocks")
	}

	corrupted = make(map[ulid.ULID]error)
	for _, bDir := range bDirs {
		meta, _, err := readMetaFile(bDir)
		if err != nil {
			level.Error(l).Log("msg", "failed to read meta.json for a block", "dir", bDir, "err", err)
			continue
		}

		// See if we already have the block in memory or open it otherwise.
		block, open := getBlock(loaded, meta.ULID)
		if !open {
			block, err = OpenBlock(l, bDir, chunkPool)
			if err != nil {
				corrupted[meta.ULID] = err
				continue
			}
		}
		blocks = append(blocks, block)
	}
	return blocks, corrupted, nil
}

// deletableBlocks returns all blocks past retention policy.
func (db *DB) deletableBlocks(blocks []*Block) map[ulid.ULID]*Block {
	deletable := make(map[ulid.ULID]*Block)

	// Sort the blocks by time - newest to oldest (largest to smallest timestamp).
	// This ensures that the retentions will remove the oldest  blocks.
	sort.Slice(blocks, func(i, j int) bool {
		return blocks[i].Meta().MaxTime > blocks[j].Meta().MaxTime
	})

	for _, block := range blocks {
		if block.Meta().Compaction.Deletable {
			deletable[block.Meta().ULID] = block
		}
	}

	for ulid, block := range db.beyondTimeRetention(blocks) {
		deletable[ulid] = block
	}

	for ulid, block := range db.beyondSizeRetention(blocks) {
		deletable[ulid] = block
	}

	return deletable
}

func (db *DB) beyondTimeRetention(blocks []*Block) (deletable map[ulid.ULID]*Block) {
	// Time retention is disabled or no blocks to work with.
	if len(db.blocks) == 0 || db.opts.RetentionDuration == 0 {
		return
	}

	deletable = make(map[ulid.ULID]*Block)
	for i, block := range blocks {
		// The difference between the first block and this block is larger than
		// the retention period so any blocks after that are added as deletable.
		if i > 0 && blocks[0].Meta().MaxTime-block.Meta().MaxTime > int64(db.opts.RetentionDuration) {
			for _, b := range blocks[i:] {
				deletable[b.meta.ULID] = b
			}
			db.metrics.timeRetentionCount.Inc()
			break
		}
	}
	return deletable
}

func (db *DB) beyondSizeRetention(blocks []*Block) (deletable map[ulid.ULID]*Block) {
	// Size retention is disabled or no blocks to work with.
	if len(db.blocks) == 0 || db.opts.MaxBytes <= 0 {
		return
	}

	deletable = make(map[ulid.ULID]*Block)

	walSize, _ := db.Head().wal.Size()
	headChunksSize := db.Head().chunkReadWriter.Size()
	// Initializing size counter with WAL size and Head chunks
	// written to disk, as that is part of the retention strategy.
	blocksSize := walSize + headChunksSize
	for i, block := range blocks {
		blocksSize += block.Size()
		if blocksSize > db.opts.MaxBytes {
			// Add this and all following blocks for deletion.
			for _, b := range blocks[i:] {
				deletable[b.meta.ULID] = b
			}
			db.metrics.sizeRetentionCount.Inc()
			break
		}
	}
	return deletable
}

// deleteBlocks closes and deletes blocks from the disk.
// When the map contains a non nil block object it means it is loaded in memory
// so needs to be closed first as it might need to wait for pending readers to complete.
func (db *DB) deleteBlocks(blocks map[ulid.ULID]*Block) error {
	for ulid, block := range blocks {
		if block != nil {
			if err := block.Close(); err != nil {
				level.Warn(db.logger).Log("msg", "closing block failed", "err", err)
			}
		}
		if err := os.RemoveAll(filepath.Join(db.dir, ulid.String())); err != nil {
			return errors.Wrapf(err, "delete obsolete block %s", ulid)
		}
	}
	return nil
}

// validateBlockSequence returns error if given block meta files indicate that some blocks overlaps within sequence.
func validateBlockSequence(bs []*Block) error {
	if len(bs) <= 1 {
		return nil
	}

	var metas []BlockMeta
	for _, b := range bs {
		metas = append(metas, b.meta)
	}

	overlaps := OverlappingBlocks(metas)
	if len(overlaps) > 0 {
		return errors.Errorf("block time ranges overlap: %s", overlaps)
	}

	return nil
}

// TimeRange specifies minTime and maxTime range.
type TimeRange struct {
	Min, Max int64
}

// Overlaps contains overlapping blocks aggregated by overlapping range.
type Overlaps map[TimeRange][]BlockMeta

// String returns human readable string form of overlapped blocks.
func (o Overlaps) String() string {
	var res []string
	for r, overlaps := range o {
		var groups []string
		for _, m := range overlaps {
			groups = append(groups, fmt.Sprintf(
				"<ulid: %s, mint: %d, maxt: %d, range: %s>",
				m.ULID.String(),
				m.MinTime,
				m.MaxTime,
				(time.Duration((m.MaxTime-m.MinTime)/1000)*time.Second).String(),
			))
		}
		res = append(res, fmt.Sprintf(
			"[mint: %d, maxt: %d, range: %s, blocks: %d]: %s",
			r.Min, r.Max,
			(time.Duration((r.Max-r.Min)/1000)*time.Second).String(),
			len(overlaps),
			strings.Join(groups, ", ")),
		)
	}
	return strings.Join(res, "\n")
}

// OverlappingBlocks returns all overlapping blocks from given meta files.
func OverlappingBlocks(bm []BlockMeta) Overlaps {
	if len(bm) <= 1 {
		return nil
	}
	var (
		overlaps [][]BlockMeta

		// pending contains not ended blocks in regards to "current" timestamp.
		pending = []BlockMeta{bm[0]}
		// continuousPending helps to aggregate same overlaps to single group.
		continuousPending = true
	)

	// We have here blocks sorted by minTime. We iterate over each block and treat its minTime as our "current" timestamp.
	// We check if any of the pending block finished (blocks that we have seen before, but their maxTime was still ahead current
	// timestamp). If not, it means they overlap with our current block. In the same time current block is assumed pending.
	for _, b := range bm[1:] {
		var newPending []BlockMeta

		for _, p := range pending {
			// "b.MinTime" is our current time.
			if b.MinTime >= p.MaxTime {
				continuousPending = false
				continue
			}

			// "p" overlaps with "b" and "p" is still pending.
			newPending = append(newPending, p)
		}

		// Our block "b" is now pending.
		pending = append(newPending, b)
		if len(newPending) == 0 {
			// No overlaps.
			continue
		}

		if continuousPending && len(overlaps) > 0 {
			overlaps[len(overlaps)-1] = append(overlaps[len(overlaps)-1], b)
			continue
		}
		overlaps = append(overlaps, append(newPending, b))
		// Start new pendings.
		continuousPending = true
	}

	// Fetch the critical overlapped time range foreach overlap groups.
	overlapGroups := Overlaps{}
	for _, overlap := range overlaps {

		minRange := TimeRange{Min: 0, Max: math.MaxInt64}
		for _, b := range overlap {
			if minRange.Max > b.MaxTime {
				minRange.Max = b.MaxTime
			}

			if minRange.Min < b.MinTime {
				minRange.Min = b.MinTime
			}
		}
		overlapGroups[minRange] = overlap
	}

	return overlapGroups
}

func (db *DB) String() string {
	return "HEAD"
}

// Blocks returns the databases persisted blocks.
func (db *DB) Blocks() []*Block {
	db.mtx.RLock()
	defer db.mtx.RUnlock()

	return db.blocks
}

// Head returns the databases's head.
func (db *DB) Head() *Head {
	return db.head
}

// Close the partition.
func (db *DB) Close() error {
	close(db.stopc)
	db.compactCancel()
	<-db.donec

	db.mtx.Lock()
	defer db.mtx.Unlock()

	var g errgroup.Group

	// blocks also contains all head blocks.
	for _, pb := range db.blocks {
		g.Go(pb.Close)
	}

	var merr tsdb_errors.MultiError

	merr.Add(g.Wait())

	if db.lockf != nil {
		merr.Add(db.lockf.Release())
	}
	merr.Add(db.head.Close())
	return merr.Err()
}

// DisableCompactions disables auto compactions.
func (db *DB) DisableCompactions() {
	db.autoCompactMtx.Lock()
	defer db.autoCompactMtx.Unlock()

	db.autoCompact = false
	level.Info(db.logger).Log("msg", "compactions disabled")
}

// EnableCompactions enables auto compactions.
func (db *DB) EnableCompactions() {
	db.autoCompactMtx.Lock()
	defer db.autoCompactMtx.Unlock()

	db.autoCompact = true
	level.Info(db.logger).Log("msg", "compactions enabled")
}

// Snapshot writes the current data to the directory. If withHead is set to true it
// will create a new block containing all data that's currently in the memory buffer/WAL.
func (db *DB) Snapshot(dir string, withHead bool) error {
	if dir == db.dir {
		return errors.Errorf("cannot snapshot into base directory")
	}
	if _, err := ulid.ParseStrict(dir); err == nil {
		return errors.Errorf("dir must not be a valid ULID")
	}

	db.cmtx.Lock()
	defer db.cmtx.Unlock()

	db.mtx.RLock()
	defer db.mtx.RUnlock()

	for _, b := range db.blocks {
		level.Info(db.logger).Log("msg", "snapshotting block", "block", b)

		if err := b.Snapshot(dir); err != nil {
			return errors.Wrapf(err, "error snapshotting block: %s", b.Dir())
		}
	}
	if !withHead {
		return nil
	}

	mint := db.head.MinTime()
	maxt := db.head.MaxTime()
	head := &rangeHead{
		head: db.head,
		mint: mint,
		maxt: maxt,
	}
	// Add +1 millisecond to block maxt because block intervals are half-open: [b.MinTime, b.MaxTime).
	// Because of this block intervals are always +1 than the total samples it includes.
	if _, err := db.compactor.Write(dir, head, mint, maxt+1, nil); err != nil {
		return errors.Wrap(err, "snapshot head block")
	}
	return nil
}

// Querier returns a new querier over the data partition for the given time range.
// A goroutine must not handle more than one open Querier.
func (db *DB) Querier(mint, maxt int64) (Querier, error) {
	var blocks []BlockReader
	var blockMetas []BlockMeta

	db.mtx.RLock()
	defer db.mtx.RUnlock()

	for _, b := range db.blocks {
		if b.OverlapsClosedInterval(mint, maxt) {
			blocks = append(blocks, b)
			blockMetas = append(blockMetas, b.Meta())
		}
	}
	if maxt >= db.head.MinTime() {
		blocks = append(blocks, &rangeHead{
			head: db.head,
			mint: mint,
			maxt: maxt,
		})
	}

	blockQueriers := make([]Querier, 0, len(blocks))
	for _, b := range blocks {
		q, err := NewBlockQuerier(b, mint, maxt)
		if err == nil {
			blockQueriers = append(blockQueriers, q)
			continue
		}
		// If we fail, all previously opened queriers must be closed.
		for _, q := range blockQueriers {
			q.Close()
		}
		return nil, errors.Wrapf(err, "open querier for block %s", b)
	}

	if len(OverlappingBlocks(blockMetas)) > 0 {
		return &verticalQuerier{
			querier: querier{
				blocks: blockQueriers,
			},
		}, nil
	}

	return &querier{
		blocks: blockQueriers,
	}, nil
}

func rangeForTimestamp(t int64, width int64) (maxt int64) {
	return (t/width)*width + width
}

// Delete implements deletion of metrics. It only has atomicity guarantees on a per-block basis.
func (db *DB) Delete(mint, maxt int64, ms ...*labels.Matcher) error {
	db.cmtx.Lock()
	defer db.cmtx.Unlock()

	var g errgroup.Group

	db.mtx.RLock()
	defer db.mtx.RUnlock()

	for _, b := range db.blocks {
		if b.OverlapsClosedInterval(mint, maxt) {
			g.Go(func(b *Block) func() error {
				return func() error { return b.Delete(mint, maxt, ms...) }
			}(b))
		}
	}
	g.Go(func() error {
		return db.head.Delete(mint, maxt, ms...)
	})
	return g.Wait()
}

// CleanTombstones re-writes any blocks with tombstones.
func (db *DB) CleanTombstones() (err error) {
	db.cmtx.Lock()
	defer db.cmtx.Unlock()

	start := time.Now()
	defer db.metrics.tombCleanTimer.Observe(time.Since(start).Seconds())

	newUIDs := []ulid.ULID{}
	defer func() {
		// If any error is caused, we need to delete all the new directory created.
		if err != nil {
			for _, uid := range newUIDs {
				dir := filepath.Join(db.Dir(), uid.String())
				if err := os.RemoveAll(dir); err != nil {
					level.Error(db.logger).Log("msg", "failed to delete block after failed `CleanTombstones`", "dir", dir, "err", err)
				}
			}
		}
	}()

	db.mtx.RLock()
	blocks := db.blocks[:]
	db.mtx.RUnlock()

	for _, b := range blocks {
		if uid, er := b.CleanTombstones(db.Dir(), db.compactor); er != nil {
			err = errors.Wrapf(er, "clean tombstones: %s", b.Dir())
			return err
		} else if uid != nil { // New block was created.
			newUIDs = append(newUIDs, *uid)
		}
	}
	return errors.Wrap(db.reload(), "reload blocks")
}

func isBlockDir(fi os.FileInfo) bool {
	if !fi.IsDir() {
		return false
	}
	_, err := ulid.ParseStrict(fi.Name())
	return err == nil
}

func blockDirs(dir string) ([]string, error) {
	files, err := ioutil.ReadDir(dir)
	if err != nil {
		return nil, err
	}
	var dirs []string

	for _, fi := range files {
		if isBlockDir(fi) {
			dirs = append(dirs, filepath.Join(dir, fi.Name()))
		}
	}
	return dirs, nil
}

func sequenceFiles(dir string) ([]string, error) {
	files, err := ioutil.ReadDir(dir)
	if err != nil {
		return nil, err
	}
	var res []string

	for _, fi := range files {
		if _, err := strconv.ParseUint(fi.Name(), 10, 64); err != nil {
			continue
		}
		res = append(res, filepath.Join(dir, fi.Name()))
	}
	return res, nil
}

func nextSequenceFile(dir string) (string, int, error) {
	names, err := fileutil.ReadDir(dir)
	if err != nil {
		return "", 0, err
	}

	i := uint64(0)
	for _, n := range names {
		j, err := strconv.ParseUint(n, 10, 64)
		if err != nil {
			continue
		}
		i = j
	}
	return filepath.Join(dir, fmt.Sprintf("%0.6d", i+1)), int(i + 1), nil
}

func closeAll(cs []io.Closer) error {
	var merr tsdb_errors.MultiError

	for _, c := range cs {
		merr.Add(c.Close())
	}
	return merr.Err()
}

func exponential(d, min, max time.Duration) time.Duration {
	d *= 2
	if d < min {
		d = min
	}
	if d > max {
		d = max
	}
	return d
}<|MERGE_RESOLUTION|>--- conflicted
+++ resolved
@@ -313,11 +313,7 @@
 	if err != nil {
 		return err
 	}
-<<<<<<< HEAD
-	head, err := NewHead(nil, db.logger, w, 1, nil)
-=======
-	head, err := NewHead(nil, db.logger, w, 1, DefaultStripeSize)
->>>>>>> 1ebcf3d5
+	head, err := NewHead(nil, db.logger, w, 1, nil, DefaultStripeSize)
 	if err != nil {
 		return err
 	}
@@ -364,11 +360,7 @@
 		blocks[i] = b
 	}
 
-<<<<<<< HEAD
-	head, err := NewHead(nil, db.logger, nil, 1, nil)
-=======
-	head, err := NewHead(nil, db.logger, nil, 1, DefaultStripeSize)
->>>>>>> 1ebcf3d5
+	head, err := NewHead(nil, db.logger, nil, 1, nil, DefaultStripeSize)
 	if err != nil {
 		return nil, err
 	}
@@ -383,11 +375,7 @@
 		if err != nil {
 			return nil, err
 		}
-<<<<<<< HEAD
-		head, err = NewHead(nil, db.logger, w, 1, nil)
-=======
-		head, err = NewHead(nil, db.logger, w, 1, DefaultStripeSize)
->>>>>>> 1ebcf3d5
+		head, err = NewHead(nil, db.logger, w, 1, nil, DefaultStripeSize)
 		if err != nil {
 			return nil, err
 		}
@@ -570,11 +558,7 @@
 		wlog = wal.NewNoopWAL(dir)
 	}
 
-<<<<<<< HEAD
-	db.head, err = NewHead(r, l, wlog, opts.BlockRanges[0], db.chunkPool)
-=======
-	db.head, err = NewHead(r, l, wlog, opts.BlockRanges[0], opts.StripeSize)
->>>>>>> 1ebcf3d5
+	db.head, err = NewHead(r, l, wlog, opts.BlockRanges[0], db.chunkPool, opts.StripeSize)
 	if err != nil {
 		return nil, err
 	}
