// Copyright 2021 The Prometheus Authors
// Licensed under the Apache License, Version 2.0 (the "License");
// you may not use this file except in compliance with the License.
// You may obtain a copy of the License at
//
// http://www.apache.org/licenses/LICENSE-2.0
//
// Unless required by applicable law or agreed to in writing, software
// distributed under the License is distributed on an "AS IS" BASIS,
// WITHOUT WARRANTIES OR CONDITIONS OF ANY KIND, either express or implied.
// See the License for the specific language governing permissions and
// limitations under the License.

package tsdb

import (
	"fmt"
	"math"
	"os"
	"path/filepath"
	"runtime"
	"strconv"
	"strings"
	"sync"
	"time"

	"github.com/go-kit/log/level"
	"github.com/pkg/errors"
	"go.uber.org/atomic"

	"github.com/prometheus/prometheus/model/exemplar"
	"github.com/prometheus/prometheus/model/labels"
	"github.com/prometheus/prometheus/model/metadata"
	"github.com/prometheus/prometheus/storage"
	"github.com/prometheus/prometheus/tsdb/chunkenc"
	"github.com/prometheus/prometheus/tsdb/chunks"
	"github.com/prometheus/prometheus/tsdb/encoding"
	tsdb_errors "github.com/prometheus/prometheus/tsdb/errors"
	"github.com/prometheus/prometheus/tsdb/fileutil"
	"github.com/prometheus/prometheus/tsdb/record"
	"github.com/prometheus/prometheus/tsdb/tombstones"
	"github.com/prometheus/prometheus/tsdb/wal"
)

func (h *Head) loadWAL(r *wal.Reader, multiRef map[chunks.HeadSeriesRef]chunks.HeadSeriesRef, mmappedChunks, oooMmappedChunks map[chunks.HeadSeriesRef][]*mmappedChunk) (err error) {
	// Track number of samples that referenced a series we don't know about
	// for error reporting.
	var unknownRefs atomic.Uint64
	var unknownExemplarRefs atomic.Uint64
	var unknownMetadataRefs atomic.Uint64
	// Track number of series records that had overlapping m-map chunks.
	var mmapOverlappingChunks atomic.Uint64

	// Start workers that each process samples for a partition of the series ID space.
	var (
		wg             sync.WaitGroup
		n              = runtime.GOMAXPROCS(0)
		processors     = make([]walSubsetProcessor, n)
		exemplarsInput chan record.RefExemplar

		dec    record.Decoder
		shards = make([][]record.RefSample, n)

		decoded                      = make(chan interface{}, 10)
		decodeErr, seriesCreationErr error
		seriesPool                   = sync.Pool{
			New: func() interface{} {
				return []record.RefSeries{}
			},
		}
		samplesPool = sync.Pool{
			New: func() interface{} {
				return []record.RefSample{}
			},
		}
		tstonesPool = sync.Pool{
			New: func() interface{} {
				return []tombstones.Stone{}
			},
		}
		exemplarsPool = sync.Pool{
			New: func() interface{} {
				return []record.RefExemplar{}
			},
		}
		metadataPool = sync.Pool{
			New: func() interface{} {
				return []record.RefMetadata{}
			},
		}
	)

	defer func() {
		// For CorruptionErr ensure to terminate all workers before exiting.
		_, ok := err.(*wal.CorruptionErr)
		if ok || seriesCreationErr != nil {
			for i := 0; i < n; i++ {
				processors[i].closeAndDrain()
			}
			close(exemplarsInput)
			wg.Wait()
		}
	}()

	wg.Add(n)
	for i := 0; i < n; i++ {
		processors[i].setup()

		go func(wp *walSubsetProcessor) {
			unknown, overlapping := wp.processWALSamples(h, mmappedChunks, oooMmappedChunks)
			unknownRefs.Add(unknown)
			mmapOverlappingChunks.Add(overlapping)
			wg.Done()
		}(&processors[i])
	}

	wg.Add(1)
	exemplarsInput = make(chan record.RefExemplar, 300)
	go func(input <-chan record.RefExemplar) {
		var err error
		defer wg.Done()
		for e := range input {
			ms := h.series.getByID(e.Ref)
			if ms == nil {
				unknownExemplarRefs.Inc()
				continue
			}

			if e.T < h.minValidTime.Load() {
				continue
			}
			// At the moment the only possible error here is out of order exemplars, which we shouldn't see when
			// replaying the WAL, so lets just log the error if it's not that type.
			err = h.exemplars.AddExemplar(ms.lset, exemplar.Exemplar{Ts: e.T, Value: e.V, Labels: e.Labels})
			if err != nil && err == storage.ErrOutOfOrderExemplar {
				level.Warn(h.logger).Log("msg", "Unexpected error when replaying WAL on exemplar record", "err", err)
			}
		}
	}(exemplarsInput)

	go func() {
		defer close(decoded)
		var err error
		for r.Next() {
			rec := r.Record()
			switch dec.Type(rec) {
			case record.Series:
				series := seriesPool.Get().([]record.RefSeries)[:0]
				series, err = dec.Series(rec, series)
				if err != nil {
					decodeErr = &wal.CorruptionErr{
						Err:     errors.Wrap(err, "decode series"),
						Segment: r.Segment(),
						Offset:  r.Offset(),
					}
					return
				}
				decoded <- series
			case record.Samples:
				samples := samplesPool.Get().([]record.RefSample)[:0]
				samples, err = dec.Samples(rec, samples)
				if err != nil {
					decodeErr = &wal.CorruptionErr{
						Err:     errors.Wrap(err, "decode samples"),
						Segment: r.Segment(),
						Offset:  r.Offset(),
					}
					return
				}
				decoded <- samples
			case record.Tombstones:
				tstones := tstonesPool.Get().([]tombstones.Stone)[:0]
				tstones, err = dec.Tombstones(rec, tstones)
				if err != nil {
					decodeErr = &wal.CorruptionErr{
						Err:     errors.Wrap(err, "decode tombstones"),
						Segment: r.Segment(),
						Offset:  r.Offset(),
					}
					return
				}
				decoded <- tstones
			case record.Exemplars:
				exemplars := exemplarsPool.Get().([]record.RefExemplar)[:0]
				exemplars, err = dec.Exemplars(rec, exemplars)
				if err != nil {
					decodeErr = &wal.CorruptionErr{
						Err:     errors.Wrap(err, "decode exemplars"),
						Segment: r.Segment(),
						Offset:  r.Offset(),
					}
					return
				}
				decoded <- exemplars
			case record.Metadata:
				meta := metadataPool.Get().([]record.RefMetadata)[:0]
				meta, err := dec.Metadata(rec, meta)
				if err != nil {
					decodeErr = &wal.CorruptionErr{
						Err:     errors.Wrap(err, "decode metadata"),
						Segment: r.Segment(),
						Offset:  r.Offset(),
					}
					return
				}
				decoded <- meta
			default:
				// Noop.
			}
		}
	}()

	// The records are always replayed from the oldest to the newest.
Outer:
	for d := range decoded {
		switch v := d.(type) {
		case []record.RefSeries:
			for _, walSeries := range v {
				mSeries, created, err := h.getOrCreateWithID(walSeries.Ref, walSeries.Labels.Hash(), walSeries.Labels)
				if err != nil {
					seriesCreationErr = err
					break Outer
				}

				if chunks.HeadSeriesRef(h.lastSeriesID.Load()) < walSeries.Ref {
					h.lastSeriesID.Store(uint64(walSeries.Ref))
				}
				if !created {
					multiRef[walSeries.Ref] = mSeries.ref
				}

				idx := uint64(mSeries.ref) % uint64(n)
				processors[idx].input <- walSubsetProcessorInputItem{walSeriesRef: walSeries.Ref, existingSeries: mSeries}
			}
			//nolint:staticcheck // Ignore SA6002 relax staticcheck verification.
			seriesPool.Put(v)
		case []record.RefSample:
			samples := v
			minValidTime := h.minValidTime.Load()
			// We split up the samples into chunks of 5000 samples or less.
			// With O(300 * #cores) in-flight sample batches, large scrapes could otherwise
			// cause thousands of very large in flight buffers occupying large amounts
			// of unused memory.
			for len(samples) > 0 {
				m := 5000
				if len(samples) < m {
					m = len(samples)
				}
				for i := 0; i < n; i++ {
					shards[i] = processors[i].reuseBuf()
				}
				for _, sam := range samples[:m] {
					if sam.T < minValidTime {
						continue // Before minValidTime: discard.
					}
					if r, ok := multiRef[sam.Ref]; ok {
						sam.Ref = r
					}
					mod := uint64(sam.Ref) % uint64(n)
					shards[mod] = append(shards[mod], sam)
				}
				for i := 0; i < n; i++ {
					processors[i].input <- walSubsetProcessorInputItem{samples: shards[i]}
				}
				samples = samples[m:]
			}
			//nolint:staticcheck // Ignore SA6002 relax staticcheck verification.
			samplesPool.Put(v)
		case []tombstones.Stone:
			for _, s := range v {
				for _, itv := range s.Intervals {
					if itv.Maxt < h.minValidTime.Load() {
						continue
					}
					if m := h.series.getByID(chunks.HeadSeriesRef(s.Ref)); m == nil {
						unknownRefs.Inc()
						continue
					}
					h.tombstones.AddInterval(storage.SeriesRef(s.Ref), itv)
				}
			}
			//nolint:staticcheck // Ignore SA6002 relax staticcheck verification.
			tstonesPool.Put(v)
		case []record.RefExemplar:
			for _, e := range v {
				exemplarsInput <- e
			}
			//nolint:staticcheck // Ignore SA6002 relax staticcheck verification.
			exemplarsPool.Put(v)
		case []record.RefMetadata:
			for _, m := range v {
				s := h.series.getByID(chunks.HeadSeriesRef(m.Ref))
				if s == nil {
					unknownMetadataRefs.Inc()
					continue
				}
				s.meta = &metadata.Metadata{
					Type: record.ToTextparseMetricType(m.Type),
					Unit: m.Unit,
					Help: m.Help,
				}
			}
			//nolint:staticcheck // Ignore SA6002 relax staticcheck verification.
			metadataPool.Put(v)
		default:
			panic(fmt.Errorf("unexpected decoded type: %T", d))
		}
	}

	if decodeErr != nil {
		return decodeErr
	}
	if seriesCreationErr != nil {
		// Drain the channel to unblock the goroutine.
		for range decoded {
		}
		return seriesCreationErr
	}

	// Signal termination to each worker and wait for it to close its output channel.
	for i := 0; i < n; i++ {
		processors[i].closeAndDrain()
	}
	close(exemplarsInput)
	wg.Wait()

	if r.Err() != nil {
		return errors.Wrap(r.Err(), "read records")
	}

	if unknownRefs.Load() > 0 || unknownExemplarRefs.Load() > 0 || unknownMetadataRefs.Load() > 0 {
		level.Warn(h.logger).Log("msg", "Unknown series references", "samples", unknownRefs.Load(), "exemplars", unknownExemplarRefs.Load(), "metadata", unknownMetadataRefs.Load())
	}
	if count := mmapOverlappingChunks.Load(); count > 0 {
		level.Info(h.logger).Log("msg", "Overlapping m-map chunks on duplicate series records", "count", count)
	}
	return nil
}

// resetSeriesWithMMappedChunks is only used during the WAL replay.
func (h *Head) resetSeriesWithMMappedChunks(mSeries *memSeries, mmc, oooMmc []*mmappedChunk, walSeriesRef chunks.HeadSeriesRef) (overlapped bool) {
	if mSeries.ref != walSeriesRef {
		// Checking if the new m-mapped chunks overlap with the already existing ones.
		if len(mSeries.mmappedChunks) > 0 && len(mmc) > 0 {
			if overlapsClosedInterval(
				mSeries.mmappedChunks[0].minTime,
				mSeries.mmappedChunks[len(mSeries.mmappedChunks)-1].maxTime,
				mmc[0].minTime,
				mmc[len(mmc)-1].maxTime,
			) {
				level.Debug(h.logger).Log(
					"msg", "M-mapped chunks overlap on a duplicate series record",
					"series", mSeries.lset.String(),
					"oldref", mSeries.ref,
					"oldmint", mSeries.mmappedChunks[0].minTime,
					"oldmaxt", mSeries.mmappedChunks[len(mSeries.mmappedChunks)-1].maxTime,
					"newref", walSeriesRef,
					"newmint", mmc[0].minTime,
					"newmaxt", mmc[len(mmc)-1].maxTime,
				)
				overlapped = true
			}
		}
	}

	h.metrics.chunksCreated.Add(float64(len(mmc) + len(oooMmc)))
	h.metrics.chunksRemoved.Add(float64(len(mSeries.mmappedChunks)))
	h.metrics.chunks.Add(float64(len(mmc) + len(oooMmc) - len(mSeries.mmappedChunks)))
	mSeries.mmappedChunks = mmc
	mSeries.oooMmappedChunks = oooMmc
	// Cache the last mmapped chunk time, so we can skip calling append() for samples it will reject.
	if len(mmc) == 0 {
		mSeries.mmMaxTime = math.MinInt64
	} else {
		mSeries.mmMaxTime = mmc[len(mmc)-1].maxTime
		h.updateMinMaxTime(mmc[0].minTime, mSeries.mmMaxTime)
	}
	if len(oooMmc) != 0 {
		// mint and maxt can be in any chunk, they are not sorted.
		mint, maxt := int64(math.MaxInt64), int64(math.MinInt64)
		for _, ch := range oooMmc {
			if ch.minTime < mint {
				mint = ch.minTime
			}
			if ch.maxTime > maxt {
				maxt = ch.maxTime
			}
		}
		h.updateMinOOOMaxOOOTime(mint, maxt)
	}

	// Any samples replayed till now would already be compacted. Resetting the head chunk.
	mSeries.nextAt = 0
	mSeries.headChunk = nil
	mSeries.app = nil
	return
}

type walSubsetProcessor struct {
	input  chan walSubsetProcessorInputItem
	output chan []record.RefSample
}

type walSubsetProcessorInputItem struct {
	samples        []record.RefSample
	existingSeries *memSeries
	walSeriesRef   chunks.HeadSeriesRef
}

func (wp *walSubsetProcessor) setup() {
	wp.output = make(chan []record.RefSample, 300)
	wp.input = make(chan walSubsetProcessorInputItem, 300)
}

func (wp *walSubsetProcessor) closeAndDrain() {
	close(wp.input)
	for range wp.output {
	}
}

// If there is a buffer in the output chan, return it for reuse, otherwise return nil.
func (wp *walSubsetProcessor) reuseBuf() []record.RefSample {
	select {
	case buf := <-wp.output:
		return buf[:0]
	default:
	}
	return nil
}

// processWALSamples adds the samples it receives to the head and passes
// the buffer received to an output channel for reuse.
<<<<<<< HEAD
// Samples before the minValidTime timestamp are discarded.
func (wp *walSubsetProcessor) processWALSamples(h *Head, mmappedChunks, oooMmappedChunks map[chunks.HeadSeriesRef][]*mmappedChunk) (unknownRefs, mmapOverlappingChunks uint64) {
=======
func (wp *walSubsetProcessor) processWALSamples(h *Head, mmappedChunks map[chunks.HeadSeriesRef][]*mmappedChunk) (unknownRefs, mmapOverlappingChunks uint64) {
>>>>>>> e49d596f
	defer close(wp.output)

	mint, maxt := int64(math.MaxInt64), int64(math.MinInt64)

	for in := range wp.input {
		if in.existingSeries != nil {
			mmc := mmappedChunks[in.walSeriesRef]
			oooMmc := oooMmappedChunks[in.walSeriesRef]
			if h.resetSeriesWithMMappedChunks(in.existingSeries, mmc, oooMmc, in.walSeriesRef) {
				mmapOverlappingChunks++
			}
			continue
		}

		for _, s := range in.samples {
			ms := h.series.getByID(s.Ref)
			if ms == nil {
				unknownRefs++
				continue
			}
			if s.T <= ms.mmMaxTime {
				continue
			}
			if _, chunkCreated := ms.append(s.T, s.V, 0, h.chunkDiskMapper); chunkCreated {
				h.metrics.chunksCreated.Inc()
				h.metrics.chunks.Inc()
			}
			if s.T > maxt {
				maxt = s.T
			}
			if s.T < mint {
				mint = s.T
			}
		}
		select {
		case wp.output <- in.samples:
		default:
		}
	}
	h.updateMinMaxTime(mint, maxt)

	return unknownRefs, mmapOverlappingChunks
}

func (h *Head) loadWbl(r *wal.Reader, multiRef map[chunks.HeadSeriesRef]chunks.HeadSeriesRef, lastMmapRef chunks.ChunkDiskMapperRef) (err error) {
	// Track number of samples, m-map markers, that referenced a series we don't know about
	// for error reporting.
	var unknownRefs, mmapMarkerUnknownRefs atomic.Uint64

	lastSeq, lastOff := lastMmapRef.Unpack()
	// Start workers that each process samples for a partition of the series ID space.
	var (
		wg         sync.WaitGroup
		n          = runtime.GOMAXPROCS(0)
		processors = make([]wblSubsetProcessor, n)

		dec    record.Decoder
		shards = make([][]record.RefSample, n)

		decoded     = make(chan interface{}, 10)
		decodeErr   error
		samplesPool = sync.Pool{
			New: func() interface{} {
				return []record.RefSample{}
			},
		}
		markersPool = sync.Pool{
			New: func() interface{} {
				return []record.RefMmapMarker{}
			},
		}
	)

	defer func() {
		// For CorruptionErr ensure to terminate all workers before exiting.
		// We also wrap it to identify OOO WBL corruption.
		_, ok := err.(*wal.CorruptionErr)
		if ok {
			err = &errLoadWbl{err: err}
			for i := 0; i < n; i++ {
				processors[i].closeAndDrain()
			}
			wg.Wait()
		}
	}()

	wg.Add(n)
	for i := 0; i < n; i++ {
		processors[i].setup()

		go func(wp *wblSubsetProcessor) {
			unknown := wp.processWBLSamples(h)
			unknownRefs.Add(unknown)
			wg.Done()
		}(&processors[i])
	}

	go func() {
		defer close(decoded)
		for r.Next() {
			rec := r.Record()
			switch dec.Type(rec) {
			case record.Samples:
				samples := samplesPool.Get().([]record.RefSample)[:0]
				samples, err = dec.Samples(rec, samples)
				if err != nil {
					decodeErr = &wal.CorruptionErr{
						Err:     errors.Wrap(err, "decode samples"),
						Segment: r.Segment(),
						Offset:  r.Offset(),
					}
					return
				}
				decoded <- samples
			case record.MmapMarkers:
				markers := markersPool.Get().([]record.RefMmapMarker)[:0]
				markers, err = dec.MmapMarkers(rec, markers)
				if err != nil {
					decodeErr = &wal.CorruptionErr{
						Err:     errors.Wrap(err, "decode mmap markers"),
						Segment: r.Segment(),
						Offset:  r.Offset(),
					}
					return
				}
				decoded <- markers
			default:
				// Noop.
			}
		}
	}()

	// The records are always replayed from the oldest to the newest.
	for d := range decoded {
		switch v := d.(type) {
		case []record.RefSample:
			samples := v
			// We split up the samples into parts of 5000 samples or less.
			// With O(300 * #cores) in-flight sample batches, large scrapes could otherwise
			// cause thousands of very large in flight buffers occupying large amounts
			// of unused memory.
			for len(samples) > 0 {
				m := 5000
				if len(samples) < m {
					m = len(samples)
				}
				for i := 0; i < n; i++ {
					shards[i] = processors[i].reuseBuf()
				}
				for _, sam := range samples[:m] {
					if r, ok := multiRef[sam.Ref]; ok {
						sam.Ref = r
					}
					mod := uint64(sam.Ref) % uint64(n)
					shards[mod] = append(shards[mod], sam)
				}
				for i := 0; i < n; i++ {
					processors[i].input <- shards[i]
				}
				samples = samples[m:]
			}
			//nolint:staticcheck // Ignore SA6002 relax staticcheck verification.
			samplesPool.Put(d)
		case []record.RefMmapMarker:
			markers := v
			for _, rm := range markers {
				seq, off := rm.MmapRef.Unpack()
				if seq > lastSeq || (seq == lastSeq && off > lastOff) {
					// This m-map chunk from markers was not present during
					// the load of mmapped chunks that happened in the head
					// initialization.
					continue
				}

				if r, ok := multiRef[rm.Ref]; ok {
					rm.Ref = r
				}

				ms := h.series.getByID(rm.Ref)
				if ms == nil {
					mmapMarkerUnknownRefs.Inc()
					continue
				}
				idx := uint64(ms.ref) % uint64(n)
				// It is possible that some old sample is being processed in processWALSamples that
				// could cause race below. So we wait for the goroutine to empty input the buffer and finish
				// processing all old samples after emptying the buffer.
				processors[idx].waitUntilIdle()
				// Lock the subset so we can modify the series object
				processors[idx].mx.Lock()

				// All samples till now have been m-mapped. Hence clear out the headChunk.
				// In case some samples slipped through and went into m-map chunks because of changed
				// chunk size parameters, we are not taking care of that here.
				// TODO(codesome): see if there is a way to avoid duplicate m-map chunks if
				// the size of ooo chunk was reduced between restart.
				ms.oooHeadChunk = nil

				processors[idx].mx.Unlock()
			}
		default:
			panic(fmt.Errorf("unexpected decoded type: %T", d))
		}
	}

	if decodeErr != nil {
		return decodeErr
	}

	// Signal termination to each worker and wait for it to close its output channel.
	for i := 0; i < n; i++ {
		processors[i].closeAndDrain()
	}
	wg.Wait()

	if r.Err() != nil {
		return errors.Wrap(r.Err(), "read records")
	}

	if unknownRefs.Load() > 0 || mmapMarkerUnknownRefs.Load() > 0 {
		level.Warn(h.logger).Log("msg", "Unknown series references for ooo WAL replay", "samples", unknownRefs.Load(), "mmap_markers", mmapMarkerUnknownRefs.Load())
	}
	return nil
}

type errLoadWbl struct {
	err error
}

func (e errLoadWbl) Error() string {
	return e.err.Error()
}

// To support errors.Cause().
func (e errLoadWbl) Cause() error {
	return e.err
}

// To support errors.Unwrap().
func (e errLoadWbl) Unwrap() error {
	return e.err
}

// isErrLoadOOOWal returns a boolean if the error is errLoadWbl.
func isErrLoadOOOWal(err error) bool {
	_, ok := err.(*errLoadWbl)
	return ok
}

type wblSubsetProcessor struct {
	mx     sync.Mutex // Take this lock while modifying series in the subset.
	input  chan []record.RefSample
	output chan []record.RefSample
}

func (wp *wblSubsetProcessor) setup() {
	wp.output = make(chan []record.RefSample, 300)
	wp.input = make(chan []record.RefSample, 300)
}

func (wp *wblSubsetProcessor) closeAndDrain() {
	close(wp.input)
	for range wp.output {
	}
}

// If there is a buffer in the output chan, return it for reuse, otherwise return nil.
func (wp *wblSubsetProcessor) reuseBuf() []record.RefSample {
	select {
	case buf := <-wp.output:
		return buf[:0]
	default:
	}
	return nil
}

// processWBLSamples adds the samples it receives to the head and passes
// the buffer received to an output channel for reuse.
// Samples before the minValidTime timestamp are discarded.
func (wp *wblSubsetProcessor) processWBLSamples(h *Head) (unknownRefs uint64) {
	defer close(wp.output)

	// We don't check for minValidTime for ooo samples.
	mint, maxt := int64(math.MaxInt64), int64(math.MinInt64)
	for samples := range wp.input {
		wp.mx.Lock()
		for _, s := range samples {
			ms := h.series.getByID(s.Ref)
			if ms == nil {
				unknownRefs++
				continue
			}
			ok, chunkCreated, _ := ms.insert(s.T, s.V, h.chunkDiskMapper)
			if chunkCreated {
				h.metrics.chunksCreated.Inc()
				h.metrics.chunks.Inc()
			}
			if ok {
				if s.T < mint {
					mint = s.T
				}
				if s.T > maxt {
					maxt = s.T
				}
			}
		}
		wp.mx.Unlock()
		wp.output <- samples
	}

	h.updateMinOOOMaxOOOTime(mint, maxt)

	return unknownRefs
}

func (wp *wblSubsetProcessor) waitUntilIdle() {
	select {
	case <-wp.output: // Allow output side to drain to avoid deadlock.
	default:
	}
	wp.input <- []record.RefSample{}
	for len(wp.input) != 0 {
		time.Sleep(10 * time.Microsecond)
		select {
		case <-wp.output: // Allow output side to drain to avoid deadlock.
		default:
		}
	}
}

const (
	chunkSnapshotRecordTypeSeries     uint8 = 1
	chunkSnapshotRecordTypeTombstones uint8 = 2
	chunkSnapshotRecordTypeExemplars  uint8 = 3
)

type chunkSnapshotRecord struct {
	ref        chunks.HeadSeriesRef
	lset       labels.Labels
	chunkRange int64
	mc         *memChunk
	sampleBuf  [4]sample
}

func (s *memSeries) encodeToSnapshotRecord(b []byte) []byte {
	buf := encoding.Encbuf{B: b}

	buf.PutByte(chunkSnapshotRecordTypeSeries)
	buf.PutBE64(uint64(s.ref))
	record.EncodeLabels(&buf, s.lset)
	buf.PutBE64int64(s.chunkRange)

	s.Lock()
	if s.headChunk == nil {
		buf.PutUvarint(0)
	} else {
		buf.PutUvarint(1)
		buf.PutBE64int64(s.headChunk.minTime)
		buf.PutBE64int64(s.headChunk.maxTime)
		buf.PutByte(byte(s.headChunk.chunk.Encoding()))
		buf.PutUvarintBytes(s.headChunk.chunk.Bytes())
		// Put the sample buf.
		for _, smpl := range s.sampleBuf {
			buf.PutBE64int64(smpl.t)
			buf.PutBEFloat64(smpl.v)
		}
	}
	s.Unlock()

	return buf.Get()
}

func decodeSeriesFromChunkSnapshot(d *record.Decoder, b []byte) (csr chunkSnapshotRecord, err error) {
	dec := encoding.Decbuf{B: b}

	if flag := dec.Byte(); flag != chunkSnapshotRecordTypeSeries {
		return csr, errors.Errorf("invalid record type %x", flag)
	}

	csr.ref = chunks.HeadSeriesRef(dec.Be64())
	// The label set written to the disk is already sorted.
	// TODO: figure out why DecodeLabels calls Sort(), and perhaps remove it.
	csr.lset = d.DecodeLabels(&dec)

	csr.chunkRange = dec.Be64int64()
	if dec.Uvarint() == 0 {
		return
	}

	csr.mc = &memChunk{}
	csr.mc.minTime = dec.Be64int64()
	csr.mc.maxTime = dec.Be64int64()
	enc := chunkenc.Encoding(dec.Byte())

	// The underlying bytes gets re-used later, so make a copy.
	chunkBytes := dec.UvarintBytes()
	chunkBytesCopy := make([]byte, len(chunkBytes))
	copy(chunkBytesCopy, chunkBytes)

	chk, err := chunkenc.FromData(enc, chunkBytesCopy)
	if err != nil {
		return csr, errors.Wrap(err, "chunk from data")
	}
	csr.mc.chunk = chk

	for i := range csr.sampleBuf {
		csr.sampleBuf[i].t = dec.Be64int64()
		csr.sampleBuf[i].v = dec.Be64Float64()
	}

	err = dec.Err()
	if err != nil && len(dec.B) > 0 {
		err = errors.Errorf("unexpected %d bytes left in entry", len(dec.B))
	}

	return
}

func encodeTombstonesToSnapshotRecord(tr tombstones.Reader) ([]byte, error) {
	buf := encoding.Encbuf{}

	buf.PutByte(chunkSnapshotRecordTypeTombstones)
	b, err := tombstones.Encode(tr)
	if err != nil {
		return nil, errors.Wrap(err, "encode tombstones")
	}
	buf.PutUvarintBytes(b)

	return buf.Get(), nil
}

func decodeTombstonesSnapshotRecord(b []byte) (tombstones.Reader, error) {
	dec := encoding.Decbuf{B: b}

	if flag := dec.Byte(); flag != chunkSnapshotRecordTypeTombstones {
		return nil, errors.Errorf("invalid record type %x", flag)
	}

	tr, err := tombstones.Decode(dec.UvarintBytes())
	return tr, errors.Wrap(err, "decode tombstones")
}

const chunkSnapshotPrefix = "chunk_snapshot."

// ChunkSnapshot creates a snapshot of all the series and tombstones in the head.
// It deletes the old chunk snapshots if the chunk snapshot creation is successful.
//
// The chunk snapshot is stored in a directory named chunk_snapshot.N.M and is written
// using the WAL package. N is the last WAL segment present during snapshotting and
// M is the offset in segment N upto which data was written.
//
// The snapshot first contains all series (each in individual records and not sorted), followed by
// tombstones (a single record), and finally exemplars (>= 1 record). Exemplars are in the order they
// were written to the circular buffer.
func (h *Head) ChunkSnapshot() (*ChunkSnapshotStats, error) {
	if h.wal == nil {
		// If we are not storing any WAL, does not make sense to take a snapshot too.
		level.Warn(h.logger).Log("msg", "skipping chunk snapshotting as WAL is disabled")
		return &ChunkSnapshotStats{}, nil
	}
	h.chunkSnapshotMtx.Lock()
	defer h.chunkSnapshotMtx.Unlock()

	stats := &ChunkSnapshotStats{}

	wlast, woffset, err := h.wal.LastSegmentAndOffset()
	if err != nil && err != record.ErrNotFound {
		return stats, errors.Wrap(err, "get last wal segment and offset")
	}

	_, cslast, csoffset, err := LastChunkSnapshot(h.opts.ChunkDirRoot)
	if err != nil && err != record.ErrNotFound {
		return stats, errors.Wrap(err, "find last chunk snapshot")
	}

	if wlast == cslast && woffset == csoffset {
		// Nothing has been written to the WAL/Head since the last snapshot.
		return stats, nil
	}

	snapshotName := chunkSnapshotDir(wlast, woffset)

	cpdir := filepath.Join(h.opts.ChunkDirRoot, snapshotName)
	cpdirtmp := cpdir + ".tmp"
	stats.Dir = cpdir

	if err := os.MkdirAll(cpdirtmp, 0o777); err != nil {
		return stats, errors.Wrap(err, "create chunk snapshot dir")
	}
	cp, err := wal.New(nil, nil, cpdirtmp, h.wal.CompressionEnabled())
	if err != nil {
		return stats, errors.Wrap(err, "open chunk snapshot")
	}

	// Ensures that an early return caused by an error doesn't leave any tmp files.
	defer func() {
		cp.Close()
		os.RemoveAll(cpdirtmp)
	}()

	var (
		buf  []byte
		recs [][]byte
	)
	// Add all series to the snapshot.
	stripeSize := h.series.size
	for i := 0; i < stripeSize; i++ {
		h.series.locks[i].RLock()

		for _, s := range h.series.series[i] {
			start := len(buf)
			buf = s.encodeToSnapshotRecord(buf)
			if len(buf[start:]) == 0 {
				continue // All contents discarded.
			}
			recs = append(recs, buf[start:])
			// Flush records in 10 MB increments.
			if len(buf) > 10*1024*1024 {
				if err := cp.Log(recs...); err != nil {
					h.series.locks[i].RUnlock()
					return stats, errors.Wrap(err, "flush records")
				}
				buf, recs = buf[:0], recs[:0]
			}
		}
		stats.TotalSeries += len(h.series.series[i])

		h.series.locks[i].RUnlock()
	}

	// Add tombstones to the snapshot.
	tombstonesReader, err := h.Tombstones()
	if err != nil {
		return stats, errors.Wrap(err, "get tombstones")
	}
	rec, err := encodeTombstonesToSnapshotRecord(tombstonesReader)
	if err != nil {
		return stats, errors.Wrap(err, "encode tombstones")
	}
	recs = append(recs, rec)
	// Flush remaining series records and tombstones.
	if err := cp.Log(recs...); err != nil {
		return stats, errors.Wrap(err, "flush records")
	}
	buf = buf[:0]

	// Add exemplars in the snapshot.
	// We log in batches, with each record having upto 10000 exemplars.
	// Assuming 100 bytes (overestimate) per exemplar, that's ~1MB.
	maxExemplarsPerRecord := 10000
	batch := make([]record.RefExemplar, 0, maxExemplarsPerRecord)
	enc := record.Encoder{}
	flushExemplars := func() error {
		if len(batch) == 0 {
			return nil
		}
		buf = buf[:0]
		encbuf := encoding.Encbuf{B: buf}
		encbuf.PutByte(chunkSnapshotRecordTypeExemplars)
		enc.EncodeExemplarsIntoBuffer(batch, &encbuf)
		if err := cp.Log(encbuf.Get()); err != nil {
			return errors.Wrap(err, "log exemplars")
		}
		buf, batch = buf[:0], batch[:0]
		return nil
	}
	err = h.exemplars.IterateExemplars(func(seriesLabels labels.Labels, e exemplar.Exemplar) error {
		if len(batch) >= maxExemplarsPerRecord {
			if err := flushExemplars(); err != nil {
				return errors.Wrap(err, "flush exemplars")
			}
		}

		ms := h.series.getByHash(seriesLabels.Hash(), seriesLabels)
		if ms == nil {
			// It is possible that exemplar refers to some old series. We discard such exemplars.
			return nil
		}
		batch = append(batch, record.RefExemplar{
			Ref:    ms.ref,
			T:      e.Ts,
			V:      e.Value,
			Labels: e.Labels,
		})
		return nil
	})
	if err != nil {
		return stats, errors.Wrap(err, "iterate exemplars")
	}

	// Flush remaining exemplars.
	if err := flushExemplars(); err != nil {
		return stats, errors.Wrap(err, "flush exemplars at the end")
	}

	if err := cp.Close(); err != nil {
		return stats, errors.Wrap(err, "close chunk snapshot")
	}
	if err := fileutil.Replace(cpdirtmp, cpdir); err != nil {
		return stats, errors.Wrap(err, "rename chunk snapshot directory")
	}

	if err := DeleteChunkSnapshots(h.opts.ChunkDirRoot, wlast, woffset); err != nil {
		// Leftover old chunk snapshots do not cause problems down the line beyond
		// occupying disk space.
		// They will just be ignored since a higher chunk snapshot exists.
		level.Error(h.logger).Log("msg", "delete old chunk snapshots", "err", err)
	}
	return stats, nil
}

func chunkSnapshotDir(wlast, woffset int) string {
	return fmt.Sprintf(chunkSnapshotPrefix+"%06d.%010d", wlast, woffset)
}

func (h *Head) performChunkSnapshot() error {
	level.Info(h.logger).Log("msg", "creating chunk snapshot")
	startTime := time.Now()
	stats, err := h.ChunkSnapshot()
	elapsed := time.Since(startTime)
	if err == nil {
		level.Info(h.logger).Log("msg", "chunk snapshot complete", "duration", elapsed.String(), "num_series", stats.TotalSeries, "dir", stats.Dir)
	}
	return errors.Wrap(err, "chunk snapshot")
}

// ChunkSnapshotStats returns stats about a created chunk snapshot.
type ChunkSnapshotStats struct {
	TotalSeries int
	Dir         string
}

// LastChunkSnapshot returns the directory name and index of the most recent chunk snapshot.
// If dir does not contain any chunk snapshots, ErrNotFound is returned.
func LastChunkSnapshot(dir string) (string, int, int, error) {
	files, err := os.ReadDir(dir)
	if err != nil {
		return "", 0, 0, err
	}
	maxIdx, maxOffset := -1, -1
	maxFileName := ""
	for i := 0; i < len(files); i++ {
		fi := files[i]

		if !strings.HasPrefix(fi.Name(), chunkSnapshotPrefix) {
			continue
		}
		if !fi.IsDir() {
			return "", 0, 0, errors.Errorf("chunk snapshot %s is not a directory", fi.Name())
		}

		splits := strings.Split(fi.Name()[len(chunkSnapshotPrefix):], ".")
		if len(splits) != 2 {
			// Chunk snapshots is not in the right format, we do not care about it.
			continue
		}

		idx, err := strconv.Atoi(splits[0])
		if err != nil {
			continue
		}

		offset, err := strconv.Atoi(splits[1])
		if err != nil {
			continue
		}

		if idx > maxIdx || (idx == maxIdx && offset > maxOffset) {
			maxIdx, maxOffset = idx, offset
			maxFileName = filepath.Join(dir, fi.Name())
		}
	}
	if maxFileName == "" {
		return "", 0, 0, record.ErrNotFound
	}
	return maxFileName, maxIdx, maxOffset, nil
}

// DeleteChunkSnapshots deletes all chunk snapshots in a directory below a given index.
func DeleteChunkSnapshots(dir string, maxIndex, maxOffset int) error {
	files, err := os.ReadDir(dir)
	if err != nil {
		return err
	}

	errs := tsdb_errors.NewMulti()
	for _, fi := range files {
		if !strings.HasPrefix(fi.Name(), chunkSnapshotPrefix) {
			continue
		}

		splits := strings.Split(fi.Name()[len(chunkSnapshotPrefix):], ".")
		if len(splits) != 2 {
			continue
		}

		idx, err := strconv.Atoi(splits[0])
		if err != nil {
			continue
		}

		offset, err := strconv.Atoi(splits[1])
		if err != nil {
			continue
		}

		if idx < maxIndex || (idx == maxIndex && offset < maxOffset) {
			if err := os.RemoveAll(filepath.Join(dir, fi.Name())); err != nil {
				errs.Add(err)
			}
		}

	}
	return errs.Err()
}

// loadChunkSnapshot replays the chunk snapshot and restores the Head state from it. If there was any error returned,
// it is the responsibility of the caller to clear the contents of the Head.
func (h *Head) loadChunkSnapshot() (int, int, map[chunks.HeadSeriesRef]*memSeries, error) {
	dir, snapIdx, snapOffset, err := LastChunkSnapshot(h.opts.ChunkDirRoot)
	if err != nil {
		if err == record.ErrNotFound {
			return snapIdx, snapOffset, nil, nil
		}
		return snapIdx, snapOffset, nil, errors.Wrap(err, "find last chunk snapshot")
	}

	start := time.Now()
	sr, err := wal.NewSegmentsReader(dir)
	if err != nil {
		return snapIdx, snapOffset, nil, errors.Wrap(err, "open chunk snapshot")
	}
	defer func() {
		if err := sr.Close(); err != nil {
			level.Warn(h.logger).Log("msg", "error while closing the wal segments reader", "err", err)
		}
	}()

	var (
		numSeries        = 0
		unknownRefs      = int64(0)
		n                = runtime.GOMAXPROCS(0)
		wg               sync.WaitGroup
		recordChan       = make(chan chunkSnapshotRecord, 5*n)
		shardedRefSeries = make([]map[chunks.HeadSeriesRef]*memSeries, n)
		errChan          = make(chan error, n)
		refSeries        map[chunks.HeadSeriesRef]*memSeries
		exemplarBuf      []record.RefExemplar
		dec              record.Decoder
	)

	wg.Add(n)
	for i := 0; i < n; i++ {
		go func(idx int, rc <-chan chunkSnapshotRecord) {
			defer wg.Done()
			defer func() {
				// If there was an error, drain the channel
				// to unblock the main thread.
				for range rc {
				}
			}()

			shardedRefSeries[idx] = make(map[chunks.HeadSeriesRef]*memSeries)
			localRefSeries := shardedRefSeries[idx]

			for csr := range rc {
				series, _, err := h.getOrCreateWithID(csr.ref, csr.lset.Hash(), csr.lset)
				if err != nil {
					errChan <- err
					return
				}
				localRefSeries[csr.ref] = series
				for {
					seriesID := uint64(series.ref)
					lastSeriesID := h.lastSeriesID.Load()
					if lastSeriesID >= seriesID || h.lastSeriesID.CompareAndSwap(lastSeriesID, seriesID) {
						break
					}
				}

				series.chunkRange = csr.chunkRange
				if csr.mc == nil {
					continue
				}
				series.nextAt = csr.mc.maxTime // This will create a new chunk on append.
				series.headChunk = csr.mc
				for i := range series.sampleBuf {
					series.sampleBuf[i].t = csr.sampleBuf[i].t
					series.sampleBuf[i].v = csr.sampleBuf[i].v
				}

				app, err := series.headChunk.chunk.Appender()
				if err != nil {
					errChan <- err
					return
				}
				series.app = app

				h.updateMinMaxTime(csr.mc.minTime, csr.mc.maxTime)
			}
		}(i, recordChan)
	}

	r := wal.NewReader(sr)
	var loopErr error
Outer:
	for r.Next() {
		select {
		case err := <-errChan:
			errChan <- err
			break Outer
		default:
		}

		rec := r.Record()
		switch rec[0] {
		case chunkSnapshotRecordTypeSeries:
			numSeries++
			csr, err := decodeSeriesFromChunkSnapshot(&dec, rec)
			if err != nil {
				loopErr = errors.Wrap(err, "decode series record")
				break Outer
			}
			recordChan <- csr

		case chunkSnapshotRecordTypeTombstones:
			tr, err := decodeTombstonesSnapshotRecord(rec)
			if err != nil {
				loopErr = errors.Wrap(err, "decode tombstones")
				break Outer
			}

			if err = tr.Iter(func(ref storage.SeriesRef, ivs tombstones.Intervals) error {
				h.tombstones.AddInterval(ref, ivs...)
				return nil
			}); err != nil {
				loopErr = errors.Wrap(err, "iterate tombstones")
				break Outer
			}

		case chunkSnapshotRecordTypeExemplars:
			// Exemplars are at the end of snapshot. So all series are loaded at this point.
			if len(refSeries) == 0 {
				close(recordChan)
				wg.Wait()

				refSeries = make(map[chunks.HeadSeriesRef]*memSeries, numSeries)
				for _, shard := range shardedRefSeries {
					for k, v := range shard {
						refSeries[k] = v
					}
				}
			}

			if !h.opts.EnableExemplarStorage || h.opts.MaxExemplars.Load() <= 0 {
				// Exemplar storage is disabled.
				continue Outer
			}

			decbuf := encoding.Decbuf{B: rec[1:]}

			exemplarBuf = exemplarBuf[:0]
			exemplarBuf, err = dec.ExemplarsFromBuffer(&decbuf, exemplarBuf)
			if err != nil {
				loopErr = errors.Wrap(err, "exemplars from buffer")
				break Outer
			}

			for _, e := range exemplarBuf {
				ms, ok := refSeries[e.Ref]
				if !ok {
					unknownRefs++
					continue
				}

				if err := h.exemplars.AddExemplar(ms.lset, exemplar.Exemplar{
					Labels: e.Labels,
					Value:  e.V,
					Ts:     e.T,
				}); err != nil {
					loopErr = errors.Wrap(err, "add exemplar")
					break Outer
				}
			}

		default:
			// This is a record type we don't understand. It is either and old format from earlier versions,
			// or a new format and the code was rolled back to old version.
			loopErr = errors.Errorf("unsuported snapshot record type 0b%b", rec[0])
			break Outer
		}
	}
	if len(refSeries) == 0 {
		close(recordChan)
		wg.Wait()
	}

	close(errChan)
	merr := tsdb_errors.NewMulti(errors.Wrap(loopErr, "decode loop"))
	for err := range errChan {
		merr.Add(errors.Wrap(err, "record processing"))
	}
	if err := merr.Err(); err != nil {
		return -1, -1, nil, err
	}

	if r.Err() != nil {
		return -1, -1, nil, errors.Wrap(r.Err(), "read records")
	}

	if len(refSeries) == 0 {
		// We had no exemplar record, so we have to build the map here.
		refSeries = make(map[chunks.HeadSeriesRef]*memSeries, numSeries)
		for _, shard := range shardedRefSeries {
			for k, v := range shard {
				refSeries[k] = v
			}
		}
	}

	elapsed := time.Since(start)
	level.Info(h.logger).Log("msg", "chunk snapshot loaded", "dir", dir, "num_series", numSeries, "duration", elapsed.String())
	if unknownRefs > 0 {
		level.Warn(h.logger).Log("msg", "unknown series references during chunk snapshot replay", "count", unknownRefs)
	}

	return snapIdx, snapOffset, refSeries, nil
}<|MERGE_RESOLUTION|>--- conflicted
+++ resolved
@@ -430,12 +430,7 @@
 
 // processWALSamples adds the samples it receives to the head and passes
 // the buffer received to an output channel for reuse.
-<<<<<<< HEAD
-// Samples before the minValidTime timestamp are discarded.
 func (wp *walSubsetProcessor) processWALSamples(h *Head, mmappedChunks, oooMmappedChunks map[chunks.HeadSeriesRef][]*mmappedChunk) (unknownRefs, mmapOverlappingChunks uint64) {
-=======
-func (wp *walSubsetProcessor) processWALSamples(h *Head, mmappedChunks map[chunks.HeadSeriesRef][]*mmappedChunk) (unknownRefs, mmapOverlappingChunks uint64) {
->>>>>>> e49d596f
 	defer close(wp.output)
 
 	mint, maxt := int64(math.MaxInt64), int64(math.MinInt64)
