// Copyright 2021 The Prometheus Authors
// Licensed under the Apache License, Version 2.0 (the "License");
// you may not use this file except in compliance with the License.
// You may obtain a copy of the License at
//
// http://www.apache.org/licenses/LICENSE-2.0
//
// Unless required by applicable law or agreed to in writing, software
// distributed under the License is distributed on an "AS IS" BASIS,
// WITHOUT WARRANTIES OR CONDITIONS OF ANY KIND, either express or implied.
// See the License for the specific language governing permissions and
// limitations under the License.

package tsdb

import (
	"fmt"
	"math"
	"os"
	"path/filepath"
	"runtime"
	"strconv"
	"strings"
	"sync"
	"time"

	"github.com/go-kit/log/level"
	"github.com/pkg/errors"
	"go.uber.org/atomic"

	"github.com/prometheus/prometheus/model/exemplar"
	"github.com/prometheus/prometheus/model/labels"
	"github.com/prometheus/prometheus/model/metadata"
	"github.com/prometheus/prometheus/storage"
	"github.com/prometheus/prometheus/tsdb/chunkenc"
	"github.com/prometheus/prometheus/tsdb/chunks"
	"github.com/prometheus/prometheus/tsdb/encoding"
	tsdb_errors "github.com/prometheus/prometheus/tsdb/errors"
	"github.com/prometheus/prometheus/tsdb/fileutil"
	"github.com/prometheus/prometheus/tsdb/record"
	"github.com/prometheus/prometheus/tsdb/tombstones"
	"github.com/prometheus/prometheus/tsdb/wal"
)

func (h *Head) loadWAL(r *wal.Reader, multiRef map[chunks.HeadSeriesRef]chunks.HeadSeriesRef, mmappedChunks, oooMmappedChunks map[chunks.HeadSeriesRef][]*mmappedChunk) (err error) {
	// Track number of samples that referenced a series we don't know about
	// for error reporting.
	var unknownRefs atomic.Uint64
	var unknownExemplarRefs atomic.Uint64
	var unknownMetadataRefs atomic.Uint64
	// Track number of series records that had overlapping m-map chunks.
	var mmapOverlappingChunks atomic.Uint64

	// Start workers that each process samples for a partition of the series ID space.
	var (
		wg             sync.WaitGroup
		n              = runtime.GOMAXPROCS(0)
		processors     = make([]walSubsetProcessor, n)
		exemplarsInput chan record.RefExemplar

		dec    record.Decoder
		shards = make([][]record.RefSample, n)

		decoded                      = make(chan interface{}, 10)
		decodeErr, seriesCreationErr error
		seriesPool                   = sync.Pool{
			New: func() interface{} {
				return []record.RefSeries{}
			},
		}
		samplesPool = sync.Pool{
			New: func() interface{} {
				return []record.RefSample{}
			},
		}
		tstonesPool = sync.Pool{
			New: func() interface{} {
				return []tombstones.Stone{}
			},
		}
		exemplarsPool = sync.Pool{
			New: func() interface{} {
				return []record.RefExemplar{}
			},
		}
		metadataPool = sync.Pool{
			New: func() interface{} {
				return []record.RefMetadata{}
			},
		}
	)

	defer func() {
		// For CorruptionErr ensure to terminate all workers before exiting.
		_, ok := err.(*wal.CorruptionErr)
		if ok || seriesCreationErr != nil {
			for i := 0; i < n; i++ {
				processors[i].closeAndDrain()
			}
			close(exemplarsInput)
			wg.Wait()
		}
	}()

	wg.Add(n)
	for i := 0; i < n; i++ {
		processors[i].setup()

		go func(wp *walSubsetProcessor) {
			unknown, overlapping := wp.processWALSamples(h, mmappedChunks, oooMmappedChunks)
			unknownRefs.Add(unknown)
			mmapOverlappingChunks.Add(overlapping)
			wg.Done()
		}(&processors[i])
	}

	wg.Add(1)
	exemplarsInput = make(chan record.RefExemplar, 300)
	go func(input <-chan record.RefExemplar) {
		var err error
		defer wg.Done()
		for e := range input {
			ms := h.series.getByID(e.Ref)
			if ms == nil {
				unknownExemplarRefs.Inc()
				continue
			}

			if e.T < h.minValidTime.Load() {
				continue
			}
			// At the moment the only possible error here is out of order exemplars, which we shouldn't see when
			// replaying the WAL, so lets just log the error if it's not that type.
			err = h.exemplars.AddExemplar(ms.lset, exemplar.Exemplar{Ts: e.T, Value: e.V, Labels: e.Labels})
			if err != nil && err == storage.ErrOutOfOrderExemplar {
				level.Warn(h.logger).Log("msg", "Unexpected error when replaying WAL on exemplar record", "err", err)
			}
		}
	}(exemplarsInput)

	go func() {
		defer close(decoded)
		var err error
		for r.Next() {
			rec := r.Record()
			switch dec.Type(rec) {
			case record.Series:
				series := seriesPool.Get().([]record.RefSeries)[:0]
				series, err = dec.Series(rec, series)
				if err != nil {
					decodeErr = &wal.CorruptionErr{
						Err:     errors.Wrap(err, "decode series"),
						Segment: r.Segment(),
						Offset:  r.Offset(),
					}
					return
				}
				decoded <- series
			case record.Samples:
				samples := samplesPool.Get().([]record.RefSample)[:0]
				samples, err = dec.Samples(rec, samples)
				if err != nil {
					decodeErr = &wal.CorruptionErr{
						Err:     errors.Wrap(err, "decode samples"),
						Segment: r.Segment(),
						Offset:  r.Offset(),
					}
					return
				}
				decoded <- samples
			case record.Tombstones:
				tstones := tstonesPool.Get().([]tombstones.Stone)[:0]
				tstones, err = dec.Tombstones(rec, tstones)
				if err != nil {
					decodeErr = &wal.CorruptionErr{
						Err:     errors.Wrap(err, "decode tombstones"),
						Segment: r.Segment(),
						Offset:  r.Offset(),
					}
					return
				}
				decoded <- tstones
			case record.Exemplars:
				exemplars := exemplarsPool.Get().([]record.RefExemplar)[:0]
				exemplars, err = dec.Exemplars(rec, exemplars)
				if err != nil {
					decodeErr = &wal.CorruptionErr{
						Err:     errors.Wrap(err, "decode exemplars"),
						Segment: r.Segment(),
						Offset:  r.Offset(),
					}
					return
				}
				decoded <- exemplars
			case record.Metadata:
				meta := metadataPool.Get().([]record.RefMetadata)[:0]
				meta, err := dec.Metadata(rec, meta)
				if err != nil {
					decodeErr = &wal.CorruptionErr{
						Err:     errors.Wrap(err, "decode metadata"),
						Segment: r.Segment(),
						Offset:  r.Offset(),
					}
					return
				}
				decoded <- meta
			default:
				// Noop.
			}
		}
	}()

	// The records are always replayed from the oldest to the newest.
Outer:
	for d := range decoded {
		switch v := d.(type) {
		case []record.RefSeries:
			for _, walSeries := range v {
				mSeries, created, err := h.getOrCreateWithID(walSeries.Ref, walSeries.Labels.Hash(), walSeries.Labels)
				if err != nil {
					seriesCreationErr = err
					break Outer
				}

				if chunks.HeadSeriesRef(h.lastSeriesID.Load()) < walSeries.Ref {
					h.lastSeriesID.Store(uint64(walSeries.Ref))
				}
				if !created {
					multiRef[walSeries.Ref] = mSeries.ref
				}

				idx := uint64(mSeries.ref) % uint64(n)
				processors[idx].input <- walSubsetProcessorInputItem{walSeriesRef: walSeries.Ref, existingSeries: mSeries}
			}
			//nolint:staticcheck // Ignore SA6002 relax staticcheck verification.
			seriesPool.Put(v)
		case []record.RefSample:
			samples := v
			minValidTime := h.minValidTime.Load()
			// We split up the samples into chunks of 5000 samples or less.
			// With O(300 * #cores) in-flight sample batches, large scrapes could otherwise
			// cause thousands of very large in flight buffers occupying large amounts
			// of unused memory.
			for len(samples) > 0 {
				m := 5000
				if len(samples) < m {
					m = len(samples)
				}
				for i := 0; i < n; i++ {
					if shards[i] == nil {
						shards[i] = processors[i].reuseBuf()
					}
				}
				for _, sam := range samples[:m] {
					if sam.T < minValidTime {
						continue // Before minValidTime: discard.
					}
					if r, ok := multiRef[sam.Ref]; ok {
						sam.Ref = r
					}
					mod := uint64(sam.Ref) % uint64(n)
					shards[mod] = append(shards[mod], sam)
				}
				for i := 0; i < n; i++ {
					if len(shards[i]) > 0 {
						processors[i].input <- walSubsetProcessorInputItem{samples: shards[i]}
						shards[i] = nil
					}
				}
				samples = samples[m:]
			}
			//nolint:staticcheck // Ignore SA6002 relax staticcheck verification.
			samplesPool.Put(v)
		case []tombstones.Stone:
			for _, s := range v {
				for _, itv := range s.Intervals {
					if itv.Maxt < h.minValidTime.Load() {
						continue
					}
					if m := h.series.getByID(chunks.HeadSeriesRef(s.Ref)); m == nil {
						unknownRefs.Inc()
						continue
					}
					h.tombstones.AddInterval(storage.SeriesRef(s.Ref), itv)
				}
			}
			//nolint:staticcheck // Ignore SA6002 relax staticcheck verification.
			tstonesPool.Put(v)
		case []record.RefExemplar:
			for _, e := range v {
				exemplarsInput <- e
			}
			//nolint:staticcheck // Ignore SA6002 relax staticcheck verification.
			exemplarsPool.Put(v)
		case []record.RefMetadata:
			for _, m := range v {
				s := h.series.getByID(chunks.HeadSeriesRef(m.Ref))
				if s == nil {
					unknownMetadataRefs.Inc()
					continue
				}
				s.meta = &metadata.Metadata{
					Type: record.ToTextparseMetricType(m.Type),
					Unit: m.Unit,
					Help: m.Help,
				}
			}
			//nolint:staticcheck // Ignore SA6002 relax staticcheck verification.
			metadataPool.Put(v)
		default:
			panic(fmt.Errorf("unexpected decoded type: %T", d))
		}
	}

	if decodeErr != nil {
		return decodeErr
	}
	if seriesCreationErr != nil {
		// Drain the channel to unblock the goroutine.
		for range decoded {
		}
		return seriesCreationErr
	}

	// Signal termination to each worker and wait for it to close its output channel.
	for i := 0; i < n; i++ {
		processors[i].closeAndDrain()
	}
	close(exemplarsInput)
	wg.Wait()

	if r.Err() != nil {
		return errors.Wrap(r.Err(), "read records")
	}

	if unknownRefs.Load() > 0 || unknownExemplarRefs.Load() > 0 || unknownMetadataRefs.Load() > 0 {
		level.Warn(h.logger).Log("msg", "Unknown series references", "samples", unknownRefs.Load(), "exemplars", unknownExemplarRefs.Load(), "metadata", unknownMetadataRefs.Load())
	}
	if count := mmapOverlappingChunks.Load(); count > 0 {
		level.Info(h.logger).Log("msg", "Overlapping m-map chunks on duplicate series records", "count", count)
	}
	return nil
}

// resetSeriesWithMMappedChunks is only used during the WAL replay.
func (h *Head) resetSeriesWithMMappedChunks(mSeries *memSeries, mmc, oooMmc []*mmappedChunk, walSeriesRef chunks.HeadSeriesRef) (overlapped bool) {
	if mSeries.ref != walSeriesRef {
		// Checking if the new m-mapped chunks overlap with the already existing ones.
		if len(mSeries.mmappedChunks) > 0 && len(mmc) > 0 {
			if overlapsClosedInterval(
				mSeries.mmappedChunks[0].minTime,
				mSeries.mmappedChunks[len(mSeries.mmappedChunks)-1].maxTime,
				mmc[0].minTime,
				mmc[len(mmc)-1].maxTime,
			) {
				level.Debug(h.logger).Log(
					"msg", "M-mapped chunks overlap on a duplicate series record",
					"series", mSeries.lset.String(),
					"oldref", mSeries.ref,
					"oldmint", mSeries.mmappedChunks[0].minTime,
					"oldmaxt", mSeries.mmappedChunks[len(mSeries.mmappedChunks)-1].maxTime,
					"newref", walSeriesRef,
					"newmint", mmc[0].minTime,
					"newmaxt", mmc[len(mmc)-1].maxTime,
				)
				overlapped = true
			}
		}
	}

	h.metrics.chunksCreated.Add(float64(len(mmc) + len(oooMmc)))
	h.metrics.chunksRemoved.Add(float64(len(mSeries.mmappedChunks)))
	h.metrics.chunks.Add(float64(len(mmc) + len(oooMmc) - len(mSeries.mmappedChunks)))
	mSeries.mmappedChunks = mmc
	mSeries.oooMmappedChunks = oooMmc
	// Cache the last mmapped chunk time, so we can skip calling append() for samples it will reject.
	if len(mmc) == 0 {
		mSeries.mmMaxTime = math.MinInt64
	} else {
		mSeries.mmMaxTime = mmc[len(mmc)-1].maxTime
		h.updateMinMaxTime(mmc[0].minTime, mSeries.mmMaxTime)
	}
	if len(oooMmc) != 0 {
		// Mint and maxt can be in any chunk, they are not sorted.
		mint, maxt := int64(math.MaxInt64), int64(math.MinInt64)
		for _, ch := range oooMmc {
			if ch.minTime < mint {
				mint = ch.minTime
			}
			if ch.maxTime > maxt {
				maxt = ch.maxTime
			}
		}
		h.updateMinOOOMaxOOOTime(mint, maxt)
	}

	// Any samples replayed till now would already be compacted. Resetting the head chunk.
	mSeries.nextAt = 0
	mSeries.headChunk = nil
	mSeries.app = nil
	return
}

type walSubsetProcessor struct {
	input  chan walSubsetProcessorInputItem
	output chan []record.RefSample
}

type walSubsetProcessorInputItem struct {
	samples        []record.RefSample
	existingSeries *memSeries
	walSeriesRef   chunks.HeadSeriesRef
}

func (wp *walSubsetProcessor) setup() {
	wp.output = make(chan []record.RefSample, 300)
	wp.input = make(chan walSubsetProcessorInputItem, 300)
}

func (wp *walSubsetProcessor) closeAndDrain() {
	close(wp.input)
	for range wp.output {
	}
}

// If there is a buffer in the output chan, return it for reuse, otherwise return nil.
func (wp *walSubsetProcessor) reuseBuf() []record.RefSample {
	select {
	case buf := <-wp.output:
		return buf[:0]
	default:
	}
	return nil
}

// processWALSamples adds the samples it receives to the head and passes
// the buffer received to an output channel for reuse.
func (wp *walSubsetProcessor) processWALSamples(h *Head, mmappedChunks, oooMmappedChunks map[chunks.HeadSeriesRef][]*mmappedChunk) (unknownRefs, mmapOverlappingChunks uint64) {
	defer close(wp.output)

	mint, maxt := int64(math.MaxInt64), int64(math.MinInt64)
	chunkRange := h.chunkRange.Load()

	for in := range wp.input {
		if in.existingSeries != nil {
			mmc := mmappedChunks[in.walSeriesRef]
			oooMmc := oooMmappedChunks[in.walSeriesRef]
			if h.resetSeriesWithMMappedChunks(in.existingSeries, mmc, oooMmc, in.walSeriesRef) {
				mmapOverlappingChunks++
			}
			continue
		}

		for _, s := range in.samples {
			ms := h.series.getByID(s.Ref)
			if ms == nil {
				unknownRefs++
				continue
			}
			if s.T <= ms.mmMaxTime {
				continue
			}
			if _, chunkCreated := ms.append(s.T, s.V, 0, h.chunkDiskMapper, chunkRange); chunkCreated {
				h.metrics.chunksCreated.Inc()
				h.metrics.chunks.Inc()
			}
			if s.T > maxt {
				maxt = s.T
			}
			if s.T < mint {
				mint = s.T
			}
		}
		select {
		case wp.output <- in.samples:
		default:
		}
	}
	h.updateMinMaxTime(mint, maxt)

	return unknownRefs, mmapOverlappingChunks
}

func (h *Head) loadWBL(r *wal.Reader, multiRef map[chunks.HeadSeriesRef]chunks.HeadSeriesRef, lastMmapRef chunks.ChunkDiskMapperRef) (err error) {
	// Track number of samples, m-map markers, that referenced a series we don't know about
	// for error reporting.
	var unknownRefs, mmapMarkerUnknownRefs atomic.Uint64

	lastSeq, lastOff := lastMmapRef.Unpack()
	// Start workers that each process samples for a partition of the series ID space.
	var (
		wg         sync.WaitGroup
		n          = runtime.GOMAXPROCS(0)
		processors = make([]wblSubsetProcessor, n)

		dec    record.Decoder
		shards = make([][]record.RefSample, n)

		decodedCh   = make(chan interface{}, 10)
		decodeErr   error
		samplesPool = sync.Pool{
			New: func() interface{} {
				return []record.RefSample{}
			},
		}
		markersPool = sync.Pool{
			New: func() interface{} {
				return []record.RefMmapMarker{}
			},
		}
	)

	defer func() {
		// For CorruptionErr ensure to terminate all workers before exiting.
		// We also wrap it to identify OOO WBL corruption.
		_, ok := err.(*wal.CorruptionErr)
		if ok {
			err = &errLoadWbl{err: err}
			for i := 0; i < n; i++ {
				processors[i].closeAndDrain()
			}
			wg.Wait()
		}
	}()

	wg.Add(n)
	for i := 0; i < n; i++ {
		processors[i].setup()

		go func(wp *wblSubsetProcessor) {
			unknown := wp.processWBLSamples(h)
			unknownRefs.Add(unknown)
			wg.Done()
		}(&processors[i])
	}

	go func() {
		defer close(decodedCh)
		for r.Next() {
			rec := r.Record()
			switch dec.Type(rec) {
			case record.Samples:
				samples := samplesPool.Get().([]record.RefSample)[:0]
				samples, err = dec.Samples(rec, samples)
				if err != nil {
					decodeErr = &wal.CorruptionErr{
						Err:     errors.Wrap(err, "decode samples"),
						Segment: r.Segment(),
						Offset:  r.Offset(),
					}
					return
				}
				decodedCh <- samples
			case record.MmapMarkers:
				markers := markersPool.Get().([]record.RefMmapMarker)[:0]
				markers, err = dec.MmapMarkers(rec, markers)
				if err != nil {
					decodeErr = &wal.CorruptionErr{
						Err:     errors.Wrap(err, "decode mmap markers"),
						Segment: r.Segment(),
						Offset:  r.Offset(),
					}
					return
				}
				decodedCh <- markers
			default:
				// Noop.
			}
		}
	}()

	// The records are always replayed from the oldest to the newest.
	for d := range decodedCh {
		switch v := d.(type) {
		case []record.RefSample:
			samples := v
			// We split up the samples into parts of 5000 samples or less.
			// With O(300 * #cores) in-flight sample batches, large scrapes could otherwise
			// cause thousands of very large in flight buffers occupying large amounts
			// of unused memory.
			for len(samples) > 0 {
				m := 5000
				if len(samples) < m {
					m = len(samples)
				}
				for i := 0; i < n; i++ {
					shards[i] = processors[i].reuseBuf()
				}
				for _, sam := range samples[:m] {
					if r, ok := multiRef[sam.Ref]; ok {
						sam.Ref = r
					}
					mod := uint64(sam.Ref) % uint64(n)
					shards[mod] = append(shards[mod], sam)
				}
				for i := 0; i < n; i++ {
					processors[i].input <- shards[i]
				}
				samples = samples[m:]
			}
			//nolint:staticcheck // Ignore SA6002 relax staticcheck verification.
			samplesPool.Put(d)
		case []record.RefMmapMarker:
			markers := v
			for _, rm := range markers {
				seq, off := rm.MmapRef.Unpack()
				if seq > lastSeq || (seq == lastSeq && off > lastOff) {
					// This m-map chunk from markers was not present during
					// the load of mmapped chunks that happened in the head
					// initialization.
					continue
				}

				if r, ok := multiRef[rm.Ref]; ok {
					rm.Ref = r
				}

				ms := h.series.getByID(rm.Ref)
				if ms == nil {
					mmapMarkerUnknownRefs.Inc()
					continue
				}
				idx := uint64(ms.ref) % uint64(n)
				// It is possible that some old sample is being processed in processWALSamples that
				// could cause race below. So we wait for the goroutine to empty input the buffer and finish
				// processing all old samples after emptying the buffer.
				processors[idx].waitUntilIdle()
				// Lock the subset so we can modify the series object
				processors[idx].mx.Lock()

				// All samples till now have been m-mapped. Hence clear out the headChunk.
				// In case some samples slipped through and went into m-map chunks because of changed
				// chunk size parameters, we are not taking care of that here.
				// TODO(codesome): see if there is a way to avoid duplicate m-map chunks if
				// the size of ooo chunk was reduced between restart.
				ms.oooHeadChunk = nil

				processors[idx].mx.Unlock()
			}
		default:
			panic(fmt.Errorf("unexpected decodedCh type: %T", d))
		}
	}

	if decodeErr != nil {
		return decodeErr
	}

	// Signal termination to each worker and wait for it to close its output channel.
	for i := 0; i < n; i++ {
		processors[i].closeAndDrain()
	}
	wg.Wait()

	if r.Err() != nil {
		return errors.Wrap(r.Err(), "read records")
	}

	if unknownRefs.Load() > 0 || mmapMarkerUnknownRefs.Load() > 0 {
		level.Warn(h.logger).Log("msg", "Unknown series references for ooo WAL replay", "samples", unknownRefs.Load(), "mmap_markers", mmapMarkerUnknownRefs.Load())
	}
	return nil
}

type errLoadWbl struct {
	err error
}

func (e errLoadWbl) Error() string {
	return e.err.Error()
}

// To support errors.Cause().
func (e errLoadWbl) Cause() error {
	return e.err
}

// To support errors.Unwrap().
func (e errLoadWbl) Unwrap() error {
	return e.err
}

// isErrLoadOOOWal returns a boolean if the error is errLoadWbl.
func isErrLoadOOOWal(err error) bool {
	_, ok := err.(*errLoadWbl)
	return ok
}

type wblSubsetProcessor struct {
	mx     sync.Mutex // Take this lock while modifying series in the subset.
	input  chan []record.RefSample
	output chan []record.RefSample
}

func (wp *wblSubsetProcessor) setup() {
	wp.output = make(chan []record.RefSample, 300)
	wp.input = make(chan []record.RefSample, 300)
}

func (wp *wblSubsetProcessor) closeAndDrain() {
	close(wp.input)
	for range wp.output {
	}
}

// If there is a buffer in the output chan, return it for reuse, otherwise return nil.
func (wp *wblSubsetProcessor) reuseBuf() []record.RefSample {
	select {
	case buf := <-wp.output:
		return buf[:0]
	default:
	}
	return nil
}

// processWBLSamples adds the samples it receives to the head and passes
// the buffer received to an output channel for reuse.
// Samples before the minValidTime timestamp are discarded.
func (wp *wblSubsetProcessor) processWBLSamples(h *Head) (unknownRefs uint64) {
	defer close(wp.output)

	oooCapMax := h.opts.OutOfOrderCapMax.Load()
	// We don't check for minValidTime for ooo samples.
	mint, maxt := int64(math.MaxInt64), int64(math.MinInt64)
	for samples := range wp.input {
		wp.mx.Lock()
		for _, s := range samples {
			ms := h.series.getByID(s.Ref)
			if ms == nil {
				unknownRefs++
				continue
			}
			ok, chunkCreated, _ := ms.insert(s.T, s.V, h.chunkDiskMapper, oooCapMax)
			if chunkCreated {
				h.metrics.chunksCreated.Inc()
				h.metrics.chunks.Inc()
			}
			if ok {
				if s.T < mint {
					mint = s.T
				}
				if s.T > maxt {
					maxt = s.T
				}
			}
		}
		wp.mx.Unlock()
		wp.output <- samples
	}

	h.updateMinOOOMaxOOOTime(mint, maxt)

	return unknownRefs
}

func (wp *wblSubsetProcessor) waitUntilIdle() {
	select {
	case <-wp.output: // Allow output side to drain to avoid deadlock.
	default:
	}
	wp.input <- []record.RefSample{}
	for len(wp.input) != 0 {
		time.Sleep(10 * time.Microsecond)
		select {
		case <-wp.output: // Allow output side to drain to avoid deadlock.
		default:
		}
	}
}

const (
	chunkSnapshotRecordTypeSeries     uint8 = 1
	chunkSnapshotRecordTypeTombstones uint8 = 2
	chunkSnapshotRecordTypeExemplars  uint8 = 3
)

type chunkSnapshotRecord struct {
<<<<<<< HEAD
	ref        chunks.HeadSeriesRef
	lset       labels.Labels
	chunkRange int64
	mc         *memChunk
	lastValue  float64
=======
	ref       chunks.HeadSeriesRef
	lset      labels.Labels
	mc        *memChunk
	sampleBuf [4]sample
>>>>>>> d0607435
}

func (s *memSeries) encodeToSnapshotRecord(b []byte) []byte {
	buf := encoding.Encbuf{B: b}

	buf.PutByte(chunkSnapshotRecordTypeSeries)
	buf.PutBE64(uint64(s.ref))
	record.EncodeLabels(&buf, s.lset)
	buf.PutBE64int64(0) // Backwards-compatibility; was chunkRange but now unused.

	s.Lock()
	if s.headChunk == nil {
		buf.PutUvarint(0)
	} else {
		buf.PutUvarint(1)
		buf.PutBE64int64(s.headChunk.minTime)
		buf.PutBE64int64(s.headChunk.maxTime)
		buf.PutByte(byte(s.headChunk.chunk.Encoding()))
		buf.PutUvarintBytes(s.headChunk.chunk.Bytes())
		// Backwards compatibility for old sampleBuf which had last 4 samples.
		for i := 0; i < 3; i++ {
			buf.PutBE64int64(0)
			buf.PutBEFloat64(0)
		}
		buf.PutBE64int64(0)
		buf.PutBEFloat64(s.lastValue)
	}
	s.Unlock()

	return buf.Get()
}

func decodeSeriesFromChunkSnapshot(d *record.Decoder, b []byte) (csr chunkSnapshotRecord, err error) {
	dec := encoding.Decbuf{B: b}

	if flag := dec.Byte(); flag != chunkSnapshotRecordTypeSeries {
		return csr, errors.Errorf("invalid record type %x", flag)
	}

	csr.ref = chunks.HeadSeriesRef(dec.Be64())
	// The label set written to the disk is already sorted.
	// TODO: figure out why DecodeLabels calls Sort(), and perhaps remove it.
	csr.lset = d.DecodeLabels(&dec)

	_ = dec.Be64int64() // Was chunkRange but now unused.
	if dec.Uvarint() == 0 {
		return
	}

	csr.mc = &memChunk{}
	csr.mc.minTime = dec.Be64int64()
	csr.mc.maxTime = dec.Be64int64()
	enc := chunkenc.Encoding(dec.Byte())

	// The underlying bytes gets re-used later, so make a copy.
	chunkBytes := dec.UvarintBytes()
	chunkBytesCopy := make([]byte, len(chunkBytes))
	copy(chunkBytesCopy, chunkBytes)

	chk, err := chunkenc.FromData(enc, chunkBytesCopy)
	if err != nil {
		return csr, errors.Wrap(err, "chunk from data")
	}
	csr.mc.chunk = chk

	// Backwards-compatibility for old sampleBuf which had last 4 samples.
	for i := 0; i < 3; i++ {
		_ = dec.Be64int64()
		_ = dec.Be64Float64()
	}
	_ = dec.Be64int64()
	csr.lastValue = dec.Be64Float64()

	err = dec.Err()
	if err != nil && len(dec.B) > 0 {
		err = errors.Errorf("unexpected %d bytes left in entry", len(dec.B))
	}

	return
}

func encodeTombstonesToSnapshotRecord(tr tombstones.Reader) ([]byte, error) {
	buf := encoding.Encbuf{}

	buf.PutByte(chunkSnapshotRecordTypeTombstones)
	b, err := tombstones.Encode(tr)
	if err != nil {
		return nil, errors.Wrap(err, "encode tombstones")
	}
	buf.PutUvarintBytes(b)

	return buf.Get(), nil
}

func decodeTombstonesSnapshotRecord(b []byte) (tombstones.Reader, error) {
	dec := encoding.Decbuf{B: b}

	if flag := dec.Byte(); flag != chunkSnapshotRecordTypeTombstones {
		return nil, errors.Errorf("invalid record type %x", flag)
	}

	tr, err := tombstones.Decode(dec.UvarintBytes())
	return tr, errors.Wrap(err, "decode tombstones")
}

const chunkSnapshotPrefix = "chunk_snapshot."

// ChunkSnapshot creates a snapshot of all the series and tombstones in the head.
// It deletes the old chunk snapshots if the chunk snapshot creation is successful.
//
// The chunk snapshot is stored in a directory named chunk_snapshot.N.M and is written
// using the WAL package. N is the last WAL segment present during snapshotting and
// M is the offset in segment N upto which data was written.
//
// The snapshot first contains all series (each in individual records and not sorted), followed by
// tombstones (a single record), and finally exemplars (>= 1 record). Exemplars are in the order they
// were written to the circular buffer.
func (h *Head) ChunkSnapshot() (*ChunkSnapshotStats, error) {
	if h.wal == nil {
		// If we are not storing any WAL, does not make sense to take a snapshot too.
		level.Warn(h.logger).Log("msg", "skipping chunk snapshotting as WAL is disabled")
		return &ChunkSnapshotStats{}, nil
	}
	h.chunkSnapshotMtx.Lock()
	defer h.chunkSnapshotMtx.Unlock()

	stats := &ChunkSnapshotStats{}

	wlast, woffset, err := h.wal.LastSegmentAndOffset()
	if err != nil && err != record.ErrNotFound {
		return stats, errors.Wrap(err, "get last wal segment and offset")
	}

	_, cslast, csoffset, err := LastChunkSnapshot(h.opts.ChunkDirRoot)
	if err != nil && err != record.ErrNotFound {
		return stats, errors.Wrap(err, "find last chunk snapshot")
	}

	if wlast == cslast && woffset == csoffset {
		// Nothing has been written to the WAL/Head since the last snapshot.
		return stats, nil
	}

	snapshotName := chunkSnapshotDir(wlast, woffset)

	cpdir := filepath.Join(h.opts.ChunkDirRoot, snapshotName)
	cpdirtmp := cpdir + ".tmp"
	stats.Dir = cpdir

	if err := os.MkdirAll(cpdirtmp, 0o777); err != nil {
		return stats, errors.Wrap(err, "create chunk snapshot dir")
	}
	cp, err := wal.New(nil, nil, cpdirtmp, h.wal.CompressionEnabled())
	if err != nil {
		return stats, errors.Wrap(err, "open chunk snapshot")
	}

	// Ensures that an early return caused by an error doesn't leave any tmp files.
	defer func() {
		cp.Close()
		os.RemoveAll(cpdirtmp)
	}()

	var (
		buf  []byte
		recs [][]byte
	)
	// Add all series to the snapshot.
	stripeSize := h.series.size
	for i := 0; i < stripeSize; i++ {
		h.series.locks[i].RLock()

		for _, s := range h.series.series[i] {
			start := len(buf)
			buf = s.encodeToSnapshotRecord(buf)
			if len(buf[start:]) == 0 {
				continue // All contents discarded.
			}
			recs = append(recs, buf[start:])
			// Flush records in 10 MB increments.
			if len(buf) > 10*1024*1024 {
				if err := cp.Log(recs...); err != nil {
					h.series.locks[i].RUnlock()
					return stats, errors.Wrap(err, "flush records")
				}
				buf, recs = buf[:0], recs[:0]
			}
		}
		stats.TotalSeries += len(h.series.series[i])

		h.series.locks[i].RUnlock()
	}

	// Add tombstones to the snapshot.
	tombstonesReader, err := h.Tombstones()
	if err != nil {
		return stats, errors.Wrap(err, "get tombstones")
	}
	rec, err := encodeTombstonesToSnapshotRecord(tombstonesReader)
	if err != nil {
		return stats, errors.Wrap(err, "encode tombstones")
	}
	recs = append(recs, rec)
	// Flush remaining series records and tombstones.
	if err := cp.Log(recs...); err != nil {
		return stats, errors.Wrap(err, "flush records")
	}
	buf = buf[:0]

	// Add exemplars in the snapshot.
	// We log in batches, with each record having upto 10000 exemplars.
	// Assuming 100 bytes (overestimate) per exemplar, that's ~1MB.
	maxExemplarsPerRecord := 10000
	batch := make([]record.RefExemplar, 0, maxExemplarsPerRecord)
	enc := record.Encoder{}
	flushExemplars := func() error {
		if len(batch) == 0 {
			return nil
		}
		buf = buf[:0]
		encbuf := encoding.Encbuf{B: buf}
		encbuf.PutByte(chunkSnapshotRecordTypeExemplars)
		enc.EncodeExemplarsIntoBuffer(batch, &encbuf)
		if err := cp.Log(encbuf.Get()); err != nil {
			return errors.Wrap(err, "log exemplars")
		}
		buf, batch = buf[:0], batch[:0]
		return nil
	}
	err = h.exemplars.IterateExemplars(func(seriesLabels labels.Labels, e exemplar.Exemplar) error {
		if len(batch) >= maxExemplarsPerRecord {
			if err := flushExemplars(); err != nil {
				return errors.Wrap(err, "flush exemplars")
			}
		}

		ms := h.series.getByHash(seriesLabels.Hash(), seriesLabels)
		if ms == nil {
			// It is possible that exemplar refers to some old series. We discard such exemplars.
			return nil
		}
		batch = append(batch, record.RefExemplar{
			Ref:    ms.ref,
			T:      e.Ts,
			V:      e.Value,
			Labels: e.Labels,
		})
		return nil
	})
	if err != nil {
		return stats, errors.Wrap(err, "iterate exemplars")
	}

	// Flush remaining exemplars.
	if err := flushExemplars(); err != nil {
		return stats, errors.Wrap(err, "flush exemplars at the end")
	}

	if err := cp.Close(); err != nil {
		return stats, errors.Wrap(err, "close chunk snapshot")
	}
	if err := fileutil.Replace(cpdirtmp, cpdir); err != nil {
		return stats, errors.Wrap(err, "rename chunk snapshot directory")
	}

	if err := DeleteChunkSnapshots(h.opts.ChunkDirRoot, wlast, woffset); err != nil {
		// Leftover old chunk snapshots do not cause problems down the line beyond
		// occupying disk space.
		// They will just be ignored since a higher chunk snapshot exists.
		level.Error(h.logger).Log("msg", "delete old chunk snapshots", "err", err)
	}
	return stats, nil
}

func chunkSnapshotDir(wlast, woffset int) string {
	return fmt.Sprintf(chunkSnapshotPrefix+"%06d.%010d", wlast, woffset)
}

func (h *Head) performChunkSnapshot() error {
	level.Info(h.logger).Log("msg", "creating chunk snapshot")
	startTime := time.Now()
	stats, err := h.ChunkSnapshot()
	elapsed := time.Since(startTime)
	if err == nil {
		level.Info(h.logger).Log("msg", "chunk snapshot complete", "duration", elapsed.String(), "num_series", stats.TotalSeries, "dir", stats.Dir)
	}
	return errors.Wrap(err, "chunk snapshot")
}

// ChunkSnapshotStats returns stats about a created chunk snapshot.
type ChunkSnapshotStats struct {
	TotalSeries int
	Dir         string
}

// LastChunkSnapshot returns the directory name and index of the most recent chunk snapshot.
// If dir does not contain any chunk snapshots, ErrNotFound is returned.
func LastChunkSnapshot(dir string) (string, int, int, error) {
	files, err := os.ReadDir(dir)
	if err != nil {
		return "", 0, 0, err
	}
	maxIdx, maxOffset := -1, -1
	maxFileName := ""
	for i := 0; i < len(files); i++ {
		fi := files[i]

		if !strings.HasPrefix(fi.Name(), chunkSnapshotPrefix) {
			continue
		}
		if !fi.IsDir() {
			return "", 0, 0, errors.Errorf("chunk snapshot %s is not a directory", fi.Name())
		}

		splits := strings.Split(fi.Name()[len(chunkSnapshotPrefix):], ".")
		if len(splits) != 2 {
			// Chunk snapshots is not in the right format, we do not care about it.
			continue
		}

		idx, err := strconv.Atoi(splits[0])
		if err != nil {
			continue
		}

		offset, err := strconv.Atoi(splits[1])
		if err != nil {
			continue
		}

		if idx > maxIdx || (idx == maxIdx && offset > maxOffset) {
			maxIdx, maxOffset = idx, offset
			maxFileName = filepath.Join(dir, fi.Name())
		}
	}
	if maxFileName == "" {
		return "", 0, 0, record.ErrNotFound
	}
	return maxFileName, maxIdx, maxOffset, nil
}

// DeleteChunkSnapshots deletes all chunk snapshots in a directory below a given index.
func DeleteChunkSnapshots(dir string, maxIndex, maxOffset int) error {
	files, err := os.ReadDir(dir)
	if err != nil {
		return err
	}

	errs := tsdb_errors.NewMulti()
	for _, fi := range files {
		if !strings.HasPrefix(fi.Name(), chunkSnapshotPrefix) {
			continue
		}

		splits := strings.Split(fi.Name()[len(chunkSnapshotPrefix):], ".")
		if len(splits) != 2 {
			continue
		}

		idx, err := strconv.Atoi(splits[0])
		if err != nil {
			continue
		}

		offset, err := strconv.Atoi(splits[1])
		if err != nil {
			continue
		}

		if idx < maxIndex || (idx == maxIndex && offset < maxOffset) {
			if err := os.RemoveAll(filepath.Join(dir, fi.Name())); err != nil {
				errs.Add(err)
			}
		}

	}
	return errs.Err()
}

// loadChunkSnapshot replays the chunk snapshot and restores the Head state from it. If there was any error returned,
// it is the responsibility of the caller to clear the contents of the Head.
func (h *Head) loadChunkSnapshot() (int, int, map[chunks.HeadSeriesRef]*memSeries, error) {
	dir, snapIdx, snapOffset, err := LastChunkSnapshot(h.opts.ChunkDirRoot)
	if err != nil {
		if err == record.ErrNotFound {
			return snapIdx, snapOffset, nil, nil
		}
		return snapIdx, snapOffset, nil, errors.Wrap(err, "find last chunk snapshot")
	}

	start := time.Now()
	sr, err := wal.NewSegmentsReader(dir)
	if err != nil {
		return snapIdx, snapOffset, nil, errors.Wrap(err, "open chunk snapshot")
	}
	defer func() {
		if err := sr.Close(); err != nil {
			level.Warn(h.logger).Log("msg", "error while closing the wal segments reader", "err", err)
		}
	}()

	var (
		numSeries        = 0
		unknownRefs      = int64(0)
		n                = runtime.GOMAXPROCS(0)
		wg               sync.WaitGroup
		recordChan       = make(chan chunkSnapshotRecord, 5*n)
		shardedRefSeries = make([]map[chunks.HeadSeriesRef]*memSeries, n)
		errChan          = make(chan error, n)
		refSeries        map[chunks.HeadSeriesRef]*memSeries
		exemplarBuf      []record.RefExemplar
		dec              record.Decoder
	)

	wg.Add(n)
	for i := 0; i < n; i++ {
		go func(idx int, rc <-chan chunkSnapshotRecord) {
			defer wg.Done()
			defer func() {
				// If there was an error, drain the channel
				// to unblock the main thread.
				for range rc {
				}
			}()

			shardedRefSeries[idx] = make(map[chunks.HeadSeriesRef]*memSeries)
			localRefSeries := shardedRefSeries[idx]

			for csr := range rc {
				series, _, err := h.getOrCreateWithID(csr.ref, csr.lset.Hash(), csr.lset)
				if err != nil {
					errChan <- err
					return
				}
				localRefSeries[csr.ref] = series
				for {
					seriesID := uint64(series.ref)
					lastSeriesID := h.lastSeriesID.Load()
					if lastSeriesID >= seriesID || h.lastSeriesID.CompareAndSwap(lastSeriesID, seriesID) {
						break
					}
				}

				if csr.mc == nil {
					continue
				}
				series.nextAt = csr.mc.maxTime // This will create a new chunk on append.
				series.headChunk = csr.mc
				series.lastValue = csr.lastValue

				app, err := series.headChunk.chunk.Appender()
				if err != nil {
					errChan <- err
					return
				}
				series.app = app

				h.updateMinMaxTime(csr.mc.minTime, csr.mc.maxTime)
			}
		}(i, recordChan)
	}

	r := wal.NewReader(sr)
	var loopErr error
Outer:
	for r.Next() {
		select {
		case err := <-errChan:
			errChan <- err
			break Outer
		default:
		}

		rec := r.Record()
		switch rec[0] {
		case chunkSnapshotRecordTypeSeries:
			numSeries++
			csr, err := decodeSeriesFromChunkSnapshot(&dec, rec)
			if err != nil {
				loopErr = errors.Wrap(err, "decode series record")
				break Outer
			}
			recordChan <- csr

		case chunkSnapshotRecordTypeTombstones:
			tr, err := decodeTombstonesSnapshotRecord(rec)
			if err != nil {
				loopErr = errors.Wrap(err, "decode tombstones")
				break Outer
			}

			if err = tr.Iter(func(ref storage.SeriesRef, ivs tombstones.Intervals) error {
				h.tombstones.AddInterval(ref, ivs...)
				return nil
			}); err != nil {
				loopErr = errors.Wrap(err, "iterate tombstones")
				break Outer
			}

		case chunkSnapshotRecordTypeExemplars:
			// Exemplars are at the end of snapshot. So all series are loaded at this point.
			if len(refSeries) == 0 {
				close(recordChan)
				wg.Wait()

				refSeries = make(map[chunks.HeadSeriesRef]*memSeries, numSeries)
				for _, shard := range shardedRefSeries {
					for k, v := range shard {
						refSeries[k] = v
					}
				}
			}

			if !h.opts.EnableExemplarStorage || h.opts.MaxExemplars.Load() <= 0 {
				// Exemplar storage is disabled.
				continue Outer
			}

			decbuf := encoding.Decbuf{B: rec[1:]}

			exemplarBuf = exemplarBuf[:0]
			exemplarBuf, err = dec.ExemplarsFromBuffer(&decbuf, exemplarBuf)
			if err != nil {
				loopErr = errors.Wrap(err, "exemplars from buffer")
				break Outer
			}

			for _, e := range exemplarBuf {
				ms, ok := refSeries[e.Ref]
				if !ok {
					unknownRefs++
					continue
				}

				if err := h.exemplars.AddExemplar(ms.lset, exemplar.Exemplar{
					Labels: e.Labels,
					Value:  e.V,
					Ts:     e.T,
				}); err != nil {
					loopErr = errors.Wrap(err, "add exemplar")
					break Outer
				}
			}

		default:
			// This is a record type we don't understand. It is either and old format from earlier versions,
			// or a new format and the code was rolled back to old version.
			loopErr = errors.Errorf("unsuported snapshot record type 0b%b", rec[0])
			break Outer
		}
	}
	if len(refSeries) == 0 {
		close(recordChan)
		wg.Wait()
	}

	close(errChan)
	merr := tsdb_errors.NewMulti(errors.Wrap(loopErr, "decode loop"))
	for err := range errChan {
		merr.Add(errors.Wrap(err, "record processing"))
	}
	if err := merr.Err(); err != nil {
		return -1, -1, nil, err
	}

	if r.Err() != nil {
		return -1, -1, nil, errors.Wrap(r.Err(), "read records")
	}

	if len(refSeries) == 0 {
		// We had no exemplar record, so we have to build the map here.
		refSeries = make(map[chunks.HeadSeriesRef]*memSeries, numSeries)
		for _, shard := range shardedRefSeries {
			for k, v := range shard {
				refSeries[k] = v
			}
		}
	}

	elapsed := time.Since(start)
	level.Info(h.logger).Log("msg", "chunk snapshot loaded", "dir", dir, "num_series", numSeries, "duration", elapsed.String())
	if unknownRefs > 0 {
		level.Warn(h.logger).Log("msg", "unknown series references during chunk snapshot replay", "count", unknownRefs)
	}

	return snapIdx, snapOffset, refSeries, nil
}<|MERGE_RESOLUTION|>--- conflicted
+++ resolved
@@ -775,18 +775,10 @@
 )
 
 type chunkSnapshotRecord struct {
-<<<<<<< HEAD
-	ref        chunks.HeadSeriesRef
-	lset       labels.Labels
-	chunkRange int64
-	mc         *memChunk
-	lastValue  float64
-=======
 	ref       chunks.HeadSeriesRef
 	lset      labels.Labels
 	mc        *memChunk
-	sampleBuf [4]sample
->>>>>>> d0607435
+	lastValue float64
 }
 
 func (s *memSeries) encodeToSnapshotRecord(b []byte) []byte {
