--- conflicted
+++ resolved
@@ -130,7 +130,7 @@
 		wildcard := "*"
 		filterValues = append(filterValues, &wildcard)
 	}
-    //else add filter values to the []*string
+	//else add filter values to the []*string
 	for i := 1; i < len(splitString); i++ {
 		filterValue := splitString[i]
 		filterValues = append(filterValues, &filterValue)
@@ -185,12 +185,7 @@
 	tg = &config.TargetGroup{
 		Source: *ed.aws.Region,
 	}
-<<<<<<< HEAD
-	if err = ec2s.DescribeInstancesPages(nil, func(p *ec2.DescribeInstancesOutput, lastPage bool) bool {
-=======
-
 	if err := ec2s.DescribeInstancesPages(ed.ec2RequestInput, func(p *ec2.DescribeInstancesOutput, lastPage bool) bool {
->>>>>>> 6bbf6f66
 		for _, r := range p.Reservations {
 			for _, inst := range r.Instances {
 				if inst.PrivateIpAddress == nil {
