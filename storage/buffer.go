// Copyright 2017 The Prometheus Authors
// Licensed under the Apache License, Version 2.0 (the "License");
// you may not use this file except in compliance with the License.
// You may obtain a copy of the License at
//
// http://www.apache.org/licenses/LICENSE-2.0
//
// Unless required by applicable law or agreed to in writing, software
// distributed under the License is distributed on an "AS IS" BASIS,
// WITHOUT WARRANTIES OR CONDITIONS OF ANY KIND, either express or implied.
// See the License for the specific language governing permissions and
// limitations under the License.

package storage

import (
	"math"
)

// BufferedSeriesIterator wraps an iterator with a look-back buffer.
type BufferedSeriesIterator struct {
	it    SeriesIterator
	buf   *sampleRing
	delta int64

	lastTime int64
	ok       bool
}

<<<<<<< HEAD
// NewBuffer returns a new iterator that buffers the values within the time
// range of the current element and the duration of delta before.
func NewBuffer(it SeriesIterator, delta int64) *BufferedSeriesIterator {
=======
// NewBuffer returns a new iterator that buffers the values within the time range
// of the current element and the duration of delta before, initialized with an
// empty iterator. Use Reset() to set an actual iterator to be buffered.
func NewBuffer(delta int64) *BufferedSeriesIterator {
	return NewBufferIterator(&NoopSeriesIt, delta)
}

// NewBufferIterator returns a new iterator that buffers the values within the
// time range of the current element and the duration of delta before.
func NewBufferIterator(it SeriesIterator, delta int64) *BufferedSeriesIterator {
>>>>>>> bcdaf8e2
	bit := &BufferedSeriesIterator{
		buf:   newSampleRing(delta, 16),
		delta: delta,
	}
	bit.Reset(it)

	return bit
}

// Reset re-uses the buffer with a new iterator, resetting the buffered time
// delta to its original value.
func (b *BufferedSeriesIterator) Reset(it SeriesIterator) {
	b.it = it
	b.lastTime = math.MinInt64
	b.ok = true
	b.buf.reset()
	b.buf.delta = b.delta
	it.Next()
}

// ReduceDelta lowers the buffered time delta, for the current SeriesIterator only.
func (b *BufferedSeriesIterator) ReduceDelta(delta int64) bool {
	if delta > b.buf.delta {
		return false
	}
	b.buf.delta = delta
	return true
}

// PeekBack returns the nth previous element of the iterator. If there is none buffered,
// ok is false.
func (b *BufferedSeriesIterator) PeekBack(n int) (t int64, v float64, ok bool) {
	return b.buf.nthLast(n)
}

// Buffer returns an iterator over the buffered data. Invalidates previously
// returned iterators.
func (b *BufferedSeriesIterator) Buffer() SeriesIterator {
	return b.buf.iterator()
}

// Seek advances the iterator to the element at time t or greater.
func (b *BufferedSeriesIterator) Seek(t int64) bool {
	t0 := t - b.buf.delta

	// If the delta would cause us to seek backwards, preserve the buffer
	// and just continue regular advancment while filling the buffer on the way.
	if t0 > b.lastTime {
		b.buf.reset()

		b.ok = b.it.Seek(t0)
		if !b.ok {
			return false
		}
		b.lastTime, _ = b.Values()
	}

	if b.lastTime >= t {
		return true
	}
	for b.Next() {
		if b.lastTime >= t {
			return true
		}
	}

	return false
}

// Next advances the iterator to the next element.
func (b *BufferedSeriesIterator) Next() bool {
	if !b.ok {
		return false
	}

	// Add current element to buffer before advancing.
	b.buf.add(b.it.At())

	b.ok = b.it.Next()
	if b.ok {
		b.lastTime, _ = b.Values()
	}

	return b.ok
}

// Values returns the current element of the iterator.
func (b *BufferedSeriesIterator) Values() (int64, float64) {
	return b.it.At()
}

// Err returns the last encountered error.
func (b *BufferedSeriesIterator) Err() error {
	return b.it.Err()
}

type sample struct {
	t int64
	v float64
}

type sampleRing struct {
	delta int64

	buf []sample // lookback buffer
	i   int      // position of most recent element in ring buffer
	f   int      // position of first element in ring buffer
	l   int      // number of elements in buffer

	it sampleRingIterator
}

func newSampleRing(delta int64, sz int) *sampleRing {
	r := &sampleRing{delta: delta, buf: make([]sample, sz)}
	r.reset()

	return r
}

func (r *sampleRing) reset() {
	r.l = 0
	r.i = -1
	r.f = 0
}

// Returns the current iterator. Invalidates previously retuned iterators.
func (r *sampleRing) iterator() SeriesIterator {
	r.it.r = r
	r.it.i = -1
	return &r.it
}

type sampleRingIterator struct {
	r *sampleRing
	i int
}

func (it *sampleRingIterator) Next() bool {
	it.i++
	return it.i < it.r.l
}

func (it *sampleRingIterator) Seek(int64) bool {
	return false
}

func (it *sampleRingIterator) Err() error {
	return nil
}

func (it *sampleRingIterator) At() (int64, float64) {
	return it.r.at(it.i)
}

func (r *sampleRing) at(i int) (int64, float64) {
	j := (r.f + i) % len(r.buf)
	s := r.buf[j]
	return s.t, s.v
}

// add adds a sample to the ring buffer and frees all samples that fall
// out of the delta range.
func (r *sampleRing) add(t int64, v float64) {
	l := len(r.buf)
	// Grow the ring buffer if it fits no more elements.
	if l == r.l {
		buf := make([]sample, 2*l)
		copy(buf[l+r.f:], r.buf[r.f:])
		copy(buf, r.buf[:r.f])

		r.buf = buf
		r.i = r.f
		r.f += l
		l = 2 * l
	} else {
		r.i++
		if r.i >= l {
			r.i -= l
		}
	}

	r.buf[r.i] = sample{t: t, v: v}
	r.l++

	// Free head of the buffer of samples that just fell out of the range.
	for r.buf[r.f].t < t-r.delta {
		r.f++
		if r.f >= l {
			r.f -= l
		}
		r.l--
	}
}

// nthLast returns the nth most recent element added to the ring.
func (r *sampleRing) nthLast(n int) (int64, float64, bool) {
	if n > r.l {
		return 0, 0, false
	}
	t, v := r.at(r.l - n)
	return t, v, true
}

func (r *sampleRing) samples() []sample {
	res := make([]sample, r.l)

	var k = r.f + r.l
	var j int
	if k > len(r.buf) {
		k = len(r.buf)
		j = r.l - k + r.f
	}

	n := copy(res, r.buf[r.f:k])
	copy(res[n:], r.buf[:j])

	return res
}<|MERGE_RESOLUTION|>--- conflicted
+++ resolved
@@ -27,11 +27,6 @@
 	ok       bool
 }
 
-<<<<<<< HEAD
-// NewBuffer returns a new iterator that buffers the values within the time
-// range of the current element and the duration of delta before.
-func NewBuffer(it SeriesIterator, delta int64) *BufferedSeriesIterator {
-=======
 // NewBuffer returns a new iterator that buffers the values within the time range
 // of the current element and the duration of delta before, initialized with an
 // empty iterator. Use Reset() to set an actual iterator to be buffered.
@@ -42,7 +37,6 @@
 // NewBufferIterator returns a new iterator that buffers the values within the
 // time range of the current element and the duration of delta before.
 func NewBufferIterator(it SeriesIterator, delta int64) *BufferedSeriesIterator {
->>>>>>> bcdaf8e2
 	bit := &BufferedSeriesIterator{
 		buf:   newSampleRing(delta, 16),
 		delta: delta,
