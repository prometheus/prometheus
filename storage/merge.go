--- conflicted
+++ resolved
@@ -219,11 +219,7 @@
 }
 
 // LabelNames returns all the unique label names present in all queriers in sorted order.
-<<<<<<< HEAD
-func (q *mergeGenericQuerier) LabelNames(matchers ...*labels.Matcher) ([]string, annotations.Annotations, error) {
-=======
-func (q *mergeGenericQuerier) LabelNames(ctx context.Context, matchers ...*labels.Matcher) ([]string, Warnings, error) {
->>>>>>> e21ff116
+func (q *mergeGenericQuerier) LabelNames(ctx context.Context, matchers ...*labels.Matcher) ([]string, annotations.Annotations, error) {
 	var (
 		labelNamesMap = make(map[string]struct{})
 		warnings      annotations.Annotations
