// Copyright 2019 The Prometheus Authors
// Licensed under the Apache License, Version 2.0 (the "License");
// you may not use this file except in compliance with the License.
// You may obtain a copy of the License at
//
// http://www.apache.org/licenses/LICENSE-2.0
//
// Unless required by applicable law or agreed to in writing, software
// distributed under the License is distributed on an "AS IS" BASIS,
// WITHOUT WARRANTIES OR CONDITIONS OF ANY KIND, either express or implied.
// See the License for the specific language governing permissions and
// limitations under the License.

package remote

import (
	"sync"

	"github.com/prometheus/client_golang/prometheus"
)

type maxGauge struct {
	mtx   sync.RWMutex
	value float64
	prometheus.Gauge
}

func (m *maxGauge) Set(value float64) {
	m.mtx.Lock()
	defer m.mtx.Unlock()
	if value > m.value {
		m.value = value
		m.Gauge.Set(value)
	}
}

func (m *maxGauge) Get() float64 {
<<<<<<< HEAD
	m.mtx.Lock()
	defer m.mtx.Unlock()
=======
	m.mtx.RLock()
	defer m.mtx.RUnlock()
>>>>>>> 0c67682e
	return m.value
}<|MERGE_RESOLUTION|>--- conflicted
+++ resolved
@@ -35,12 +35,7 @@
 }
 
 func (m *maxGauge) Get() float64 {
-<<<<<<< HEAD
 	m.mtx.Lock()
 	defer m.mtx.Unlock()
-=======
-	m.mtx.RLock()
-	defer m.mtx.RUnlock()
->>>>>>> 0c67682e
 	return m.value
 }