// Copyright 2013 The Prometheus Authors
// Licensed under the Apache License, Version 2.0 (the "License");
// you may not use this file except in compliance with the License.
// You may obtain a copy of the License at
//
// http://www.apache.org/licenses/LICENSE-2.0
//
// Unless required by applicable law or agreed to in writing, software
// distributed under the License is distributed on an "AS IS" BASIS,
// WITHOUT WARRANTIES OR CONDITIONS OF ANY KIND, either express or implied.
// See the License for the specific language governing permissions and
// limitations under the License.

package remote

import (
	"context"
	"errors"
	"fmt"
	"math/rand"
	"os"
	"runtime/pprof"
	"strconv"
	"strings"
	"sync"
	"testing"
	"time"

	"github.com/gogo/protobuf/proto"
	"github.com/google/go-cmp/cmp"
	remoteapi "github.com/prometheus/client_golang/exp/api/remote"
	"github.com/prometheus/client_golang/prometheus"
	client_testutil "github.com/prometheus/client_golang/prometheus/testutil"
	"github.com/prometheus/common/model"
	"github.com/prometheus/common/promslog"
	"github.com/stretchr/testify/require"
	"go.uber.org/atomic"

	"github.com/prometheus/prometheus/config"
	"github.com/prometheus/prometheus/model/histogram"
	"github.com/prometheus/prometheus/model/labels"
	"github.com/prometheus/prometheus/model/relabel"
	"github.com/prometheus/prometheus/model/timestamp"
	"github.com/prometheus/prometheus/prompb"
	writev2 "github.com/prometheus/prometheus/prompb/io/prometheus/write/v2"
	"github.com/prometheus/prometheus/schema"
	"github.com/prometheus/prometheus/scrape"
	"github.com/prometheus/prometheus/tsdb/chunks"
	"github.com/prometheus/prometheus/tsdb/record"
	"github.com/prometheus/prometheus/util/compression"
	"github.com/prometheus/prometheus/util/runutil"
	"github.com/prometheus/prometheus/util/testutil"
	"github.com/prometheus/prometheus/util/testutil/synctest"
)

const defaultFlushDeadline = 1 * time.Minute

func newHighestTimestampMetric() *maxTimestamp {
	return &maxTimestamp{
		Gauge: prometheus.NewGauge(prometheus.GaugeOpts{
			Namespace: namespace,
			Subsystem: subsystem,
			Name:      "highest_timestamp_in_seconds",
			Help:      "Highest timestamp that has come into the remote storage via the Appender interface, in seconds since epoch. Initialized to 0 when no data has been received yet",
		}),
	}
}

func TestBasicContentNegotiation(t *testing.T) {
	t.Parallel()
	queueConfig := config.DefaultQueueConfig
	queueConfig.BatchSendDeadline = model.Duration(100 * time.Millisecond)
	queueConfig.MaxShards = 1

	// We need to set URL's so that metric creation doesn't panic.
	writeConfig := baseRemoteWriteConfig("http://test-storage.com")
	writeConfig.QueueConfig = queueConfig

	conf := &config.Config{
		GlobalConfig: config.DefaultGlobalConfig,
		RemoteWriteConfigs: []*config.RemoteWriteConfig{
			writeConfig,
		},
	}

	for _, tc := range []struct {
		name             string
		senderProtoMsg   remoteapi.WriteMessageType
		receiverProtoMsg remoteapi.WriteMessageType
		injectErrs       []error
		expectFail       bool
	}{
		{
			name:           "v2 happy path",
			senderProtoMsg: remoteapi.WriteV2MessageType, receiverProtoMsg: remoteapi.WriteV2MessageType,
			injectErrs: []error{nil},
		},
		{
			name:           "v1 happy path",
			senderProtoMsg: remoteapi.WriteV1MessageType, receiverProtoMsg: remoteapi.WriteV1MessageType,
			injectErrs: []error{nil},
		},
		// Test a case where the v1 request has a temporary delay but goes through on retry.
		{
			name:           "v1 happy path with one 5xx retry",
			senderProtoMsg: remoteapi.WriteV1MessageType, receiverProtoMsg: remoteapi.WriteV1MessageType,
			injectErrs: []error{RecoverableError{errors.New("pretend 500"), 1}, nil},
		},
		// Repeat the above test but with v2. The request has a temporary delay but goes through on retry.
		{
			name:           "v2 happy path with one 5xx retry",
			senderProtoMsg: remoteapi.WriteV2MessageType, receiverProtoMsg: remoteapi.WriteV2MessageType,
			injectErrs: []error{RecoverableError{errors.New("pretend 500"), 1}, nil},
		},
		// A few error cases of v2 talking to v1.
		{
			name:           "v2 talks to v1 that gives 400 or 415",
			senderProtoMsg: remoteapi.WriteV2MessageType, receiverProtoMsg: remoteapi.WriteV1MessageType,
			injectErrs: []error{errors.New("pretend unrecoverable err")},
			expectFail: true,
		},
		{
			name:           "v2 talks to (broken) v1 that tries to unmarshal v2 payload with v1 proto",
			senderProtoMsg: remoteapi.WriteV2MessageType, receiverProtoMsg: remoteapi.WriteV1MessageType,
			injectErrs: []error{nil},
			expectFail: true, // We detect this thanks to https://github.com/prometheus/prometheus/issues/14359
		},
		// Opposite, v1 talking to v2 only server.
		{
			name:           "v1 talks to v2 that gives 400 or 415",
			senderProtoMsg: remoteapi.WriteV1MessageType, receiverProtoMsg: remoteapi.WriteV2MessageType,
			injectErrs: []error{errors.New("pretend unrecoverable err")},
			expectFail: true,
		},
	} {
		t.Run(tc.name, func(t *testing.T) {
			dir := t.TempDir()
			s := NewStorage(nil, nil, nil, dir, defaultFlushDeadline, nil, false)
			defer s.Close()

			var (
				series   []record.RefSeries
				metadata []record.RefMetadata
				samples  []record.RefSample
			)

			// Generates same series in both cases.
			samples, series = createTimeseries(1, 1)
			metadata = createSeriesMetadata(series)

			// Apply new config.
			queueConfig.Capacity = len(samples)
			queueConfig.MaxSamplesPerSend = len(samples)
			// For now we only ever have a single rw config in this test.
			conf.RemoteWriteConfigs[0].ProtobufMessage = tc.senderProtoMsg
			require.NoError(t, s.ApplyConfig(conf))
			hash, err := toHash(writeConfig)
			require.NoError(t, err)
			qm := s.rws.queues[hash]

			c := NewTestWriteClient(tc.receiverProtoMsg)
			c.injectErrors(tc.injectErrs)
			qm.SetClient(c)

			qm.StoreSeries(series, 0)
			qm.StoreMetadata(metadata)

			// Do we expect some data back?
			if !tc.expectFail {
				c.expectSamples(samples, series)
			} else {
				c.expectSamples(nil, nil)
			}

			// Schedule send.
			qm.Append(samples)

			if !tc.expectFail {
				// No error expected, so wait for data.
				c.waitForExpectedData(t, 5*time.Second)
				require.Equal(t, 0.0, client_testutil.ToFloat64(qm.metrics.failedSamplesTotal))
			} else {
				// Wait for failure to be recorded in metrics.
				ctx, cancel := context.WithTimeout(context.Background(), 5*time.Second)
				defer cancel()
				require.NoError(t, runutil.Retry(500*time.Millisecond, ctx.Done(), func() error {
					if client_testutil.ToFloat64(qm.metrics.failedSamplesTotal) != 1.0 {
						return fmt.Errorf("expected one sample failed in qm metrics; got %v", client_testutil.ToFloat64(qm.metrics.failedSamplesTotal))
					}
					return nil
				}))
			}

			// samplesTotal means attempts.
			require.Equal(t, float64(len(tc.injectErrs)), client_testutil.ToFloat64(qm.metrics.samplesTotal))
			require.Equal(t, float64(len(tc.injectErrs)-1), client_testutil.ToFloat64(qm.metrics.retriedSamplesTotal))
		})
	}
}

func TestSampleDelivery(t *testing.T) {
	t.Parallel()
	// Let's create an even number of send batches, so we don't run into the
	// batch timeout case.
	n := 3

	queueConfig := config.DefaultQueueConfig
	queueConfig.BatchSendDeadline = model.Duration(100 * time.Millisecond)
	queueConfig.MaxShards = 1

	// We need to set URL's so that metric creation doesn't panic.
	writeConfig := baseRemoteWriteConfig("http://test-storage.com")
	writeConfig.QueueConfig = queueConfig
	writeConfig.SendExemplars = true
	writeConfig.SendNativeHistograms = true

	conf := &config.Config{
		GlobalConfig: config.DefaultGlobalConfig,
		RemoteWriteConfigs: []*config.RemoteWriteConfig{
			writeConfig,
		},
	}
	for _, tc := range []struct {
		protoMsg remoteapi.WriteMessageType

		name            string
		samples         bool
		exemplars       bool
		histograms      bool
		floatHistograms bool
	}{
		{protoMsg: remoteapi.WriteV1MessageType, samples: true, exemplars: false, histograms: false, floatHistograms: false, name: "samples only"},
		{protoMsg: remoteapi.WriteV1MessageType, samples: true, exemplars: true, histograms: true, floatHistograms: true, name: "samples, exemplars, and histograms"},
		{protoMsg: remoteapi.WriteV1MessageType, samples: false, exemplars: true, histograms: false, floatHistograms: false, name: "exemplars only"},
		{protoMsg: remoteapi.WriteV1MessageType, samples: false, exemplars: false, histograms: true, floatHistograms: false, name: "histograms only"},
		{protoMsg: remoteapi.WriteV1MessageType, samples: false, exemplars: false, histograms: false, floatHistograms: true, name: "float histograms only"},

		// TODO(alexg): update some portion of this test to check for the 2.0 metadata
		{protoMsg: remoteapi.WriteV2MessageType, samples: true, exemplars: false, histograms: false, floatHistograms: false, name: "samples only"},
		{protoMsg: remoteapi.WriteV2MessageType, samples: true, exemplars: true, histograms: true, floatHistograms: true, name: "samples, exemplars, and histograms"},
		{protoMsg: remoteapi.WriteV2MessageType, samples: false, exemplars: true, histograms: false, floatHistograms: false, name: "exemplars only"},
		{protoMsg: remoteapi.WriteV2MessageType, samples: false, exemplars: false, histograms: true, floatHistograms: false, name: "histograms only"},
		{protoMsg: remoteapi.WriteV2MessageType, samples: false, exemplars: false, histograms: false, floatHistograms: true, name: "float histograms only"},
	} {
		t.Run(fmt.Sprintf("%s-%s", tc.protoMsg, tc.name), func(t *testing.T) {
			dir := t.TempDir()
			s := NewStorage(nil, nil, nil, dir, defaultFlushDeadline, nil, false)
			defer s.Close()

			var (
				series          []record.RefSeries
				metadata        []record.RefMetadata
				samples         []record.RefSample
				exemplars       []record.RefExemplar
				histograms      []record.RefHistogramSample
				floatHistograms []record.RefFloatHistogramSample
			)

			// Generates same series in both cases.
			if tc.samples {
				samples, series = createTimeseries(n, n)
			}
			if tc.exemplars {
				exemplars, series = createExemplars(n, n)
			}
			if tc.histograms {
				histograms, _, series = createHistograms(n, n, false)
			}
			if tc.floatHistograms {
				_, floatHistograms, series = createHistograms(n, n, true)
			}
			metadata = createSeriesMetadata(series)

			// Apply new config.
			queueConfig.Capacity = len(samples)
			queueConfig.MaxSamplesPerSend = len(samples) / 2
			// For now we only ever have a single rw config in this test.
			conf.RemoteWriteConfigs[0].ProtobufMessage = tc.protoMsg
			require.NoError(t, s.ApplyConfig(conf))
			hash, err := toHash(writeConfig)
			require.NoError(t, err)
			qm := s.rws.queues[hash]

			c := NewTestWriteClient(tc.protoMsg)
			qm.SetClient(c)

			qm.StoreSeries(series, 0)
			qm.StoreMetadata(metadata)

			// Send first half of data.
			c.expectSamples(samples[:len(samples)/2], series)
			c.expectExemplars(exemplars[:len(exemplars)/2], series)
			c.expectHistograms(histograms[:len(histograms)/2], series)
			c.expectFloatHistograms(floatHistograms[:len(floatHistograms)/2], series)
			if tc.protoMsg == remoteapi.WriteV2MessageType && len(metadata) > 0 {
				c.expectMetadataForBatch(metadata, series, samples[:len(samples)/2], exemplars[:len(exemplars)/2], histograms[:len(histograms)/2], floatHistograms[:len(floatHistograms)/2])
			}
			qm.Append(samples[:len(samples)/2])
			qm.AppendExemplars(exemplars[:len(exemplars)/2])
			qm.AppendHistograms(histograms[:len(histograms)/2])
			qm.AppendFloatHistograms(floatHistograms[:len(floatHistograms)/2])
			c.waitForExpectedData(t, 30*time.Second)

			// Send second half of data.
			c.expectSamples(samples[len(samples)/2:], series)
			c.expectExemplars(exemplars[len(exemplars)/2:], series)
			c.expectHistograms(histograms[len(histograms)/2:], series)
			c.expectFloatHistograms(floatHistograms[len(floatHistograms)/2:], series)
			qm.Append(samples[len(samples)/2:])
			qm.AppendExemplars(exemplars[len(exemplars)/2:])
			qm.AppendHistograms(histograms[len(histograms)/2:])
			qm.AppendFloatHistograms(floatHistograms[len(floatHistograms)/2:])
			c.waitForExpectedData(t, 30*time.Second)
		})
	}
}

func newTestClientAndQueueManager(t testing.TB, flushDeadline time.Duration, protoMsg remoteapi.WriteMessageType) (*TestWriteClient, *QueueManager) {
	c := NewTestWriteClient(protoMsg)
	cfg := config.DefaultQueueConfig
	mcfg := config.DefaultMetadataConfig
	return c, newTestQueueManager(t, cfg, mcfg, flushDeadline, c, protoMsg, false)
}

func newTestQueueManager(t testing.TB, cfg config.QueueConfig, mcfg config.MetadataConfig, deadline time.Duration, c WriteClient, protoMsg remoteapi.WriteMessageType, convertNHCBToClassic bool) *QueueManager {
	dir := t.TempDir()
	metrics := newQueueManagerMetrics(nil, "", "")
<<<<<<< HEAD
	m := NewQueueManager(metrics, nil, nil, nil, dir, cfg, mcfg, labels.EmptyLabels(), nil, c, deadline, newPool(), nil, false, false, false, protoMsg, convertNHCBToClassic)
=======
	m := NewQueueManager(metrics, nil, nil, nil, dir, newEWMARate(ewmaWeight, shardUpdateDuration), cfg, mcfg, labels.EmptyLabels(), nil, c, deadline, newPool(), newHighestTimestampMetric(), nil, false, false, false, protoMsg)
>>>>>>> 2683d500

	return m
}

func testDefaultQueueConfig() config.QueueConfig {
	cfg := config.DefaultQueueConfig
	// For faster unit tests we don't wait default 5 seconds.
	cfg.BatchSendDeadline = model.Duration(100 * time.Millisecond)
	return cfg
}

func TestMetadataDelivery(t *testing.T) {
	c, m := newTestClientAndQueueManager(t, defaultFlushDeadline, remoteapi.WriteV1MessageType)
	m.Start()
	defer m.Stop()

	metadata := []scrape.MetricMetadata{}
	numMetadata := 1532
	for i := range numMetadata {
		metadata = append(metadata, scrape.MetricMetadata{
			MetricFamily: "prometheus_remote_storage_sent_metadata_bytes_" + strconv.Itoa(i),
			Type:         model.MetricTypeCounter,
			Help:         "a nice help text",
			Unit:         "",
		})
	}

	m.AppendWatcherMetadata(context.Background(), metadata)

	require.Equal(t, 0.0, client_testutil.ToFloat64(m.metrics.failedMetadataTotal))
	require.Len(t, c.receivedMetadata, numMetadata)
	// One more write than the rounded quotient should be performed in order to get samples that didn't
	// fit into MaxSamplesPerSend.
	require.Equal(t, numMetadata/config.DefaultMetadataConfig.MaxSamplesPerSend+1, c.writesReceived)
	// Make sure the last samples were sent.
	require.Equal(t, c.receivedMetadata[metadata[len(metadata)-1].MetricFamily][0].MetricFamilyName, metadata[len(metadata)-1].MetricFamily)
}

func TestWALMetadataDelivery(t *testing.T) {
	dir := t.TempDir()
	s := NewStorage(nil, nil, nil, dir, defaultFlushDeadline, nil, false)
	defer s.Close()

	cfg := config.DefaultQueueConfig
	cfg.BatchSendDeadline = model.Duration(100 * time.Millisecond)
	cfg.MaxShards = 1

	writeConfig := baseRemoteWriteConfig("http://test-storage.com")
	writeConfig.QueueConfig = cfg
	writeConfig.ProtobufMessage = remoteapi.WriteV2MessageType

	conf := &config.Config{
		GlobalConfig: config.DefaultGlobalConfig,
		RemoteWriteConfigs: []*config.RemoteWriteConfig{
			writeConfig,
		},
	}

	num := 3
	_, series := createTimeseries(0, num)
	metadata := createSeriesMetadata(series)

	require.NoError(t, s.ApplyConfig(conf))
	hash, err := toHash(writeConfig)
	require.NoError(t, err)
	qm := s.rws.queues[hash]

	c := NewTestWriteClient(remoteapi.WriteV1MessageType)
	qm.SetClient(c)

	qm.StoreSeries(series, 0)
	qm.StoreMetadata(metadata)

	require.Len(t, qm.seriesLabels, num)
	require.Len(t, qm.seriesMetadata, num)

	c.waitForExpectedData(t, 30*time.Second)
}

func TestSampleDeliveryTimeout(t *testing.T) {
	t.Parallel()
	for _, protoMsg := range []remoteapi.WriteMessageType{remoteapi.WriteV1MessageType, remoteapi.WriteV2MessageType} {
		t.Run(fmt.Sprint(protoMsg), func(t *testing.T) {
			// Let's send one less sample than batch size, and wait the timeout duration
			n := 9
			samples, series := createTimeseries(n, n)
			cfg := testDefaultQueueConfig()
			mcfg := config.DefaultMetadataConfig
			cfg.MaxShards = 1

			c := NewTestWriteClient(protoMsg)
			m := newTestQueueManager(t, cfg, mcfg, defaultFlushDeadline, c, protoMsg, false)
			m.StoreSeries(series, 0)
			m.Start()
			defer m.Stop()

			// Send the samples twice, waiting for the samples in the meantime.
			c.expectSamples(samples, series)
			m.Append(samples)
			c.waitForExpectedData(t, 30*time.Second)

			c.expectSamples(samples, series)
			m.Append(samples)
			c.waitForExpectedData(t, 30*time.Second)
		})
	}
}

func TestSampleDeliveryOrder(t *testing.T) {
	t.Parallel()
	for _, protoMsg := range []remoteapi.WriteMessageType{remoteapi.WriteV1MessageType, remoteapi.WriteV2MessageType} {
		t.Run(fmt.Sprint(protoMsg), func(t *testing.T) {
			ts := 10
			n := config.DefaultQueueConfig.MaxSamplesPerSend * ts
			samples := make([]record.RefSample, 0, n)
			series := make([]record.RefSeries, 0, n)
			for i := range n {
				name := fmt.Sprintf("test_metric_%d", i%ts)
				samples = append(samples, record.RefSample{
					Ref: chunks.HeadSeriesRef(i),
					T:   int64(i),
					V:   float64(i),
				})
				series = append(series, record.RefSeries{
					Ref:    chunks.HeadSeriesRef(i),
					Labels: labels.FromStrings("__name__", name),
				})
			}

			c, m := newTestClientAndQueueManager(t, defaultFlushDeadline, protoMsg)
			c.expectSamples(samples, series)
			m.StoreSeries(series, 0)

			m.Start()
			defer m.Stop()
			// These should be received by the client.
			m.Append(samples)
			c.waitForExpectedData(t, 30*time.Second)
		})
	}
}

func TestShutdown(t *testing.T) {
	t.Parallel()
	synctest.Test(t, func(t *testing.T) {
		deadline := 15 * time.Second
		c := NewTestBlockedWriteClient()

		cfg := config.DefaultQueueConfig
		mcfg := config.DefaultMetadataConfig

		m := newTestQueueManager(t, cfg, mcfg, deadline, c, remoteapi.WriteV1MessageType, false)
		n := 2 * config.DefaultQueueConfig.MaxSamplesPerSend
		samples, series := createTimeseries(n, n)
		m.StoreSeries(series, 0)
		m.Start()

		// Append blocks to guarantee delivery, so we do it in the background.
		go func() {
			m.Append(samples)
		}()
		synctest.Wait()

		// Test to ensure that Stop doesn't block.
		start := time.Now()
		m.Stop()
		// The samples will never be delivered, so duration should
		// be at least equal to deadline, otherwise the flush deadline
		// was not respected.
		require.Equal(t, time.Since(start), deadline)
	})
}

func TestSeriesReset(t *testing.T) {
	c := NewTestBlockedWriteClient()
	deadline := 5 * time.Second
	numSegments := 4
	numSeries := 25

	cfg := config.DefaultQueueConfig
	mcfg := config.DefaultMetadataConfig
	m := newTestQueueManager(t, cfg, mcfg, deadline, c, remoteapi.WriteV1MessageType, false)
	for i := range numSegments {
		series := []record.RefSeries{}
		for j := range numSeries {
			series = append(series, record.RefSeries{Ref: chunks.HeadSeriesRef((i * 100) + j), Labels: labels.FromStrings("a", "a")})
		}
		m.StoreSeries(series, i)
	}
	require.Len(t, m.seriesLabels, numSegments*numSeries)
	m.SeriesReset(2)
	require.Len(t, m.seriesLabels, numSegments*numSeries/2)
}

func TestReshard(t *testing.T) {
	t.Parallel()
	for _, protoMsg := range []remoteapi.WriteMessageType{remoteapi.WriteV1MessageType, remoteapi.WriteV2MessageType} {
		t.Run(fmt.Sprint(protoMsg), func(t *testing.T) {
			size := 10 // Make bigger to find more races.
			nSeries := 6
			nSamples := config.DefaultQueueConfig.Capacity * size
			samples, series := createTimeseries(nSamples, nSeries)

			cfg := config.DefaultQueueConfig
			cfg.MaxShards = 1

			c := NewTestWriteClient(protoMsg)
			m := newTestQueueManager(t, cfg, config.DefaultMetadataConfig, defaultFlushDeadline, c, protoMsg, false)
			c.expectSamples(samples, series)
			m.StoreSeries(series, 0)

			m.Start()
			defer m.Stop()

			go func() {
				for i := 0; i < len(samples); i += config.DefaultQueueConfig.Capacity {
					sent := m.Append(samples[i : i+config.DefaultQueueConfig.Capacity])
					require.True(t, sent, "samples not sent")
					time.Sleep(100 * time.Millisecond)
				}
			}()

			for i := 1; i < len(samples)/config.DefaultQueueConfig.Capacity; i++ {
				m.shards.stop()
				m.shards.start(i)
				time.Sleep(100 * time.Millisecond)
			}

			c.waitForExpectedData(t, 30*time.Second)
		})
	}
}

func TestReshardRaceWithStop(t *testing.T) {
	t.Parallel()
	for _, protoMsg := range []remoteapi.WriteMessageType{remoteapi.WriteV1MessageType, remoteapi.WriteV2MessageType} {
		t.Run(fmt.Sprint(protoMsg), func(t *testing.T) {
			c := NewTestWriteClient(protoMsg)
			var m *QueueManager
			h := sync.Mutex{}
			h.Lock()

			cfg := testDefaultQueueConfig()
			mcfg := config.DefaultMetadataConfig
			exitCh := make(chan struct{})
			go func() {
				for {
					m = newTestQueueManager(t, cfg, mcfg, defaultFlushDeadline, c, protoMsg, false)

					m.Start()
					h.Unlock()
					h.Lock()
					m.Stop()

					select {
					case exitCh <- struct{}{}:
						return
					default:
					}
				}
			}()

			for i := 1; i < 100; i++ {
				h.Lock()
				m.reshardChan <- i
				h.Unlock()
			}
			<-exitCh
		})
	}
}

func TestReshardPartialBatch(t *testing.T) {
	t.Parallel()
	for _, protoMsg := range []remoteapi.WriteMessageType{remoteapi.WriteV1MessageType, remoteapi.WriteV2MessageType} {
		t.Run(fmt.Sprint(protoMsg), func(t *testing.T) {
			samples, series := createTimeseries(1, 10)

			c := NewTestBlockedWriteClient()

			cfg := testDefaultQueueConfig()
			mcfg := config.DefaultMetadataConfig
			cfg.MaxShards = 1
			batchSendDeadline := time.Millisecond
			flushDeadline := 10 * time.Millisecond
			cfg.BatchSendDeadline = model.Duration(batchSendDeadline)

			m := newTestQueueManager(t, cfg, mcfg, flushDeadline, c, protoMsg, false)
			m.StoreSeries(series, 0)

			m.Start()

			for range 100 {
				done := make(chan struct{})
				go func() {
					m.Append(samples)
					time.Sleep(batchSendDeadline)
					m.shards.stop()
					m.shards.start(1)
					done <- struct{}{}
				}()
				select {
				case <-done:
				case <-time.After(2 * time.Second):
					t.Error("Deadlock between sending and stopping detected")
					pprof.Lookup("goroutine").WriteTo(os.Stdout, 1)
					t.FailNow()
				}
			}
			// We can only call stop if there was not a deadlock.
			m.Stop()
		})
	}
}

// TestQueueFilledDeadlock makes sure the code does not deadlock in the case
// where a large scrape (> capacity + max samples per send) is appended at the
// same time as a batch times out according to the batch send deadline.
func TestQueueFilledDeadlock(t *testing.T) {
	for _, protoMsg := range []remoteapi.WriteMessageType{remoteapi.WriteV1MessageType, remoteapi.WriteV2MessageType} {
		t.Run(fmt.Sprint(protoMsg), func(t *testing.T) {
			samples, series := createTimeseries(50, 1)

			c := NewNopWriteClient()

			cfg := testDefaultQueueConfig()
			mcfg := config.DefaultMetadataConfig
			cfg.MaxShards = 1
			cfg.MaxSamplesPerSend = 10
			cfg.Capacity = 20
			flushDeadline := time.Second
			batchSendDeadline := time.Millisecond
			cfg.BatchSendDeadline = model.Duration(batchSendDeadline)

			m := newTestQueueManager(t, cfg, mcfg, flushDeadline, c, protoMsg, false)
			m.StoreSeries(series, 0)
			m.Start()
			defer m.Stop()

			for range 100 {
				done := make(chan struct{})
				go func() {
					time.Sleep(batchSendDeadline)
					m.Append(samples)
					done <- struct{}{}
				}()
				select {
				case <-done:
				case <-time.After(2 * time.Second):
					t.Error("Deadlock between sending and appending detected")
					pprof.Lookup("goroutine").WriteTo(os.Stdout, 1)
					t.FailNow()
				}
			}
		})
	}
}

func TestReleaseNoninternedString(t *testing.T) {
	for _, protoMsg := range []remoteapi.WriteMessageType{remoteapi.WriteV1MessageType, remoteapi.WriteV2MessageType} {
		t.Run(fmt.Sprint(protoMsg), func(t *testing.T) {
			_, m := newTestClientAndQueueManager(t, defaultFlushDeadline, protoMsg)
			m.Start()
			defer m.Stop()
			for i := 1; i < 1000; i++ {
				m.StoreSeries([]record.RefSeries{
					{
						Ref:    chunks.HeadSeriesRef(i),
						Labels: labels.FromStrings("asdf", strconv.Itoa(i)),
					},
				}, 0)
				m.SeriesReset(1)
			}

			metric := client_testutil.ToFloat64(noReferenceReleases)
			require.Equal(t, 0.0, metric, "expected there to be no calls to release for strings that were not already interned: %d", int(metric))
		})
	}
}

func TestShouldReshard(t *testing.T) {
	type testcase struct {
		startingShards                           int
		samplesIn, samplesOut, lastSendTimestamp int64
		expectedToReshard                        bool
		sendDeadline                             model.Duration
	}
	cases := []testcase{
		{
			// resharding shouldn't take place if we haven't successfully sent
			// since the last shardUpdateDuration, even if the send deadline is very low
			startingShards:    10,
			samplesIn:         1000,
			samplesOut:        10,
			lastSendTimestamp: time.Now().Unix() - int64(shardUpdateDuration),
			expectedToReshard: false,
			sendDeadline:      model.Duration(100 * time.Millisecond),
		},
		{
			startingShards:    10,
			samplesIn:         1000,
			samplesOut:        10,
			lastSendTimestamp: time.Now().Unix(),
			expectedToReshard: true,
			sendDeadline:      config.DefaultQueueConfig.BatchSendDeadline,
		},
	}

	for _, c := range cases {
		_, m := newTestClientAndQueueManager(t, time.Duration(c.sendDeadline), remoteapi.WriteV1MessageType)
		m.numShards = c.startingShards
		m.dataIn.incr(c.samplesIn)
		m.dataOut.incr(c.samplesOut)
		m.lastSendTimestamp.Store(c.lastSendTimestamp)
		m.Start()

		desiredShards := m.calculateDesiredShards()
		shouldReshard := m.shouldReshard(desiredShards)

		m.Stop()

		require.Equal(t, c.expectedToReshard, shouldReshard)
	}
}

// TestDisableReshardOnRetry asserts that resharding should be disabled when a
// recoverable error is returned from remote_write.
func TestDisableReshardOnRetry(t *testing.T) {
	t.Parallel()
	onStoredContext, onStoreCalled := context.WithCancel(context.Background())
	defer onStoreCalled()

	var (
		fakeSamples, fakeSeries = createTimeseries(100, 100)

		cfg        = config.DefaultQueueConfig
		mcfg       = config.DefaultMetadataConfig
		retryAfter = time.Second

		metrics = newQueueManagerMetrics(nil, "", "")

		client = &MockWriteClient{
			StoreFunc: func(context.Context, []byte, int) (WriteResponseStats, error) {
				onStoreCalled()

				return WriteResponseStats{}, RecoverableError{
					error:      errors.New("fake error"),
					retryAfter: model.Duration(retryAfter),
				}
			},
			NameFunc:     func() string { return "mock" },
			EndpointFunc: func() string { return "http://fake:9090/api/v1/write" },
		}
	)

<<<<<<< HEAD
	m := NewQueueManager(metrics, nil, nil, nil, "", cfg, mcfg, labels.EmptyLabels(), nil, client, 0, newPool(), nil, false, false, false, remoteapi.WriteV1MessageType, false)
=======
	m := NewQueueManager(metrics, nil, nil, nil, "", newEWMARate(ewmaWeight, shardUpdateDuration), cfg, mcfg, labels.EmptyLabels(), nil, client, 0, newPool(), newHighestTimestampMetric(), nil, false, false, false, remoteapi.WriteV1MessageType)
>>>>>>> 2683d500
	m.StoreSeries(fakeSeries, 0)

	// Attempt to samples while the manager is running. We immediately stop the
	// manager after the recoverable error is generated to prevent the manager
	// from resharding itself.
	m.Start()
	{
		m.Append(fakeSamples)

		select {
		case <-onStoredContext.Done():
		case <-time.After(time.Minute):
			require.FailNow(t, "timed out waiting for client to be sent metrics")
		}
	}
	m.Stop()

	require.Eventually(t, func() bool {
		// Force m.lastSendTimestamp to be current so the last send timestamp isn't
		// the reason resharding is disabled.
		m.lastSendTimestamp.Store(time.Now().Unix())
		return m.shouldReshard(m.numShards+1) == false
	}, time.Minute, 10*time.Millisecond, "shouldReshard was never disabled")

	// After 2x retryAfter, resharding should be enabled again.
	require.Eventually(t, func() bool {
		// Force m.lastSendTimestamp to be current so the last send timestamp isn't
		// the reason resharding is disabled.
		m.lastSendTimestamp.Store(time.Now().Unix())
		return m.shouldReshard(m.numShards+1) == true
	}, time.Minute, retryAfter, "shouldReshard should have been re-enabled")
}

func createTimeseries(numSamples, numSeries int, extraLabels ...labels.Label) ([]record.RefSample, []record.RefSeries) {
	samples := make([]record.RefSample, 0, numSamples)
	series := make([]record.RefSeries, 0, numSeries)
	lb := labels.NewScratchBuilder(1 + len(extraLabels))
	for i := range numSeries {
		name := fmt.Sprintf("test_metric_%d", i)
		for j := range numSamples {
			samples = append(samples, record.RefSample{
				Ref: chunks.HeadSeriesRef(i),
				T:   int64(j),
				V:   float64(i),
			})
		}
		// Create Labels that is name of series plus any extra labels supplied.
		lb.Reset()
		lb.Add(labels.MetricName, name)
		rand.Shuffle(len(extraLabels), func(i, j int) {
			extraLabels[i], extraLabels[j] = extraLabels[j], extraLabels[i]
		})
		for _, l := range extraLabels {
			lb.Add(l.Name, l.Value)
		}
		lb.Sort()
		series = append(series, record.RefSeries{
			Ref:    chunks.HeadSeriesRef(i),
			Labels: lb.Labels(),
		})
	}
	return samples, series
}

func createProtoTimeseriesWithOld(numSamples, baseTs int64, _ ...labels.Label) []prompb.TimeSeries {
	samples := make([]prompb.TimeSeries, numSamples)
	// use a fixed rand source so tests are consistent
	r := rand.New(rand.NewSource(99))
	for j := range numSamples {
		name := fmt.Sprintf("test_metric_%d", j)

		samples[j] = prompb.TimeSeries{
			Labels: []prompb.Label{{Name: "__name__", Value: name}},
			Samples: []prompb.Sample{
				{
					Timestamp: baseTs + j,
					Value:     float64(j),
				},
			},
		}
		// 10% of the time use a ts that is too old
		if r.Intn(10) == 0 {
			samples[j].Samples[0].Timestamp = baseTs - 5
		}
	}
	return samples
}

func createExemplars(numExemplars, numSeries int) ([]record.RefExemplar, []record.RefSeries) {
	exemplars := make([]record.RefExemplar, 0, numExemplars)
	series := make([]record.RefSeries, 0, numSeries)
	for i := range numSeries {
		name := fmt.Sprintf("test_metric_%d", i)
		for j := range numExemplars {
			e := record.RefExemplar{
				Ref:    chunks.HeadSeriesRef(i),
				T:      int64(j),
				V:      float64(i),
				Labels: labels.FromStrings("trace_id", fmt.Sprintf("trace-%d", i)),
			}
			exemplars = append(exemplars, e)
		}
		series = append(series, record.RefSeries{
			Ref:    chunks.HeadSeriesRef(i),
			Labels: labels.FromStrings("__name__", name),
		})
	}
	return exemplars, series
}

func createHistograms(numSamples, numSeries int, floatHistogram bool) ([]record.RefHistogramSample, []record.RefFloatHistogramSample, []record.RefSeries) {
	histograms := make([]record.RefHistogramSample, 0, numSamples)
	floatHistograms := make([]record.RefFloatHistogramSample, 0, numSamples)
	series := make([]record.RefSeries, 0, numSeries)
	for i := range numSeries {
		name := fmt.Sprintf("test_metric_%d", i)
		for j := range numSamples {
			hist := &histogram.Histogram{
				Schema:          2,
				ZeroThreshold:   1e-128,
				ZeroCount:       0,
				Count:           2,
				Sum:             0,
				PositiveSpans:   []histogram.Span{{Offset: 0, Length: 1}},
				PositiveBuckets: []int64{int64(i) + 1},
				NegativeSpans:   []histogram.Span{{Offset: 0, Length: 1}},
				NegativeBuckets: []int64{int64(-i) - 1},
			}

			if floatHistogram {
				fh := record.RefFloatHistogramSample{
					Ref: chunks.HeadSeriesRef(i),
					T:   int64(j),
					FH:  hist.ToFloat(nil),
				}
				floatHistograms = append(floatHistograms, fh)
			} else {
				h := record.RefHistogramSample{
					Ref: chunks.HeadSeriesRef(i),
					T:   int64(j),
					H:   hist,
				}
				histograms = append(histograms, h)
			}
		}
		series = append(series, record.RefSeries{
			Ref:    chunks.HeadSeriesRef(i),
			Labels: labels.FromStrings("__name__", name),
		})
	}
	if floatHistogram {
		return nil, floatHistograms, series
	}
	return histograms, nil, series
}

func createSeriesMetadata(series []record.RefSeries) []record.RefMetadata {
	metas := make([]record.RefMetadata, 0, len(series))

	for _, s := range series {
		metas = append(metas, record.RefMetadata{
			Ref:  s.Ref,
			Type: uint8(record.Counter),
			Unit: "unit text",
			Help: "help text",
		})
	}
	return metas
}

func getSeriesIDFromRef(r record.RefSeries) string {
	return r.Labels.String()
}

// TestWriteClient represents write client which does not call remote storage,
// but instead re-implements fake WriteHandler for test purposes.
type TestWriteClient struct {
	receivedSamples         map[string][]prompb.Sample
	expectedSamples         map[string][]prompb.Sample
	receivedExemplars       map[string][]prompb.Exemplar
	expectedExemplars       map[string][]prompb.Exemplar
	receivedHistograms      map[string][]prompb.Histogram
	receivedFloatHistograms map[string][]prompb.Histogram
	expectedHistograms      map[string][]prompb.Histogram
	expectedFloatHistograms map[string][]prompb.Histogram
	receivedMetadata        map[string][]prompb.MetricMetadata
	expectedMetadata        map[string][]prompb.MetricMetadata
	writesReceived          int
	mtx                     sync.Mutex
	protoMsg                remoteapi.WriteMessageType
	injectedErrs            []error
	currErr                 int
	retry                   bool

	storeWait time.Duration
	// TODO(npazosmendez): maybe replaceable with injectedErrs?
	returnError error
}

// NewTestWriteClient creates a new testing write client.
func NewTestWriteClient(protoMsg remoteapi.WriteMessageType) *TestWriteClient {
	return &TestWriteClient{
		receivedSamples:  map[string][]prompb.Sample{},
		expectedSamples:  map[string][]prompb.Sample{},
		receivedMetadata: map[string][]prompb.MetricMetadata{},
		expectedMetadata: map[string][]prompb.MetricMetadata{},
		protoMsg:         protoMsg,
		storeWait:        0,
		returnError:      nil,
	}
}

func (c *TestWriteClient) injectErrors(injectedErrs []error) {
	c.injectedErrs = injectedErrs
	c.currErr = -1
	c.retry = false
}

func (c *TestWriteClient) expectSamples(ss []record.RefSample, series []record.RefSeries) {
	c.mtx.Lock()
	defer c.mtx.Unlock()

	c.expectedSamples = map[string][]prompb.Sample{}
	c.receivedSamples = map[string][]prompb.Sample{}

	for _, s := range ss {
		tsID := getSeriesIDFromRef(series[s.Ref])
		c.expectedSamples[tsID] = append(c.expectedSamples[tsID], prompb.Sample{
			Timestamp: s.T,
			Value:     s.V,
		})
	}
}

func (c *TestWriteClient) expectExemplars(ss []record.RefExemplar, series []record.RefSeries) {
	c.mtx.Lock()
	defer c.mtx.Unlock()

	c.expectedExemplars = map[string][]prompb.Exemplar{}
	c.receivedExemplars = map[string][]prompb.Exemplar{}

	for _, s := range ss {
		tsID := getSeriesIDFromRef(series[s.Ref])
		e := prompb.Exemplar{
			Labels:    prompb.FromLabels(s.Labels, nil),
			Timestamp: s.T,
			Value:     s.V,
		}
		c.expectedExemplars[tsID] = append(c.expectedExemplars[tsID], e)
	}
}

func (c *TestWriteClient) expectHistograms(hh []record.RefHistogramSample, series []record.RefSeries) {
	c.mtx.Lock()
	defer c.mtx.Unlock()

	c.expectedHistograms = map[string][]prompb.Histogram{}
	c.receivedHistograms = map[string][]prompb.Histogram{}

	for _, h := range hh {
		tsID := getSeriesIDFromRef(series[h.Ref])
		c.expectedHistograms[tsID] = append(c.expectedHistograms[tsID], prompb.FromIntHistogram(h.T, h.H))
	}
}

func (c *TestWriteClient) expectFloatHistograms(fhs []record.RefFloatHistogramSample, series []record.RefSeries) {
	c.mtx.Lock()
	defer c.mtx.Unlock()

	c.expectedFloatHistograms = map[string][]prompb.Histogram{}
	c.receivedFloatHistograms = map[string][]prompb.Histogram{}

	for _, fh := range fhs {
		tsID := getSeriesIDFromRef(series[fh.Ref])
		c.expectedFloatHistograms[tsID] = append(c.expectedFloatHistograms[tsID], prompb.FromFloatHistogram(fh.T, fh.FH))
	}
}

func (c *TestWriteClient) expectMetadataForBatch(metadata []record.RefMetadata, series []record.RefSeries, samples []record.RefSample, exemplars []record.RefExemplar, histograms []record.RefHistogramSample, floatHistograms []record.RefFloatHistogramSample) {
	c.mtx.Lock()
	defer c.mtx.Unlock()

	c.expectedMetadata = map[string][]prompb.MetricMetadata{}
	c.receivedMetadata = map[string][]prompb.MetricMetadata{}

	// Collect refs that have data in this batch.
	refsWithData := make(map[chunks.HeadSeriesRef]struct{})
	for _, s := range samples {
		refsWithData[s.Ref] = struct{}{}
	}
	for _, e := range exemplars {
		refsWithData[e.Ref] = struct{}{}
	}
	for _, h := range histograms {
		refsWithData[h.Ref] = struct{}{}
	}
	for _, fh := range floatHistograms {
		refsWithData[fh.Ref] = struct{}{}
	}

	// Only expect metadata for series that have data in this batch.
	for _, m := range metadata {
		if _, ok := refsWithData[m.Ref]; !ok {
			continue
		}
		tsID := getSeriesIDFromRef(series[m.Ref])
		c.expectedMetadata[tsID] = append(c.expectedMetadata[tsID], prompb.MetricMetadata{
			MetricFamilyName: tsID,
			Type:             prompb.FromMetadataType(record.ToMetricType(m.Type)),
			Help:             m.Help,
			Unit:             m.Unit,
		})
	}
}

func deepLen[M any](ms ...map[string][]M) int {
	l := 0
	for _, m := range ms {
		for _, v := range m {
			l += len(v)
		}
	}
	return l
}

func (c *TestWriteClient) waitForExpectedData(tb testing.TB, timeout time.Duration) {
	tb.Helper()

	ctx, cancel := context.WithTimeout(context.Background(), timeout)
	defer cancel()
	if err := runutil.Retry(500*time.Millisecond, ctx.Done(), func() error {
		c.mtx.Lock()
		exp := deepLen(c.expectedSamples) + deepLen(c.expectedExemplars) + deepLen(c.expectedHistograms, c.expectedFloatHistograms) + len(c.expectedMetadata)
		got := deepLen(c.receivedSamples) + deepLen(c.receivedExemplars) + deepLen(c.receivedHistograms, c.receivedFloatHistograms) + func() int {
			if len(c.receivedMetadata) == 0 {
				return 0
			}
			return len(c.expectedMetadata) // Count unique series that have metadata.
		}()
		c.mtx.Unlock()

		if got < exp {
			return fmt.Errorf("expected %v samples/exemplars/histograms/floathistograms/metadata, got %v", exp, got)
		}
		return nil
	}); err != nil {
		tb.Error(err)
	}

	c.mtx.Lock()
	defer c.mtx.Unlock()

	for ts, expectedSamples := range c.expectedSamples {
		require.Equal(tb, expectedSamples, c.receivedSamples[ts], ts)
	}
	for ts, expectedExemplar := range c.expectedExemplars {
		require.Equal(tb, expectedExemplar, c.receivedExemplars[ts], ts)
	}
	for ts, expectedHistogram := range c.expectedHistograms {
		require.Equal(tb, expectedHistogram, c.receivedHistograms[ts], ts)
	}
	for ts, expectedFloatHistogram := range c.expectedFloatHistograms {
		require.Equal(tb, expectedFloatHistogram, c.receivedFloatHistograms[ts], ts)
	}
	for ts, expectedMetadata := range c.expectedMetadata {
		require.NotEmpty(tb, c.receivedMetadata[ts], "No metadata received for series %s", ts)
		// For metadata, we only check that we got at least one entry with the right content
		// since v2 protocol sends metadata with each data point
		require.Equal(tb, expectedMetadata[0], c.receivedMetadata[ts][0], ts)
	}
}

func (c *TestWriteClient) SetStoreWait(w time.Duration) {
	c.mtx.Lock()
	defer c.mtx.Unlock()
	c.storeWait = w
}

func (c *TestWriteClient) SetReturnError(err error) {
	c.mtx.Lock()
	defer c.mtx.Unlock()
	c.returnError = err
}

func (c *TestWriteClient) Store(_ context.Context, req []byte, _ int) (WriteResponseStats, error) {
	c.mtx.Lock()
	defer c.mtx.Unlock()
	if c.storeWait > 0 {
		time.Sleep(c.storeWait)
	}
	if c.returnError != nil {
		return WriteResponseStats{}, c.returnError
	}

	reqBuf, err := compression.Decode(compression.Snappy, req, nil)
	if err != nil {
		return WriteResponseStats{}, err
	}

	// Check if we've been told to inject err for this call.
	if len(c.injectedErrs) > 0 {
		c.currErr++
		if err = c.injectedErrs[c.currErr]; err != nil {
			return WriteResponseStats{}, err
		}
	}

	var reqProto *prompb.WriteRequest
	switch c.protoMsg {
	case remoteapi.WriteV1MessageType:
		reqProto = &prompb.WriteRequest{}
		err = proto.Unmarshal(reqBuf, reqProto)
	case remoteapi.WriteV2MessageType:
		// NOTE(bwplotka): v1 msg can be unmarshaled to v2 sometimes, without
		// errors.
		var reqProtoV2 writev2.Request
		err = proto.Unmarshal(reqBuf, &reqProtoV2)
		if err == nil {
			reqProto, err = v2RequestToWriteRequest(&reqProtoV2)
		}
	}
	if err != nil {
		return WriteResponseStats{}, err
	}

	rs := WriteResponseStats{}
	b := labels.NewScratchBuilder(0)
	for _, ts := range reqProto.Timeseries {
		labels := ts.ToLabels(&b, nil)
		tsID := labels.String()
		if len(ts.Samples) > 0 {
			c.receivedSamples[tsID] = append(c.receivedSamples[tsID], ts.Samples...)
		}
		rs.Samples += len(ts.Samples)

		if len(ts.Exemplars) > 0 {
			c.receivedExemplars[tsID] = append(c.receivedExemplars[tsID], ts.Exemplars...)
		}
		rs.Exemplars += len(ts.Exemplars)

		for _, h := range ts.Histograms {
			if h.IsFloatHistogram() {
				c.receivedFloatHistograms[tsID] = append(c.receivedFloatHistograms[tsID], h)
			} else {
				c.receivedHistograms[tsID] = append(c.receivedHistograms[tsID], h)
			}
		}
		rs.Histograms += len(ts.Histograms)
	}
	for _, m := range reqProto.Metadata {
		c.receivedMetadata[m.MetricFamilyName] = append(c.receivedMetadata[m.MetricFamilyName], m)
	}

	c.writesReceived++
	return rs, nil
}

func (*TestWriteClient) Name() string {
	return "testwriteclient"
}

func (*TestWriteClient) Endpoint() string {
	return "http://test-remote.com/1234"
}

func v2RequestToWriteRequest(v2Req *writev2.Request) (*prompb.WriteRequest, error) {
	req := &prompb.WriteRequest{
		Timeseries: make([]prompb.TimeSeries, len(v2Req.Timeseries)),
		Metadata:   []prompb.MetricMetadata{},
	}
	b := labels.NewScratchBuilder(0)
	for i, rts := range v2Req.Timeseries {
		lbls, err := rts.ToLabels(&b, v2Req.Symbols)
		if err != nil {
			return nil, fmt.Errorf("failed to convert labels: %w", err)
		}
		lbls.Range(func(l labels.Label) {
			req.Timeseries[i].Labels = append(req.Timeseries[i].Labels, prompb.Label{
				Name:  l.Name,
				Value: l.Value,
			})
		})

		exemplars := make([]prompb.Exemplar, len(rts.Exemplars))
		for j, e := range rts.Exemplars {
			exemplars[j].Value = e.Value
			exemplars[j].Timestamp = e.Timestamp
			ex, err := e.ToExemplar(&b, v2Req.Symbols)
			if err != nil {
				return nil, fmt.Errorf("failed to convert exemplar: %w", err)
			}
			ex.Labels.Range(func(l labels.Label) {
				exemplars[j].Labels = append(exemplars[j].Labels, prompb.Label{
					Name:  l.Name,
					Value: l.Value,
				})
			})
		}
		req.Timeseries[i].Exemplars = exemplars

		req.Timeseries[i].Samples = make([]prompb.Sample, len(rts.Samples))
		for j, s := range rts.Samples {
			req.Timeseries[i].Samples[j].Timestamp = s.Timestamp
			req.Timeseries[i].Samples[j].Value = s.Value
		}

		req.Timeseries[i].Histograms = make([]prompb.Histogram, len(rts.Histograms))
		for j, h := range rts.Histograms {
			if h.IsFloatHistogram() {
				req.Timeseries[i].Histograms[j] = prompb.FromFloatHistogram(h.Timestamp, h.ToFloatHistogram())
				continue
			}
			req.Timeseries[i].Histograms[j] = prompb.FromIntHistogram(h.Timestamp, h.ToIntHistogram())
		}

		// Convert v2 metadata to v1 format.
		if rts.Metadata.Type != writev2.Metadata_METRIC_TYPE_UNSPECIFIED {
			labels, err := rts.ToLabels(&b, v2Req.Symbols)
			if err != nil {
				return nil, fmt.Errorf("failed to convert metadata labels: %w", err)
			}
			metadata := rts.ToMetadata(v2Req.Symbols)

			metricFamilyName := labels.String()

			req.Metadata = append(req.Metadata, prompb.MetricMetadata{
				MetricFamilyName: metricFamilyName,
				Type:             prompb.FromMetadataType(metadata.Type),
				Help:             metadata.Help,
				Unit:             metadata.Unit,
			})
		}
	}
	return req, nil
}

// TestBlockingWriteClient is a queue_manager WriteClient which will block
// on any calls to Store(), until the request's Context is cancelled, at which
// point the `numCalls` property will contain a count of how many times Store()
// was called.
type TestBlockingWriteClient struct {
	numCalls atomic.Uint64
}

func NewTestBlockedWriteClient() *TestBlockingWriteClient {
	return &TestBlockingWriteClient{}
}

func (c *TestBlockingWriteClient) Store(ctx context.Context, _ []byte, _ int) (WriteResponseStats, error) {
	c.numCalls.Inc()
	<-ctx.Done()
	return WriteResponseStats{}, nil
}

func (c *TestBlockingWriteClient) NumCalls() uint64 {
	return c.numCalls.Load()
}

func (*TestBlockingWriteClient) Name() string {
	return "testblockingwriteclient"
}

func (*TestBlockingWriteClient) Endpoint() string {
	return "http://test-remote-blocking.com/1234"
}

// For benchmarking the send and not the receive side.
type NopWriteClient struct{}

func NewNopWriteClient() *NopWriteClient { return &NopWriteClient{} }
func (*NopWriteClient) Store(context.Context, []byte, int) (WriteResponseStats, error) {
	return WriteResponseStats{}, nil
}
func (*NopWriteClient) Name() string     { return "nopwriteclient" }
func (*NopWriteClient) Endpoint() string { return "http://test-remote.com/1234" }

type MockWriteClient struct {
	StoreFunc    func(context.Context, []byte, int) (WriteResponseStats, error)
	NameFunc     func() string
	EndpointFunc func() string
}

func (c *MockWriteClient) Store(ctx context.Context, bb []byte, n int) (WriteResponseStats, error) {
	return c.StoreFunc(ctx, bb, n)
}
func (c *MockWriteClient) Name() string     { return c.NameFunc() }
func (c *MockWriteClient) Endpoint() string { return c.EndpointFunc() }

// Extra labels to make a more realistic workload - taken from Kubernetes' embedded cAdvisor metrics.
var extraLabels []labels.Label = []labels.Label{
	{Name: "kubernetes_io_arch", Value: "amd64"},
	{Name: "kubernetes_io_instance_type", Value: "c3.somesize"},
	{Name: "kubernetes_io_os", Value: "linux"},
	{Name: "container_name", Value: "some-name"},
	{Name: "failure_domain_kubernetes_io_region", Value: "somewhere-1"},
	{Name: "failure_domain_kubernetes_io_zone", Value: "somewhere-1b"},
	{Name: "id", Value: "/kubepods/burstable/pod6e91c467-e4c5-11e7-ace3-0a97ed59c75e/a3c8498918bd6866349fed5a6f8c643b77c91836427fb6327913276ebc6bde28"},
	{Name: "image", Value: "registry/organisation/name@sha256:dca3d877a80008b45d71d7edc4fd2e44c0c8c8e7102ba5cbabec63a374d1d506"},
	{Name: "instance", Value: "ip-111-11-1-11.ec2.internal"},
	{Name: "job", Value: "kubernetes-cadvisor"},
	{Name: "kubernetes_io_hostname", Value: "ip-111-11-1-11"},
	{Name: "monitor", Value: "prod"},
	{Name: "name", Value: "k8s_some-name_some-other-name-5j8s8_kube-system_6e91c467-e4c5-11e7-ace3-0a97ed59c75e_0"},
	{Name: "namespace", Value: "kube-system"},
	{Name: "pod_name", Value: "some-other-name-5j8s8"},
}

func BenchmarkSampleSend(b *testing.B) {
	// Send one sample per series, which is the typical remote_write case
	const numSamples = 1
	const numSeries = 10000

	samples, series := createTimeseries(numSamples, numSeries, extraLabels...)

	c := NewNopWriteClient()

	cfg := testDefaultQueueConfig()
	mcfg := config.DefaultMetadataConfig
	cfg.BatchSendDeadline = model.Duration(100 * time.Millisecond)
	cfg.MinShards = 20
	cfg.MaxShards = 20

	// todo: test with new proto type(s)
	for _, format := range []remoteapi.WriteMessageType{remoteapi.WriteV1MessageType, remoteapi.WriteV2MessageType} {
		b.Run(string(format), func(b *testing.B) {
			m := newTestQueueManager(b, cfg, mcfg, defaultFlushDeadline, c, format, false)
			m.StoreSeries(series, 0)

			// These should be received by the client.
			m.Start()
			defer m.Stop()

			b.ResetTimer()
			for i := 0; i < b.N; i++ {
				m.Append(samples)
				m.UpdateSeriesSegment(series, i+1) // simulate what wlog.Watcher.garbageCollectSeries does
				m.SeriesReset(i + 1)
			}
			// Do not include shutdown
			b.StopTimer()
		})
	}
}

// Check how long it takes to add N series, including external labels processing.
func BenchmarkStoreSeries(b *testing.B) {
	externalLabels := []labels.Label{
		{Name: "cluster", Value: "mycluster"},
		{Name: "replica", Value: "1"},
	}
	relabelConfigs := []*relabel.Config{{
		SourceLabels:         model.LabelNames{"namespace"},
		Separator:            ";",
		Regex:                relabel.MustNewRegexp("kube.*"),
		TargetLabel:          "job",
		Replacement:          "$1",
		Action:               relabel.Replace,
		NameValidationScheme: model.UTF8Validation,
	}}
	testCases := []struct {
		name           string
		externalLabels []labels.Label
		ts             []prompb.TimeSeries
		relabelConfigs []*relabel.Config
	}{
		{name: "plain"},
		{name: "externalLabels", externalLabels: externalLabels},
		{name: "relabel", relabelConfigs: relabelConfigs},
		{
			name:           "externalLabels+relabel",
			externalLabels: externalLabels,
			relabelConfigs: relabelConfigs,
		},
	}

	// numSeries chosen to be big enough that StoreSeries dominates creating a new queue manager.
	const numSeries = 1000
	_, series := createTimeseries(0, numSeries, extraLabels...)

	for _, tc := range testCases {
		b.Run(tc.name, func(b *testing.B) {
			for i := 0; i < b.N; i++ {
				c := NewTestWriteClient(remoteapi.WriteV1MessageType)
				dir := b.TempDir()
				cfg := config.DefaultQueueConfig
				mcfg := config.DefaultMetadataConfig
				metrics := newQueueManagerMetrics(nil, "", "")

<<<<<<< HEAD
				m := NewQueueManager(metrics, nil, nil, nil, dir, cfg, mcfg, labels.EmptyLabels(), nil, c, defaultFlushDeadline, newPool(), nil, false, false, false, remoteapi.WriteV1MessageType, false)
=======
				m := NewQueueManager(metrics, nil, nil, nil, dir, newEWMARate(ewmaWeight, shardUpdateDuration), cfg, mcfg, labels.EmptyLabels(), nil, c, defaultFlushDeadline, newPool(), newHighestTimestampMetric(), nil, false, false, false, remoteapi.WriteV1MessageType)
>>>>>>> 2683d500
				m.externalLabels = tc.externalLabels
				m.relabelConfigs = tc.relabelConfigs

				m.StoreSeries(series, 0)
			}
		})
	}
}

func TestProcessExternalLabels(t *testing.T) {
	b := labels.NewBuilder(labels.EmptyLabels())
	for i, tc := range []struct {
		labels         labels.Labels
		externalLabels []labels.Label
		expected       labels.Labels
	}{
		// Test adding labels at the end.
		{
			labels:         labels.FromStrings("a", "b"),
			externalLabels: []labels.Label{{Name: "c", Value: "d"}},
			expected:       labels.FromStrings("a", "b", "c", "d"),
		},

		// Test adding labels at the beginning.
		{
			labels:         labels.FromStrings("c", "d"),
			externalLabels: []labels.Label{{Name: "a", Value: "b"}},
			expected:       labels.FromStrings("a", "b", "c", "d"),
		},

		// Test we don't override existing labels.
		{
			labels:         labels.FromStrings("a", "b"),
			externalLabels: []labels.Label{{Name: "a", Value: "c"}},
			expected:       labels.FromStrings("a", "b"),
		},

		// Test empty externalLabels.
		{
			labels:         labels.FromStrings("a", "b"),
			externalLabels: []labels.Label{},
			expected:       labels.FromStrings("a", "b"),
		},

		// Test empty labels.
		{
			labels:         labels.EmptyLabels(),
			externalLabels: []labels.Label{{Name: "a", Value: "b"}},
			expected:       labels.FromStrings("a", "b"),
		},

		// Test labels is longer than externalLabels.
		{
			labels:         labels.FromStrings("a", "b", "c", "d"),
			externalLabels: []labels.Label{{Name: "e", Value: "f"}},
			expected:       labels.FromStrings("a", "b", "c", "d", "e", "f"),
		},

		// Test externalLabels is longer than labels.
		{
			labels:         labels.FromStrings("c", "d"),
			externalLabels: []labels.Label{{Name: "a", Value: "b"}, {Name: "e", Value: "f"}},
			expected:       labels.FromStrings("a", "b", "c", "d", "e", "f"),
		},

		// Adding with and without clashing labels.
		{
			labels:         labels.FromStrings("a", "b", "c", "d"),
			externalLabels: []labels.Label{{Name: "a", Value: "xxx"}, {Name: "c", Value: "yyy"}, {Name: "e", Value: "f"}},
			expected:       labels.FromStrings("a", "b", "c", "d", "e", "f"),
		},
	} {
		b.Reset(tc.labels)
		processExternalLabels(b, tc.externalLabels)
		testutil.RequireEqual(t, tc.expected, b.Labels(), "test %d", i)
	}
}

func TestCalculateDesiredShards(t *testing.T) {
	cfg := config.DefaultQueueConfig
	_, m := newTestClientAndQueueManager(t, defaultFlushDeadline, remoteapi.WriteV1MessageType)
	samplesIn := m.dataIn

	// Need to start the queue manager so the proper metrics are initialized.
	// However we can stop it right away since we don't need to do any actual
	// processing.
	m.Start()
	m.Stop()

	inputRate := int64(50000)
	var pendingSamples int64

	// Two minute startup, no samples are sent.
	startedAt := time.Now().Add(-2 * time.Minute)

	// helper function for adding samples.
	addSamples := func(s int64, ts time.Duration) {
		pendingSamples += s
		samplesIn.incr(s)
		samplesIn.tick()

		m.highestRecvTimestamp.Set(float64(startedAt.Add(ts).Unix()))
	}

	// helper function for sending samples.
	sendSamples := func(s int64, ts time.Duration) {
		pendingSamples -= s
		m.dataOut.incr(s)
		m.dataOutDuration.incr(int64(m.numShards) * int64(shardUpdateDuration))

		// highest sent is how far back pending samples would be at our input rate.
		highestSent := startedAt.Add(ts - time.Duration(pendingSamples/inputRate)*time.Second)
		m.metrics.highestSentTimestamp.Set(float64(highestSent.Unix()))

		m.lastSendTimestamp.Store(time.Now().Unix())
	}

	ts := time.Duration(0)
	for ; ts < 120*time.Second; ts += shardUpdateDuration {
		addSamples(inputRate*int64(shardUpdateDuration/time.Second), ts)
		m.numShards = m.calculateDesiredShards()
		require.Equal(t, 1, m.numShards)
	}

	// Assume 100ms per request, or 10 requests per second per shard.
	// Shard calculation should never drop below barely keeping up.
	minShards := int(inputRate) / cfg.MaxSamplesPerSend / 10
	// This test should never go above 200 shards, that would be more resources than needed.
	maxShards := 200

	for ; ts < 15*time.Minute; ts += shardUpdateDuration {
		sin := inputRate * int64(shardUpdateDuration/time.Second)
		addSamples(sin, ts)

		sout := min(
			// You can't send samples that don't exist so cap at the number of pending samples.
			int64(m.numShards*cfg.MaxSamplesPerSend)*int64(shardUpdateDuration/(100*time.Millisecond)),
			pendingSamples,
		)
		sendSamples(sout, ts)

		t.Log("desiredShards", m.numShards, "pendingSamples", pendingSamples)
		m.numShards = m.calculateDesiredShards()
		require.GreaterOrEqual(t, m.numShards, minShards, "Shards are too low. desiredShards=%d, minShards=%d, t_seconds=%d", m.numShards, minShards, ts/time.Second)
		require.LessOrEqual(t, m.numShards, maxShards, "Shards are too high. desiredShards=%d, maxShards=%d, t_seconds=%d", m.numShards, maxShards, ts/time.Second)
	}
	require.Equal(t, int64(0), pendingSamples, "Remote write never caught up, there are still %d pending samples.", pendingSamples)
}

func TestCalculateDesiredShardsDetail(t *testing.T) {
	_, m := newTestClientAndQueueManager(t, defaultFlushDeadline, remoteapi.WriteV1MessageType)
	samplesIn := m.dataIn

	for _, tc := range []struct {
		name            string
		prevShards      int
		dataIn          int64 // Quantities normalised to seconds.
		dataOut         int64
		dataDropped     int64
		dataOutDuration float64
		backlog         float64
		expectedShards  int
	}{
		{
			name:           "nothing in or out 1",
			prevShards:     1,
			expectedShards: 1, // Shards stays the same.
		},
		{
			name:           "nothing in or out 10",
			prevShards:     10,
			expectedShards: 10, // Shards stays the same.
		},
		{
			name:            "steady throughput",
			prevShards:      1,
			dataIn:          10,
			dataOut:         10,
			dataOutDuration: 1,
			expectedShards:  1,
		},
		{
			name:            "scale down",
			prevShards:      10,
			dataIn:          10,
			dataOut:         10,
			dataOutDuration: 5,
			expectedShards:  5,
		},
		{
			name:            "scale down constrained",
			prevShards:      7,
			dataIn:          10,
			dataOut:         10,
			dataOutDuration: 5,
			expectedShards:  7,
		},
		{
			name:            "scale up",
			prevShards:      1,
			dataIn:          10,
			dataOut:         10,
			dataOutDuration: 10,
			expectedShards:  10,
		},
		{
			name:            "scale up constrained",
			prevShards:      8,
			dataIn:          10,
			dataOut:         10,
			dataOutDuration: 10,
			expectedShards:  8,
		},
		{
			name:            "backlogged 20s",
			prevShards:      2,
			dataIn:          10,
			dataOut:         10,
			dataOutDuration: 2,
			backlog:         20,
			expectedShards:  4,
		},
		{
			name:            "backlogged 90s",
			prevShards:      4,
			dataIn:          10,
			dataOut:         10,
			dataOutDuration: 4,
			backlog:         90,
			expectedShards:  22,
		},
		{
			name:            "backlog reduced",
			prevShards:      22,
			dataIn:          10,
			dataOut:         20,
			dataOutDuration: 4,
			backlog:         10,
			expectedShards:  3,
		},
		{
			name:            "backlog eliminated",
			prevShards:      3,
			dataIn:          10,
			dataOut:         10,
			dataOutDuration: 2,
			backlog:         0,
			expectedShards:  2, // Shard back down.
		},
		{
			name:            "slight slowdown",
			prevShards:      1,
			dataIn:          10,
			dataOut:         10,
			dataOutDuration: 1.2,
			expectedShards:  2, // 1.2 is rounded up to 2.
		},
		{
			name:            "bigger slowdown",
			prevShards:      1,
			dataIn:          10,
			dataOut:         10,
			dataOutDuration: 1.4,
			expectedShards:  2,
		},
		{
			name:            "speed up",
			prevShards:      2,
			dataIn:          10,
			dataOut:         10,
			dataOutDuration: 1.2,
			backlog:         0,
			expectedShards:  2, // No reaction - 1.2 is rounded up to 2.
		},
		{
			name:            "speed up more",
			prevShards:      2,
			dataIn:          10,
			dataOut:         10,
			dataOutDuration: 0.9,
			backlog:         0,
			expectedShards:  1,
		},
		{
			name:            "marginal decision A",
			prevShards:      3,
			dataIn:          10,
			dataOut:         10,
			dataOutDuration: 2.01,
			backlog:         0,
			expectedShards:  3, // 2.01 rounds up to 3.
		},
		{
			name:            "marginal decision B",
			prevShards:      3,
			dataIn:          10,
			dataOut:         10,
			dataOutDuration: 1.99,
			backlog:         0,
			expectedShards:  2, // 1.99 rounds up to 2.
		},
	} {
		t.Run(tc.name, func(t *testing.T) {
			m.numShards = tc.prevShards
			forceEMWA(samplesIn, tc.dataIn*int64(shardUpdateDuration/time.Second))
			samplesIn.tick()
			forceEMWA(m.dataOut, tc.dataOut*int64(shardUpdateDuration/time.Second))
			forceEMWA(m.dataDropped, tc.dataDropped*int64(shardUpdateDuration/time.Second))
			forceEMWA(m.dataOutDuration, int64(tc.dataOutDuration*float64(shardUpdateDuration)))
			m.highestRecvTimestamp.value = tc.backlog // Not Set() because it can only increase value.

			require.Equal(t, tc.expectedShards, m.calculateDesiredShards())
		})
	}
}

func forceEMWA(r *ewmaRate, rate int64) {
	r.init = false
	r.newEvents.Store(rate)
}

func TestQueueManagerMetrics(t *testing.T) {
	reg := prometheus.NewPedanticRegistry()
	metrics := newQueueManagerMetrics(reg, "name", "http://localhost:1234")

	// Make sure metrics pass linting.
	problems, err := client_testutil.GatherAndLint(reg)
	require.NoError(t, err)
	require.Empty(t, problems, "Metric linting problems detected: %v", problems)

	// Make sure all metrics were unregistered. A failure here means you need
	// unregister a metric in `queueManagerMetrics.unregister()`.
	metrics.unregister()
	err = client_testutil.GatherAndCompare(reg, strings.NewReader(""))
	require.NoError(t, err)
}

func TestQueue_FlushAndShutdownDoesNotDeadlock(t *testing.T) {
	capacity := 100
	batchSize := 10
	queue := newQueue(batchSize, capacity)
	for i := 0; i < capacity+batchSize; i++ {
		queue.Append(timeSeries{})
	}

	done := make(chan struct{})
	go queue.FlushAndShutdown(done)
	go func() {
		// Give enough time for FlushAndShutdown to acquire the lock. queue.Batch()
		// should not block forever even if the lock is acquired.
		time.Sleep(10 * time.Millisecond)
		queue.Batch()
		close(done)
	}()
	select {
	case <-done:
	case <-time.After(2 * time.Second):
		t.Error("Deadlock in FlushAndShutdown detected")
		pprof.Lookup("goroutine").WriteTo(os.Stdout, 1)
		t.FailNow()
	}
}

func createDummyTimeSeries(instances int) []timeSeries {
	metrics := []labels.Labels{
		labels.FromStrings("__name__", "go_gc_duration_seconds", "quantile", "0"),
		labels.FromStrings("__name__", "go_gc_duration_seconds", "quantile", "0.25"),
		labels.FromStrings("__name__", "go_gc_duration_seconds", "quantile", "0.5"),
		labels.FromStrings("__name__", "go_gc_duration_seconds", "quantile", "0.75"),
		labels.FromStrings("__name__", "go_gc_duration_seconds", "quantile", "1"),
		labels.FromStrings("__name__", "go_gc_duration_seconds_sum"),
		labels.FromStrings("__name__", "go_gc_duration_seconds_count"),
		labels.FromStrings("__name__", "go_memstats_alloc_bytes_total"),
		labels.FromStrings("__name__", "go_memstats_frees_total"),
		labels.FromStrings("__name__", "go_memstats_lookups_total"),
		labels.FromStrings("__name__", "go_memstats_mallocs_total"),
		labels.FromStrings("__name__", "go_goroutines"),
		labels.FromStrings("__name__", "go_info", "version", "go1.19.3"),
		labels.FromStrings("__name__", "go_memstats_alloc_bytes"),
		labels.FromStrings("__name__", "go_memstats_buck_hash_sys_bytes"),
		labels.FromStrings("__name__", "go_memstats_gc_sys_bytes"),
		labels.FromStrings("__name__", "go_memstats_heap_alloc_bytes"),
		labels.FromStrings("__name__", "go_memstats_heap_idle_bytes"),
		labels.FromStrings("__name__", "go_memstats_heap_inuse_bytes"),
		labels.FromStrings("__name__", "go_memstats_heap_objects"),
		labels.FromStrings("__name__", "go_memstats_heap_released_bytes"),
		labels.FromStrings("__name__", "go_memstats_heap_sys_bytes"),
		labels.FromStrings("__name__", "go_memstats_last_gc_time_seconds"),
		labels.FromStrings("__name__", "go_memstats_mcache_inuse_bytes"),
		labels.FromStrings("__name__", "go_memstats_mcache_sys_bytes"),
		labels.FromStrings("__name__", "go_memstats_mspan_inuse_bytes"),
		labels.FromStrings("__name__", "go_memstats_mspan_sys_bytes"),
		labels.FromStrings("__name__", "go_memstats_next_gc_bytes"),
		labels.FromStrings("__name__", "go_memstats_other_sys_bytes"),
		labels.FromStrings("__name__", "go_memstats_stack_inuse_bytes"),
		labels.FromStrings("__name__", "go_memstats_stack_sys_bytes"),
		labels.FromStrings("__name__", "go_memstats_sys_bytes"),
		labels.FromStrings("__name__", "go_threads"),
	}

	commonLabels := labels.FromStrings(
		"cluster", "some-cluster-0",
		"container", "prometheus",
		"job", "some-namespace/prometheus",
		"namespace", "some-namespace")

	var result []timeSeries
	r := rand.New(rand.NewSource(0))
	for i := range instances {
		b := labels.NewBuilder(commonLabels)
		b.Set("pod", "prometheus-"+strconv.Itoa(i))
		for _, lbls := range metrics {
			lbls.Range(func(l labels.Label) {
				b.Set(l.Name, l.Value)
			})
			result = append(result, timeSeries{
				seriesLabels: b.Labels(),
				value:        r.Float64(),
			})
		}
	}
	return result
}

func BenchmarkBuildWriteRequest(b *testing.B) {
	noopLogger := promslog.NewNopLogger()
	bench := func(b *testing.B, batch []timeSeries) {
		cEnc := compression.NewSyncEncodeBuffer()
		seriesBuff := make([]prompb.TimeSeries, len(batch))
		for i := range seriesBuff {
			seriesBuff[i].Samples = []prompb.Sample{{}}
			seriesBuff[i].Exemplars = []prompb.Exemplar{{}}
		}
		pBuf := proto.NewBuffer(nil)

		totalSize := 0
		for i := 0; i < b.N; i++ {
			populateTimeSeries(batch, seriesBuff, true, true)
			req, _, _, err := buildWriteRequest(noopLogger, seriesBuff, nil, pBuf, nil, cEnc, compression.Snappy)
			if err != nil {
				b.Fatal(err)
			}
			totalSize += len(req)
			b.ReportMetric(float64(totalSize)/float64(b.N), "compressedSize/op")
		}
	}

	twoBatch := createDummyTimeSeries(2)
	tenBatch := createDummyTimeSeries(10)
	hundredBatch := createDummyTimeSeries(100)

	b.Run("2 instances", func(b *testing.B) {
		bench(b, twoBatch)
	})

	b.Run("10 instances", func(b *testing.B) {
		bench(b, tenBatch)
	})

	b.Run("1k instances", func(b *testing.B) {
		bench(b, hundredBatch)
	})
}

func BenchmarkBuildV2WriteRequest(b *testing.B) {
	noopLogger := promslog.NewNopLogger()
	bench := func(b *testing.B, batch []timeSeries) {
		symbolTable := writev2.NewSymbolTable()
		cEnc := compression.NewSyncEncodeBuffer()
		seriesBuff := make([]writev2.TimeSeries, len(batch))
		for i := range seriesBuff {
			seriesBuff[i].Samples = []writev2.Sample{{}}
			seriesBuff[i].Exemplars = []writev2.Exemplar{{}}
		}
		pBuf := []byte{}

		totalSize := 0
		for i := 0; i < b.N; i++ {
			populateV2TimeSeries(&symbolTable, batch, seriesBuff, true, true, false)
			req, _, _, err := buildV2WriteRequest(noopLogger, seriesBuff, symbolTable.Symbols(), &pBuf, nil, cEnc, "snappy")
			if err != nil {
				b.Fatal(err)
			}
			totalSize += len(req)
			b.ReportMetric(float64(totalSize)/float64(b.N), "compressedSize/op")
		}
	}

	twoBatch := createDummyTimeSeries(2)
	tenBatch := createDummyTimeSeries(10)
	hundredBatch := createDummyTimeSeries(100)

	b.Run("2 instances", func(b *testing.B) {
		bench(b, twoBatch)
	})

	b.Run("10 instances", func(b *testing.B) {
		bench(b, tenBatch)
	})

	b.Run("1k instances", func(b *testing.B) {
		bench(b, hundredBatch)
	})
}

func TestDropOldTimeSeries(t *testing.T) {
	t.Parallel()
	// Test both v1 and v2 remote write protocols
	for _, protoMsg := range []remoteapi.WriteMessageType{remoteapi.WriteV1MessageType, remoteapi.WriteV2MessageType} {
		t.Run(fmt.Sprint(protoMsg), func(t *testing.T) {
			size := 10
			nSeries := 6
			nSamples := config.DefaultQueueConfig.Capacity * size
			samples, newSamples, series := createTimeseriesWithOldSamples(nSamples, nSeries)

			c := NewTestWriteClient(protoMsg)
			c.expectSamples(newSamples, series)

			cfg := config.DefaultQueueConfig
			mcfg := config.DefaultMetadataConfig
			cfg.MaxShards = 1
			cfg.SampleAgeLimit = model.Duration(60 * time.Second)
			m := newTestQueueManager(t, cfg, mcfg, defaultFlushDeadline, c, protoMsg, false)
			m.StoreSeries(series, 0)

			m.Start()
			defer m.Stop()

			m.Append(samples)
			c.waitForExpectedData(t, 30*time.Second)
		})
	}
}

func TestIsSampleOld(t *testing.T) {
	currentTime := time.Now()
	require.True(t, isSampleOld(currentTime, 60*time.Second, timestamp.FromTime(currentTime.Add(-61*time.Second))))
	require.False(t, isSampleOld(currentTime, 60*time.Second, timestamp.FromTime(currentTime.Add(-59*time.Second))))
}

// Simulates scenario in which remote write endpoint is down and a subset of samples is dropped due to age limit while backoffing.
func TestSendSamplesWithBackoffWithSampleAgeLimit(t *testing.T) {
	t.Parallel()
	maxSamplesPerSend := 10
	sampleAgeLimit := time.Second * 2

	cfg := config.DefaultQueueConfig
	cfg.MaxShards = 1
	cfg.SampleAgeLimit = model.Duration(sampleAgeLimit)
	// Set the batch send deadline to 5 minutes to effectively disable it.
	cfg.BatchSendDeadline = model.Duration(time.Minute * 5)
	cfg.Capacity = 10 * maxSamplesPerSend // more than the amount of data we append in the test
	cfg.MaxBackoff = model.Duration(time.Millisecond * 100)
	cfg.MinBackoff = model.Duration(time.Millisecond * 100)
	cfg.MaxSamplesPerSend = maxSamplesPerSend
	metadataCfg := config.DefaultMetadataConfig
	metadataCfg.Send = true
	metadataCfg.SendInterval = model.Duration(time.Second * 60)
	metadataCfg.MaxSamplesPerSend = maxSamplesPerSend
	c := NewTestWriteClient(remoteapi.WriteV1MessageType)
	m := newTestQueueManager(t, cfg, metadataCfg, time.Second, c, remoteapi.WriteV1MessageType, false)

	m.Start()

	batchID := 0
	expectedSamples := map[string][]prompb.Sample{}

	appendData := func(numberOfSeries int, timeAdd time.Duration, shouldBeDropped bool) {
		t.Log(">>>>  Appending series ", numberOfSeries, " as batch ID ", batchID, " with timeAdd ", timeAdd, " and should be dropped ", shouldBeDropped)
		samples, series := createTimeseriesWithRandomLabelCount(strconv.Itoa(batchID), numberOfSeries, timeAdd, 9)
		m.StoreSeries(series, batchID)
		sent := m.Append(samples)
		require.True(t, sent, "samples not sent")
		if !shouldBeDropped {
			for _, s := range samples {
				tsID := getSeriesIDFromRef(series[s.Ref])
				expectedSamples[tsID] = append(c.expectedSamples[tsID], prompb.Sample{
					Timestamp: s.T,
					Value:     s.V,
				})
			}
		}
		batchID++
	}
	timeShift := -time.Millisecond * 5

	c.SetReturnError(RecoverableError{context.DeadlineExceeded, defaultBackoff})

	appendData(maxSamplesPerSend/2, timeShift, true)
	time.Sleep(sampleAgeLimit)
	appendData(maxSamplesPerSend/2, timeShift, true)
	time.Sleep(sampleAgeLimit / 10)
	appendData(maxSamplesPerSend/2, timeShift, true)
	time.Sleep(2 * sampleAgeLimit)
	appendData(2*maxSamplesPerSend, timeShift, false)
	time.Sleep(sampleAgeLimit / 2)
	c.SetReturnError(nil)
	appendData(5, timeShift, false)
	m.Stop()

	if diff := cmp.Diff(expectedSamples, c.receivedSamples); diff != "" {
		t.Errorf("mismatch (-want +got):\n%s", diff)
	}
}

func createTimeseriesWithRandomLabelCount(id string, seriesCount int, timeAdd time.Duration, maxLabels int) ([]record.RefSample, []record.RefSeries) {
	samples := []record.RefSample{}
	series := []record.RefSeries{}
	// use a fixed rand source so tests are consistent
	r := rand.New(rand.NewSource(99))
	for i := range seriesCount {
		s := record.RefSample{
			Ref: chunks.HeadSeriesRef(i),
			T:   time.Now().Add(timeAdd).UnixMilli(),
			V:   r.Float64(),
		}
		samples = append(samples, s)
		labelsCount := r.Intn(maxLabels)
		lb := labels.NewScratchBuilder(1 + labelsCount)
		lb.Add("__name__", "batch_"+id+"_id_"+strconv.Itoa(i))
		for j := 1; j < labelsCount+1; j++ {
			// same for both name and value
			label := "batch_" + id + "_label_" + strconv.Itoa(j)
			lb.Add(label, label)
		}
		series = append(series, record.RefSeries{
			Ref:    chunks.HeadSeriesRef(i),
			Labels: lb.Labels(),
		})
	}
	return samples, series
}

func createTimeseriesWithOldSamples(numSamples, numSeries int, extraLabels ...labels.Label) ([]record.RefSample, []record.RefSample, []record.RefSeries) {
	newSamples := make([]record.RefSample, 0, numSamples)
	samples := make([]record.RefSample, 0, numSamples)
	series := make([]record.RefSeries, 0, numSeries)
	lb := labels.NewScratchBuilder(1 + len(extraLabels))
	for i := range numSeries {
		name := fmt.Sprintf("test_metric_%d", i)
		// We create half of the samples in the past.
		past := timestamp.FromTime(time.Now().Add(-5 * time.Minute))
		for j := 0; j < numSamples/2; j++ {
			samples = append(samples, record.RefSample{
				Ref: chunks.HeadSeriesRef(i),
				T:   past + int64(j),
				V:   float64(i),
			})
		}
		for j := 0; j < numSamples/2; j++ {
			sample := record.RefSample{
				Ref: chunks.HeadSeriesRef(i),
				T:   time.Now().UnixMilli() + int64(j),
				V:   float64(i),
			}
			samples = append(samples, sample)
			newSamples = append(newSamples, sample)
		}
		// Create Labels that is name of series plus any extra labels supplied.
		lb.Reset()
		lb.Add(labels.MetricName, name)
		for _, l := range extraLabels {
			lb.Add(l.Name, l.Value)
		}
		lb.Sort()
		series = append(series, record.RefSeries{
			Ref:    chunks.HeadSeriesRef(i),
			Labels: lb.Labels(),
		})
	}
	return samples, newSamples, series
}

func filterTsLimit(limit int64, ts prompb.TimeSeries) bool {
	return limit > ts.Samples[0].Timestamp
}

func TestBuildTimeSeries(t *testing.T) {
	testCases := []struct {
		name           string
		ts             []prompb.TimeSeries
		filter         func(ts prompb.TimeSeries) bool
		lowestTs       int64
		highestTs      int64
		droppedSamples int
		responseLen    int
	}{
		{
			name: "No filter applied",
			ts: []prompb.TimeSeries{
				{
					Samples: []prompb.Sample{
						{
							Timestamp: 1234567890,
							Value:     1.23,
						},
					},
				},
				{
					Samples: []prompb.Sample{
						{
							Timestamp: 1234567891,
							Value:     2.34,
						},
					},
				},
				{
					Samples: []prompb.Sample{
						{
							Timestamp: 1234567892,
							Value:     3.34,
						},
					},
				},
			},
			filter:      nil,
			responseLen: 3,
			lowestTs:    1234567890,
			highestTs:   1234567892,
		},
		{
			name: "Filter applied, samples in order",
			ts: []prompb.TimeSeries{
				{
					Samples: []prompb.Sample{
						{
							Timestamp: 1234567890,
							Value:     1.23,
						},
					},
				},
				{
					Samples: []prompb.Sample{
						{
							Timestamp: 1234567891,
							Value:     2.34,
						},
					},
				},
				{
					Samples: []prompb.Sample{
						{
							Timestamp: 1234567892,
							Value:     3.45,
						},
					},
				},
				{
					Samples: []prompb.Sample{
						{
							Timestamp: 1234567893,
							Value:     3.45,
						},
					},
				},
			},
			filter:         func(ts prompb.TimeSeries) bool { return filterTsLimit(1234567892, ts) },
			responseLen:    2,
			lowestTs:       1234567892,
			highestTs:      1234567893,
			droppedSamples: 2,
		},
		{
			name: "Filter applied, samples out of order",
			ts: []prompb.TimeSeries{
				{
					Samples: []prompb.Sample{
						{
							Timestamp: 1234567892,
							Value:     3.45,
						},
					},
				},
				{
					Samples: []prompb.Sample{
						{
							Timestamp: 1234567890,
							Value:     1.23,
						},
					},
				},
				{
					Samples: []prompb.Sample{
						{
							Timestamp: 1234567893,
							Value:     3.45,
						},
					},
				},
				{
					Samples: []prompb.Sample{
						{
							Timestamp: 1234567891,
							Value:     2.34,
						},
					},
				},
			},
			filter:         func(ts prompb.TimeSeries) bool { return filterTsLimit(1234567892, ts) },
			responseLen:    2,
			lowestTs:       1234567892,
			highestTs:      1234567893,
			droppedSamples: 2,
		},
		{
			name: "Filter applied, samples not consecutive",
			ts: []prompb.TimeSeries{
				{
					Samples: []prompb.Sample{
						{
							Timestamp: 1234567890,
							Value:     1.23,
						},
					},
				},
				{
					Samples: []prompb.Sample{
						{
							Timestamp: 1234567892,
							Value:     3.45,
						},
					},
				},
				{
					Samples: []prompb.Sample{
						{
							Timestamp: 1234567895,
							Value:     6.78,
						},
					},
				},
				{
					Samples: []prompb.Sample{
						{
							Timestamp: 1234567897,
							Value:     6.78,
						},
					},
				},
			},
			filter:         func(ts prompb.TimeSeries) bool { return filterTsLimit(1234567895, ts) },
			responseLen:    2,
			lowestTs:       1234567895,
			highestTs:      1234567897,
			droppedSamples: 2,
		},
	}

	// Run the test cases
	for _, tc := range testCases {
		t.Run(tc.name, func(t *testing.T) {
			highest, lowest, result, droppedSamples, _, _ := buildTimeSeries(tc.ts, tc.filter)
			require.NotNil(t, result)
			require.Len(t, result, tc.responseLen)
			require.Equal(t, tc.highestTs, highest)
			require.Equal(t, tc.lowestTs, lowest)
			require.Equal(t, tc.droppedSamples, droppedSamples)
		})
	}
}

func BenchmarkBuildTimeSeries(b *testing.B) {
	// Send one sample per series, which is the typical remote_write case
	const numSamples = 10000
	filter := func(ts prompb.TimeSeries) bool { return filterTsLimit(99, ts) }
	for i := 0; i < b.N; i++ {
		samples := createProtoTimeseriesWithOld(numSamples, 100, extraLabels...)
		_, _, result, _, _, _ := buildTimeSeries(samples, filter)
		require.NotNil(b, result)
	}
}

func TestPopulateV2TimeSeries_UnexpectedMetadata(t *testing.T) {
	symbolTable := writev2.NewSymbolTable()
	pendingData := make([]writev2.TimeSeries, 4)

	batch := []timeSeries{
		{sType: tSample, seriesLabels: labels.FromStrings("__name__", "metric1")},
		{sType: tMetadata, seriesLabels: labels.FromStrings("__name__", "metric2")},
		{sType: tSample, seriesLabels: labels.FromStrings("__name__", "metric3")},
		{sType: tMetadata, seriesLabels: labels.FromStrings("__name__", "metric4")},
	}

	nSamples, nExemplars, nHistograms, nMetadata, nUnexpected := populateV2TimeSeries(
		&symbolTable, batch, pendingData, false, false, false)

	require.Equal(t, 2, nSamples, "Should count 2 samples")
	require.Equal(t, 0, nExemplars, "Should count 0 exemplars")
	require.Equal(t, 0, nHistograms, "Should count 0 histograms")
	require.Equal(t, 0, nMetadata, "Should count 0 processed metadata")
	require.Equal(t, 2, nUnexpected, "Should count 2 unexpected metadata")
}

func TestPopulateV2TimeSeries_TypeAndUnitLabels(t *testing.T) {
	symbolTable := writev2.NewSymbolTable()

	testCases := []struct {
		name         string
		typeLabel    string
		unitLabel    string
		expectedType writev2.Metadata_MetricType
		description  string
	}{
		{
			name:         "counter_with_unit",
			typeLabel:    "counter",
			unitLabel:    "operations",
			expectedType: writev2.Metadata_METRIC_TYPE_COUNTER,
			description:  "Counter metric with operations unit",
		},
		{
			name:         "gauge_with_bytes",
			typeLabel:    "gauge",
			unitLabel:    "bytes",
			expectedType: writev2.Metadata_METRIC_TYPE_GAUGE,
			description:  "Gauge metric with bytes unit",
		},
		{
			name:         "histogram_with_seconds",
			typeLabel:    "histogram",
			unitLabel:    "seconds",
			expectedType: writev2.Metadata_METRIC_TYPE_HISTOGRAM,
			description:  "Histogram metric with seconds unit",
		},
		{
			name:         "summary_with_ratio",
			typeLabel:    "summary",
			unitLabel:    "ratio",
			expectedType: writev2.Metadata_METRIC_TYPE_SUMMARY,
			description:  "Summary metric with ratio unit",
		},
		{
			name:         "info_no_unit",
			typeLabel:    "info",
			unitLabel:    "",
			expectedType: writev2.Metadata_METRIC_TYPE_INFO,
			description:  "Info metric without unit",
		},
		{
			name:         "stateset_no_unit",
			typeLabel:    "stateset",
			unitLabel:    "",
			expectedType: writev2.Metadata_METRIC_TYPE_STATESET,
			description:  "Stateset metric without unit",
		},
		{
			name:         "unknown_type",
			typeLabel:    "unknown_type",
			unitLabel:    "meters",
			expectedType: writev2.Metadata_METRIC_TYPE_UNSPECIFIED,
			description:  "Unknown type defaults to unspecified",
		},
		{
			name:         "empty_type_with_unit",
			typeLabel:    "",
			unitLabel:    "watts",
			expectedType: writev2.Metadata_METRIC_TYPE_UNSPECIFIED,
			description:  "Empty type with unit",
		},
		{
			name:         "type_no_unit",
			typeLabel:    "gauge",
			unitLabel:    "",
			expectedType: writev2.Metadata_METRIC_TYPE_GAUGE,
			description:  "Type without unit",
		},
		{
			name:         "no_type_no_unit",
			typeLabel:    "",
			unitLabel:    "",
			expectedType: writev2.Metadata_METRIC_TYPE_UNSPECIFIED,
			description:  "No type and no unit",
		},
	}

	for _, tc := range testCases {
		t.Run(tc.name, func(t *testing.T) {
			batch := make([]timeSeries, 1)
			builder := labels.NewScratchBuilder(2)
			metadata := schema.Metadata{
				Name: "test_metric_" + tc.name,
				Type: model.MetricType(tc.typeLabel),
				Unit: tc.unitLabel,
			}

			metadata.AddToLabels(&builder)

			batch[0] = timeSeries{
				seriesLabels: builder.Labels(),
				value:        123.45,
				timestamp:    time.Now().UnixMilli(),
				sType:        tSample,
			}

			pendingData := make([]writev2.TimeSeries, 1)

			symbolTable.Reset()
			nSamples, nExemplars, nHistograms, _, _ := populateV2TimeSeries(
				&symbolTable,
				batch,
				pendingData,
				false, // sendExemplars
				false, // sendNativeHistograms
				true,  // enableTypeAndUnitLabels
			)

			require.Equal(t, 1, nSamples, "Should have 1 sample")
			require.Equal(t, 0, nExemplars, "Should have 0 exemplars")
			require.Equal(t, 0, nHistograms, "Should have 0 histograms")

			require.Equal(t, tc.expectedType, pendingData[0].Metadata.Type,
				"Type should match expected for %s", tc.description)

			unitRef := pendingData[0].Metadata.UnitRef

			symbols := symbolTable.Symbols()
			require.Equal(t, tc.unitLabel, symbols[unitRef], "Unit should match")
		})
	}
}

func TestHighestTimestampOnAppend(t *testing.T) {
	for _, protoMsg := range []remoteapi.WriteMessageType{remoteapi.WriteV1MessageType, remoteapi.WriteV2MessageType} {
		t.Run(fmt.Sprint(protoMsg), func(t *testing.T) {
			nSamples := 11 * config.DefaultQueueConfig.Capacity
			nSeries := 3
			samples, series := createTimeseries(nSamples, nSeries)

			_, m := newTestClientAndQueueManager(t, defaultFlushDeadline, protoMsg)
			m.Start()
			defer m.Stop()

			require.Equal(t, 0.0, m.metrics.highestTimestamp.Get())

			m.StoreSeries(series, 0)
			require.True(t, m.Append(samples))

			// Check that Append sets the highest timestamp correctly.
			highestTs := float64((nSamples - 1) / 1000)
			require.Greater(t, highestTs, 0.0)
			require.Equal(t, highestTs, m.metrics.highestTimestamp.Get())
		})
	}
}

func TestAppendHistogramSchemaValidation(t *testing.T) {
	for _, protoMsg := range []remoteapi.WriteMessageType{remoteapi.WriteV1MessageType, remoteapi.WriteV2MessageType} {
		t.Run(string(protoMsg), func(t *testing.T) {
			c := NewTestWriteClient(protoMsg)
			cfg := testDefaultQueueConfig()
			mcfg := config.DefaultMetadataConfig
			cfg.MaxShards = 1

			m := newTestQueueManager(t, cfg, mcfg, defaultFlushDeadline, c, protoMsg, false)
			m.sendNativeHistograms = true

			// Create series for the histograms
			series := []record.RefSeries{
				{
					Ref:    chunks.HeadSeriesRef(0),
					Labels: labels.FromStrings("__name__", "test_histogram"),
				},
			}
			m.StoreSeries(series, 0)

			// Create histograms with different schemas
			histograms := []record.RefHistogramSample{
				{
					Ref: chunks.HeadSeriesRef(0),
					T:   1234567890,
					H: &histogram.Histogram{
						Schema:          0, // Valid schema.
						ZeroThreshold:   1e-128,
						ZeroCount:       0,
						Count:           2,
						Sum:             5.0,
						PositiveSpans:   []histogram.Span{{Offset: 0, Length: 1}},
						PositiveBuckets: []int64{2},
						NegativeSpans:   []histogram.Span{{Offset: 0, Length: 1}},
						NegativeBuckets: []int64{1},
					},
				},
				{
					Ref: chunks.HeadSeriesRef(0),
					T:   1234567891,
					H: &histogram.Histogram{
						Schema:          histogram.CustomBucketsSchema, // Not valid for version 1.0.
						ZeroThreshold:   1e-128,
						ZeroCount:       0,
						Count:           1,
						Sum:             3.0,
						PositiveSpans:   []histogram.Span{{Offset: 0, Length: 1}},
						PositiveBuckets: []int64{1},
						CustomValues:    []float64{2.0},
					},
				},
				{
					Ref: chunks.HeadSeriesRef(0),
					T:   1234567892,
					H: &histogram.Histogram{
						Schema:          0, // Valid schema.
						ZeroThreshold:   1e-128,
						ZeroCount:       0,
						Count:           2,
						Sum:             5.0,
						PositiveSpans:   []histogram.Span{{Offset: 0, Length: 1}},
						PositiveBuckets: []int64{2},
						NegativeSpans:   []histogram.Span{{Offset: 0, Length: 1}},
						NegativeBuckets: []int64{1},
					},
				},
			}

			floatHistograms := []record.RefFloatHistogramSample{
				{
					Ref: chunks.HeadSeriesRef(0),
					T:   1234567890,
					FH: &histogram.FloatHistogram{
						Schema:          0, // Valid schema.
						ZeroThreshold:   1e-128,
						ZeroCount:       0,
						Count:           2,
						Sum:             5.0,
						PositiveSpans:   []histogram.Span{{Offset: 0, Length: 1}},
						PositiveBuckets: []float64{2.0},
						NegativeSpans:   []histogram.Span{{Offset: 0, Length: 1}},
						NegativeBuckets: []float64{1.0},
					},
				},
				{
					Ref: chunks.HeadSeriesRef(0),
					T:   1234567891,
					FH: &histogram.FloatHistogram{
						Schema:          histogram.CustomBucketsSchema, // Not valid for version 1.0.
						ZeroThreshold:   1e-128,
						ZeroCount:       0,
						Count:           1,
						Sum:             3.0,
						PositiveSpans:   []histogram.Span{{Offset: 0, Length: 1}},
						PositiveBuckets: []float64{1.0},
						CustomValues:    []float64{2.0},
					},
				},
				{
					Ref: chunks.HeadSeriesRef(0),
					T:   1234567892,
					FH: &histogram.FloatHistogram{
						Schema:          0, // Valid schema.
						ZeroThreshold:   1e-128,
						ZeroCount:       0,
						Count:           2,
						Sum:             5.0,
						PositiveSpans:   []histogram.Span{{Offset: 0, Length: 1}},
						PositiveBuckets: []float64{2.0},
						NegativeSpans:   []histogram.Span{{Offset: 0, Length: 1}},
						NegativeBuckets: []float64{1.0},
					},
				},
			}

			if protoMsg == remoteapi.WriteV1MessageType {
				c.expectHistograms([]record.RefHistogramSample{histograms[0], histograms[2]}, series)
				c.expectFloatHistograms([]record.RefFloatHistogramSample{floatHistograms[0], floatHistograms[2]}, series)
			} else {
				c.expectHistograms(histograms, series)
				c.expectFloatHistograms(floatHistograms, series)
			}

			m.Start()
			defer m.Stop()

			// Get initial dropped histograms count
			initialDropped := client_testutil.ToFloat64(m.metrics.droppedHistogramsTotal.WithLabelValues(reasonNHCBNotSupported))

			require.True(t, m.AppendHistograms(histograms))
			require.True(t, m.AppendFloatHistograms(floatHistograms))

			// Wait for the valid histogram to be received
			c.waitForExpectedData(t, 30*time.Second)

			// Verify that one histogram was dropped due to invalid schema
			finalDropped := client_testutil.ToFloat64(m.metrics.droppedHistogramsTotal.WithLabelValues(reasonNHCBNotSupported))

			if protoMsg == remoteapi.WriteV1MessageType {
				require.Equal(t, initialDropped+2.0, finalDropped, "Expected exactly two histograms to be dropped due to invalid schema")
			} else {
				require.Equal(t, initialDropped, finalDropped, "No histograms should be dropped")
			}

			// Verify no failed histograms (this would indicate a different type of error)
			require.Equal(t, 0.0, client_testutil.ToFloat64(m.metrics.failedHistogramsTotal))
		})
	}
}

func TestAppendHistogramConvertNHCBToClassic(t *testing.T) {
	histogramCases := []struct {
		name        string
		protoMsg    remoteapi.WriteMessageType
		histogram   []record.RefHistogramSample
		SampleCount int
	}{
		{
			name:     "valid histogram nhcb to classic conversion v1",
			protoMsg: remoteapi.WriteV1MessageType,
			histogram: []record.RefHistogramSample{{
				Ref: chunks.HeadSeriesRef(0),
				T:   1234567890,
				H: &histogram.Histogram{
					Schema:          histogram.CustomBucketsSchema,
					Count:           3,
					Sum:             6.0,
					PositiveSpans:   []histogram.Span{{Offset: 0, Length: 2}},
					PositiveBuckets: []int64{1, 1},
					CustomValues:    []float64{1.0, 5.0},
				},
			}},
			SampleCount: 5,
		},
		{
			name:     "valid histogram nhcb to classic conversion v2",
			protoMsg: remoteapi.WriteV2MessageType,
			histogram: []record.RefHistogramSample{{
				Ref: chunks.HeadSeriesRef(0),
				T:   1234567890,
				H: &histogram.Histogram{
					Schema:          histogram.CustomBucketsSchema,
					Count:           3,
					Sum:             6.0,
					PositiveSpans:   []histogram.Span{{Offset: 0, Length: 2}},
					PositiveBuckets: []int64{1, 1},
					CustomValues:    []float64{1.0, 5.0},
				},
			}},
			SampleCount: 5,
		},
		{
			name:     "empty histogram nhcb to classic conversion",
			protoMsg: remoteapi.WriteV1MessageType,
			histogram: []record.RefHistogramSample{{
				Ref: chunks.HeadSeriesRef(0),
				T:   1234567890,
				H: &histogram.Histogram{
					Schema:          histogram.CustomBucketsSchema,
					Count:           0,
					Sum:             0.0,
					PositiveSpans:   []histogram.Span{{Offset: 0, Length: 0}},
					PositiveBuckets: []int64{},
					CustomValues:    []float64{},
				},
			}},
			SampleCount: 3,
		},
		{
			name:     "nil histogram nhcb to classic conversion",
			protoMsg: remoteapi.WriteV1MessageType,
			histogram: []record.RefHistogramSample{{
				Ref: chunks.HeadSeriesRef(0),
				T:   1234567890,
				H:   nil,
			}},
			SampleCount: 0,
		},
		{
			name:     "multiple valid histogram nhcb to classic conversion v1",
			protoMsg: remoteapi.WriteV1MessageType,
			histogram: []record.RefHistogramSample{{
				Ref: chunks.HeadSeriesRef(0),
				T:   1234567890,
				H: &histogram.Histogram{
					Schema:          histogram.CustomBucketsSchema,
					Count:           3,
					Sum:             6.0,
					PositiveSpans:   []histogram.Span{{Offset: 0, Length: 2}},
					PositiveBuckets: []int64{1, 1},
					CustomValues:    []float64{1.0, 5.0},
				},
			}, {
				Ref: chunks.HeadSeriesRef(0),
				T:   1234567890,
				H: &histogram.Histogram{
					Schema:          histogram.CustomBucketsSchema,
					Count:           22,
					Sum:             20.0,
					PositiveSpans:   []histogram.Span{{Offset: 0, Length: 3}},
					PositiveBuckets: []int64{3, 4, 5},
					CustomValues:    []float64{1.0, 5.0, 7.0},
				},
			}},
			SampleCount: 11,
		},
		{
			name:     "multiple valid histogram nhcb to classic conversion v2",
			protoMsg: remoteapi.WriteV2MessageType,
			histogram: []record.RefHistogramSample{{
				Ref: chunks.HeadSeriesRef(0),
				T:   1234567890,
				H: &histogram.Histogram{
					Schema:          histogram.CustomBucketsSchema,
					Count:           3,
					Sum:             6.0,
					PositiveSpans:   []histogram.Span{{Offset: 0, Length: 2}},
					PositiveBuckets: []int64{1, 1},
					CustomValues:    []float64{1.0, 5.0},
				},
			}, {
				Ref: chunks.HeadSeriesRef(0),
				T:   1234567890,
				H: &histogram.Histogram{
					Schema:          histogram.CustomBucketsSchema,
					Count:           22,
					Sum:             20.0,
					PositiveSpans:   []histogram.Span{{Offset: 0, Length: 3}},
					PositiveBuckets: []int64{3, 4, 5},
					CustomValues:    []float64{1.0, 5.0, 7.0},
				},
			}},
			SampleCount: 11,
		},
	}

	floatHistogramCases := []struct {
		name        string
		protoMsg    remoteapi.WriteMessageType
		histogram   []record.RefFloatHistogramSample
		SampleCount int
	}{
		{
			name:     "valid histogram nhcb to classic conversion v1",
			protoMsg: remoteapi.WriteV1MessageType,
			histogram: []record.RefFloatHistogramSample{
				{
					Ref: chunks.HeadSeriesRef(0),
					T:   1234567890,
					FH: &histogram.FloatHistogram{
						Schema:          histogram.CustomBucketsSchema,
						Count:           2.0,
						Sum:             6.0,
						PositiveSpans:   []histogram.Span{{Offset: 0, Length: 2}},
						PositiveBuckets: []float64{1.0, 1.0},
						CustomValues:    []float64{1.0, 5.0},
					},
				},
			},
			SampleCount: 5,
		},
		{
			name:     "valid histogram nhcb to classic conversion v2",
			protoMsg: remoteapi.WriteV2MessageType,
			histogram: []record.RefFloatHistogramSample{{
				Ref: chunks.HeadSeriesRef(0),
				T:   1234567890,
				FH: &histogram.FloatHistogram{
					Schema:          histogram.CustomBucketsSchema,
					Count:           2.0,
					Sum:             6.0,
					PositiveSpans:   []histogram.Span{{Offset: 0, Length: 2}},
					PositiveBuckets: []float64{1, 1},
					CustomValues:    []float64{1.0, 5.0},
				},
			}},
			SampleCount: 5,
		},
		{
			name:     "empty histogram nhcb to classic conversion",
			protoMsg: remoteapi.WriteV1MessageType,
			histogram: []record.RefFloatHistogramSample{
				{
					Ref: chunks.HeadSeriesRef(0),
					T:   1234567890,
					FH: &histogram.FloatHistogram{
						Schema: histogram.CustomBucketsSchema,

						Count:           0,
						Sum:             0.0,
						PositiveSpans:   []histogram.Span{{Offset: 0, Length: 0}},
						PositiveBuckets: []float64{},
						CustomValues:    []float64{},
					},
				},
			},
			SampleCount: 3,
		},
		{
			name:     "Nil Histogram NHCB to Classic Conversion",
			protoMsg: remoteapi.WriteV1MessageType,
			histogram: []record.RefFloatHistogramSample{{
				Ref: chunks.HeadSeriesRef(0),
				T:   1234567890,
				FH:  nil,
			}},
			SampleCount: 0,
		},
		{
			name:     "Multiple valid histogram NHCB to Classic Conversion V1",
			protoMsg: remoteapi.WriteV1MessageType,
			histogram: []record.RefFloatHistogramSample{{
				Ref: chunks.HeadSeriesRef(0),
				T:   1234567890,
				FH: &histogram.FloatHistogram{
					Schema:          histogram.CustomBucketsSchema,
					Count:           2,
					Sum:             6.0,
					PositiveSpans:   []histogram.Span{{Offset: 0, Length: 2}},
					PositiveBuckets: []float64{1, 1},
					CustomValues:    []float64{1.0, 5.0},
				},
			}, {
				Ref: chunks.HeadSeriesRef(0),
				T:   1234567890,
				FH: &histogram.FloatHistogram{
					Schema:          histogram.CustomBucketsSchema,
					Count:           3,
					Sum:             20.0,
					PositiveSpans:   []histogram.Span{{Offset: 0, Length: 3}},
					PositiveBuckets: []float64{1, 1, 1},
					CustomValues:    []float64{1.0, 5.0, 7.0},
				},
			}},
			SampleCount: 11,
		},
		{
			name:     "valid histogram NHCB to Classic Conversion V2",
			protoMsg: remoteapi.WriteV2MessageType,
			histogram: []record.RefFloatHistogramSample{{
				Ref: chunks.HeadSeriesRef(0),
				T:   1234567890,
				FH: &histogram.FloatHistogram{
					Schema:          histogram.CustomBucketsSchema,
					Count:           2,
					Sum:             6.0,
					PositiveSpans:   []histogram.Span{{Offset: 0, Length: 2}},
					PositiveBuckets: []float64{1, 1},
					CustomValues:    []float64{1.0, 5.0},
				},
			}, {
				Ref: chunks.HeadSeriesRef(0),
				T:   1234567890,
				FH: &histogram.FloatHistogram{
					Schema:          histogram.CustomBucketsSchema,
					Count:           3,
					Sum:             20.0,
					PositiveSpans:   []histogram.Span{{Offset: 0, Length: 3}},
					PositiveBuckets: []float64{1, 1, 1},
					CustomValues:    []float64{1.0, 5.0, 7.0},
				},
			}, {
				Ref: chunks.HeadSeriesRef(0),
				T:   1234567890,
				FH: &histogram.FloatHistogram{
					Schema:       histogram.CustomBucketsSchema,
					CustomValues: []float64{1, 2, 3, 4, 5, 6, 7, 8, 9, 10},
					PositiveSpans: []histogram.Span{
						{Offset: 0, Length: 2},
						{Offset: 4, Length: 1},
						{Offset: 1, Length: 2},
					},
					PositiveBuckets: []float64{1, 2, 3, 4, 5}, // 1 -> 2 -> 0 -> 0 -> 0 -> 0 -> 3 -> 0 -> 4 -> 5
					Count:           15,                       // 1 -> 3 -> 3 -> 3 -> 3 -> 3 -> 6 -> 6 -> 10 -> 15
					Sum:             123,
				},
			}},
			SampleCount: 24,
		},
	}

	for _, hc := range histogramCases {
		t.Run(hc.name, func(t *testing.T) {
			c := NewTestWriteClient(hc.protoMsg)
			cfg := testDefaultQueueConfig()
			mcfg := config.DefaultMetadataConfig
			cfg.MaxShards = 1

			m := newTestQueueManager(t, cfg, mcfg, defaultFlushDeadline, c, hc.protoMsg, true)
			m.sendNativeHistograms = true

			series := []record.RefSeries{
				{
					Ref:    chunks.HeadSeriesRef(0),
					Labels: labels.FromStrings("__name__", "test_histogram"),
				},
			}
			m.StoreSeries(series, 0)

			histograms := hc.histogram

			m.Start()
			defer m.Stop()

			initialDroppedConversionError := client_testutil.ToFloat64(m.metrics.droppedHistogramsTotal.WithLabelValues("nhcb_to_classic_conversion_error"))

			require.True(t, m.AppendHistograms(histograms))

			time.Sleep(2 * time.Second)

			finalDroppedConversionError := client_testutil.ToFloat64(m.metrics.droppedHistogramsTotal.WithLabelValues("nhcb_to_classic_conversion_error"))
			require.Equal(t, initialDroppedConversionError, finalDroppedConversionError, "No conversion errors should occur")

			finalSamplesTotal := client_testutil.ToFloat64(m.metrics.samplesTotal)
			require.Equal(t, float64(hc.SampleCount), finalSamplesTotal, "NHCB conversion should create classic histogram samples")
			t.Logf("Total samples before conversion: %f", finalSamplesTotal)

			require.Equal(t, 0.0, client_testutil.ToFloat64(m.metrics.failedHistogramsTotal))
		})
	}
	for _, fhc := range floatHistogramCases {
		t.Run(fhc.name, func(t *testing.T) {
			c := NewTestWriteClient(fhc.protoMsg)
			cfg := testDefaultQueueConfig()
			mcfg := config.DefaultMetadataConfig
			cfg.MaxShards = 1

			m := newTestQueueManager(t, cfg, mcfg, defaultFlushDeadline, c, fhc.protoMsg, true)
			m.sendNativeHistograms = true

			series := []record.RefSeries{
				{
					Ref:    chunks.HeadSeriesRef(0),
					Labels: labels.FromStrings("__name__", "test_histogram"),
				},
			}
			m.StoreSeries(series, 0)

			histograms := fhc.histogram

			m.Start()
			defer m.Stop()

			initialDroppedConversionError := client_testutil.ToFloat64(m.metrics.droppedHistogramsTotal.WithLabelValues("nhcb_to_classic_conversion_error"))

			require.True(t, m.AppendFloatHistograms(histograms))

			time.Sleep(2 * time.Second)

			finalDroppedConversionError := client_testutil.ToFloat64(m.metrics.droppedHistogramsTotal.WithLabelValues("nhcb_to_classic_conversion_error"))
			require.Equal(t, initialDroppedConversionError, finalDroppedConversionError, "No conversion errors should occur")

			finalSamplesTotal := client_testutil.ToFloat64(m.metrics.samplesTotal)
			require.Equal(t, float64(fhc.SampleCount), finalSamplesTotal, "NHCB conversion should create classic histogram samples")
			t.Logf("Total samples before conversion: %f", finalSamplesTotal)

			require.Equal(t, 0.0, client_testutil.ToFloat64(m.metrics.failedHistogramsTotal))
		})
	}
}<|MERGE_RESOLUTION|>--- conflicted
+++ resolved
@@ -325,11 +325,7 @@
 func newTestQueueManager(t testing.TB, cfg config.QueueConfig, mcfg config.MetadataConfig, deadline time.Duration, c WriteClient, protoMsg remoteapi.WriteMessageType, convertNHCBToClassic bool) *QueueManager {
 	dir := t.TempDir()
 	metrics := newQueueManagerMetrics(nil, "", "")
-<<<<<<< HEAD
-	m := NewQueueManager(metrics, nil, nil, nil, dir, cfg, mcfg, labels.EmptyLabels(), nil, c, deadline, newPool(), nil, false, false, false, protoMsg, convertNHCBToClassic)
-=======
-	m := NewQueueManager(metrics, nil, nil, nil, dir, newEWMARate(ewmaWeight, shardUpdateDuration), cfg, mcfg, labels.EmptyLabels(), nil, c, deadline, newPool(), newHighestTimestampMetric(), nil, false, false, false, protoMsg)
->>>>>>> 2683d500
+	m := NewQueueManager(metrics, nil, nil, nil, dir, newEWMARate(ewmaWeight, shardUpdateDuration), cfg, mcfg, labels.EmptyLabels(), nil, c, deadline, newPool(), newHighestTimestampMetric(), nil, false, false, false, protoMsg, convertNHCBToClassic)
 
 	return m
 }
@@ -785,11 +781,7 @@
 		}
 	)
 
-<<<<<<< HEAD
-	m := NewQueueManager(metrics, nil, nil, nil, "", cfg, mcfg, labels.EmptyLabels(), nil, client, 0, newPool(), nil, false, false, false, remoteapi.WriteV1MessageType, false)
-=======
-	m := NewQueueManager(metrics, nil, nil, nil, "", newEWMARate(ewmaWeight, shardUpdateDuration), cfg, mcfg, labels.EmptyLabels(), nil, client, 0, newPool(), newHighestTimestampMetric(), nil, false, false, false, remoteapi.WriteV1MessageType)
->>>>>>> 2683d500
+	m := NewQueueManager(metrics, nil, nil, nil, "", newEWMARate(ewmaWeight, shardUpdateDuration), cfg, mcfg, labels.EmptyLabels(), nil, client, 0, newPool(), newHighestTimestampMetric(), nil, false, false, false, remoteapi.WriteV1MessageType, false)
 	m.StoreSeries(fakeSeries, 0)
 
 	// Attempt to samples while the manager is running. We immediately stop the
@@ -1478,11 +1470,7 @@
 				mcfg := config.DefaultMetadataConfig
 				metrics := newQueueManagerMetrics(nil, "", "")
 
-<<<<<<< HEAD
-				m := NewQueueManager(metrics, nil, nil, nil, dir, cfg, mcfg, labels.EmptyLabels(), nil, c, defaultFlushDeadline, newPool(), nil, false, false, false, remoteapi.WriteV1MessageType, false)
-=======
-				m := NewQueueManager(metrics, nil, nil, nil, dir, newEWMARate(ewmaWeight, shardUpdateDuration), cfg, mcfg, labels.EmptyLabels(), nil, c, defaultFlushDeadline, newPool(), newHighestTimestampMetric(), nil, false, false, false, remoteapi.WriteV1MessageType)
->>>>>>> 2683d500
+				m := NewQueueManager(metrics, nil, nil, nil, dir, newEWMARate(ewmaWeight, shardUpdateDuration), cfg, mcfg, labels.EmptyLabels(), nil, c, defaultFlushDeadline, newPool(), newHighestTimestampMetric(), nil, false, false, false, remoteapi.WriteV1MessageType, false)
 				m.externalLabels = tc.externalLabels
 				m.relabelConfigs = tc.relabelConfigs
 
