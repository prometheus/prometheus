// Copyright 2013 The Prometheus Authors
// Licensed under the Apache License, Version 2.0 (the "License");
// you may not use this file except in compliance with the License.
// You may obtain a copy of the License at
//
// http://www.apache.org/licenses/LICENSE-2.0
//
// Unless required by applicable law or agreed to in writing, software
// distributed under the License is distributed on an "AS IS" BASIS,
// WITHOUT WARRANTIES OR CONDITIONS OF ANY KIND, either express or implied.
// See the License for the specific language governing permissions and
// limitations under the License.

package remote

import (
	"context"
	"fmt"
	"math"
	"math/rand"
	"os"
	"runtime/pprof"
	"sort"
	"strconv"
	"strings"
	"sync"
	"testing"
	"time"

	"github.com/go-kit/log"
	"github.com/gogo/protobuf/proto"
	"github.com/golang/snappy"
	"github.com/prometheus/client_golang/prometheus"
	client_testutil "github.com/prometheus/client_golang/prometheus/testutil"
	"github.com/prometheus/common/model"
	"github.com/stretchr/testify/require"
	"go.uber.org/atomic"

	"github.com/prometheus/prometheus/config"
	"github.com/prometheus/prometheus/model/histogram"
	"github.com/prometheus/prometheus/model/labels"
	"github.com/prometheus/prometheus/model/relabel"
	"github.com/prometheus/prometheus/model/timestamp"
	"github.com/prometheus/prometheus/prompb"
	writev2 "github.com/prometheus/prometheus/prompb/write/v2"
	"github.com/prometheus/prometheus/scrape"
	"github.com/prometheus/prometheus/tsdb/chunks"
	"github.com/prometheus/prometheus/tsdb/record"
<<<<<<< HEAD
	"github.com/prometheus/prometheus/util/runutil"
=======
	"github.com/prometheus/prometheus/util/testutil"
>>>>>>> aba00714
)

const defaultFlushDeadline = 1 * time.Minute

func newHighestTimestampMetric() *maxTimestamp {
	return &maxTimestamp{
		Gauge: prometheus.NewGauge(prometheus.GaugeOpts{
			Namespace: namespace,
			Subsystem: subsystem,
			Name:      "highest_timestamp_in_seconds",
			Help:      "Highest timestamp that has come into the remote storage via the Appender interface, in seconds since epoch.",
		}),
	}
}

func TestSampleDelivery(t *testing.T) {
	testcases := []struct {
		name            string
		samples         bool
		exemplars       bool
		histograms      bool
		floatHistograms bool
		rwFormat        config.RemoteWriteFormat
	}{
		{samples: true, exemplars: false, histograms: false, floatHistograms: false, name: "samples only"},
		{samples: true, exemplars: true, histograms: true, floatHistograms: true, name: "samples, exemplars, and histograms"},
		{samples: false, exemplars: true, histograms: false, floatHistograms: false, name: "exemplars only"},
		{samples: false, exemplars: false, histograms: true, floatHistograms: false, name: "histograms only"},
		{samples: false, exemplars: false, histograms: false, floatHistograms: true, name: "float histograms only"},

		// TODO: update some portion of this test to check for the 2.0 metadata
		{samples: true, exemplars: false, histograms: false, floatHistograms: false, name: "samples only", rwFormat: Version2},
		{samples: true, exemplars: true, histograms: true, floatHistograms: true, name: "samples, exemplars, and histograms", rwFormat: Version2},
		{samples: false, exemplars: true, histograms: false, floatHistograms: false, name: "exemplars only", rwFormat: Version2},
		{samples: false, exemplars: false, histograms: true, floatHistograms: false, name: "histograms only", rwFormat: Version2},
		{samples: false, exemplars: false, histograms: false, floatHistograms: true, name: "float histograms only", rwFormat: Version2},
	}

	// Let's create an even number of send batches so we don't run into the
	// batch timeout case.
	n := 3

	queueConfig := config.DefaultQueueConfig
	queueConfig.BatchSendDeadline = model.Duration(100 * time.Millisecond)
	queueConfig.MaxShards = 1

	// We need to set URL's so that metric creation doesn't panic.
	writeConfig := baseRemoteWriteConfig("http://test-storage.com")
	writeConfig.QueueConfig = queueConfig
	writeConfig.SendExemplars = true
	writeConfig.SendNativeHistograms = true

	conf := &config.Config{
		GlobalConfig: config.DefaultGlobalConfig,
		RemoteWriteConfigs: []*config.RemoteWriteConfig{
			writeConfig,
		},
	}

	for _, tc := range testcases {
		t.Run(tc.name, func(t *testing.T) {
			dir := t.TempDir()
			s := NewStorage(nil, nil, nil, dir, defaultFlushDeadline, nil, true)
			defer s.Close()

			var (
				series          []record.RefSeries
				metadata        []record.RefMetadata
				samples         []record.RefSample
				exemplars       []record.RefExemplar
				histograms      []record.RefHistogramSample
				floatHistograms []record.RefFloatHistogramSample
			)

			// Generates same series in both cases.
			if tc.samples {
				samples, series = createTimeseries(n, n)
			}
			if tc.exemplars {
				exemplars, series = createExemplars(n, n)
			}
			if tc.histograms {
				histograms, _, series = createHistograms(n, n, false)
			}
			if tc.floatHistograms {
				_, floatHistograms, series = createHistograms(n, n, true)
			}
			metadata = createSeriesMetadata(series)

			// Apply new config.
			queueConfig.Capacity = len(samples)
			queueConfig.MaxSamplesPerSend = len(samples) / 2
			// For now we only ever have a single rw config in this test.
			conf.RemoteWriteConfigs[0].ProtocolVersion = tc.rwFormat
			require.NoError(t, s.ApplyConfig(conf))
			hash, err := toHash(writeConfig)
			require.NoError(t, err)
			qm := s.rws.queues[hash]

			c := NewTestWriteClient(tc.rwFormat)
			qm.SetClient(c)

			qm.StoreSeries(series, 0)
			qm.StoreMetadata(metadata)

			// Send first half of data.
			c.expectSamples(samples[:len(samples)/2], series)
			c.expectExemplars(exemplars[:len(exemplars)/2], series)
			c.expectHistograms(histograms[:len(histograms)/2], series)
			c.expectFloatHistograms(floatHistograms[:len(floatHistograms)/2], series)
			qm.Append(samples[:len(samples)/2])
			qm.AppendExemplars(exemplars[:len(exemplars)/2])
			qm.AppendHistograms(histograms[:len(histograms)/2])
			qm.AppendFloatHistograms(floatHistograms[:len(floatHistograms)/2])
			c.waitForExpectedData(t, 30*time.Second)

			// Send second half of data.
			c.expectSamples(samples[len(samples)/2:], series)
			c.expectExemplars(exemplars[len(exemplars)/2:], series)
			c.expectHistograms(histograms[len(histograms)/2:], series)
			c.expectFloatHistograms(floatHistograms[len(floatHistograms)/2:], series)
			qm.Append(samples[len(samples)/2:])
			qm.AppendExemplars(exemplars[len(exemplars)/2:])
			qm.AppendHistograms(histograms[len(histograms)/2:])
			qm.AppendFloatHistograms(floatHistograms[len(floatHistograms)/2:])
			c.waitForExpectedData(t, 30*time.Second)
		})
	}
}

type perRequestWriteClient struct {
	*TestWriteClient

	expectUnorderedRequests bool

	mtx sync.Mutex

	i                      int
	requests               []*TestWriteClient
	expectedSeries         []record.RefSeries
	expectedRequestSamples [][]record.RefSample
}

func newPerRequestWriteClient(expectUnorderedRequests bool) *perRequestWriteClient {
	return &perRequestWriteClient{
		expectUnorderedRequests: expectUnorderedRequests,
		TestWriteClient:         NewTestWriteClient(Version2),
	}
}

func (c *perRequestWriteClient) expectRequestSamples(ss []record.RefSample, series []record.RefSeries) {
	tc := NewTestWriteClient(Version2)
	c.requests = append(c.requests, tc)

	c.expectedSeries = series
	c.expectedRequestSamples = append(c.expectedRequestSamples, ss)
}

func (c *perRequestWriteClient) expectedData(t testing.TB) {
	t.Helper()

	c.mtx.Lock()
	defer c.mtx.Unlock()

	c.TestWriteClient.mtx.Lock()
	exp := 0
	for _, ss := range c.expectedRequestSamples {
		exp += len(ss)
	}
	got := deepLen(c.TestWriteClient.receivedSamples)
	c.TestWriteClient.mtx.Unlock()

	if got < exp {
		t.Errorf("totally expected %v samples, got %v", exp, got)
	}

	for i, cl := range c.requests {
		cl.waitForExpectedData(t, 0*time.Second) // We already waited.
		t.Log("client", i, "checked")
	}
	if c.i != len(c.requests) {
		t.Errorf("expected %v calls, got %v", len(c.requests), c.i)
	}
}

func (c *perRequestWriteClient) Store(ctx context.Context, req []byte, r int) error {
	c.mtx.Lock()
	defer c.mtx.Unlock()
	defer func() { c.i++ }()
	if c.i >= len(c.requests) {
		return nil
	}

	if err := c.TestWriteClient.Store(ctx, req, r); err != nil {
		return err
	}

	expReqSampleToUse := 0
	if c.expectUnorderedRequests {
		// expectUnorderedRequests tells us that multiple shards were used by queue manager,
		// so we can't trust that incoming requests will match order of c.expectedRequestSamples
		// slice. However, for successful test case we can assume that first sample value will
		// match, so find such expected request if any.
		// NOTE: This assumes sample values have unique values in our tests.
		for i, es := range c.expectedRequestSamples {
			if len(es) == 0 {
				continue
			}
			for _, rs := range c.TestWriteClient.receivedSamples {
				if len(rs) == 0 {
					continue
				}
				if es[0].V != rs[0].GetValue() {
					break
				}
				expReqSampleToUse = i
				break
			}
		}
		// We tried our best, use normal flow otherwise.
	}
	c.requests[c.i].expectSamples(c.expectedRequestSamples[expReqSampleToUse], c.expectedSeries)
	c.expectedRequestSamples = append(c.expectedRequestSamples[:expReqSampleToUse], c.expectedRequestSamples[expReqSampleToUse+1:]...)
	return c.requests[c.i].Store(ctx, req, r)
}

func testDefaultQueueConfig() config.QueueConfig {
	cfg := config.DefaultQueueConfig
	// For faster unit tests we don't wait default 5 seconds.
	cfg.BatchSendDeadline = model.Duration(100 * time.Millisecond)
	return cfg
}

// TestHistogramSampleBatching tests current way of how classic histogram series
// are grouped in queue manager.
// This is a first step of exploring PRW 2.0 self-contained classic histograms.
func TestHistogramSampleBatching(t *testing.T) {
	t.Parallel()

	series, samples := createTestClassicHistogram(10)

	for _, tc := range []struct {
		name              string
		queueConfig       config.QueueConfig
		expRequestSamples [][]record.RefSample
	}{
		{
			name: "OneShardDefaultBatch",
			queueConfig: func() config.QueueConfig {
				cfg := testDefaultQueueConfig()
				cfg.MaxShards = 1
				cfg.MinShards = 1
				return cfg
			}(),
			expRequestSamples: [][]record.RefSample{samples},
		},
		{
			name: "OneShardLimitedBatch",
			queueConfig: func() config.QueueConfig {
				cfg := testDefaultQueueConfig()
				cfg.MaxShards = 1
				cfg.MinShards = 1
				cfg.MaxSamplesPerSend = 5
				return cfg
			}(),
			expRequestSamples: [][]record.RefSample{
				samples[:5], samples[5:10], samples[10:],
			},
		},
		{
			name: "TwoShards",
			queueConfig: func() config.QueueConfig {
				cfg := testDefaultQueueConfig()
				cfg.MaxShards = 2
				cfg.MinShards = 2
				return cfg
			}(),
			expRequestSamples: [][]record.RefSample{
				{samples[0], samples[2], samples[4], samples[6], samples[8], samples[10]},
				{samples[1], samples[3], samples[5], samples[7], samples[9], samples[11]},
			},
		},
	} {
		t.Run(tc.name, func(t *testing.T) {
			c := newPerRequestWriteClient(tc.queueConfig.MaxShards > 1)

			for _, s := range tc.expRequestSamples {
				c.expectRequestSamples(s, series)
			}

			dir := t.TempDir()
			mcfg := config.DefaultMetadataConfig

			metrics := newQueueManagerMetrics(nil, "", "")
			m := NewQueueManager(metrics, nil, nil, nil, dir, newEWMARate(ewmaWeight, shardUpdateDuration), tc.queueConfig, mcfg, labels.EmptyLabels(), nil, c, defaultFlushDeadline, newPool(), newHighestTimestampMetric(), nil, false, false, Version2)
			m.StoreSeries(series, 0)

			m.Start()
			m.Append(samples)
			m.Stop()
			c.expectedData(t)
		})
	}
}

func TestMetadataDelivery(t *testing.T) {
	c := NewTestWriteClient(Version1)

	dir := t.TempDir()

	cfg := testDefaultQueueConfig()
	mcfg := config.DefaultMetadataConfig

	metrics := newQueueManagerMetrics(nil, "", "")
	m := NewQueueManager(metrics, nil, nil, nil, dir, newEWMARate(ewmaWeight, shardUpdateDuration), cfg, mcfg, labels.EmptyLabels(), nil, c, defaultFlushDeadline, newPool(), newHighestTimestampMetric(), nil, false, false, 0)
	m.Start()
	defer m.Stop()

	metadata := []scrape.MetricMetadata{}
	numMetadata := 1532
	for i := 0; i < numMetadata; i++ {
		metadata = append(metadata, scrape.MetricMetadata{
			Metric: "prometheus_remote_storage_sent_metadata_bytes_total_" + strconv.Itoa(i),
			Type:   model.MetricTypeCounter,
			Help:   "a nice help text",
			Unit:   "",
		})
	}

	m.AppendWatcherMetadata(context.Background(), metadata)

	require.Len(t, c.receivedMetadata, numMetadata)
	// One more write than the rounded qoutient should be performed in order to get samples that didn't
	// fit into MaxSamplesPerSend.
	require.Equal(t, numMetadata/mcfg.MaxSamplesPerSend+1, c.writesReceived)
	// Make sure the last samples were sent.
	require.Equal(t, c.receivedMetadata[metadata[len(metadata)-1].Metric][0].MetricFamilyName, metadata[len(metadata)-1].Metric)
}

func TestWALMetadataDelivery(t *testing.T) {
	dir := t.TempDir()
	s := NewStorage(nil, nil, nil, dir, defaultFlushDeadline, nil, true)
	defer s.Close()

	cfg := config.DefaultQueueConfig
	cfg.BatchSendDeadline = model.Duration(100 * time.Millisecond)
	cfg.MaxShards = 1

	writeConfig := baseRemoteWriteConfig("http://test-storage.com")
	writeConfig.QueueConfig = cfg
	writeConfig.ProtocolVersion = Version2

	conf := &config.Config{
		GlobalConfig: config.DefaultGlobalConfig,
		RemoteWriteConfigs: []*config.RemoteWriteConfig{
			writeConfig,
		},
	}

	num := 3
	_, series := createTimeseries(0, num)
	metadata := createSeriesMetadata(series)

	require.NoError(t, s.ApplyConfig(conf))
	hash, err := toHash(writeConfig)
	require.NoError(t, err)
	qm := s.rws.queues[hash]

	c := NewTestWriteClient(Version1)
	qm.SetClient(c)

	qm.StoreSeries(series, 0)
	qm.StoreMetadata(metadata)

	require.Len(t, qm.seriesLabels, num)
	require.Len(t, qm.seriesMetadata, num)

	c.waitForExpectedData(t, 30*time.Second)
}

func TestSampleDeliveryTimeout(t *testing.T) {
	for _, rwFormat := range []config.RemoteWriteFormat{Version1, Version2} {
		t.Run(fmt.Sprint(rwFormat), func(t *testing.T) {
			// Let's send one less sample than batch size, and wait the timeout duration
			n := 9
			samples, series := createTimeseries(n, n)
			c := NewTestWriteClient(rwFormat)

			cfg := testDefaultQueueConfig()
			mcfg := config.DefaultMetadataConfig
			cfg.MaxShards = 1

			dir := t.TempDir()

			metrics := newQueueManagerMetrics(nil, "", "")
			m := NewQueueManager(metrics, nil, nil, nil, dir, newEWMARate(ewmaWeight, shardUpdateDuration), cfg, mcfg, labels.EmptyLabels(), nil, c, defaultFlushDeadline, newPool(), newHighestTimestampMetric(), nil, false, false, rwFormat)
			m.StoreSeries(series, 0)
			m.Start()
			defer m.Stop()

			// Send the samples twice, waiting for the samples in the meantime.
			c.expectSamples(samples, series)
			m.Append(samples)
			c.waitForExpectedData(t, 30*time.Second)

			c.expectSamples(samples, series)
			m.Append(samples)
			c.waitForExpectedData(t, 30*time.Second)
		})
	}
}

func TestSampleDeliveryOrder(t *testing.T) {
	for _, rwFormat := range []config.RemoteWriteFormat{Version1, Version2} {
		t.Run(fmt.Sprint(rwFormat), func(t *testing.T) {
			ts := 10
			n := config.DefaultQueueConfig.MaxSamplesPerSend * ts
			samples := make([]record.RefSample, 0, n)
			series := make([]record.RefSeries, 0, n)
			for i := 0; i < n; i++ {
				name := fmt.Sprintf("test_metric_%d", i%ts)
				samples = append(samples, record.RefSample{
					Ref: chunks.HeadSeriesRef(i),
					T:   int64(i),
					V:   float64(i),
				})
				series = append(series, record.RefSeries{
					Ref:    chunks.HeadSeriesRef(i),
					Labels: labels.FromStrings("__name__", name),
				})
			}

			c := NewTestWriteClient(rwFormat)
			c.expectSamples(samples, series)

			dir := t.TempDir()

			cfg := testDefaultQueueConfig()
			mcfg := config.DefaultMetadataConfig

			metrics := newQueueManagerMetrics(nil, "", "")
			m := NewQueueManager(metrics, nil, nil, nil, dir, newEWMARate(ewmaWeight, shardUpdateDuration), cfg, mcfg, labels.EmptyLabels(), nil, c, defaultFlushDeadline, newPool(), newHighestTimestampMetric(), nil, false, false, rwFormat)
			m.StoreSeries(series, 0)

			m.Start()
			defer m.Stop()
			// These should be received by the client.
			m.Append(samples)
			c.waitForExpectedData(t, 30*time.Second)
		})
	}
}

func TestShutdown(t *testing.T) {
	deadline := 1 * time.Second
	c := NewTestBlockedWriteClient()

	dir := t.TempDir()

	cfg := testDefaultQueueConfig()
	mcfg := config.DefaultMetadataConfig
	metrics := newQueueManagerMetrics(nil, "", "")

	m := NewQueueManager(metrics, nil, nil, nil, dir, newEWMARate(ewmaWeight, shardUpdateDuration), cfg, mcfg, labels.EmptyLabels(), nil, c, deadline, newPool(), newHighestTimestampMetric(), nil, false, false, Version1)
	n := 2 * config.DefaultQueueConfig.MaxSamplesPerSend
	samples, series := createTimeseries(n, n)
	m.StoreSeries(series, 0)
	m.Start()

	// Append blocks to guarantee delivery, so we do it in the background.
	go func() {
		m.Append(samples)
	}()
	time.Sleep(100 * time.Millisecond)

	// Test to ensure that Stop doesn't block.
	start := time.Now()
	m.Stop()
	// The samples will never be delivered, so duration should
	// be at least equal to deadline, otherwise the flush deadline
	// was not respected.
	duration := time.Since(start)
	if duration > deadline+(deadline/10) {
		t.Errorf("Took too long to shutdown: %s > %s", duration, deadline)
	}
	if duration < deadline {
		t.Errorf("Shutdown occurred before flush deadline: %s < %s", duration, deadline)
	}
}

func TestSeriesReset(t *testing.T) {
	c := NewTestBlockedWriteClient()
	deadline := 5 * time.Second
	numSegments := 4
	numSeries := 25

	dir := t.TempDir()

	cfg := testDefaultQueueConfig()
	mcfg := config.DefaultMetadataConfig
	metrics := newQueueManagerMetrics(nil, "", "")
	m := NewQueueManager(metrics, nil, nil, nil, dir, newEWMARate(ewmaWeight, shardUpdateDuration), cfg, mcfg, labels.EmptyLabels(), nil, c, deadline, newPool(), newHighestTimestampMetric(), nil, false, false, Version1)
	for i := 0; i < numSegments; i++ {
		series := []record.RefSeries{}
		for j := 0; j < numSeries; j++ {
			series = append(series, record.RefSeries{Ref: chunks.HeadSeriesRef((i * 100) + j), Labels: labels.FromStrings("a", "a")})
		}
		m.StoreSeries(series, i)
	}
	require.Len(t, m.seriesLabels, numSegments*numSeries)
	m.SeriesReset(2)
	require.Len(t, m.seriesLabels, numSegments*numSeries/2)
}

func TestReshard(t *testing.T) {
	for _, rwFormat := range []config.RemoteWriteFormat{Version1, Version2} {
		t.Run(fmt.Sprint(rwFormat), func(t *testing.T) {
			size := 10 // Make bigger to find more races.
			nSeries := 6
			nSamples := config.DefaultQueueConfig.Capacity * size
			samples, series := createTimeseries(nSamples, nSeries)

			c := NewTestWriteClient(rwFormat)
			c.expectSamples(samples, series)

			cfg := testDefaultQueueConfig()
			mcfg := config.DefaultMetadataConfig
			cfg.MaxShards = 1

			dir := t.TempDir()

			metrics := newQueueManagerMetrics(nil, "", "")
			m := NewQueueManager(metrics, nil, nil, nil, dir, newEWMARate(ewmaWeight, shardUpdateDuration), cfg, mcfg, labels.EmptyLabels(), nil, c, defaultFlushDeadline, newPool(), newHighestTimestampMetric(), nil, false, false, rwFormat)
			m.StoreSeries(series, 0)

			m.Start()
			defer m.Stop()

			go func() {
				for i := 0; i < len(samples); i += config.DefaultQueueConfig.Capacity {
					sent := m.Append(samples[i : i+config.DefaultQueueConfig.Capacity])
					require.True(t, sent, "samples not sent")
					time.Sleep(100 * time.Millisecond)
				}
			}()

			for i := 1; i < len(samples)/config.DefaultQueueConfig.Capacity; i++ {
				m.shards.stop()
				m.shards.start(i)
				time.Sleep(100 * time.Millisecond)
			}

			c.waitForExpectedData(t, 30*time.Second)
		})
	}
}

func TestReshardRaceWithStop(t *testing.T) {
	for _, rwFormat := range []config.RemoteWriteFormat{Version1, Version2} {
		t.Run(fmt.Sprint(rwFormat), func(t *testing.T) {
			c := NewTestWriteClient(rwFormat)
			var m *QueueManager
			h := sync.Mutex{}
			h.Lock()

			cfg := testDefaultQueueConfig()
			mcfg := config.DefaultMetadataConfig
			exitCh := make(chan struct{})
			go func() {
				for {
					metrics := newQueueManagerMetrics(nil, "", "")
					m = NewQueueManager(metrics, nil, nil, nil, "", newEWMARate(ewmaWeight, shardUpdateDuration), cfg, mcfg, labels.EmptyLabels(), nil, c, defaultFlushDeadline, newPool(), newHighestTimestampMetric(), nil, false, false, rwFormat)
					m.Start()
					h.Unlock()
					h.Lock()
					m.Stop()

					select {
					case exitCh <- struct{}{}:
						return
					default:
					}
				}
			}()

			for i := 1; i < 100; i++ {
				h.Lock()
				m.reshardChan <- i
				h.Unlock()
			}
			<-exitCh
		})
	}
}

func TestReshardPartialBatch(t *testing.T) {
	for _, rwFormat := range []config.RemoteWriteFormat{Version1, Version2} {
		t.Run(fmt.Sprint(rwFormat), func(t *testing.T) {
			samples, series := createTimeseries(1, 10)

			c := NewTestBlockedWriteClient()

			cfg := testDefaultQueueConfig()
			mcfg := config.DefaultMetadataConfig
			cfg.MaxShards = 1
			batchSendDeadline := time.Millisecond
			flushDeadline := 10 * time.Millisecond
			cfg.BatchSendDeadline = model.Duration(batchSendDeadline)

			metrics := newQueueManagerMetrics(nil, "", "")
			m := NewQueueManager(metrics, nil, nil, nil, t.TempDir(), newEWMARate(ewmaWeight, shardUpdateDuration), cfg, mcfg, labels.EmptyLabels(), nil, c, flushDeadline, newPool(), newHighestTimestampMetric(), nil, false, false, rwFormat)
			m.StoreSeries(series, 0)

			m.Start()

			for i := 0; i < 100; i++ {
				done := make(chan struct{})
				go func() {
					m.Append(samples)
					time.Sleep(batchSendDeadline)
					m.shards.stop()
					m.shards.start(1)
					done <- struct{}{}
				}()
				select {
				case <-done:
				case <-time.After(2 * time.Second):
					t.Error("Deadlock between sending and stopping detected")
					pprof.Lookup("goroutine").WriteTo(os.Stdout, 1)
					t.FailNow()
				}
			}
			// We can only call stop if there was not a deadlock.
			m.Stop()
		})
	}
}

// TestQueueFilledDeadlock makes sure the code does not deadlock in the case
// where a large scrape (> capacity + max samples per send) is appended at the
// same time as a batch times out according to the batch send deadline.
func TestQueueFilledDeadlock(t *testing.T) {
	for _, rwFormat := range []config.RemoteWriteFormat{Version1, Version2} {
		t.Run(fmt.Sprint(rwFormat), func(t *testing.T) {
			samples, series := createTimeseries(50, 1)

			c := NewNopWriteClient()

			cfg := testDefaultQueueConfig()
			mcfg := config.DefaultMetadataConfig
			cfg.MaxShards = 1
			cfg.MaxSamplesPerSend = 10
			cfg.Capacity = 20
			flushDeadline := time.Second
			batchSendDeadline := time.Millisecond
			cfg.BatchSendDeadline = model.Duration(batchSendDeadline)

			metrics := newQueueManagerMetrics(nil, "", "")

			m := NewQueueManager(metrics, nil, nil, nil, t.TempDir(), newEWMARate(ewmaWeight, shardUpdateDuration), cfg, mcfg, labels.EmptyLabels(), nil, c, flushDeadline, newPool(), newHighestTimestampMetric(), nil, false, false, rwFormat)
			m.StoreSeries(series, 0)
			m.Start()
			defer m.Stop()

			for i := 0; i < 100; i++ {
				done := make(chan struct{})
				go func() {
					time.Sleep(batchSendDeadline)
					m.Append(samples)
					done <- struct{}{}
				}()
				select {
				case <-done:
				case <-time.After(2 * time.Second):
					t.Error("Deadlock between sending and appending detected")
					pprof.Lookup("goroutine").WriteTo(os.Stdout, 1)
					t.FailNow()
				}
			}
		})
	}
}

func TestReleaseNoninternedString(t *testing.T) {
	for _, rwFormat := range []config.RemoteWriteFormat{Version1, Version2} {
		t.Run(fmt.Sprint(rwFormat), func(t *testing.T) {
			cfg := testDefaultQueueConfig()
			mcfg := config.DefaultMetadataConfig
			metrics := newQueueManagerMetrics(nil, "", "")
			c := NewTestWriteClient(rwFormat)
			m := NewQueueManager(metrics, nil, nil, nil, "", newEWMARate(ewmaWeight, shardUpdateDuration), cfg, mcfg, labels.EmptyLabels(), nil, c, defaultFlushDeadline, newPool(), newHighestTimestampMetric(), nil, false, false, rwFormat)
			m.Start()
			defer m.Stop()
			for i := 1; i < 1000; i++ {
				m.StoreSeries([]record.RefSeries{
					{
						Ref:    chunks.HeadSeriesRef(i),
						Labels: labels.FromStrings("asdf", fmt.Sprintf("%d", i)),
					},
				}, 0)
				m.SeriesReset(1)
			}

			metric := client_testutil.ToFloat64(noReferenceReleases)
			require.Equal(t, 0.0, metric, "expected there to be no calls to release for strings that were not already interned: %d", int(metric))
		})
	}
}

func TestShouldReshard(t *testing.T) {
	type testcase struct {
		startingShards                           int
		samplesIn, samplesOut, lastSendTimestamp int64
		expectedToReshard                        bool
	}
	cases := []testcase{
		{
			// Resharding shouldn't take place if the last successful send was > batch send deadline*2 seconds ago.
			startingShards:    10,
			samplesIn:         1000,
			samplesOut:        10,
			lastSendTimestamp: time.Now().Unix() - int64(3*time.Duration(config.DefaultQueueConfig.BatchSendDeadline)/time.Second),
			expectedToReshard: false,
		},
		{
			startingShards:    5,
			samplesIn:         1000,
			samplesOut:        10,
			lastSendTimestamp: time.Now().Unix(),
			expectedToReshard: true,
		},
	}

	cfg := testDefaultQueueConfig()
	mcfg := config.DefaultMetadataConfig
	for _, c := range cases {
		metrics := newQueueManagerMetrics(nil, "", "")
		// todo: test with new proto type(s)
		client := NewTestWriteClient(Version1)
		m := NewQueueManager(metrics, nil, nil, nil, "", newEWMARate(ewmaWeight, shardUpdateDuration), cfg, mcfg, labels.EmptyLabels(), nil, client, defaultFlushDeadline, newPool(), newHighestTimestampMetric(), nil, false, false, Version1)
		m.numShards = c.startingShards
		m.dataIn.incr(c.samplesIn)
		m.dataOut.incr(c.samplesOut)
		m.lastSendTimestamp.Store(c.lastSendTimestamp)

		m.Start()

		desiredShards := m.calculateDesiredShards()
		shouldReshard := m.shouldReshard(desiredShards)

		m.Stop()

		require.Equal(t, c.expectedToReshard, shouldReshard)
	}
}

func createTimeseries(numSamples, numSeries int, extraLabels ...labels.Label) ([]record.RefSample, []record.RefSeries) {
	samples := make([]record.RefSample, 0, numSamples)
	series := make([]record.RefSeries, 0, numSeries)
	lb := labels.ScratchBuilder{}
	for i := 0; i < numSeries; i++ {
		name := fmt.Sprintf("test_metric_%d", i)
		for j := 0; j < numSamples; j++ {
			samples = append(samples, record.RefSample{
				Ref: chunks.HeadSeriesRef(i),
				T:   int64(j),
				V:   float64(i),
			})
		}
		// Create Labels that is name of series plus any extra labels supplied.
		lb.Reset()
		lb.Add(labels.MetricName, name)
<<<<<<< HEAD
		rand.Shuffle(len(extraLabels), func(i, j int) {
			extraLabels[i], extraLabels[j] = extraLabels[j], extraLabels[i]
		})
=======
>>>>>>> aba00714
		for _, l := range extraLabels {
			lb.Add(l.Name, l.Value)
		}
		lb.Sort()
		series = append(series, record.RefSeries{
			Ref:    chunks.HeadSeriesRef(i),
			Labels: lb.Labels(),
		})
	}
	return samples, series
}

func createExemplars(numExemplars, numSeries int) ([]record.RefExemplar, []record.RefSeries) {
	exemplars := make([]record.RefExemplar, 0, numExemplars)
	series := make([]record.RefSeries, 0, numSeries)
	for i := 0; i < numSeries; i++ {
		name := fmt.Sprintf("test_metric_%d", i)
		for j := 0; j < numExemplars; j++ {
			e := record.RefExemplar{
				Ref:    chunks.HeadSeriesRef(i),
				T:      int64(j),
				V:      float64(i),
				Labels: labels.FromStrings("trace_id", fmt.Sprintf("trace-%d", i)),
			}
			exemplars = append(exemplars, e)
		}
		series = append(series, record.RefSeries{
			Ref:    chunks.HeadSeriesRef(i),
			Labels: labels.FromStrings("__name__", name),
		})
	}
	return exemplars, series
}

func createHistograms(numSamples, numSeries int, floatHistogram bool) ([]record.RefHistogramSample, []record.RefFloatHistogramSample, []record.RefSeries) {
	histograms := make([]record.RefHistogramSample, 0, numSamples)
	floatHistograms := make([]record.RefFloatHistogramSample, 0, numSamples)
	series := make([]record.RefSeries, 0, numSeries)
	for i := 0; i < numSeries; i++ {
		name := fmt.Sprintf("test_metric_%d", i)
		for j := 0; j < numSamples; j++ {
			hist := &histogram.Histogram{
				Schema:          2,
				ZeroThreshold:   1e-128,
				ZeroCount:       0,
				Count:           2,
				Sum:             0,
				PositiveSpans:   []histogram.Span{{Offset: 0, Length: 1}},
				PositiveBuckets: []int64{int64(i) + 1},
				NegativeSpans:   []histogram.Span{{Offset: 0, Length: 1}},
				NegativeBuckets: []int64{int64(-i) - 1},
			}

			if floatHistogram {
				fh := record.RefFloatHistogramSample{
					Ref: chunks.HeadSeriesRef(i),
					T:   int64(j),
					FH:  hist.ToFloat(nil),
				}
				floatHistograms = append(floatHistograms, fh)
			} else {
				h := record.RefHistogramSample{
					Ref: chunks.HeadSeriesRef(i),
					T:   int64(j),
					H:   hist,
				}
				histograms = append(histograms, h)
			}
		}
		series = append(series, record.RefSeries{
			Ref:    chunks.HeadSeriesRef(i),
			Labels: labels.FromStrings("__name__", name),
		})
	}
	if floatHistogram {
		return nil, floatHistograms, series
	}
	return histograms, nil, series
}

func createSeriesMetadata(series []record.RefSeries) []record.RefMetadata {
	metas := make([]record.RefMetadata, len(series))

	for _, s := range series {
		metas = append(metas, record.RefMetadata{
			Ref:  s.Ref,
			Type: uint8(record.Counter),
			Unit: "unit text",
			Help: "help text",
		})
	}
	return metas
}

func createTestClassicHistogram(buckets int) ([]record.RefSeries, []record.RefSample) {
	samples := make([]record.RefSample, buckets+2)
	series := make([]record.RefSeries, buckets+2)

	for i := range samples {
		samples[i] = record.RefSample{
			Ref: chunks.HeadSeriesRef(i), T: int64(i), V: float64(i),
		}
	}

	for i := 0; i < buckets; i++ {
		le := fmt.Sprintf("%v", i)
		if i == 0 {
			le = "+Inf"
		}
		series[i] = record.RefSeries{
			Ref: chunks.HeadSeriesRef(i),
			Labels: labels.FromStrings(
				"__name__", "http_request_duration_seconds_bucket",
				"le", le,
			),
		}
	}

	series[buckets] = record.RefSeries{
		Ref:    chunks.HeadSeriesRef(buckets),
		Labels: labels.FromStrings("__name__", "http_request_duration_seconds_sum"),
	}
	series[buckets+1] = record.RefSeries{
		Ref:    chunks.HeadSeriesRef(buckets + 1),
		Labels: labels.FromStrings("__name__", "http_request_duration_seconds_count"),
	}
	return series, samples
}

func getSeriesNameFromRef(r record.RefSeries) string {
	return r.Labels.Get("__name__")
}

type TestWriteClient struct {
	receivedSamples         map[string][]prompb.Sample
	expectedSamples         map[string][]prompb.Sample
	receivedExemplars       map[string][]prompb.Exemplar
	expectedExemplars       map[string][]prompb.Exemplar
	receivedHistograms      map[string][]prompb.Histogram
	receivedFloatHistograms map[string][]prompb.Histogram
	expectedHistograms      map[string][]prompb.Histogram
	expectedFloatHistograms map[string][]prompb.Histogram
	receivedMetadata        map[string][]prompb.MetricMetadata
	writesReceived          int
	mtx                     sync.Mutex
	buf                     []byte
	rwFormat                config.RemoteWriteFormat
}

func NewTestWriteClient(rwFormat config.RemoteWriteFormat) *TestWriteClient {
	return &TestWriteClient{
		receivedSamples:  map[string][]prompb.Sample{},
		expectedSamples:  map[string][]prompb.Sample{},
		receivedMetadata: map[string][]prompb.MetricMetadata{},
		rwFormat:         rwFormat,
	}
}

func (c *TestWriteClient) expectSamples(ss []record.RefSample, series []record.RefSeries) {
	c.mtx.Lock()
	defer c.mtx.Unlock()

	c.expectedSamples = map[string][]prompb.Sample{}
	c.receivedSamples = map[string][]prompb.Sample{}

	for _, s := range ss {
		seriesName := getSeriesNameFromRef(series[s.Ref])
		c.expectedSamples[seriesName] = append(c.expectedSamples[seriesName], prompb.Sample{
			Timestamp: s.T,
			Value:     s.V,
		})
	}
}

func (c *TestWriteClient) expectExemplars(ss []record.RefExemplar, series []record.RefSeries) {
	c.mtx.Lock()
	defer c.mtx.Unlock()

	c.expectedExemplars = map[string][]prompb.Exemplar{}
	c.receivedExemplars = map[string][]prompb.Exemplar{}

	for _, s := range ss {
		seriesName := getSeriesNameFromRef(series[s.Ref])
		e := prompb.Exemplar{
			Labels:    labelsToLabelsProto(s.Labels, nil),
			Timestamp: s.T,
			Value:     s.V,
		}
		c.expectedExemplars[seriesName] = append(c.expectedExemplars[seriesName], e)
	}
}

func (c *TestWriteClient) expectHistograms(hh []record.RefHistogramSample, series []record.RefSeries) {
	c.mtx.Lock()
	defer c.mtx.Unlock()

	c.expectedHistograms = map[string][]prompb.Histogram{}
	c.receivedHistograms = map[string][]prompb.Histogram{}

	for _, h := range hh {
		seriesName := getSeriesNameFromRef(series[h.Ref])
		c.expectedHistograms[seriesName] = append(c.expectedHistograms[seriesName], HistogramToHistogramProto(h.T, h.H))
	}
}

func (c *TestWriteClient) expectFloatHistograms(fhs []record.RefFloatHistogramSample, series []record.RefSeries) {
	c.mtx.Lock()
	defer c.mtx.Unlock()

	c.expectedFloatHistograms = map[string][]prompb.Histogram{}
	c.receivedFloatHistograms = map[string][]prompb.Histogram{}

	for _, fh := range fhs {
		seriesName := getSeriesNameFromRef(series[fh.Ref])
		c.expectedFloatHistograms[seriesName] = append(c.expectedFloatHistograms[seriesName], FloatHistogramToHistogramProto(fh.T, fh.FH))
	}
}

func deepLen[M any](ms ...map[string][]M) int {
	l := 0
	for _, m := range ms {
		for _, v := range m {
			l += len(v)
		}
	}
	return l
}

func (c *TestWriteClient) waitForExpectedData(tb testing.TB, timeout time.Duration) {
	tb.Helper()

	ctx, cancel := context.WithTimeout(context.Background(), timeout)
	defer cancel()
	if err := runutil.Retry(500*time.Millisecond, ctx.Done(), func() error {
		c.mtx.Lock()
		exp := deepLen(c.expectedSamples) + deepLen(c.expectedExemplars) + deepLen(c.expectedHistograms, c.expectedFloatHistograms)
		got := deepLen(c.receivedSamples) + deepLen(c.receivedExemplars) + deepLen(c.receivedHistograms, c.receivedFloatHistograms)
		c.mtx.Unlock()

		if got < exp {
			return fmt.Errorf("expected %v samples/exemplars/histograms/floathistograms, got %v", exp, got)
		}
		return nil
	}); err != nil {
		tb.Error(err)
	}

	c.mtx.Lock()
	defer c.mtx.Unlock()

	for ts, expectedSamples := range c.expectedSamples {
		require.Equal(tb, expectedSamples, c.receivedSamples[ts], ts)
	}
	for ts, expectedExemplar := range c.expectedExemplars {
		require.Equal(tb, expectedExemplar, c.receivedExemplars[ts], ts)
	}
	for ts, expectedHistogram := range c.expectedHistograms {
		require.Equal(tb, expectedHistogram, c.receivedHistograms[ts], ts)
	}
	for ts, expectedFloatHistogram := range c.expectedFloatHistograms {
		require.Equal(tb, expectedFloatHistogram, c.receivedFloatHistograms[ts], ts)
	}
}

func (c *TestWriteClient) Store(_ context.Context, req []byte, _ int) error {
	c.mtx.Lock()
	defer c.mtx.Unlock()
	// nil buffers are ok for snappy, ignore cast error.
	if c.buf != nil {
		c.buf = c.buf[:cap(c.buf)]
	}
	reqBuf, err := snappy.Decode(c.buf, req)
	c.buf = reqBuf
	if err != nil {
		return err
	}

	var reqProto *prompb.WriteRequest
	switch c.rwFormat {
	case Version1:
		reqProto = &prompb.WriteRequest{}
		err = proto.Unmarshal(reqBuf, reqProto)
	case Version2:
		var reqMin writev2.WriteRequest
		err = proto.Unmarshal(reqBuf, &reqMin)
		if err == nil {
			reqProto, err = MinimizedWriteRequestToWriteRequest(&reqMin)
		}
	}

	if err != nil {
		return err
	}

	for _, ts := range reqProto.Timeseries {
		ls := labelProtosToLabels(ts.Labels)
		seriesName := ls.Get("__name__")
		if len(ts.Samples) > 0 {
			c.receivedSamples[seriesName] = append(c.receivedSamples[seriesName], ts.Samples...)
		}
		if len(ts.Exemplars) > 0 {
			c.receivedExemplars[seriesName] = append(c.receivedExemplars[seriesName], ts.Exemplars...)
		}
		for _, h := range ts.Histograms {
			if h.IsFloatHistogram() {
				c.receivedFloatHistograms[seriesName] = append(c.receivedFloatHistograms[seriesName], h)
			} else {
				c.receivedHistograms[seriesName] = append(c.receivedHistograms[seriesName], h)
			}
		}
	}
	for _, m := range reqProto.Metadata {
		c.receivedMetadata[m.MetricFamilyName] = append(c.receivedMetadata[m.MetricFamilyName], m)
	}

	c.writesReceived++
	return nil
}

func (c *TestWriteClient) Name() string {
	return "testwriteclient"
}

func (c *TestWriteClient) Endpoint() string {
	return "http://test-remote.com/1234"
}

// TestBlockingWriteClient is a queue_manager WriteClient which will block
// on any calls to Store(), until the request's Context is cancelled, at which
// point the `numCalls` property will contain a count of how many times Store()
// was called.
type TestBlockingWriteClient struct {
	numCalls atomic.Uint64
}

func NewTestBlockedWriteClient() *TestBlockingWriteClient {
	return &TestBlockingWriteClient{}
}

func (c *TestBlockingWriteClient) Store(ctx context.Context, _ []byte, _ int) error {
	c.numCalls.Inc()
	<-ctx.Done()
	return nil
}

func (c *TestBlockingWriteClient) NumCalls() uint64 {
	return c.numCalls.Load()
}

func (c *TestBlockingWriteClient) Name() string {
	return "testblockingwriteclient"
}

func (c *TestBlockingWriteClient) Endpoint() string {
	return "http://test-remote-blocking.com/1234"
}

// For benchmarking the send and not the receive side.
type NopWriteClient struct{}

func NewNopWriteClient() *NopWriteClient                           { return &NopWriteClient{} }
func (c *NopWriteClient) Store(context.Context, []byte, int) error { return nil }
func (c *NopWriteClient) Name() string                             { return "nopwriteclient" }
func (c *NopWriteClient) Endpoint() string                         { return "http://test-remote.com/1234" }

// Extra labels to make a more realistic workload - taken from Kubernetes' embedded cAdvisor metrics.
var extraLabels []labels.Label = []labels.Label{
	{Name: "kubernetes_io_arch", Value: "amd64"},
	{Name: "kubernetes_io_instance_type", Value: "c3.somesize"},
	{Name: "kubernetes_io_os", Value: "linux"},
	{Name: "container_name", Value: "some-name"},
	{Name: "failure_domain_kubernetes_io_region", Value: "somewhere-1"},
	{Name: "failure_domain_kubernetes_io_zone", Value: "somewhere-1b"},
	{Name: "id", Value: "/kubepods/burstable/pod6e91c467-e4c5-11e7-ace3-0a97ed59c75e/a3c8498918bd6866349fed5a6f8c643b77c91836427fb6327913276ebc6bde28"},
	{Name: "image", Value: "registry/organisation/name@sha256:dca3d877a80008b45d71d7edc4fd2e44c0c8c8e7102ba5cbabec63a374d1d506"},
	{Name: "instance", Value: "ip-111-11-1-11.ec2.internal"},
	{Name: "job", Value: "kubernetes-cadvisor"},
	{Name: "kubernetes_io_hostname", Value: "ip-111-11-1-11"},
	{Name: "monitor", Value: "prod"},
	{Name: "name", Value: "k8s_some-name_some-other-name-5j8s8_kube-system_6e91c467-e4c5-11e7-ace3-0a97ed59c75e_0"},
	{Name: "namespace", Value: "kube-system"},
	{Name: "pod_name", Value: "some-other-name-5j8s8"},
}

func BenchmarkSampleSend(b *testing.B) {
	// Send one sample per series, which is the typical remote_write case
	const numSamples = 1
	const numSeries = 10000

	samples, series := createTimeseries(numSamples, numSeries, extraLabels...)

	c := NewNopWriteClient()

	cfg := testDefaultQueueConfig()
	mcfg := config.DefaultMetadataConfig
	cfg.BatchSendDeadline = model.Duration(100 * time.Millisecond)
	cfg.MinShards = 20
	cfg.MaxShards = 20

	dir := b.TempDir()

	metrics := newQueueManagerMetrics(nil, "", "")
	// todo: test with new proto type(s)
	m := NewQueueManager(metrics, nil, nil, nil, dir, newEWMARate(ewmaWeight, shardUpdateDuration), cfg, mcfg, labels.EmptyLabels(), nil, c, defaultFlushDeadline, newPool(), newHighestTimestampMetric(), nil, false, false, Version1)
	m.StoreSeries(series, 0)

	// These should be received by the client.
	m.Start()
	defer m.Stop()

	b.ResetTimer()
	for i := 0; i < b.N; i++ {
		m.Append(samples)
		m.UpdateSeriesSegment(series, i+1) // simulate what wlog.Watcher.garbageCollectSeries does
		m.SeriesReset(i + 1)
	}
	// Do not include shutdown
	b.StopTimer()
}

// Check how long it takes to add N series, including external labels processing.
func BenchmarkStoreSeries(b *testing.B) {
	externalLabels := []labels.Label{
		{Name: "cluster", Value: "mycluster"},
		{Name: "replica", Value: "1"},
	}
	relabelConfigs := []*relabel.Config{{
		SourceLabels: model.LabelNames{"namespace"},
		Separator:    ";",
		Regex:        relabel.MustNewRegexp("kube.*"),
		TargetLabel:  "job",
		Replacement:  "$1",
		Action:       relabel.Replace,
	}}
	testCases := []struct {
		name           string
		externalLabels []labels.Label
		ts             []prompb.TimeSeries
		relabelConfigs []*relabel.Config
	}{
		{name: "plain"},
		{name: "externalLabels", externalLabels: externalLabels},
		{name: "relabel", relabelConfigs: relabelConfigs},
		{
			name:           "externalLabels+relabel",
			externalLabels: externalLabels,
			relabelConfigs: relabelConfigs,
		},
	}

	// numSeries chosen to be big enough that StoreSeries dominates creating a new queue manager.
	const numSeries = 1000
	_, series := createTimeseries(0, numSeries, extraLabels...)

	for _, tc := range testCases {
		b.Run(tc.name, func(b *testing.B) {
			for i := 0; i < b.N; i++ {
				c := NewTestWriteClient()
				dir := b.TempDir()
				cfg := config.DefaultQueueConfig
				mcfg := config.DefaultMetadataConfig
				metrics := newQueueManagerMetrics(nil, "", "")
				m := NewQueueManager(metrics, nil, nil, nil, dir, newEWMARate(ewmaWeight, shardUpdateDuration), cfg, mcfg, labels.EmptyLabels(), nil, c, defaultFlushDeadline, newPool(), newHighestTimestampMetric(), nil, false, false)
				m.externalLabels = tc.externalLabels
				m.relabelConfigs = tc.relabelConfigs

				m.StoreSeries(series, 0)
			}
		})
	}
}

func BenchmarkStartup(b *testing.B) {
	dir := os.Getenv("WALDIR")
	if dir == "" {
		b.Skip("WALDIR env var not set")
	}

	// Find the second largest segment; we will replay up to this.
	// (Second largest as WALWatcher will start tailing the largest).
	dirents, err := os.ReadDir(dir)
	require.NoError(b, err)

	var segments []int
	for _, dirent := range dirents {
		if i, err := strconv.Atoi(dirent.Name()); err != nil {
			segments = append(segments, i)
		}
	}
	sort.Ints(segments)

	logger := log.NewLogfmtLogger(log.NewSyncWriter(os.Stdout))
	logger = log.With(logger, "caller", log.DefaultCaller)

	cfg := testDefaultQueueConfig()
	mcfg := config.DefaultMetadataConfig
	for n := 0; n < b.N; n++ {
		metrics := newQueueManagerMetrics(nil, "", "")
		c := NewTestBlockedWriteClient()
		// todo: test with new proto type(s)
		m := NewQueueManager(metrics, nil, nil, logger, dir,
			newEWMARate(ewmaWeight, shardUpdateDuration),
			cfg, mcfg, labels.EmptyLabels(), nil, c, 1*time.Minute, newPool(), newHighestTimestampMetric(), nil, false, false, Version1)
		m.watcher.SetStartTime(timestamp.Time(math.MaxInt64))
		m.watcher.MaxSegment = segments[len(segments)-2]
		err := m.watcher.Run()
		require.NoError(b, err)
	}
}

func TestProcessExternalLabels(t *testing.T) {
	b := labels.NewBuilder(labels.EmptyLabels())
	for i, tc := range []struct {
		labels         labels.Labels
		externalLabels []labels.Label
		expected       labels.Labels
	}{
		// Test adding labels at the end.
		{
			labels:         labels.FromStrings("a", "b"),
			externalLabels: []labels.Label{{Name: "c", Value: "d"}},
			expected:       labels.FromStrings("a", "b", "c", "d"),
		},

		// Test adding labels at the beginning.
		{
			labels:         labels.FromStrings("c", "d"),
			externalLabels: []labels.Label{{Name: "a", Value: "b"}},
			expected:       labels.FromStrings("a", "b", "c", "d"),
		},

		// Test we don't override existing labels.
		{
			labels:         labels.FromStrings("a", "b"),
			externalLabels: []labels.Label{{Name: "a", Value: "c"}},
			expected:       labels.FromStrings("a", "b"),
		},

		// Test empty externalLabels.
		{
			labels:         labels.FromStrings("a", "b"),
			externalLabels: []labels.Label{},
			expected:       labels.FromStrings("a", "b"),
		},

		// Test empty labels.
		{
			labels:         labels.EmptyLabels(),
			externalLabels: []labels.Label{{Name: "a", Value: "b"}},
			expected:       labels.FromStrings("a", "b"),
		},

		// Test labels is longer than externalLabels.
		{
			labels:         labels.FromStrings("a", "b", "c", "d"),
			externalLabels: []labels.Label{{Name: "e", Value: "f"}},
			expected:       labels.FromStrings("a", "b", "c", "d", "e", "f"),
		},

		// Test externalLabels is longer than labels.
		{
			labels:         labels.FromStrings("c", "d"),
			externalLabels: []labels.Label{{Name: "a", Value: "b"}, {Name: "e", Value: "f"}},
			expected:       labels.FromStrings("a", "b", "c", "d", "e", "f"),
		},

		// Adding with and without clashing labels.
		{
			labels:         labels.FromStrings("a", "b", "c", "d"),
			externalLabels: []labels.Label{{Name: "a", Value: "xxx"}, {Name: "c", Value: "yyy"}, {Name: "e", Value: "f"}},
			expected:       labels.FromStrings("a", "b", "c", "d", "e", "f"),
		},
	} {
		b.Reset(tc.labels)
		processExternalLabels(b, tc.externalLabels)
		testutil.RequireEqual(t, tc.expected, b.Labels(), "test %d", i)
	}
}

func TestCalculateDesiredShards(t *testing.T) {
	c := NewNopWriteClient()
	cfg := testDefaultQueueConfig()
	mcfg := config.DefaultMetadataConfig

	dir := t.TempDir()

	metrics := newQueueManagerMetrics(nil, "", "")
	samplesIn := newEWMARate(ewmaWeight, shardUpdateDuration)
	// todo: test with new proto type(s)
	m := NewQueueManager(metrics, nil, nil, nil, dir, samplesIn, cfg, mcfg, labels.EmptyLabels(), nil, c, defaultFlushDeadline, newPool(), newHighestTimestampMetric(), nil, false, false, Version1)

	// Need to start the queue manager so the proper metrics are initialized.
	// However we can stop it right away since we don't need to do any actual
	// processing.
	m.Start()
	m.Stop()

	inputRate := int64(50000)
	var pendingSamples int64

	// Two minute startup, no samples are sent.
	startedAt := time.Now().Add(-2 * time.Minute)

	// helper function for adding samples.
	addSamples := func(s int64, ts time.Duration) {
		pendingSamples += s
		samplesIn.incr(s)
		samplesIn.tick()

		m.highestRecvTimestamp.Set(float64(startedAt.Add(ts).Unix()))
	}

	// helper function for sending samples.
	sendSamples := func(s int64, ts time.Duration) {
		pendingSamples -= s
		m.dataOut.incr(s)
		m.dataOutDuration.incr(int64(m.numShards) * int64(shardUpdateDuration))

		// highest sent is how far back pending samples would be at our input rate.
		highestSent := startedAt.Add(ts - time.Duration(pendingSamples/inputRate)*time.Second)
		m.metrics.highestSentTimestamp.Set(float64(highestSent.Unix()))

		m.lastSendTimestamp.Store(time.Now().Unix())
	}

	ts := time.Duration(0)
	for ; ts < 120*time.Second; ts += shardUpdateDuration {
		addSamples(inputRate*int64(shardUpdateDuration/time.Second), ts)
		m.numShards = m.calculateDesiredShards()
		require.Equal(t, 1, m.numShards)
	}

	// Assume 100ms per request, or 10 requests per second per shard.
	// Shard calculation should never drop below barely keeping up.
	minShards := int(inputRate) / cfg.MaxSamplesPerSend / 10
	// This test should never go above 200 shards, that would be more resources than needed.
	maxShards := 200

	for ; ts < 15*time.Minute; ts += shardUpdateDuration {
		sin := inputRate * int64(shardUpdateDuration/time.Second)
		addSamples(sin, ts)

		sout := int64(m.numShards*cfg.MaxSamplesPerSend) * int64(shardUpdateDuration/(100*time.Millisecond))
		// You can't send samples that don't exist so cap at the number of pending samples.
		if sout > pendingSamples {
			sout = pendingSamples
		}
		sendSamples(sout, ts)

		t.Log("desiredShards", m.numShards, "pendingSamples", pendingSamples)
		m.numShards = m.calculateDesiredShards()
		require.GreaterOrEqual(t, m.numShards, minShards, "Shards are too low. desiredShards=%d, minShards=%d, t_seconds=%d", m.numShards, minShards, ts/time.Second)
		require.LessOrEqual(t, m.numShards, maxShards, "Shards are too high. desiredShards=%d, maxShards=%d, t_seconds=%d", m.numShards, maxShards, ts/time.Second)
	}
	require.Equal(t, int64(0), pendingSamples, "Remote write never caught up, there are still %d pending samples.", pendingSamples)
}

func TestCalculateDesiredShardsDetail(t *testing.T) {
	c := NewTestWriteClient(Version1)
	cfg := config.DefaultQueueConfig
	mcfg := config.DefaultMetadataConfig

	dir := t.TempDir()

	metrics := newQueueManagerMetrics(nil, "", "")
	samplesIn := newEWMARate(ewmaWeight, shardUpdateDuration)
	// todo: test with new proto type(s)
	m := NewQueueManager(metrics, nil, nil, nil, dir, samplesIn, cfg, mcfg, labels.EmptyLabels(), nil, c, defaultFlushDeadline, newPool(), newHighestTimestampMetric(), nil, false, false, Version1)

	for _, tc := range []struct {
		name            string
		prevShards      int
		dataIn          int64 // Quantities normalised to seconds.
		dataOut         int64
		dataDropped     int64
		dataOutDuration float64
		backlog         float64
		expectedShards  int
	}{
		{
			name:           "nothing in or out 1",
			prevShards:     1,
			expectedShards: 1, // Shards stays the same.
		},
		{
			name:           "nothing in or out 10",
			prevShards:     10,
			expectedShards: 10, // Shards stays the same.
		},
		{
			name:            "steady throughput",
			prevShards:      1,
			dataIn:          10,
			dataOut:         10,
			dataOutDuration: 1,
			expectedShards:  1,
		},
		{
			name:            "scale down",
			prevShards:      10,
			dataIn:          10,
			dataOut:         10,
			dataOutDuration: 5,
			expectedShards:  5,
		},
		{
			name:            "scale down constrained",
			prevShards:      7,
			dataIn:          10,
			dataOut:         10,
			dataOutDuration: 5,
			expectedShards:  7,
		},
		{
			name:            "scale up",
			prevShards:      1,
			dataIn:          10,
			dataOut:         10,
			dataOutDuration: 10,
			expectedShards:  10,
		},
		{
			name:            "scale up constrained",
			prevShards:      8,
			dataIn:          10,
			dataOut:         10,
			dataOutDuration: 10,
			expectedShards:  8,
		},
		{
			name:            "backlogged 20s",
			prevShards:      2,
			dataIn:          10,
			dataOut:         10,
			dataOutDuration: 2,
			backlog:         20,
			expectedShards:  4,
		},
		{
			name:            "backlogged 90s",
			prevShards:      4,
			dataIn:          10,
			dataOut:         10,
			dataOutDuration: 4,
			backlog:         90,
			expectedShards:  22,
		},
		{
			name:            "backlog reduced",
			prevShards:      22,
			dataIn:          10,
			dataOut:         20,
			dataOutDuration: 4,
			backlog:         10,
			expectedShards:  3,
		},
		{
			name:            "backlog eliminated",
			prevShards:      3,
			dataIn:          10,
			dataOut:         10,
			dataOutDuration: 2,
			backlog:         0,
			expectedShards:  2, // Shard back down.
		},
		{
			name:            "slight slowdown",
			prevShards:      1,
			dataIn:          10,
			dataOut:         10,
			dataOutDuration: 1.2,
			expectedShards:  2, // 1.2 is rounded up to 2.
		},
		{
			name:            "bigger slowdown",
			prevShards:      1,
			dataIn:          10,
			dataOut:         10,
			dataOutDuration: 1.4,
			expectedShards:  2,
		},
		{
			name:            "speed up",
			prevShards:      2,
			dataIn:          10,
			dataOut:         10,
			dataOutDuration: 1.2,
			backlog:         0,
			expectedShards:  2, // No reaction - 1.2 is rounded up to 2.
		},
		{
			name:            "speed up more",
			prevShards:      2,
			dataIn:          10,
			dataOut:         10,
			dataOutDuration: 0.9,
			backlog:         0,
			expectedShards:  1,
		},
		{
			name:            "marginal decision A",
			prevShards:      3,
			dataIn:          10,
			dataOut:         10,
			dataOutDuration: 2.01,
			backlog:         0,
			expectedShards:  3, // 2.01 rounds up to 3.
		},
		{
			name:            "marginal decision B",
			prevShards:      3,
			dataIn:          10,
			dataOut:         10,
			dataOutDuration: 1.99,
			backlog:         0,
			expectedShards:  2, // 1.99 rounds up to 2.
		},
	} {
		t.Run(tc.name, func(t *testing.T) {
			m.numShards = tc.prevShards
			forceEMWA(samplesIn, tc.dataIn*int64(shardUpdateDuration/time.Second))
			samplesIn.tick()
			forceEMWA(m.dataOut, tc.dataOut*int64(shardUpdateDuration/time.Second))
			forceEMWA(m.dataDropped, tc.dataDropped*int64(shardUpdateDuration/time.Second))
			forceEMWA(m.dataOutDuration, int64(tc.dataOutDuration*float64(shardUpdateDuration)))
			m.highestRecvTimestamp.value = tc.backlog // Not Set() because it can only increase value.

			require.Equal(t, tc.expectedShards, m.calculateDesiredShards())
		})
	}
}

func forceEMWA(r *ewmaRate, rate int64) {
	r.init = false
	r.newEvents.Store(rate)
}

func TestQueueManagerMetrics(t *testing.T) {
	reg := prometheus.NewPedanticRegistry()
	metrics := newQueueManagerMetrics(reg, "name", "http://localhost:1234")

	// Make sure metrics pass linting.
	problems, err := client_testutil.GatherAndLint(reg)
	require.NoError(t, err)
	require.Empty(t, problems, "Metric linting problems detected: %v", problems)

	// Make sure all metrics were unregistered. A failure here means you need
	// unregister a metric in `queueManagerMetrics.unregister()`.
	metrics.unregister()
	err = client_testutil.GatherAndCompare(reg, strings.NewReader(""))
	require.NoError(t, err)
}

func TestQueue_FlushAndShutdownDoesNotDeadlock(t *testing.T) {
	capacity := 100
	batchSize := 10
	queue := newQueue(batchSize, capacity)
	for i := 0; i < capacity+batchSize; i++ {
		queue.Append(timeSeries{})
	}

	done := make(chan struct{})
	go queue.FlushAndShutdown(done)
	go func() {
		// Give enough time for FlushAndShutdown to acquire the lock. queue.Batch()
		// should not block forever even if the lock is acquired.
		time.Sleep(10 * time.Millisecond)
		queue.Batch()
		close(done)
	}()
	select {
	case <-done:
	case <-time.After(2 * time.Second):
		t.Error("Deadlock in FlushAndShutdown detected")
		pprof.Lookup("goroutine").WriteTo(os.Stdout, 1)
		t.FailNow()
	}
}

<<<<<<< HEAD
func createDummyTimeSeries(instances int) []timeSeries {
	metrics := []labels.Labels{
		labels.FromStrings("__name__", "go_gc_duration_seconds", "quantile", "0"),
		labels.FromStrings("__name__", "go_gc_duration_seconds", "quantile", "0.25"),
		labels.FromStrings("__name__", "go_gc_duration_seconds", "quantile", "0.5"),
		labels.FromStrings("__name__", "go_gc_duration_seconds", "quantile", "0.75"),
		labels.FromStrings("__name__", "go_gc_duration_seconds", "quantile", "1"),
		labels.FromStrings("__name__", "go_gc_duration_seconds_sum"),
		labels.FromStrings("__name__", "go_gc_duration_seconds_count"),
		labels.FromStrings("__name__", "go_memstats_alloc_bytes_total"),
		labels.FromStrings("__name__", "go_memstats_frees_total"),
		labels.FromStrings("__name__", "go_memstats_lookups_total"),
		labels.FromStrings("__name__", "go_memstats_mallocs_total"),
		labels.FromStrings("__name__", "go_goroutines"),
		labels.FromStrings("__name__", "go_info", "version", "go1.19.3"),
		labels.FromStrings("__name__", "go_memstats_alloc_bytes"),
		labels.FromStrings("__name__", "go_memstats_buck_hash_sys_bytes"),
		labels.FromStrings("__name__", "go_memstats_gc_sys_bytes"),
		labels.FromStrings("__name__", "go_memstats_heap_alloc_bytes"),
		labels.FromStrings("__name__", "go_memstats_heap_idle_bytes"),
		labels.FromStrings("__name__", "go_memstats_heap_inuse_bytes"),
		labels.FromStrings("__name__", "go_memstats_heap_objects"),
		labels.FromStrings("__name__", "go_memstats_heap_released_bytes"),
		labels.FromStrings("__name__", "go_memstats_heap_sys_bytes"),
		labels.FromStrings("__name__", "go_memstats_last_gc_time_seconds"),
		labels.FromStrings("__name__", "go_memstats_mcache_inuse_bytes"),
		labels.FromStrings("__name__", "go_memstats_mcache_sys_bytes"),
		labels.FromStrings("__name__", "go_memstats_mspan_inuse_bytes"),
		labels.FromStrings("__name__", "go_memstats_mspan_sys_bytes"),
		labels.FromStrings("__name__", "go_memstats_next_gc_bytes"),
		labels.FromStrings("__name__", "go_memstats_other_sys_bytes"),
		labels.FromStrings("__name__", "go_memstats_stack_inuse_bytes"),
		labels.FromStrings("__name__", "go_memstats_stack_sys_bytes"),
		labels.FromStrings("__name__", "go_memstats_sys_bytes"),
		labels.FromStrings("__name__", "go_threads"),
	}

	commonLabels := labels.FromStrings(
		"cluster", "some-cluster-0",
		"container", "prometheus",
		"job", "some-namespace/prometheus",
		"namespace", "some-namespace")

	var result []timeSeries
	r := rand.New(rand.NewSource(0))
	for i := 0; i < instances; i++ {
		b := labels.NewBuilder(commonLabels)
		b.Set("pod", "prometheus-"+strconv.Itoa(i))
		for _, lbls := range metrics {
			lbls.Range(func(l labels.Label) {
				b.Set(l.Name, l.Value)
			})
			result = append(result, timeSeries{
				seriesLabels: b.Labels(),
				value:        r.Float64(),
			})
		}
	}
	return result
}

func BenchmarkBuildWriteRequest(b *testing.B) {
	noopLogger := log.NewNopLogger()
	bench := func(b *testing.B, batch []timeSeries) {
		buff := make([]byte, 0)
		seriesBuff := make([]prompb.TimeSeries, len(batch))
		for i := range seriesBuff {
			seriesBuff[i].Samples = []prompb.Sample{{}}
			seriesBuff[i].Exemplars = []prompb.Exemplar{{}}
		}
		pBuf := proto.NewBuffer(nil)

		// Warmup buffers
		for i := 0; i < 10; i++ {
			populateTimeSeries(batch, seriesBuff, true, true)
			buildWriteRequest(noopLogger, seriesBuff, nil, pBuf, &buff, nil)
		}

		b.ResetTimer()
		totalSize := 0
		for i := 0; i < b.N; i++ {
			populateTimeSeries(batch, seriesBuff, true, true)
			req, _, _, err := buildWriteRequest(noopLogger, seriesBuff, nil, pBuf, &buff, nil)
			if err != nil {
				b.Fatal(err)
			}
			totalSize += len(req)
			b.ReportMetric(float64(totalSize)/float64(b.N), "compressedSize/op")
		}
	}

	twoBatch := createDummyTimeSeries(2)
	tenBatch := createDummyTimeSeries(10)
	hundredBatch := createDummyTimeSeries(100)

	b.Run("2 instances", func(b *testing.B) {
		bench(b, twoBatch)
	})

	b.Run("10 instances", func(b *testing.B) {
		bench(b, tenBatch)
	})

	b.Run("1k instances", func(b *testing.B) {
		bench(b, hundredBatch)
	})
}

func BenchmarkBuildMinimizedWriteRequest(b *testing.B) {
	noopLogger := log.NewNopLogger()
	type testcase struct {
		batch []timeSeries
	}
	testCases := []testcase{
		{createDummyTimeSeries(2)},
		{createDummyTimeSeries(10)},
		{createDummyTimeSeries(100)},
	}
	for _, tc := range testCases {
		symbolTable := newRwSymbolTable()
		buff := make([]byte, 0)
		seriesBuff := make([]writev2.TimeSeries, len(tc.batch))
		for i := range seriesBuff {
			seriesBuff[i].Samples = []writev2.Sample{{}}
			seriesBuff[i].Exemplars = []writev2.Exemplar{{}}
		}
		pBuf := []byte{}

		// Warmup buffers
		for i := 0; i < 10; i++ {
			populateV2TimeSeries(&symbolTable, tc.batch, seriesBuff, true, true)
			buildV2WriteRequest(noopLogger, seriesBuff, symbolTable.LabelsStrings(), &pBuf, &buff, nil)
		}

		b.Run(fmt.Sprintf("%d-instances", len(tc.batch)), func(b *testing.B) {
			totalSize := 0
			for j := 0; j < b.N; j++ {
				populateV2TimeSeries(&symbolTable, tc.batch, seriesBuff, true, true)
				b.ResetTimer()
				req, _, _, err := buildV2WriteRequest(noopLogger, seriesBuff, symbolTable.LabelsStrings(), &pBuf, &buff, nil)
				if err != nil {
					b.Fatal(err)
				}
				symbolTable.clear()
				totalSize += len(req)
				b.ReportMetric(float64(totalSize)/float64(b.N), "compressedSize/op")
			}
		})
	}
}

=======
>>>>>>> aba00714
func TestDropOldTimeSeries(t *testing.T) {
	size := 10
	nSeries := 6
	nSamples := config.DefaultQueueConfig.Capacity * size
	samples, newSamples, series := createTimeseriesWithOldSamples(nSamples, nSeries)

<<<<<<< HEAD
	// TODO: test with new version
	c := NewTestWriteClient(Version1)
=======
	c := NewTestWriteClient()
>>>>>>> aba00714
	c.expectSamples(newSamples, series)

	cfg := config.DefaultQueueConfig
	mcfg := config.DefaultMetadataConfig
	cfg.MaxShards = 1
	cfg.SampleAgeLimit = model.Duration(60 * time.Second)
	dir := t.TempDir()

	metrics := newQueueManagerMetrics(nil, "", "")
<<<<<<< HEAD
	m := NewQueueManager(metrics, nil, nil, nil, dir, newEWMARate(ewmaWeight, shardUpdateDuration), cfg, mcfg, labels.EmptyLabels(), nil, c, defaultFlushDeadline, newPool(), newHighestTimestampMetric(), nil, false, false, Version1)
=======
	m := NewQueueManager(metrics, nil, nil, nil, dir, newEWMARate(ewmaWeight, shardUpdateDuration), cfg, mcfg, labels.EmptyLabels(), nil, c, defaultFlushDeadline, newPool(), newHighestTimestampMetric(), nil, false, false)
>>>>>>> aba00714
	m.StoreSeries(series, 0)

	m.Start()
	defer m.Stop()

	m.Append(samples)
<<<<<<< HEAD
	c.waitForExpectedData(t, 30*time.Second)
=======
	c.waitForExpectedData(t)
>>>>>>> aba00714
}

func TestIsSampleOld(t *testing.T) {
	currentTime := time.Now()
	require.True(t, isSampleOld(currentTime, 60*time.Second, timestamp.FromTime(currentTime.Add(-61*time.Second))))
	require.False(t, isSampleOld(currentTime, 60*time.Second, timestamp.FromTime(currentTime.Add(-59*time.Second))))
}

func createTimeseriesWithOldSamples(numSamples, numSeries int, extraLabels ...labels.Label) ([]record.RefSample, []record.RefSample, []record.RefSeries) {
	newSamples := make([]record.RefSample, 0, numSamples)
	samples := make([]record.RefSample, 0, numSamples)
	series := make([]record.RefSeries, 0, numSeries)
	lb := labels.ScratchBuilder{}
	for i := 0; i < numSeries; i++ {
		name := fmt.Sprintf("test_metric_%d", i)
		// We create half of the samples in the past.
		past := timestamp.FromTime(time.Now().Add(-5 * time.Minute))
		for j := 0; j < numSamples/2; j++ {
			samples = append(samples, record.RefSample{
				Ref: chunks.HeadSeriesRef(i),
				T:   past + int64(j),
				V:   float64(i),
			})
		}
		for j := 0; j < numSamples/2; j++ {
			sample := record.RefSample{
				Ref: chunks.HeadSeriesRef(i),
				T:   int64(int(time.Now().UnixMilli()) + j),
				V:   float64(i),
			}
			samples = append(samples, sample)
			newSamples = append(newSamples, sample)
		}
		// Create Labels that is name of series plus any extra labels supplied.
		lb.Reset()
		lb.Add(labels.MetricName, name)
		for _, l := range extraLabels {
			lb.Add(l.Name, l.Value)
		}
		lb.Sort()
		series = append(series, record.RefSeries{
			Ref:    chunks.HeadSeriesRef(i),
			Labels: lb.Labels(),
		})
	}
	return samples, newSamples, series
}

func filterTsLimit(limit int64, ts prompb.TimeSeries) bool {
	return limit > ts.Samples[0].Timestamp
}

func TestBuildTimeSeries(t *testing.T) {
	testCases := []struct {
		name           string
		ts             []prompb.TimeSeries
		filter         func(ts prompb.TimeSeries) bool
		lowestTs       int64
		highestTs      int64
		droppedSamples int
		responseLen    int
	}{
		{
			name: "No filter applied",
			ts: []prompb.TimeSeries{
				{
					Samples: []prompb.Sample{
						{
							Timestamp: 1234567890,
							Value:     1.23,
						},
					},
				},
				{
					Samples: []prompb.Sample{
						{
							Timestamp: 1234567891,
							Value:     2.34,
						},
					},
				},
				{
					Samples: []prompb.Sample{
						{
							Timestamp: 1234567892,
							Value:     3.34,
						},
					},
				},
			},
			filter:      nil,
			responseLen: 3,
			lowestTs:    1234567890,
			highestTs:   1234567892,
		},
		{
			name: "Filter applied, samples in order",
			ts: []prompb.TimeSeries{
				{
					Samples: []prompb.Sample{
						{
							Timestamp: 1234567890,
							Value:     1.23,
						},
					},
				},
				{
					Samples: []prompb.Sample{
						{
							Timestamp: 1234567891,
							Value:     2.34,
						},
					},
				},
				{
					Samples: []prompb.Sample{
						{
							Timestamp: 1234567892,
							Value:     3.45,
						},
					},
				},
				{
					Samples: []prompb.Sample{
						{
							Timestamp: 1234567893,
							Value:     3.45,
						},
					},
				},
			},
			filter:         func(ts prompb.TimeSeries) bool { return filterTsLimit(1234567892, ts) },
			responseLen:    2,
			lowestTs:       1234567892,
			highestTs:      1234567893,
			droppedSamples: 2,
		},
		{
			name: "Filter applied, samples out of order",
			ts: []prompb.TimeSeries{
				{
					Samples: []prompb.Sample{
						{
							Timestamp: 1234567892,
							Value:     3.45,
						},
					},
				},
				{
					Samples: []prompb.Sample{
						{
							Timestamp: 1234567890,
							Value:     1.23,
						},
					},
				},
				{
					Samples: []prompb.Sample{
						{
							Timestamp: 1234567893,
							Value:     3.45,
						},
					},
				},
				{
					Samples: []prompb.Sample{
						{
							Timestamp: 1234567891,
							Value:     2.34,
						},
					},
				},
			},
			filter:         func(ts prompb.TimeSeries) bool { return filterTsLimit(1234567892, ts) },
			responseLen:    2,
			lowestTs:       1234567892,
			highestTs:      1234567893,
			droppedSamples: 2,
		},
		{
			name: "Filter applied, samples not consecutive",
			ts: []prompb.TimeSeries{
				{
					Samples: []prompb.Sample{
						{
							Timestamp: 1234567890,
							Value:     1.23,
						},
					},
				},
				{
					Samples: []prompb.Sample{
						{
							Timestamp: 1234567892,
							Value:     3.45,
						},
					},
				},
				{
					Samples: []prompb.Sample{
						{
							Timestamp: 1234567895,
							Value:     6.78,
						},
					},
				},
				{
					Samples: []prompb.Sample{
						{
							Timestamp: 1234567897,
							Value:     6.78,
						},
					},
				},
			},
			filter:         func(ts prompb.TimeSeries) bool { return filterTsLimit(1234567895, ts) },
			responseLen:    2,
			lowestTs:       1234567895,
			highestTs:      1234567897,
			droppedSamples: 2,
		},
	}

	// Run the test cases
	for _, tc := range testCases {
		t.Run(tc.name, func(t *testing.T) {
			highest, lowest, result, droppedSamples, _, _ := buildTimeSeries(tc.ts, tc.filter)
			require.NotNil(t, result)
			require.Len(t, result, tc.responseLen)
			require.Equal(t, tc.highestTs, highest)
			require.Equal(t, tc.lowestTs, lowest)
			require.Equal(t, tc.droppedSamples, droppedSamples)
		})
	}
}<|MERGE_RESOLUTION|>--- conflicted
+++ resolved
@@ -46,11 +46,8 @@
 	"github.com/prometheus/prometheus/scrape"
 	"github.com/prometheus/prometheus/tsdb/chunks"
 	"github.com/prometheus/prometheus/tsdb/record"
-<<<<<<< HEAD
 	"github.com/prometheus/prometheus/util/runutil"
-=======
 	"github.com/prometheus/prometheus/util/testutil"
->>>>>>> aba00714
 )
 
 const defaultFlushDeadline = 1 * time.Minute
@@ -823,12 +820,9 @@
 		// Create Labels that is name of series plus any extra labels supplied.
 		lb.Reset()
 		lb.Add(labels.MetricName, name)
-<<<<<<< HEAD
 		rand.Shuffle(len(extraLabels), func(i, j int) {
 			extraLabels[i], extraLabels[j] = extraLabels[j], extraLabels[i]
 		})
-=======
->>>>>>> aba00714
 		for _, l := range extraLabels {
 			lb.Add(l.Name, l.Value)
 		}
@@ -1286,12 +1280,12 @@
 	for _, tc := range testCases {
 		b.Run(tc.name, func(b *testing.B) {
 			for i := 0; i < b.N; i++ {
-				c := NewTestWriteClient()
+				c := NewTestWriteClient(Version1)
 				dir := b.TempDir()
 				cfg := config.DefaultQueueConfig
 				mcfg := config.DefaultMetadataConfig
 				metrics := newQueueManagerMetrics(nil, "", "")
-				m := NewQueueManager(metrics, nil, nil, nil, dir, newEWMARate(ewmaWeight, shardUpdateDuration), cfg, mcfg, labels.EmptyLabels(), nil, c, defaultFlushDeadline, newPool(), newHighestTimestampMetric(), nil, false, false)
+				m := NewQueueManager(metrics, nil, nil, nil, dir, newEWMARate(ewmaWeight, shardUpdateDuration), cfg, mcfg, labels.EmptyLabels(), nil, c, defaultFlushDeadline, newPool(), newHighestTimestampMetric(), nil, false, false, Version1)
 				m.externalLabels = tc.externalLabels
 				m.relabelConfigs = tc.relabelConfigs
 
@@ -1708,7 +1702,6 @@
 	}
 }
 
-<<<<<<< HEAD
 func createDummyTimeSeries(instances int) []timeSeries {
 	metrics := []labels.Labels{
 		labels.FromStrings("__name__", "go_gc_duration_seconds", "quantile", "0"),
@@ -1860,20 +1853,14 @@
 	}
 }
 
-=======
->>>>>>> aba00714
 func TestDropOldTimeSeries(t *testing.T) {
 	size := 10
 	nSeries := 6
 	nSamples := config.DefaultQueueConfig.Capacity * size
 	samples, newSamples, series := createTimeseriesWithOldSamples(nSamples, nSeries)
 
-<<<<<<< HEAD
 	// TODO: test with new version
 	c := NewTestWriteClient(Version1)
-=======
-	c := NewTestWriteClient()
->>>>>>> aba00714
 	c.expectSamples(newSamples, series)
 
 	cfg := config.DefaultQueueConfig
@@ -1883,22 +1870,14 @@
 	dir := t.TempDir()
 
 	metrics := newQueueManagerMetrics(nil, "", "")
-<<<<<<< HEAD
 	m := NewQueueManager(metrics, nil, nil, nil, dir, newEWMARate(ewmaWeight, shardUpdateDuration), cfg, mcfg, labels.EmptyLabels(), nil, c, defaultFlushDeadline, newPool(), newHighestTimestampMetric(), nil, false, false, Version1)
-=======
-	m := NewQueueManager(metrics, nil, nil, nil, dir, newEWMARate(ewmaWeight, shardUpdateDuration), cfg, mcfg, labels.EmptyLabels(), nil, c, defaultFlushDeadline, newPool(), newHighestTimestampMetric(), nil, false, false)
->>>>>>> aba00714
 	m.StoreSeries(series, 0)
 
 	m.Start()
 	defer m.Stop()
 
 	m.Append(samples)
-<<<<<<< HEAD
 	c.waitForExpectedData(t, 30*time.Second)
-=======
-	c.waitForExpectedData(t)
->>>>>>> aba00714
 }
 
 func TestIsSampleOld(t *testing.T) {
