--- conflicted
+++ resolved
@@ -2332,7 +2332,6 @@
 	}
 }
 
-<<<<<<< HEAD
 func TestPopulateV2TimeSeries_typeAndUnitLabels(t *testing.T) {
 	symbolTable := writev2.NewSymbolTable()
 
@@ -2453,7 +2452,7 @@
 			// TODO(@perebaj): Remove this once the feature flag is removed.
 			if tc.enableTypeAndUnitLabels {
 				symbolTable.Reset()
-				nSamples, nExemplars, nHistograms, _ := populateV2TimeSeries(
+				nSamples, nExemplars, nHistograms, _, _ := populateV2TimeSeries(
 					&symbolTable,
 					batch,
 					pendingData,
@@ -2476,26 +2475,4 @@
 			}
 		})
 	}
-=======
-func TestPopulateV2TimeSeries_UnexpectedMetadata(t *testing.T) {
-	symbolTable := writev2.NewSymbolTable()
-	pendingData := make([]writev2.TimeSeries, 4)
-
-	batch := []timeSeries{
-		{sType: tSample, seriesLabels: labels.FromStrings("__name__", "metric1")},
-		{sType: tMetadata, seriesLabels: labels.FromStrings("__name__", "metric2")},
-		{sType: tSample, seriesLabels: labels.FromStrings("__name__", "metric3")},
-		{sType: tMetadata, seriesLabels: labels.FromStrings("__name__", "metric4")},
-	}
-
-	nSamples, nExemplars, nHistograms, nMetadata, nUnexpected := populateV2TimeSeries(
-		&symbolTable, batch, pendingData, false, false,
-	)
-
-	require.Equal(t, 2, nSamples, "Should count 2 samples")
-	require.Equal(t, 0, nExemplars, "Should count 0 exemplars")
-	require.Equal(t, 0, nHistograms, "Should count 0 histograms")
-	require.Equal(t, 0, nMetadata, "Should count 0 processed metadata")
-	require.Equal(t, 2, nUnexpected, "Should count 2 unexpected metadata")
->>>>>>> ba808d17
 }