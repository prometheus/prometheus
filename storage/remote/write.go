// Copyright 2017 The Prometheus Authors
// Licensed under the Apache License, Version 2.0 (the "License");
// you may not use this file except in compliance with the License.
// You may obtain a copy of the License at
//
// http://www.apache.org/licenses/LICENSE-2.0
//
// Unless required by applicable law or agreed to in writing, software
// distributed under the License is distributed on an "AS IS" BASIS,
// WITHOUT WARRANTIES OR CONDITIONS OF ANY KIND, either express or implied.
// See the License for the specific language governing permissions and
// limitations under the License.

package remote

import (
<<<<<<< HEAD
	"encoding/json"
=======
	"context"
>>>>>>> 4affd00d
	"fmt"
	"io/ioutil"
	"sync"
	"time"

	"github.com/go-kit/kit/log"
	"github.com/go-kit/kit/log/level"
	"github.com/prometheus/client_golang/prometheus"
	"github.com/prometheus/client_golang/prometheus/promauto"
	"github.com/prometheus/prometheus/config"
	"github.com/prometheus/prometheus/pkg/labels"
	"github.com/prometheus/prometheus/storage"
	"github.com/prometheus/prometheus/tsdb/wal"
)

var (
	samplesIn = promauto.NewCounter(prometheus.CounterOpts{
		Namespace: namespace,
		Subsystem: subsystem,
		Name:      "samples_in_total",
		Help:      "Samples in to remote storage, compare to samples out for queue managers.",
	})
	highestTimestamp = maxGauge{
		Gauge: promauto.NewGauge(prometheus.GaugeOpts{
			Namespace: namespace,
			Subsystem: subsystem,
			Name:      "highest_timestamp_in_seconds",
			Help:      "Highest timestamp that has come into the remote storage via the Appender interface, in seconds since epoch.",
		}),
	}

	saveTime = 5000 // time in ms to save the Checkpoint Record
)

// WriteStorage represents all the remote write storage.
type WriteStorage struct {
	logger log.Logger
	reg    prometheus.Registerer
	mtx    sync.Mutex

	watcherMetrics    *wal.WatcherMetrics
	liveReaderMetrics *wal.LiveReaderMetrics
	externalLabels    labels.Labels
	walDir            string
	queues            map[string]*QueueManager
	samplesIn         *ewmaRate
	flushDeadline     time.Duration

	checkpoint CheckpointRecord
}

// NewWriteStorage creates and runs a WriteStorage.
func NewWriteStorage(logger log.Logger, reg prometheus.Registerer, walDir string, flushDeadline time.Duration) *WriteStorage {
	if logger == nil {
		logger = log.NewNopLogger()
	}
	rws := &WriteStorage{
		queues:            make(map[string]*QueueManager),
		watcherMetrics:    wal.NewWatcherMetrics(reg),
		liveReaderMetrics: wal.NewLiveReaderMetrics(reg),
		logger:            logger,
		reg:               reg,
		flushDeadline:     flushDeadline,
		samplesIn:         newEWMARate(ewmaWeight, shardUpdateDuration),
		walDir:            walDir,
	}
	go rws.run()
	return rws
}

func (rws *WriteStorage) run() {
	ticker := time.NewTicker(shardUpdateDuration)
	rws.startTimedRecording()

	defer ticker.Stop()
	for range ticker.C {
		rws.samplesIn.tick()
	}
}

// ApplyConfig updates the state as the new config requires.
// Only stop & create queues which have changes.
func (rws *WriteStorage) ApplyConfig(conf *config.Config) error {
	rws.mtx.Lock()
	defer rws.mtx.Unlock()

	// Remote write queues only need to change if the remote write config or
	// external labels change.
	externalLabelUnchanged := labels.Equal(conf.GlobalConfig.ExternalLabels, rws.externalLabels)
	rws.externalLabels = conf.GlobalConfig.ExternalLabels

	newQueues := make(map[string]*QueueManager)
	newHashes := []string{}
	for _, rwConf := range conf.RemoteWriteConfigs {
		hash, err := toHash(rwConf)
		if err != nil {
			return err
		}

		// Don't allow duplicate remote write configs.
		if _, ok := newQueues[hash]; ok {
			return fmt.Errorf("duplicate remote write configs are not allowed, found duplicate for URL: %s", rwConf.URL)
		}

		// Set the queue name to the config hash if the user has not set
		// a name in their remote write config so we can still differentiate
		// between queues that have the same remote write endpoint.
		name := hash[:6]
		if rwConf.Name != "" {
			name = rwConf.Name
		}

		c, err := NewWriteClient(name, &ClientConfig{
			URL:              rwConf.URL,
			Timeout:          rwConf.RemoteTimeout,
			HTTPClientConfig: rwConf.HTTPClientConfig,
		})
		if err != nil {
			return err
		}

		queue, ok := rws.queues[hash]
		if externalLabelUnchanged && ok {
			// Update the client in case any secret configuration has changed.
			queue.SetClient(c)
			newQueues[hash] = queue
			delete(rws.queues, hash)
			continue
		}

		endpoint := rwConf.URL.String()
		newQueues[hash] = NewQueueManager(
			newQueueManagerMetrics(rws.reg, name, endpoint),
			rws.watcherMetrics,
			rws.liveReaderMetrics,
			rws.logger,
			rws.walDir,
			rws.samplesIn,
			rwConf.QueueConfig,
			conf.GlobalConfig.ExternalLabels,
			rwConf.WriteRelabelConfigs,
			c,
			rws.flushDeadline,
		)
		// Keep track of which queues are new so we know which to start.
		newHashes = append(newHashes, hash)
	}

	// Anything remaining in rws.queues is a queue who's config has
	// changed or was removed from the overall remote write config.
	for _, q := range rws.queues {
		q.Stop()
	}

	for _, hash := range newHashes {
		newQueues[hash].Start()
	}

	rws.queues = newQueues

	return nil
}

// Appender implements storage.Storage.
func (rws *WriteStorage) Appender(_ context.Context) storage.Appender {
	return &timestampTracker{
		writeStorage: rws,
	}
}

// timedCheckpointRecord records the Checkpoint Record every set time
func (rws *WriteStorage) startTimedRecording() {
	for {
		<-time.After(time.Duration(saveTime) * time.Millisecond)
		rws.writeCheckpointRecordJSON()
	}
}

// writeCheckpointRecordJSON writes the segment record in a JSON file
func (rws *WriteStorage) writeCheckpointRecordJSON() {
	filepath := "data/CheckpointRecord.json"

	rws.checkpoint.TimeRecorded = time.Now()
	rws.checkpoint.Checkpoints = rws.getEndpointRecordData()

	// Marshal json
	data, err := json.MarshalIndent(rws.checkpoint, "", "")
	if err != nil {
		level.Error(rws.logger).Log("error with Marshal: ", err)
	}

	err = ioutil.WriteFile(filepath, data, 0600)
	if err != nil {
		level.Error(rws.logger).Log("Error with Writing to JSON: ", err)
	}
}

// getEndpointRecordData gets the EndpointRecord from each queue_manager an, rwConf.URLns a array of EndpointRecords.
func (rws *WriteStorage) getEndpointRecordData() []EndpointRecord {
	record := []EndpointRecord{}

	for _, qMan := range rws.queues {
		qMan.UpdateEndpointRecord()

		tempRecord := EndpointRecord{
			Segment:  qMan.endpointRecord.Segment,
			Endpoint: qMan.endpointRecord.Endpoint,
		}

		record = append(record, tempRecord)
	}

	return record
}

// Close closes the WriteStorage.
func (rws *WriteStorage) Close() error {
	rws.mtx.Lock()
	defer rws.mtx.Unlock()
	for _, q := range rws.queues {
		q.Stop()
	}

	rws.writeCheckpointRecordJSON()

	return nil
}

type timestampTracker struct {
	writeStorage     *WriteStorage
	samples          int64
	highestTimestamp int64
}

// Add implements storage.Appender.
func (t *timestampTracker) Add(_ labels.Labels, ts int64, _ float64) (uint64, error) {
	t.samples++
	if ts > t.highestTimestamp {
		t.highestTimestamp = ts
	}
	return 0, nil
}

// AddFast implements storage.Appender.
func (t *timestampTracker) AddFast(_ uint64, ts int64, v float64) error {
	_, err := t.Add(nil, ts, v)
	return err
}

// Commit implements storage.Appender.
func (t *timestampTracker) Commit() error {
	t.writeStorage.samplesIn.incr(t.samples)

	samplesIn.Add(float64(t.samples))
	highestTimestamp.Set(float64(t.highestTimestamp / 1000))
	return nil
}

// Rollback implements storage.Appender.
func (*timestampTracker) Rollback() error {
	return nil
}<|MERGE_RESOLUTION|>--- conflicted
+++ resolved
@@ -14,11 +14,8 @@
 package remote
 
 import (
-<<<<<<< HEAD
+	"context"
 	"encoding/json"
-=======
-	"context"
->>>>>>> 4affd00d
 	"fmt"
 	"io/ioutil"
 	"sync"
@@ -212,7 +209,7 @@
 
 	err = ioutil.WriteFile(filepath, data, 0600)
 	if err != nil {
-		level.Error(rws.logger).Log("Error with Writing to JSON: ", err)
+		level.Error(rws.logger).Log("error with writing to JSON: ", err)
 	}
 }
 
