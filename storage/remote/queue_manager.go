// Copyright 2013 The Prometheus Authors
// Licensed under the Apache License, Version 2.0 (the "License");
// you may not use this file except in compliance with the License.
// You may obtain a copy of the License at
//
// http://www.apache.org/licenses/LICENSE-2.0
//
// Unless required by applicable law or agreed to in writing, software
// distributed under the License is distributed on an "AS IS" BASIS,
// WITHOUT WARRANTIES OR CONDITIONS OF ANY KIND, either express or implied.
// See the License for the specific language governing permissions and
// limitations under the License.

package remote

import (
	"context"
	"errors"
	"fmt"
	"log/slog"
	"math"
	"net/http"
	"strconv"
	"sync"
	"time"

	"github.com/gogo/protobuf/proto"
	remoteapi "github.com/prometheus/client_golang/exp/api/remote"
	"github.com/prometheus/client_golang/prometheus"
	"github.com/prometheus/common/model"
	"github.com/prometheus/common/promslog"
	"go.opentelemetry.io/otel"
	"go.opentelemetry.io/otel/attribute"
	semconv "go.opentelemetry.io/otel/semconv/v1.21.0"
	"go.uber.org/atomic"

	"github.com/prometheus/prometheus/config"
	"github.com/prometheus/prometheus/model/histogram"
	"github.com/prometheus/prometheus/model/labels"
	"github.com/prometheus/prometheus/model/metadata"
	"github.com/prometheus/prometheus/model/relabel"
	"github.com/prometheus/prometheus/model/timestamp"
	"github.com/prometheus/prometheus/prompb"
	writev2 "github.com/prometheus/prometheus/prompb/io/prometheus/write/v2"
	"github.com/prometheus/prometheus/schema"
	"github.com/prometheus/prometheus/scrape"
	"github.com/prometheus/prometheus/tsdb/chunks"
	"github.com/prometheus/prometheus/tsdb/record"
	"github.com/prometheus/prometheus/tsdb/wlog"
	"github.com/prometheus/prometheus/util/compression"
)

const (
	// We track samples in/out and how long pushes take using an Exponentially
	// Weighted Moving Average.
	ewmaWeight          = 0.2
	shardUpdateDuration = 10 * time.Second

	// Allow 30% too many shards before scaling down.
	shardToleranceFraction = 0.3

	reasonTooOld                     = "too_old"
	reasonDroppedSeries              = "dropped_series"
	reasonUnintentionalDroppedSeries = "unintentionally_dropped_series"
	reasonNHCBNotSupported           = "nhcb_in_rw1_not_supported"
)

type queueManagerMetrics struct {
	reg prometheus.Registerer

	samplesTotal           prometheus.Counter
	exemplarsTotal         prometheus.Counter
	histogramsTotal        prometheus.Counter
	metadataTotal          prometheus.Counter
	failedSamplesTotal     prometheus.Counter
	failedExemplarsTotal   prometheus.Counter
	failedHistogramsTotal  prometheus.Counter
	failedMetadataTotal    prometheus.Counter
	retriedSamplesTotal    prometheus.Counter
	retriedExemplarsTotal  prometheus.Counter
	retriedHistogramsTotal prometheus.Counter
	retriedMetadataTotal   prometheus.Counter
	droppedSamplesTotal    *prometheus.CounterVec
	droppedExemplarsTotal  *prometheus.CounterVec
	droppedHistogramsTotal *prometheus.CounterVec
	enqueueRetriesTotal    prometheus.Counter
	sentBatchDuration      prometheus.Histogram
	highestTimestamp       *maxTimestamp
	highestSentTimestamp   *maxTimestamp
	pendingSamples         prometheus.Gauge
	pendingExemplars       prometheus.Gauge
	pendingHistograms      prometheus.Gauge
	shardCapacity          prometheus.Gauge
	numShards              prometheus.Gauge
	maxNumShards           prometheus.Gauge
	minNumShards           prometheus.Gauge
	desiredNumShards       prometheus.Gauge
	sentBytesTotal         prometheus.Counter
	metadataBytesTotal     prometheus.Counter
	maxSamplesPerSend      prometheus.Gauge
}

func newQueueManagerMetrics(r prometheus.Registerer, rn, e string) *queueManagerMetrics {
	m := &queueManagerMetrics{
		reg: r,
	}
	constLabels := prometheus.Labels{
		remoteName: rn,
		endpoint:   e,
	}

	m.samplesTotal = prometheus.NewCounter(prometheus.CounterOpts{
		Namespace:   namespace,
		Subsystem:   subsystem,
		Name:        "samples_total",
		Help:        "Total number of samples sent to remote storage.",
		ConstLabels: constLabels,
	})
	m.exemplarsTotal = prometheus.NewCounter(prometheus.CounterOpts{
		Namespace:   namespace,
		Subsystem:   subsystem,
		Name:        "exemplars_total",
		Help:        "Total number of exemplars sent to remote storage.",
		ConstLabels: constLabels,
	})
	m.histogramsTotal = prometheus.NewCounter(prometheus.CounterOpts{
		Namespace:   namespace,
		Subsystem:   subsystem,
		Name:        "histograms_total",
		Help:        "Total number of histograms sent to remote storage.",
		ConstLabels: constLabels,
	})
	m.metadataTotal = prometheus.NewCounter(prometheus.CounterOpts{
		Namespace:   namespace,
		Subsystem:   subsystem,
		Name:        "metadata_total",
		Help:        "Total number of metadata entries sent to remote storage.",
		ConstLabels: constLabels,
	})
	m.failedSamplesTotal = prometheus.NewCounter(prometheus.CounterOpts{
		Namespace:   namespace,
		Subsystem:   subsystem,
		Name:        "samples_failed_total",
		Help:        "Total number of samples which failed on send to remote storage, non-recoverable errors.",
		ConstLabels: constLabels,
	})
	m.failedExemplarsTotal = prometheus.NewCounter(prometheus.CounterOpts{
		Namespace:   namespace,
		Subsystem:   subsystem,
		Name:        "exemplars_failed_total",
		Help:        "Total number of exemplars which failed on send to remote storage, non-recoverable errors.",
		ConstLabels: constLabels,
	})
	m.failedHistogramsTotal = prometheus.NewCounter(prometheus.CounterOpts{
		Namespace:   namespace,
		Subsystem:   subsystem,
		Name:        "histograms_failed_total",
		Help:        "Total number of histograms which failed on send to remote storage, non-recoverable errors.",
		ConstLabels: constLabels,
	})
	m.failedMetadataTotal = prometheus.NewCounter(prometheus.CounterOpts{
		Namespace:   namespace,
		Subsystem:   subsystem,
		Name:        "metadata_failed_total",
		Help:        "Total number of metadata entries which failed on send to remote storage, non-recoverable errors.",
		ConstLabels: constLabels,
	})
	m.retriedSamplesTotal = prometheus.NewCounter(prometheus.CounterOpts{
		Namespace:   namespace,
		Subsystem:   subsystem,
		Name:        "samples_retried_total",
		Help:        "Total number of samples which failed on send to remote storage but were retried because the send error was recoverable.",
		ConstLabels: constLabels,
	})
	m.retriedExemplarsTotal = prometheus.NewCounter(prometheus.CounterOpts{
		Namespace:   namespace,
		Subsystem:   subsystem,
		Name:        "exemplars_retried_total",
		Help:        "Total number of exemplars which failed on send to remote storage but were retried because the send error was recoverable.",
		ConstLabels: constLabels,
	})
	m.retriedHistogramsTotal = prometheus.NewCounter(prometheus.CounterOpts{
		Namespace:   namespace,
		Subsystem:   subsystem,
		Name:        "histograms_retried_total",
		Help:        "Total number of histograms which failed on send to remote storage but were retried because the send error was recoverable.",
		ConstLabels: constLabels,
	})
	m.retriedMetadataTotal = prometheus.NewCounter(prometheus.CounterOpts{
		Namespace:   namespace,
		Subsystem:   subsystem,
		Name:        "metadata_retried_total",
		Help:        "Total number of metadata entries which failed on send to remote storage but were retried because the send error was recoverable.",
		ConstLabels: constLabels,
	})
	m.droppedSamplesTotal = prometheus.NewCounterVec(prometheus.CounterOpts{
		Namespace:   namespace,
		Subsystem:   subsystem,
		Name:        "samples_dropped_total",
		Help:        "Total number of samples which were dropped after being read from the WAL before being sent via remote write, either via relabelling, due to being too old or unintentionally because of an unknown reference ID.",
		ConstLabels: constLabels,
	}, []string{"reason"})
	m.droppedExemplarsTotal = prometheus.NewCounterVec(prometheus.CounterOpts{
		Namespace:   namespace,
		Subsystem:   subsystem,
		Name:        "exemplars_dropped_total",
		Help:        "Total number of exemplars which were dropped after being read from the WAL before being sent via remote write, either via relabelling, due to being too old or unintentionally because of an unknown reference ID.",
		ConstLabels: constLabels,
	}, []string{"reason"})
	m.droppedHistogramsTotal = prometheus.NewCounterVec(prometheus.CounterOpts{
		Namespace:   namespace,
		Subsystem:   subsystem,
		Name:        "histograms_dropped_total",
		Help:        "Total number of histograms which were dropped after being read from the WAL before being sent via remote write, either via relabelling, due to being too old or unintentionally because of an unknown reference ID.",
		ConstLabels: constLabels,
	}, []string{"reason"})
	m.enqueueRetriesTotal = prometheus.NewCounter(prometheus.CounterOpts{
		Namespace:   namespace,
		Subsystem:   subsystem,
		Name:        "enqueue_retries_total",
		Help:        "Total number of times enqueue has failed because a shards queue was full.",
		ConstLabels: constLabels,
	})
	m.sentBatchDuration = prometheus.NewHistogram(prometheus.HistogramOpts{
		Namespace:                       namespace,
		Subsystem:                       subsystem,
		Name:                            "sent_batch_duration_seconds",
		Help:                            "Duration of send calls to the remote storage.",
		Buckets:                         append(prometheus.DefBuckets, 25, 60, 120, 300),
		ConstLabels:                     constLabels,
		NativeHistogramBucketFactor:     1.1,
		NativeHistogramMaxBucketNumber:  100,
		NativeHistogramMinResetDuration: 1 * time.Hour,
	})
	m.highestTimestamp = &maxTimestamp{
		Gauge: prometheus.NewGauge(prometheus.GaugeOpts{
			Namespace:   namespace,
			Subsystem:   subsystem,
			Name:        "queue_highest_timestamp_seconds",
			Help:        "Highest timestamp that was enqueued, in seconds since epoch. Initialized to 0 when no data has been received yet.",
			ConstLabels: constLabels,
		}),
	}
	m.highestSentTimestamp = &maxTimestamp{
		Gauge: prometheus.NewGauge(prometheus.GaugeOpts{
			Namespace:   namespace,
			Subsystem:   subsystem,
			Name:        "queue_highest_sent_timestamp_seconds",
			Help:        "Highest timestamp successfully sent by this queue, in seconds since epoch. Initialized to 0 when no data has been sent yet.",
			ConstLabels: constLabels,
		}),
	}
	m.pendingSamples = prometheus.NewGauge(prometheus.GaugeOpts{
		Namespace:   namespace,
		Subsystem:   subsystem,
		Name:        "samples_pending",
		Help:        "The number of samples pending in the queues shards to be sent to the remote storage.",
		ConstLabels: constLabels,
	})
	m.pendingExemplars = prometheus.NewGauge(prometheus.GaugeOpts{
		Namespace:   namespace,
		Subsystem:   subsystem,
		Name:        "exemplars_pending",
		Help:        "The number of exemplars pending in the queues shards to be sent to the remote storage.",
		ConstLabels: constLabels,
	})
	m.pendingHistograms = prometheus.NewGauge(prometheus.GaugeOpts{
		Namespace:   namespace,
		Subsystem:   subsystem,
		Name:        "histograms_pending",
		Help:        "The number of histograms pending in the queues shards to be sent to the remote storage.",
		ConstLabels: constLabels,
	})
	m.shardCapacity = prometheus.NewGauge(prometheus.GaugeOpts{
		Namespace:   namespace,
		Subsystem:   subsystem,
		Name:        "shard_capacity",
		Help:        "The capacity of each shard of the queue used for parallel sending to the remote storage.",
		ConstLabels: constLabels,
	})
	m.numShards = prometheus.NewGauge(prometheus.GaugeOpts{
		Namespace:   namespace,
		Subsystem:   subsystem,
		Name:        "shards",
		Help:        "The number of shards used for parallel sending to the remote storage.",
		ConstLabels: constLabels,
	})
	m.maxNumShards = prometheus.NewGauge(prometheus.GaugeOpts{
		Namespace:   namespace,
		Subsystem:   subsystem,
		Name:        "shards_max",
		Help:        "The maximum number of shards that the queue is allowed to run.",
		ConstLabels: constLabels,
	})
	m.minNumShards = prometheus.NewGauge(prometheus.GaugeOpts{
		Namespace:   namespace,
		Subsystem:   subsystem,
		Name:        "shards_min",
		Help:        "The minimum number of shards that the queue is allowed to run.",
		ConstLabels: constLabels,
	})
	m.desiredNumShards = prometheus.NewGauge(prometheus.GaugeOpts{
		Namespace:   namespace,
		Subsystem:   subsystem,
		Name:        "shards_desired",
		Help:        "The number of shards that the queues shard calculation wants to run based on the rate of samples in vs. samples out.",
		ConstLabels: constLabels,
	})
	m.sentBytesTotal = prometheus.NewCounter(prometheus.CounterOpts{
		Namespace:   namespace,
		Subsystem:   subsystem,
		Name:        "bytes_total",
		Help:        "The total number of bytes of data (not metadata) sent by the queue after compression. Note that when exemplars over remote write is enabled the exemplars included in a remote write request count towards this metric.",
		ConstLabels: constLabels,
	})
	m.metadataBytesTotal = prometheus.NewCounter(prometheus.CounterOpts{
		Namespace:   namespace,
		Subsystem:   subsystem,
		Name:        "metadata_bytes_total",
		Help:        "The total number of bytes of metadata sent by the queue after compression.",
		ConstLabels: constLabels,
	})
	m.maxSamplesPerSend = prometheus.NewGauge(prometheus.GaugeOpts{
		Namespace:   namespace,
		Subsystem:   subsystem,
		Name:        "max_samples_per_send",
		Help:        "The maximum number of samples to be sent, in a single request, to the remote storage. Note that, when sending of exemplars over remote write is enabled, exemplars count towards this limt.",
		ConstLabels: constLabels,
	})

	return m
}

func (m *queueManagerMetrics) register() {
	if m.reg != nil {
		m.reg.MustRegister(
			m.samplesTotal,
			m.exemplarsTotal,
			m.histogramsTotal,
			m.metadataTotal,
			m.failedSamplesTotal,
			m.failedExemplarsTotal,
			m.failedHistogramsTotal,
			m.failedMetadataTotal,
			m.retriedSamplesTotal,
			m.retriedExemplarsTotal,
			m.retriedHistogramsTotal,
			m.retriedMetadataTotal,
			m.droppedSamplesTotal,
			m.droppedExemplarsTotal,
			m.droppedHistogramsTotal,
			m.enqueueRetriesTotal,
			m.sentBatchDuration,
			m.highestTimestamp,
			m.highestSentTimestamp,
			m.pendingSamples,
			m.pendingExemplars,
			m.pendingHistograms,
			m.shardCapacity,
			m.numShards,
			m.maxNumShards,
			m.minNumShards,
			m.desiredNumShards,
			m.sentBytesTotal,
			m.metadataBytesTotal,
			m.maxSamplesPerSend,
		)
	}
}

func (m *queueManagerMetrics) unregister() {
	if m.reg != nil {
		m.reg.Unregister(m.samplesTotal)
		m.reg.Unregister(m.exemplarsTotal)
		m.reg.Unregister(m.histogramsTotal)
		m.reg.Unregister(m.metadataTotal)
		m.reg.Unregister(m.failedSamplesTotal)
		m.reg.Unregister(m.failedExemplarsTotal)
		m.reg.Unregister(m.failedHistogramsTotal)
		m.reg.Unregister(m.failedMetadataTotal)
		m.reg.Unregister(m.retriedSamplesTotal)
		m.reg.Unregister(m.retriedExemplarsTotal)
		m.reg.Unregister(m.retriedHistogramsTotal)
		m.reg.Unregister(m.retriedMetadataTotal)
		m.reg.Unregister(m.droppedSamplesTotal)
		m.reg.Unregister(m.droppedExemplarsTotal)
		m.reg.Unregister(m.droppedHistogramsTotal)
		m.reg.Unregister(m.enqueueRetriesTotal)
		m.reg.Unregister(m.sentBatchDuration)
		m.reg.Unregister(m.highestTimestamp)
		m.reg.Unregister(m.highestSentTimestamp)
		m.reg.Unregister(m.pendingSamples)
		m.reg.Unregister(m.pendingExemplars)
		m.reg.Unregister(m.pendingHistograms)
		m.reg.Unregister(m.shardCapacity)
		m.reg.Unregister(m.numShards)
		m.reg.Unregister(m.maxNumShards)
		m.reg.Unregister(m.minNumShards)
		m.reg.Unregister(m.desiredNumShards)
		m.reg.Unregister(m.sentBytesTotal)
		m.reg.Unregister(m.metadataBytesTotal)
		m.reg.Unregister(m.maxSamplesPerSend)
	}
}

// WriteClient defines an interface for sending a batch of samples to an
// external timeseries database.
type WriteClient interface {
	// Store stores the given samples in the remote storage.
	Store(ctx context.Context, req []byte, retryAttempt int) (WriteResponseStats, error)
	// Name uniquely identifies the remote storage.
	Name() string
	// Endpoint is the remote read or write endpoint for the storage client.
	Endpoint() string

	HTTPClient() *http.Client
}

// QueueManager manages a queue of samples to be sent to the Storage
// indicated by the provided WriteClient. Implements writeTo interface
// used by WAL Watcher.
type QueueManager struct {
	lastSendTimestamp            atomic.Int64
	buildRequestLimitTimestamp   atomic.Int64
	reshardDisableStartTimestamp atomic.Int64 // Time that reshard was disabled.
	reshardDisableEndTimestamp   atomic.Int64 // Time that reshard is disabled until.

	logger                  *slog.Logger
	flushDeadline           time.Duration
	cfg                     config.QueueConfig
	mcfg                    config.MetadataConfig
	externalLabels          []labels.Label
	relabelConfigs          []*relabel.Config
	sendExemplars           bool
	sendNativeHistograms    bool
	enableTypeAndUnitLabels bool
	watcher                 *wlog.Watcher
	metadataWatcher         *MetadataWatcher

	clientMtx   sync.RWMutex
	storeClient WriteClient
<<<<<<< HEAD
	remoteAPI   *remoteapi.API // client_golang remote write API client
	protoMsg    config.RemoteWriteProtoMsg
=======
	protoMsg    remoteapi.WriteMessageType
>>>>>>> f070e353
	compr       compression.Type

	seriesMtx      sync.Mutex // Covers seriesLabels, seriesMetadata, droppedSeries and builder.
	seriesLabels   map[chunks.HeadSeriesRef]labels.Labels
	seriesMetadata map[chunks.HeadSeriesRef]*metadata.Metadata
	droppedSeries  map[chunks.HeadSeriesRef]struct{}
	builder        *labels.Builder

	seriesSegmentMtx     sync.Mutex // Covers seriesSegmentIndexes - if you also lock seriesMtx, take seriesMtx first.
	seriesSegmentIndexes map[chunks.HeadSeriesRef]int

	shards      *shards
	numShards   int
	reshardChan chan int
	quit        chan struct{}
	wg          sync.WaitGroup

	dataIn, dataOut, dataOutDuration *ewmaRate

	metrics  *queueManagerMetrics
	interner *pool
}

// NewQueueManager builds a new QueueManager and starts a new
// WAL watcher with queue manager as the WriteTo destination.
// The WAL watcher takes the dir parameter as the base directory
// for where the WAL shall be located. Note that the full path to
// the WAL directory will be constructed as <dir>/wal.
func NewQueueManager(
	metrics *queueManagerMetrics,
	watcherMetrics *wlog.WatcherMetrics,
	readerMetrics *wlog.LiveReaderMetrics,
	logger *slog.Logger,
	dir string,
	cfg config.QueueConfig,
	mCfg config.MetadataConfig,
	externalLabels labels.Labels,
	relabelConfigs []*relabel.Config,
	client WriteClient,
	flushDeadline time.Duration,
	interner *pool,
	sm ReadyScrapeManager,
	enableExemplarRemoteWrite bool,
	enableNativeHistogramRemoteWrite bool,
	enableTypeAndUnitLabels bool,
	protoMsg remoteapi.WriteMessageType,
) *QueueManager {
	if logger == nil {
		logger = promslog.NewNopLogger()
	}

	// Copy externalLabels into a slice, which we need for processExternalLabels.
	extLabelsSlice := make([]labels.Label, 0, externalLabels.Len())
	externalLabels.Range(func(l labels.Label) {
		extLabelsSlice = append(extLabelsSlice, l)
	})

	logger = logger.With(remoteName, client.Name(), endpoint, client.Endpoint())
	t := &QueueManager{
		logger:                  logger,
		flushDeadline:           flushDeadline,
		cfg:                     cfg,
		mcfg:                    mCfg,
		externalLabels:          extLabelsSlice,
		relabelConfigs:          relabelConfigs,
		storeClient:             client,
		remoteAPI:               nil, // Will be set below after QueueManager is created
		sendExemplars:           enableExemplarRemoteWrite,
		sendNativeHistograms:    enableNativeHistogramRemoteWrite,
		enableTypeAndUnitLabels: enableTypeAndUnitLabels,

		seriesLabels:         make(map[chunks.HeadSeriesRef]labels.Labels),
		seriesMetadata:       make(map[chunks.HeadSeriesRef]*metadata.Metadata),
		seriesSegmentIndexes: make(map[chunks.HeadSeriesRef]int),
		droppedSeries:        make(map[chunks.HeadSeriesRef]struct{}),
		builder:              labels.NewBuilder(labels.EmptyLabels()),

		numShards:   cfg.MinShards,
		reshardChan: make(chan int),
		quit:        make(chan struct{}),

		dataIn:          newEWMARate(ewmaWeight, shardUpdateDuration),
		dataOut:         newEWMARate(ewmaWeight, shardUpdateDuration),
		dataOutDuration: newEWMARate(ewmaWeight, shardUpdateDuration),

		metrics:  metrics,
		interner: interner,

		protoMsg: protoMsg,
		compr:    compression.Snappy, // Hardcoded for now, but scaffolding exists for likely future use.
	}

	walMetadata := t.protoMsg != remoteapi.WriteV1MessageType

	t.watcher = wlog.NewWatcher(watcherMetrics, readerMetrics, logger, client.Name(), t, dir, enableExemplarRemoteWrite, enableNativeHistogramRemoteWrite, walMetadata)

	// The current MetadataWatcher implementation is mutually exclusive
	// with the new approach, which stores metadata as WAL records and
	// ships them alongside series. If both mechanisms are set, the new one
	// takes precedence by implicitly disabling the older one.
	if t.mcfg.Send && t.protoMsg != remoteapi.WriteV1MessageType {
		logger.Warn("usage of 'metadata_config.send' is redundant when using remote write v2 (or higher) as metadata will always be gathered from the WAL and included for every series within each write request")
		t.mcfg.Send = false
	}

	if t.mcfg.Send {
		t.metadataWatcher = NewMetadataWatcher(logger, sm, client.Name(), t, t.mcfg.SendInterval, flushDeadline)
	}
	t.shards = t.newShards()

	// Initialize remoteAPI now that QueueManager is fully created
	// Configure backoff to match queue manager config
	backoffCfg := remoteapi.BackoffConfig{
		Min:        time.Duration(t.cfg.MinBackoff),
		Max:        time.Duration(t.cfg.MaxBackoff),
		MaxRetries: 0,
	}

	apiOpts := []remoteapi.APIOption{
		remoteapi.WithAPILogger(logger),
		remoteapi.WithAPIHTTPClient(client.HTTPClient()),
		remoteapi.WithAPIBackoff(backoffCfg),
	}

	var err error
	t.remoteAPI, err = remoteapi.NewAPI(client.Endpoint(), apiOpts...)
	if err != nil {
		logger.Error("Failed to create remote API client", "endpoint", client.Endpoint(), "err", err)
	}

	return t
}

// AppendWatcherMetadata sends metadata to the remote storage. Metadata is sent in batches, but is not parallelized.
// This is only used for the metadata_config.send setting and 1.x Remote Write.
func (t *QueueManager) AppendWatcherMetadata(ctx context.Context, metadata []scrape.MetricMetadata) {
	// no op for any newer proto format, which will cache metadata sent to it from the WAL watcher.
	if t.protoMsg != remoteapi.WriteV1MessageType {
		return
	}

	// 1.X will still get metadata in batches.
	mm := make([]prompb.MetricMetadata, 0, len(metadata))
	for _, entry := range metadata {
		mm = append(mm, prompb.MetricMetadata{
			MetricFamilyName: entry.MetricFamily,
			Help:             entry.Help,
			Type:             prompb.FromMetadataType(entry.Type),
			Unit:             entry.Unit,
		})
	}

	pBuf := proto.NewBuffer(nil)
	numSends := int(math.Ceil(float64(len(metadata)) / float64(t.mcfg.MaxSamplesPerSend)))
	for i := range numSends {
		last := min((i+1)*t.mcfg.MaxSamplesPerSend, len(metadata))
		err := t.sendMetadataWithBackoff(ctx, mm[i*t.mcfg.MaxSamplesPerSend:last], pBuf)
		if err != nil {
			t.metrics.failedMetadataTotal.Add(float64(last - (i * t.mcfg.MaxSamplesPerSend)))
			t.logger.Error("non-recoverable error while sending metadata", "count", last-(i*t.mcfg.MaxSamplesPerSend), "err", err)
		}
	}
}

func (t *QueueManager) sendMetadataWithBackoff(ctx context.Context, metadata []prompb.MetricMetadata, pBuf *proto.Buffer) error {
	// Build the WriteRequest with no samples (v1 flow).
	req, _, _, err := buildWriteRequest(t.logger, nil, metadata, pBuf, nil, nil, t.compr)
	if err != nil {
		return err
	}

	metadataCount := len(metadata)

	attemptStore := func(try int) error {
		ctx, span := otel.Tracer("").Start(ctx, "Remote Metadata Send Batch")
		defer span.End()

		span.SetAttributes(
			attribute.Int("metadata", metadataCount),
			attribute.Int("try", try),
			attribute.String("remote_name", t.storeClient.Name()),
			attribute.String("remote_url", t.storeClient.Endpoint()),
		)
		// Attributes defined by OpenTelemetry semantic conventions.
		if try > 0 {
			span.SetAttributes(semconv.HTTPResendCount(try))
		}

		begin := time.Now()
		// Ignoring WriteResponseStats, because there is nothing for metadata, since it's
		// embedded in v2 calls now, and we do v1 here.
		_, err := t.storeClient.Store(ctx, req, try)
		t.metrics.sentBatchDuration.Observe(time.Since(begin).Seconds())

		if err != nil {
			span.RecordError(err)
			return err
		}
		return nil
	}

	retry := func() {
		t.metrics.retriedMetadataTotal.Add(float64(len(metadata)))
	}
	err = t.sendWriteRequestWithBackoff(ctx, attemptStore, retry)
	if err != nil {
		return err
	}
	t.metrics.metadataTotal.Add(float64(len(metadata)))
	t.metrics.metadataBytesTotal.Add(float64(len(req)))
	return nil
}

func isSampleOld(baseTime time.Time, sampleAgeLimit time.Duration, ts int64) bool {
	if sampleAgeLimit == 0 {
		// If sampleAgeLimit is unset, then we never skip samples due to their age.
		return false
	}
	limitTs := baseTime.Add(-sampleAgeLimit)
	sampleTs := timestamp.Time(ts)
	return sampleTs.Before(limitTs)
}

func isTimeSeriesOldFilter(metrics *queueManagerMetrics, baseTime time.Time, sampleAgeLimit time.Duration) func(ts prompb.TimeSeries) bool {
	return func(ts prompb.TimeSeries) bool {
		if sampleAgeLimit == 0 {
			// If sampleAgeLimit is unset, then we never skip samples due to their age.
			return false
		}
		switch {
		// Only the first element should be set in the series, therefore we only check the first element.
		case len(ts.Samples) > 0:
			if isSampleOld(baseTime, sampleAgeLimit, ts.Samples[0].Timestamp) {
				metrics.droppedSamplesTotal.WithLabelValues(reasonTooOld).Inc()
				return true
			}
		case len(ts.Histograms) > 0:
			if isSampleOld(baseTime, sampleAgeLimit, ts.Histograms[0].Timestamp) {
				metrics.droppedHistogramsTotal.WithLabelValues(reasonTooOld).Inc()
				return true
			}
		case len(ts.Exemplars) > 0:
			if isSampleOld(baseTime, sampleAgeLimit, ts.Exemplars[0].Timestamp) {
				metrics.droppedExemplarsTotal.WithLabelValues(reasonTooOld).Inc()
				return true
			}
		default:
			return false
		}
		return false
	}
}

func isV2TimeSeriesOldFilter(metrics *queueManagerMetrics, baseTime time.Time, sampleAgeLimit time.Duration) func(ts writev2.TimeSeries) bool {
	return func(ts writev2.TimeSeries) bool {
		if sampleAgeLimit == 0 {
			// If sampleAgeLimit is unset, then we never skip samples due to their age.
			return false
		}
		switch {
		// Only the first element should be set in the series, therefore we only check the first element.
		case len(ts.Samples) > 0:
			if isSampleOld(baseTime, sampleAgeLimit, ts.Samples[0].Timestamp) {
				metrics.droppedSamplesTotal.WithLabelValues(reasonTooOld).Inc()
				return true
			}
		case len(ts.Histograms) > 0:
			if isSampleOld(baseTime, sampleAgeLimit, ts.Histograms[0].Timestamp) {
				metrics.droppedHistogramsTotal.WithLabelValues(reasonTooOld).Inc()
				return true
			}
		case len(ts.Exemplars) > 0:
			if isSampleOld(baseTime, sampleAgeLimit, ts.Exemplars[0].Timestamp) {
				metrics.droppedExemplarsTotal.WithLabelValues(reasonTooOld).Inc()
				return true
			}
		default:
			return false
		}
		return false
	}
}

// Append queues a sample to be sent to the remote storage. Blocks until all samples are
// enqueued on their shards or a shutdown signal is received.
func (t *QueueManager) Append(samples []record.RefSample) bool {
	currentTime := time.Now()
outer:
	for _, s := range samples {
		if isSampleOld(currentTime, time.Duration(t.cfg.SampleAgeLimit), s.T) {
			t.metrics.droppedSamplesTotal.WithLabelValues(reasonTooOld).Inc()
			continue
		}
		t.seriesMtx.Lock()
		lbls, ok := t.seriesLabels[s.Ref]
		if !ok {
			if _, ok := t.droppedSeries[s.Ref]; !ok {
				t.logger.Info("Dropped sample for series that was not explicitly dropped via relabelling", "ref", s.Ref)
				t.metrics.droppedSamplesTotal.WithLabelValues(reasonUnintentionalDroppedSeries).Inc()
			} else {
				t.metrics.droppedSamplesTotal.WithLabelValues(reasonDroppedSeries).Inc()
			}
			t.seriesMtx.Unlock()
			continue
		}
		// TODO(cstyan): Handle or at least log an error if no metadata is found.
		// See https://github.com/prometheus/prometheus/issues/14405
		meta := t.seriesMetadata[s.Ref]
		t.seriesMtx.Unlock()
		// Start with a very small backoff. This should not be t.cfg.MinBackoff
		// as it can happen without errors, and we want to pickup work after
		// filling a queue/resharding as quickly as possible.
		// TODO: Consider using the average duration of a request as the backoff.
		backoff := model.Duration(5 * time.Millisecond)
		for {
			select {
			case <-t.quit:
				return false
			default:
			}
			if t.shards.enqueue(s.Ref, timeSeries{
				seriesLabels: lbls,
				metadata:     meta,
				timestamp:    s.T,
				value:        s.V,
				sType:        tSample,
			}) {
				continue outer
			}

			t.metrics.enqueueRetriesTotal.Inc()
			time.Sleep(time.Duration(backoff))
			backoff *= 2
			// It is reasonable to use t.cfg.MaxBackoff here, as if we have hit
			// the full backoff we are likely waiting for external resources.
			if backoff > t.cfg.MaxBackoff {
				backoff = t.cfg.MaxBackoff
			}
		}
	}
	return true
}

func (t *QueueManager) AppendExemplars(exemplars []record.RefExemplar) bool {
	if !t.sendExemplars {
		return true
	}
	currentTime := time.Now()
outer:
	for _, e := range exemplars {
		if isSampleOld(currentTime, time.Duration(t.cfg.SampleAgeLimit), e.T) {
			t.metrics.droppedExemplarsTotal.WithLabelValues(reasonTooOld).Inc()
			continue
		}
		t.seriesMtx.Lock()
		lbls, ok := t.seriesLabels[e.Ref]
		if !ok {
			if _, ok := t.droppedSeries[e.Ref]; !ok {
				t.logger.Info("Dropped exemplar for series that was not explicitly dropped via relabelling", "ref", e.Ref)
				t.metrics.droppedExemplarsTotal.WithLabelValues(reasonUnintentionalDroppedSeries).Inc()
			} else {
				t.metrics.droppedExemplarsTotal.WithLabelValues(reasonDroppedSeries).Inc()
			}
			t.seriesMtx.Unlock()
			continue
		}
		meta := t.seriesMetadata[e.Ref]
		t.seriesMtx.Unlock()
		// This will only loop if the queues are being resharded.
		backoff := t.cfg.MinBackoff
		for {
			select {
			case <-t.quit:
				return false
			default:
			}
			if t.shards.enqueue(e.Ref, timeSeries{
				seriesLabels:   lbls,
				metadata:       meta,
				timestamp:      e.T,
				value:          e.V,
				exemplarLabels: e.Labels,
				sType:          tExemplar,
			}) {
				continue outer
			}

			t.metrics.enqueueRetriesTotal.Inc()
			time.Sleep(time.Duration(backoff))
			backoff *= 2
			if backoff > t.cfg.MaxBackoff {
				backoff = t.cfg.MaxBackoff
			}
		}
	}
	return true
}

func (t *QueueManager) AppendHistograms(histograms []record.RefHistogramSample) bool {
	if !t.sendNativeHistograms {
		return true
	}
	currentTime := time.Now()
outer:
	for _, h := range histograms {
		if isSampleOld(currentTime, time.Duration(t.cfg.SampleAgeLimit), h.T) {
			t.metrics.droppedHistogramsTotal.WithLabelValues(reasonTooOld).Inc()
			continue
		}
		if t.protoMsg == remoteapi.WriteV1MessageType && h.H != nil && h.H.Schema == histogram.CustomBucketsSchema {
			// We cannot send native histograms with custom buckets (NHCB) via remote write v1.
			t.metrics.droppedHistogramsTotal.WithLabelValues(reasonNHCBNotSupported).Inc()
			t.logger.Warn("Dropped native histogram with custom buckets (NHCB) as remote write v1 does not support itB", "ref", h.Ref)
			continue
		}
		t.seriesMtx.Lock()
		lbls, ok := t.seriesLabels[h.Ref]
		if !ok {
			if _, ok := t.droppedSeries[h.Ref]; !ok {
				t.logger.Info("Dropped histogram for series that was not explicitly dropped via relabelling", "ref", h.Ref)
				t.metrics.droppedHistogramsTotal.WithLabelValues(reasonUnintentionalDroppedSeries).Inc()
			} else {
				t.metrics.droppedHistogramsTotal.WithLabelValues(reasonDroppedSeries).Inc()
			}
			t.seriesMtx.Unlock()
			continue
		}
		meta := t.seriesMetadata[h.Ref]
		t.seriesMtx.Unlock()

		backoff := model.Duration(5 * time.Millisecond)
		for {
			select {
			case <-t.quit:
				return false
			default:
			}
			if t.shards.enqueue(h.Ref, timeSeries{
				seriesLabels: lbls,
				metadata:     meta,
				timestamp:    h.T,
				histogram:    h.H,
				sType:        tHistogram,
			}) {
				continue outer
			}

			t.metrics.enqueueRetriesTotal.Inc()
			time.Sleep(time.Duration(backoff))
			backoff *= 2
			if backoff > t.cfg.MaxBackoff {
				backoff = t.cfg.MaxBackoff
			}
		}
	}
	return true
}

func (t *QueueManager) AppendFloatHistograms(floatHistograms []record.RefFloatHistogramSample) bool {
	if !t.sendNativeHistograms {
		return true
	}
	currentTime := time.Now()
outer:
	for _, h := range floatHistograms {
		if isSampleOld(currentTime, time.Duration(t.cfg.SampleAgeLimit), h.T) {
			t.metrics.droppedHistogramsTotal.WithLabelValues(reasonTooOld).Inc()
			continue
		}
		if t.protoMsg == remoteapi.WriteV1MessageType && h.FH != nil && h.FH.Schema == histogram.CustomBucketsSchema {
			// We cannot send native histograms with custom buckets (NHCB) via remote write v1.
			t.metrics.droppedHistogramsTotal.WithLabelValues(reasonNHCBNotSupported).Inc()
			t.logger.Warn("Dropped float native histogram with custom buckets (NHCB) as remote write v1 does not support itB", "ref", h.Ref)
			continue
		}
		t.seriesMtx.Lock()
		lbls, ok := t.seriesLabels[h.Ref]
		if !ok {
			if _, ok := t.droppedSeries[h.Ref]; !ok {
				t.logger.Info("Dropped histogram for series that was not explicitly dropped via relabelling", "ref", h.Ref)
				t.metrics.droppedHistogramsTotal.WithLabelValues(reasonUnintentionalDroppedSeries).Inc()
			} else {
				t.metrics.droppedHistogramsTotal.WithLabelValues(reasonDroppedSeries).Inc()
			}
			t.seriesMtx.Unlock()
			continue
		}
		meta := t.seriesMetadata[h.Ref]
		t.seriesMtx.Unlock()

		backoff := model.Duration(5 * time.Millisecond)
		for {
			select {
			case <-t.quit:
				return false
			default:
			}
			if t.shards.enqueue(h.Ref, timeSeries{
				seriesLabels:   lbls,
				metadata:       meta,
				timestamp:      h.T,
				floatHistogram: h.FH,
				sType:          tFloatHistogram,
			}) {
				continue outer
			}

			t.metrics.enqueueRetriesTotal.Inc()
			time.Sleep(time.Duration(backoff))
			backoff *= 2
			if backoff > t.cfg.MaxBackoff {
				backoff = t.cfg.MaxBackoff
			}
		}
	}
	return true
}

// Start the queue manager sending samples to the remote storage.
// Does not block.
func (t *QueueManager) Start() {
	// Register and initialise some metrics.
	t.metrics.register()
	t.metrics.shardCapacity.Set(float64(t.cfg.Capacity))
	t.metrics.maxNumShards.Set(float64(t.cfg.MaxShards))
	t.metrics.minNumShards.Set(float64(t.cfg.MinShards))
	t.metrics.desiredNumShards.Set(float64(t.cfg.MinShards))
	t.metrics.maxSamplesPerSend.Set(float64(t.cfg.MaxSamplesPerSend))

	t.shards.start(t.numShards)
	t.watcher.Start()
	if t.mcfg.Send {
		t.metadataWatcher.Start()
	}

	t.wg.Add(2)
	go t.updateShardsLoop()
	go t.reshardLoop()
}

// Stop stops sending samples to the remote storage and waits for pending
// sends to complete.
func (t *QueueManager) Stop() {
	t.logger.Info("Stopping remote storage...")
	defer t.logger.Info("Remote storage stopped.")

	close(t.quit)
	// Wait for all QueueManager routines to end before stopping shards, metadata watcher, and WAL watcher. This
	// is to ensure we don't end up executing a reshard and shards.stop() at the same time, which
	// causes a closed channel panic.
	t.wg.Wait()
	t.shards.stop()
	t.watcher.Stop()
	if t.mcfg.Send {
		t.metadataWatcher.Stop()
	}
	t.metrics.unregister()
}

// StoreSeries keeps track of which series we know about for lookups when sending samples to remote.
func (t *QueueManager) StoreSeries(series []record.RefSeries, index int) {
	t.seriesMtx.Lock()
	defer t.seriesMtx.Unlock()
	t.seriesSegmentMtx.Lock()
	defer t.seriesSegmentMtx.Unlock()
	for _, s := range series {
		// Just make sure all the Refs of Series will insert into seriesSegmentIndexes map for tracking.
		t.seriesSegmentIndexes[s.Ref] = index

		t.builder.Reset(s.Labels)
		processExternalLabels(t.builder, t.externalLabels)
		keep := relabel.ProcessBuilder(t.builder, t.relabelConfigs...)
		if !keep {
			t.droppedSeries[s.Ref] = struct{}{}
			continue
		}
		lbls := t.builder.Labels()
		t.seriesLabels[s.Ref] = lbls
	}
}

// StoreMetadata keeps track of known series' metadata for lookups when sending samples to remote.
func (t *QueueManager) StoreMetadata(meta []record.RefMetadata) {
	if t.protoMsg == remoteapi.WriteV1MessageType {
		return
	}

	t.seriesMtx.Lock()
	defer t.seriesMtx.Unlock()
	for _, m := range meta {
		t.seriesMetadata[m.Ref] = &metadata.Metadata{
			Type: record.ToMetricType(m.Type),
			Unit: m.Unit,
			Help: m.Help,
		}
	}
}

// UpdateSeriesSegment updates the segment number held against the series,
// so we can trim older ones in SeriesReset.
func (t *QueueManager) UpdateSeriesSegment(series []record.RefSeries, index int) {
	t.seriesSegmentMtx.Lock()
	defer t.seriesSegmentMtx.Unlock()
	for _, s := range series {
		t.seriesSegmentIndexes[s.Ref] = index
	}
}

// SeriesReset is used when reading a checkpoint. WAL Watcher should have
// stored series records with the checkpoints index number, so we can now
// delete any ref ID's lower than that # from the two maps.
func (t *QueueManager) SeriesReset(index int) {
	t.seriesMtx.Lock()
	defer t.seriesMtx.Unlock()
	t.seriesSegmentMtx.Lock()
	defer t.seriesSegmentMtx.Unlock()
	// Check for series that are in segments older than the checkpoint
	// that were not also present in the checkpoint.
	for k, v := range t.seriesSegmentIndexes {
		if v < index {
			delete(t.seriesSegmentIndexes, k)
			delete(t.seriesLabels, k)
			delete(t.seriesMetadata, k)
			delete(t.droppedSeries, k)
		}
	}
}

// SetClient updates the client used by a queue. Used when only client specific
// fields are updated to avoid restarting the queue.
func (t *QueueManager) SetClient(c WriteClient) {
	t.clientMtx.Lock()
	defer t.clientMtx.Unlock()

	t.storeClient = c

	// Reinitialize the remote API to point to the new endpoint.
	backoffCfg := remoteapi.BackoffConfig{
		Min:        time.Duration(t.cfg.MinBackoff),
		Max:        time.Duration(t.cfg.MaxBackoff),
		MaxRetries: 0,
	}

	apiOpts := []remoteapi.APIOption{
		remoteapi.WithAPILogger(t.logger),
		remoteapi.WithAPIHTTPClient(c.HTTPClient()),
		remoteapi.WithAPIBackoff(backoffCfg),
	}

	remoteAPIClient, err := remoteapi.NewAPI(c.Endpoint(), apiOpts...)
	if err != nil {
		t.logger.Error("Failed to create remote API client", "endpoint", c.Endpoint(), "err", err)
	}

	t.remoteAPI = remoteAPIClient
}

func (t *QueueManager) client() WriteClient {
	t.clientMtx.RLock()
	defer t.clientMtx.RUnlock()
	return t.storeClient
}

// processExternalLabels merges externalLabels into b. If b contains
// a label in externalLabels, the value in b wins.
func processExternalLabels(b *labels.Builder, externalLabels []labels.Label) {
	for _, el := range externalLabels {
		if b.Get(el.Name) == "" {
			b.Set(el.Name, el.Value)
		}
	}
}

func (t *QueueManager) updateShardsLoop() {
	defer t.wg.Done()

	ticker := time.NewTicker(shardUpdateDuration)
	defer ticker.Stop()
	for {
		select {
		case <-ticker.C:
			desiredShards := t.calculateDesiredShards()
			if !t.shouldReshard(desiredShards) {
				continue
			}
			// Resharding can take some time, and we want this loop
			// to stay close to shardUpdateDuration.
			select {
			case t.reshardChan <- desiredShards:
				t.logger.Info("Remote storage resharding", "from", t.numShards, "to", desiredShards)
				t.numShards = desiredShards
			default:
				t.logger.Info("Currently resharding, skipping.")
			}
		case <-t.quit:
			return
		}
	}
}

// shouldReshard returns whether resharding should occur.
func (t *QueueManager) shouldReshard(desiredShards int) bool {
	if desiredShards == t.numShards {
		return false
	}
	// We shouldn't reshard if Prometheus hasn't been able to send
	// since the last time it checked if it should reshard.
	minSendTimestamp := time.Now().Add(-1 * shardUpdateDuration).Unix()
	lsts := t.lastSendTimestamp.Load()
	if lsts < minSendTimestamp {
		t.logger.Warn("Skipping resharding, last successful send was beyond threshold", "lastSendTimestamp", lsts, "minSendTimestamp", minSendTimestamp)
		return false
	}
	if disableTimestamp := t.reshardDisableEndTimestamp.Load(); time.Now().Unix() < disableTimestamp {
		disabledAt := time.Unix(t.reshardDisableStartTimestamp.Load(), 0)
		disabledFor := time.Until(time.Unix(disableTimestamp, 0))

		t.logger.Warn("Skipping resharding, resharding is disabled while waiting for recoverable errors", "disabled_at", disabledAt, "disabled_for", disabledFor)
		return false
	}
	return true
}

// calculateDesiredShards returns the number of desired shards, which will be
// the current QueueManager.numShards if resharding should not occur for reasons
// outlined in this functions implementation. It is up to the caller to reshard, or not,
// based on the return value.
func (t *QueueManager) calculateDesiredShards() int {
	t.dataIn.tick()
	t.dataOut.tick()
	t.dataOutDuration.tick()

	// We use the number of incoming samples as a prediction of how much work we
	// will need to do next iteration.  We add to this any pending samples
	// (received - send) so we can catch up with any backlog. We use the average
	// outgoing batch latency to work out how many shards we need.
	var (
		dataInRate      = t.dataIn.rate()
		dataOutRate     = t.dataOut.rate()
		dataOutDuration = t.dataOutDuration.rate() / float64(time.Second)
		dataPendingRate = dataInRate - dataOutRate
		highestSent     = t.metrics.highestSentTimestamp.Get()
		highestRecv     = t.metrics.highestTimestamp.Get()
		delay           = highestRecv - highestSent
		dataPending     = delay * dataInRate
	)

	if dataOutRate <= 0 {
		return t.numShards
	}

	var (
		// When behind we will try to catch up on 5% of samples per second.
		backlogCatchup = 0.05 * dataPending
		// Calculate Time to send one sample, averaged across all sends done this tick.
		timePerSample = dataOutDuration / dataOutRate
		desiredShards = timePerSample * (dataInRate + backlogCatchup)
	)
	t.metrics.desiredNumShards.Set(desiredShards)
	t.logger.Debug("QueueManager.calculateDesiredShards",
		"dataInRate", dataInRate,
		"dataOutRate", dataOutRate,
		"dataPendingRate", dataPendingRate,
		"dataPending", dataPending,
		"dataOutDuration", dataOutDuration,
		"timePerSample", timePerSample,
		"desiredShards", desiredShards,
		"highestSent", highestSent,
		"highestRecv", highestRecv,
	)

	// Changes in the number of shards must be greater than shardToleranceFraction.
	var (
		lowerBound = float64(t.numShards) * (1. - shardToleranceFraction)
		upperBound = float64(t.numShards) * (1. + shardToleranceFraction)
	)
	t.logger.Debug("QueueManager.updateShardsLoop",
		"lowerBound", lowerBound, "desiredShards", desiredShards, "upperBound", upperBound)

	desiredShards = math.Ceil(desiredShards) // Round up to be on the safe side.
	if lowerBound <= desiredShards && desiredShards <= upperBound {
		return t.numShards
	}

	numShards := int(desiredShards)
	// Do not downshard if we are more than ten seconds back.
	if numShards < t.numShards && delay > 10.0 {
		t.logger.Debug("Not downsharding due to being too far behind")
		return t.numShards
	}

	switch {
	case numShards > t.cfg.MaxShards:
		numShards = t.cfg.MaxShards
	case numShards < t.cfg.MinShards:
		numShards = t.cfg.MinShards
	}
	return numShards
}

func (t *QueueManager) reshardLoop() {
	defer t.wg.Done()

	for {
		select {
		case numShards := <-t.reshardChan:
			// We start the newShards after we have stopped (the therefore completely
			// flushed) the oldShards, to guarantee we only every deliver samples in
			// order.
			t.shards.stop()
			t.shards.start(numShards)
		case <-t.quit:
			return
		}
	}
}

func (t *QueueManager) newShards() *shards {
	s := &shards{
		qm:   t,
		done: make(chan struct{}),
	}
	return s
}

type shards struct {
	mtx sync.RWMutex // With the WAL, this is never actually contended.

	qm     *QueueManager
	queues []*queue
	// So we can accurately track how many of each are lost during shard shutdowns.
	enqueuedSamples    atomic.Int64
	enqueuedExemplars  atomic.Int64
	enqueuedHistograms atomic.Int64

	// Emulate a wait group with a channel and an atomic int, as you
	// cannot select on a wait group.
	done    chan struct{}
	running atomic.Int32

	// Soft shutdown context will prevent new enqueues and deadlocks.
	softShutdown chan struct{}

	// Hard shutdown context is used to terminate outgoing HTTP connections
	// after giving them a chance to terminate.
	hardShutdown                    context.CancelFunc
	samplesDroppedOnHardShutdown    atomic.Uint32
	exemplarsDroppedOnHardShutdown  atomic.Uint32
	histogramsDroppedOnHardShutdown atomic.Uint32
	metadataDroppedOnHardShutdown   atomic.Uint32
}

// start the shards; must be called before any call to enqueue.
func (s *shards) start(n int) {
	s.mtx.Lock()
	defer s.mtx.Unlock()

	s.qm.metrics.pendingSamples.Set(0)
	s.qm.metrics.numShards.Set(float64(n))

	newQueues := make([]*queue, n)
	for i := range n {
		newQueues[i] = newQueue(s.qm.cfg.MaxSamplesPerSend, s.qm.cfg.Capacity)
	}

	s.queues = newQueues

	var hardShutdownCtx context.Context
	hardShutdownCtx, s.hardShutdown = context.WithCancel(context.Background())
	s.softShutdown = make(chan struct{})
	s.running.Store(int32(n))
	s.done = make(chan struct{})
	s.enqueuedSamples.Store(0)
	s.enqueuedExemplars.Store(0)
	s.enqueuedHistograms.Store(0)
	s.samplesDroppedOnHardShutdown.Store(0)
	s.exemplarsDroppedOnHardShutdown.Store(0)
	s.histogramsDroppedOnHardShutdown.Store(0)
	s.metadataDroppedOnHardShutdown.Store(0)
	for i := range n {
		go s.runShard(hardShutdownCtx, i, newQueues[i])
	}
}

// stop the shards; subsequent call to enqueue will return false.
func (s *shards) stop() {
	// Attempt a clean shutdown, but only wait flushDeadline for all the shards
	// to cleanly exit. As we're doing RPCs, enqueue can block indefinitely.
	// We must be able so call stop concurrently, hence we can only take the
	// RLock here.
	s.mtx.RLock()
	close(s.softShutdown)
	s.mtx.RUnlock()

	// Enqueue should now be unblocked, so we can take the write lock.  This
	// also ensures we don't race with writes to the queues, and get a panic:
	// send on closed channel.
	s.mtx.Lock()
	defer s.mtx.Unlock()
	for _, queue := range s.queues {
		go queue.FlushAndShutdown(s.done)
	}
	select {
	case <-s.done:
		return
	case <-time.After(s.qm.flushDeadline):
	}

	// Force an unclean shutdown.
	s.hardShutdown()
	<-s.done

	// Log error for any dropped samples, exemplars, or histograms.
	logDroppedError := func(t string, counter atomic.Uint32) {
		if dropped := counter.Load(); dropped > 0 {
			s.qm.logger.Error(fmt.Sprintf("Failed to flush all %s on shutdown", t), "count", dropped)
		}
	}
	logDroppedError("samples", s.samplesDroppedOnHardShutdown)
	logDroppedError("exemplars", s.exemplarsDroppedOnHardShutdown)
	logDroppedError("histograms", s.histogramsDroppedOnHardShutdown)
}

// enqueue data (sample or exemplar). If the shard is full, shutting down, or
// resharding, it will return false; in this case, you should back off and
// retry. A shard is full when its configured capacity has been reached,
// specifically, when s.queues[shard] has filled its batchQueue channel and the
// partial batch has also been filled.
func (s *shards) enqueue(ref chunks.HeadSeriesRef, data timeSeries) bool {
	s.mtx.RLock()
	defer s.mtx.RUnlock()
	shard := uint64(ref) % uint64(len(s.queues))
	select {
	case <-s.softShutdown:
		return false
	default:
		appended := s.queues[shard].Append(data)
		if !appended {
			return false
		}
		switch data.sType {
		case tSample:
			s.qm.metrics.pendingSamples.Inc()
			s.enqueuedSamples.Inc()
		case tExemplar:
			s.qm.metrics.pendingExemplars.Inc()
			s.enqueuedExemplars.Inc()
		case tHistogram, tFloatHistogram:
			s.qm.metrics.pendingHistograms.Inc()
			s.enqueuedHistograms.Inc()
		default:
			return true
		}
		s.qm.metrics.highestTimestamp.Set(float64(data.timestamp / 1000))
		s.qm.dataIn.incr(1)
		return true
	}
}

type queue struct {
	// batchMtx covers operations appending to or publishing the partial batch.
	batchMtx   sync.Mutex
	batch      []timeSeries
	batchQueue chan []timeSeries

	// Since we know there are a limited number of batches out, using a stack
	// is easy and safe so a sync.Pool is not necessary.
	// poolMtx covers adding and removing batches from the batchPool.
	poolMtx   sync.Mutex
	batchPool [][]timeSeries
}

type timeSeries struct {
	seriesLabels   labels.Labels
	value          float64
	histogram      *histogram.Histogram
	floatHistogram *histogram.FloatHistogram
	metadata       *metadata.Metadata
	timestamp      int64
	exemplarLabels labels.Labels
	// The type of series: sample, exemplar, or histogram.
	sType seriesType
}

type seriesType int

const (
	tSample seriesType = iota
	tExemplar
	tHistogram
	tFloatHistogram
	tMetadata
)

func newQueue(batchSize, capacity int) *queue {
	batches := capacity / batchSize
	// Always create an unbuffered channel even if capacity is configured to be
	// less than max_samples_per_send.
	if batches == 0 {
		batches = 1
	}
	return &queue{
		batch:      make([]timeSeries, 0, batchSize),
		batchQueue: make(chan []timeSeries, batches),
		// batchPool should have capacity for everything in the channel + 1 for
		// the batch being processed.
		batchPool: make([][]timeSeries, 0, batches+1),
	}
}

// Append the timeSeries to the buffered batch. Returns false if it
// cannot be added and must be retried.
func (q *queue) Append(datum timeSeries) bool {
	q.batchMtx.Lock()
	defer q.batchMtx.Unlock()
	// TODO(cstyan): Check if metadata now means we've reduced the total # of samples
	// we can batch together here, and if so find a way to not include metadata
	// in the batch size calculation.
	// See https://github.com/prometheus/prometheus/issues/14405
	q.batch = append(q.batch, datum)
	if len(q.batch) == cap(q.batch) {
		select {
		case q.batchQueue <- q.batch:
			q.batch = q.newBatch(cap(q.batch))
			return true
		default:
			// Remove the sample we just appended. It will get retried.
			q.batch = q.batch[:len(q.batch)-1]
			return false
		}
	}
	return true
}

func (q *queue) Chan() <-chan []timeSeries {
	return q.batchQueue
}

// Batch returns the current batch and allocates a new batch.
func (q *queue) Batch() []timeSeries {
	q.batchMtx.Lock()
	defer q.batchMtx.Unlock()
	select {
	case batch := <-q.batchQueue:
		return batch
	default:
		batch := q.batch
		q.batch = q.newBatch(cap(batch))
		return batch
	}
}

// ReturnForReuse adds the batch buffer back to the internal pool.
func (q *queue) ReturnForReuse(batch []timeSeries) {
	q.poolMtx.Lock()
	defer q.poolMtx.Unlock()
	if len(q.batchPool) < cap(q.batchPool) {
		q.batchPool = append(q.batchPool, batch[:0])
	}
}

// FlushAndShutdown stops the queue and flushes any samples. No appends can be
// made after this is called.
func (q *queue) FlushAndShutdown(done <-chan struct{}) {
loop:
	for q.tryEnqueueingBatch(done) {
		select {
		case <-done:
			break loop
		case <-time.After(time.Second):
		}
	}

	q.batchMtx.Lock()
	defer q.batchMtx.Unlock()
	q.batch = nil
	close(q.batchQueue)
}

// tryEnqueueingBatch tries to send a batch if necessary. If sending needs to
// be retried it will return true.
func (q *queue) tryEnqueueingBatch(done <-chan struct{}) bool {
	q.batchMtx.Lock()
	defer q.batchMtx.Unlock()
	if len(q.batch) == 0 {
		return false
	}

	select {
	case q.batchQueue <- q.batch:
		return false
	case <-done:
		// The shard has been hard shut down, so no more samples can be sent.
		// No need to try again as we will drop everything left in the queue.
		return false
	default:
		// The batchQueue is full, so we need to try again later.
		return true
	}
}

func (q *queue) newBatch(capacity int) []timeSeries {
	q.poolMtx.Lock()
	defer q.poolMtx.Unlock()
	batches := len(q.batchPool)
	if batches > 0 {
		batch := q.batchPool[batches-1]
		q.batchPool = q.batchPool[:batches-1]
		return batch
	}
	return make([]timeSeries, 0, capacity)
}

func (s *shards) runShard(ctx context.Context, shardID int, queue *queue) {
	defer func() {
		if s.running.Dec() == 0 {
			close(s.done)
		}
	}()

	shardNum := strconv.Itoa(shardID)
	symbolTable := writev2.NewSymbolTable()

	// Send batches of at most MaxSamplesPerSend samples to the remote storage.
	// If we have fewer samples than that, flush them out after a deadline anyways.
	var (
		maxCount = s.qm.cfg.MaxSamplesPerSend

		pBufRaw []byte
		encBuf  = compression.NewSyncEncodeBuffer()
	)
	// TODO(@tpaschalis) Should we also raise the max if we have WAL metadata?
	if s.qm.sendExemplars {
		maxCount += int(float64(maxCount) * 0.1)
	}

	// TODO: Dry all of this, we should make an interface/generic for the timeseries type.
	batchQueue := queue.Chan()
	pendingData := make([]prompb.TimeSeries, maxCount)
	for i := range pendingData {
		pendingData[i].Samples = []prompb.Sample{{}}
		if s.qm.sendExemplars {
			pendingData[i].Exemplars = []prompb.Exemplar{{}}
		}
	}
	pendingDataV2 := make([]writev2.TimeSeries, maxCount)
	for i := range pendingDataV2 {
		pendingDataV2[i].Samples = []writev2.Sample{{}}
	}

	timer := time.NewTimer(time.Duration(s.qm.cfg.BatchSendDeadline))
	stop := func() {
		if !timer.Stop() {
			select {
			case <-timer.C:
			default:
			}
		}
	}
	defer stop()

	sendBatch := func(batch []timeSeries, protoMsg remoteapi.WriteMessageType, compr compression.Type, timer bool) {
		switch protoMsg {
		case remoteapi.WriteV1MessageType:
			nPendingSamples, nPendingExemplars, nPendingHistograms := populateTimeSeries(batch, pendingData, s.qm.sendExemplars, s.qm.sendNativeHistograms)
			n := nPendingSamples + nPendingExemplars + nPendingHistograms
			if timer {
				s.qm.logger.Debug("runShard timer ticked, sending buffered data", "samples", nPendingSamples,
					"exemplars", nPendingExemplars, "shard", shardNum, "histograms", nPendingHistograms)
			}
<<<<<<< HEAD
			_ = s.sendSamples(ctx, pendingData[:n], nPendingSamples, nPendingExemplars, nPendingHistograms)
		case config.RemoteWriteProtoMsgV2:
=======
			_ = s.sendSamples(ctx, pendingData[:n], nPendingSamples, nPendingExemplars, nPendingHistograms, pBuf, encBuf, compr)
		case remoteapi.WriteV2MessageType:
>>>>>>> f070e353
			nPendingSamples, nPendingExemplars, nPendingHistograms, nPendingMetadata, nUnexpectedMetadata := populateV2TimeSeries(&symbolTable, batch, pendingDataV2, s.qm.sendExemplars, s.qm.sendNativeHistograms, s.qm.enableTypeAndUnitLabels)
			n := nPendingSamples + nPendingExemplars + nPendingHistograms
			if nUnexpectedMetadata > 0 {
				s.qm.logger.Warn("unexpected metadata sType in populateV2TimeSeries", "count", nUnexpectedMetadata)
			}
			_ = s.sendV2Samples(ctx, pendingDataV2[:n], symbolTable.Symbols(), nPendingSamples, nPendingExemplars, nPendingHistograms, nPendingMetadata, &pBufRaw, encBuf, compr)
			symbolTable.Reset()
		}
	}

	for {
		select {
		case <-ctx.Done():
			// In this case we drop all samples in the buffer and the queue.
			// Remove them from pending and mark them as failed.
			droppedSamples := int(s.enqueuedSamples.Load())
			droppedExemplars := int(s.enqueuedExemplars.Load())
			droppedHistograms := int(s.enqueuedHistograms.Load())
			s.qm.metrics.pendingSamples.Sub(float64(droppedSamples))
			s.qm.metrics.pendingExemplars.Sub(float64(droppedExemplars))
			s.qm.metrics.pendingHistograms.Sub(float64(droppedHistograms))
			s.qm.metrics.failedSamplesTotal.Add(float64(droppedSamples))
			s.qm.metrics.failedExemplarsTotal.Add(float64(droppedExemplars))
			s.qm.metrics.failedHistogramsTotal.Add(float64(droppedHistograms))
			s.samplesDroppedOnHardShutdown.Add(uint32(droppedSamples))
			s.exemplarsDroppedOnHardShutdown.Add(uint32(droppedExemplars))
			s.histogramsDroppedOnHardShutdown.Add(uint32(droppedHistograms))
			return

		case batch, ok := <-batchQueue:
			if !ok {
				return
			}

			sendBatch(batch, s.qm.protoMsg, s.qm.compr, false)
			// TODO(bwplotka): Previously the return was between popular and send.
			// Consider this when DRY-ing https://github.com/prometheus/prometheus/issues/14409
			queue.ReturnForReuse(batch)

			stop()
			timer.Reset(time.Duration(s.qm.cfg.BatchSendDeadline))

		case <-timer.C:
			batch := queue.Batch()
			if len(batch) > 0 {
				sendBatch(batch, s.qm.protoMsg, s.qm.compr, true)
			}
			queue.ReturnForReuse(batch)
			timer.Reset(time.Duration(s.qm.cfg.BatchSendDeadline))
		}
	}
}

func populateTimeSeries(batch []timeSeries, pendingData []prompb.TimeSeries, sendExemplars, sendNativeHistograms bool) (int, int, int) {
	var nPendingSamples, nPendingExemplars, nPendingHistograms int
	for nPending, d := range batch {
		pendingData[nPending].Samples = pendingData[nPending].Samples[:0]
		if sendExemplars {
			pendingData[nPending].Exemplars = pendingData[nPending].Exemplars[:0]
		}
		if sendNativeHistograms {
			pendingData[nPending].Histograms = pendingData[nPending].Histograms[:0]
		}

		// Number of pending samples is limited by the fact that sendSamples (via sendSamplesWithBackoff)
		// retries endlessly, so once we reach max samples, if we can never send to the endpoint we'll
		// stop reading from the queue. This makes it safe to reference pendingSamples by index.
		pendingData[nPending].Labels = prompb.FromLabels(d.seriesLabels, pendingData[nPending].Labels)

		switch d.sType {
		case tSample:
			pendingData[nPending].Samples = append(pendingData[nPending].Samples, prompb.Sample{
				Value:     d.value,
				Timestamp: d.timestamp,
			})
			nPendingSamples++
		case tExemplar:
			pendingData[nPending].Exemplars = append(pendingData[nPending].Exemplars, prompb.Exemplar{
				Labels:    prompb.FromLabels(d.exemplarLabels, nil),
				Value:     d.value,
				Timestamp: d.timestamp,
			})
			nPendingExemplars++
		case tHistogram:
			pendingData[nPending].Histograms = append(pendingData[nPending].Histograms, prompb.FromIntHistogram(d.timestamp, d.histogram))
			nPendingHistograms++
		case tFloatHistogram:
			pendingData[nPending].Histograms = append(pendingData[nPending].Histograms, prompb.FromFloatHistogram(d.timestamp, d.floatHistogram))
			nPendingHistograms++
		}
	}
	return nPendingSamples, nPendingExemplars, nPendingHistograms
}

func (s *shards) sendSamples(ctx context.Context, samples []prompb.TimeSeries, sampleCount, exemplarCount, histogramCount int) error {
	begin := time.Now()
	rs, err := s.sendSamplesWithBackoff(ctx, samples, sampleCount, exemplarCount, histogramCount, 0)
	s.updateMetrics(ctx, err, sampleCount, exemplarCount, histogramCount, 0, rs, time.Since(begin))
	return err
}

// TODO(bwplotka): DRY this (have one logic for both v1 and v2).
// See https://github.com/prometheus/prometheus/issues/14409
func (s *shards) sendV2Samples(ctx context.Context, samples []writev2.TimeSeries, labels []string, sampleCount, exemplarCount, histogramCount, metadataCount int, pBuf *[]byte, buf compression.EncodeBuffer, compr compression.Type) error {
	begin := time.Now()
	rs, err := s.sendV2SamplesWithBackoff(ctx, samples, labels, sampleCount, exemplarCount, histogramCount, metadataCount, pBuf, buf, compr)
	s.updateMetrics(ctx, err, sampleCount, exemplarCount, histogramCount, metadataCount, rs, time.Since(begin))
	return err
}

func (s *shards) updateMetrics(_ context.Context, err error, sampleCount, exemplarCount, histogramCount, metadataCount int, rs WriteResponseStats, duration time.Duration) {
	// Partial errors may happen -- account for that.
	sampleDiff := sampleCount - rs.Samples
	if sampleDiff > 0 {
		s.qm.metrics.failedSamplesTotal.Add(float64(sampleDiff))
	}
	histogramDiff := histogramCount - rs.Histograms
	if histogramDiff > 0 {
		s.qm.metrics.failedHistogramsTotal.Add(float64(histogramDiff))
	}
	exemplarDiff := exemplarCount - rs.Exemplars
	if exemplarDiff > 0 {
		s.qm.metrics.failedExemplarsTotal.Add(float64(exemplarDiff))
	}
	if err != nil {
		s.qm.logger.Error("non-recoverable error", "failedSampleCount", sampleDiff, "failedHistogramCount", histogramDiff, "failedExemplarCount", exemplarDiff, "err", err)
	} else if sampleDiff+exemplarDiff+histogramDiff > 0 {
		s.qm.logger.Error("we got 2xx status code from the Receiver yet statistics indicate some data was not written; investigation needed", "failedSampleCount", sampleDiff, "failedHistogramCount", histogramDiff, "failedExemplarCount", exemplarDiff)
	}

	// These counters are used to calculate the dynamic sharding, and as such
	// should be maintained irrespective of success or failure.
	s.qm.dataOut.incr(int64(sampleCount + exemplarCount + histogramCount + metadataCount))
	s.qm.dataOutDuration.incr(int64(duration))
	s.qm.lastSendTimestamp.Store(time.Now().Unix())

	// Pending samples/exemplars/histograms also should be subtracted, as an error means
	// they will not be retried.
	s.qm.metrics.pendingSamples.Sub(float64(sampleCount))
	s.qm.metrics.pendingExemplars.Sub(float64(exemplarCount))
	s.qm.metrics.pendingHistograms.Sub(float64(histogramCount))
	s.enqueuedSamples.Sub(int64(sampleCount))
	s.enqueuedExemplars.Sub(int64(exemplarCount))
	s.enqueuedHistograms.Sub(int64(histogramCount))
}

// sendSamplesWithBackoff sends samples to the remote storage with backoff for recoverable errors.
func (s *shards) sendSamplesWithBackoff(ctx context.Context, samples []prompb.TimeSeries, sampleCount, exemplarCount, histogramCount, metadataCount int) (WriteResponseStats, error) {
	// Build the proto message (without marshaling/compressing).
	req, highest, lowest := buildProtoWriteRequest(s.qm.logger, samples, nil, nil)
	s.qm.buildRequestLimitTimestamp.Store(lowest)

	// Determine the message type based on protoMsg config.
	var msgType remoteapi.WriteMessageType
	if s.qm.protoMsg == config.RemoteWriteProtoMsgV1 {
		msgType = remoteapi.WriteV1MessageType
	} else {
		msgType = remoteapi.WriteV2MessageType
	}

	// Track the start time for metrics.
	begin := time.Now()

	// Create a context with tracing.
	ctx, span := otel.Tracer("").Start(ctx, "Remote Send Batch")
	defer span.End()

	span.SetAttributes(
		attribute.Int("samples", sampleCount),
		attribute.String("remote_name", s.qm.storeClient.Name()),
		attribute.String("remote_url", s.qm.storeClient.Endpoint()),
	)

	if exemplarCount > 0 {
		span.SetAttributes(attribute.Int("exemplars", exemplarCount))
	}
	if histogramCount > 0 {
		span.SetAttributes(attribute.Int("histograms", histogramCount))
	}

	// Update metrics for initial attempt.
	s.qm.metrics.samplesTotal.Add(float64(sampleCount))
	s.qm.metrics.exemplarsTotal.Add(float64(exemplarCount))
	s.qm.metrics.histogramsTotal.Add(float64(histogramCount))
	s.qm.metrics.metadataTotal.Add(float64(metadataCount))

	// Use client_golang's Write function - it handles marshaling, compression, HTTP, and retries.
	// Implement refresh mechanism: if data becomes stale during retries, cancel the Write
	// and restart with filtered data.

	const maxRefreshAttempts = 3 // Limit refresh cycles to avoid infinite loops.
	var apiStats remoteapi.WriteResponseStats
	var err error

	for refreshAttempt := 0; refreshAttempt < maxRefreshAttempts; refreshAttempt++ {
		// Always check if data is stale before sending (even on first attempt).
		// This filters out samples that were queued long ago and have now exceeded the age limit.
		currentTime := time.Now()
		if s.qm.cfg.SampleAgeLimit > 0 {
			lowest := s.qm.buildRequestLimitTimestamp.Load()
			if isSampleOld(currentTime, time.Duration(s.qm.cfg.SampleAgeLimit), lowest) {
				// Data is stale - rebuild request with filter to exclude old samples.
				filter := isTimeSeriesOldFilter(s.qm.metrics, currentTime, time.Duration(s.qm.cfg.SampleAgeLimit))
				req, highest, lowest = buildProtoWriteRequest(s.qm.logger, samples, nil, filter)
				s.qm.buildRequestLimitTimestamp.Store(lowest)

				s.qm.logger.Debug("filtered stale samples before sending",
					"refresh_attempt", refreshAttempt,
					"new_lowest_ts", lowest,
				)
			}
		}

		// Create a cancellable context for this Write attempt.
		// We'll cancel it in the retry callback if data becomes stale.
		writeCtx, cancelWrite := context.WithCancel(ctx)

		// Call remoteapi.Write - it handles retries internally.
		apiStats, err = s.qm.remoteAPI.Write(writeCtx, msgType, req, remoteapi.WithWriteRetryCallback(func(_ error) {
			// Check if data became stale during retries - if so, cancel to abort.
			if s.qm.cfg.SampleAgeLimit > 0 {
				currentTime := time.Now()
				lowest := s.qm.buildRequestLimitTimestamp.Load()
				if isSampleOld(currentTime, time.Duration(s.qm.cfg.SampleAgeLimit), lowest) {
					// Data became stale - cancel the Write to stop retrying stale data.
					s.qm.logger.Debug("data became stale during Write retries, canceling",
						"refresh_attempt", refreshAttempt,
					)
					cancelWrite()
					return
				}
			}

			// Increment retry metrics.
			s.qm.metrics.retriedSamplesTotal.Add(float64(sampleCount))
			s.qm.metrics.retriedExemplarsTotal.Add(float64(exemplarCount))
			s.qm.metrics.retriedHistogramsTotal.Add(float64(histogramCount))
			// Also increment total metrics for the retry attempt.
			s.qm.metrics.samplesTotal.Add(float64(sampleCount))
			s.qm.metrics.exemplarsTotal.Add(float64(exemplarCount))
			s.qm.metrics.histogramsTotal.Add(float64(histogramCount))
		}))

		// Clean up the write context.
		cancelWrite()

		if err == nil {
			break
		}

		// If original context was canceled (not our writeCtx), don't retry.
		if ctx.Err() != nil {
			break
		}

		// Check if Write was canceled due to staleness - if so, retry (next iteration will filter).
		if writeCtx.Err() != nil {
			currentTime := time.Now()
			lowest := s.qm.buildRequestLimitTimestamp.Load()
			if isSampleOld(currentTime, time.Duration(s.qm.cfg.SampleAgeLimit), lowest) {
				// Data became stale during retries - loop will filter and retry.
				s.qm.logger.Debug("retrying with refreshed data after staleness cancellation",
					"refresh_attempt", refreshAttempt,
				)
				continue
			}
		}

		// Write failed for non-staleness reasons - don't refresh, just return error.
		break
	}

	s.qm.metrics.sentBatchDuration.Observe(time.Since(begin).Seconds())

	// Convert client_golang stats to Prometheus stats.
	rs := convertRemoteAPIStats(apiStats, msgType)

	if err != nil {
		span.RecordError(err)
		// The client_golang API already handled retries, so this is a final error.
		if errors.Is(err, context.Canceled) {
			return rs, err
		}
		return rs, err
	}

	// TODO: Track sent bytes. We don't have direct access to the compressed size here.
	// We could estimate it or add a callback to the client_golang API.
	s.qm.metrics.highestSentTimestamp.Set(float64(highest / 1000))

	if !rs.Confirmed && msgType == remoteapi.WriteV1MessageType {
		// No 2.0 response headers, and we sent v1 message, so likely it's 1.0 Receiver.
		// Assume success, don't rely on headers.
		return WriteResponseStats{
			Samples:    sampleCount,
			Histograms: histogramCount,
			Exemplars:  exemplarCount,
		}, nil
	}

	return rs, nil
}

// convertRemoteAPIStats converts client_golang WriteResponseStats to Prometheus WriteResponseStats.
func convertRemoteAPIStats(apiStats remoteapi.WriteResponseStats, msgType remoteapi.WriteMessageType) WriteResponseStats {
	// The client_golang stats has a private 'confirmed' field, but we can infer it:
	// For V2, if we got any non-zero stats or the response was successful, it's confirmed.
	// For V1, we never have confirmed stats.
	confirmed := msgType == remoteapi.WriteV2MessageType && !apiStats.NoDataWritten()

	return WriteResponseStats{
		Samples:    apiStats.Samples,
		Histograms: apiStats.Histograms,
		Exemplars:  apiStats.Exemplars,
		Confirmed:  confirmed,
	}
}

// sendV2SamplesWithBackoff to the remote storage with backoff for recoverable errors.
func (s *shards) sendV2SamplesWithBackoff(ctx context.Context, samples []writev2.TimeSeries, labels []string, sampleCount, exemplarCount, histogramCount, metadataCount int, pBuf *[]byte, buf compression.EncodeBuffer, compr compression.Type) (WriteResponseStats, error) {
	// Build the WriteRequest with no metadata.
	req, highest, lowest, err := buildV2WriteRequest(s.qm.logger, samples, labels, pBuf, nil, buf, compr)
	s.qm.buildRequestLimitTimestamp.Store(lowest)
	if err != nil {
		// Failing to build the write request is non-recoverable, since it will
		// only error if marshaling the proto to bytes fails.
		return WriteResponseStats{}, err
	}

	reqSize := len(req)

	// Since we retry writes via attemptStore and sendWriteRequestWithBackoff we need
	// to track the total amount of accepted data across the various attempts.
	accumulatedStats := WriteResponseStats{}
	var accumulatedStatsMu sync.Mutex
	addStats := func(rs WriteResponseStats) {
		accumulatedStatsMu.Lock()
		accumulatedStats = accumulatedStats.Add(rs)
		accumulatedStatsMu.Unlock()
	}

	// An anonymous function allows us to defer the completion of our per-try spans
	// without causing a memory leak, and it has the nice effect of not propagating any
	// parameters for sendSamplesWithBackoff/3.
	attemptStore := func(try int) error {
		currentTime := time.Now()
		lowest := s.qm.buildRequestLimitTimestamp.Load()
		if isSampleOld(currentTime, time.Duration(s.qm.cfg.SampleAgeLimit), lowest) {
			// This will filter out old samples during retries.
			req2, _, lowest, err := buildV2WriteRequest(
				s.qm.logger,
				samples,
				labels,
				pBuf,
				isV2TimeSeriesOldFilter(s.qm.metrics, currentTime, time.Duration(s.qm.cfg.SampleAgeLimit)),
				buf,
				compr,
			)
			s.qm.buildRequestLimitTimestamp.Store(lowest)
			if err != nil {
				return err
			}
			req = req2
		}

		ctx, span := otel.Tracer("").Start(ctx, "Remote Send Batch")
		defer span.End()

		span.SetAttributes(
			attribute.Int("request_size", reqSize),
			attribute.Int("samples", sampleCount),
			attribute.Int("try", try),
			attribute.String("remote_name", s.qm.storeClient.Name()),
			attribute.String("remote_url", s.qm.storeClient.Endpoint()),
		)

		if exemplarCount > 0 {
			span.SetAttributes(attribute.Int("exemplars", exemplarCount))
		}
		if histogramCount > 0 {
			span.SetAttributes(attribute.Int("histograms", histogramCount))
		}

		begin := time.Now()
		s.qm.metrics.samplesTotal.Add(float64(sampleCount))
		s.qm.metrics.exemplarsTotal.Add(float64(exemplarCount))
		s.qm.metrics.histogramsTotal.Add(float64(histogramCount))
		s.qm.metrics.metadataTotal.Add(float64(metadataCount))
		rs, err := s.qm.client().Store(ctx, req, try)
		s.qm.metrics.sentBatchDuration.Observe(time.Since(begin).Seconds())
		// TODO(bwplotka): Revisit this once we have Receivers doing retriable partial error
		// so far we don't have those, so it's ok to potentially skew statistics.
		addStats(rs)

		if err == nil {
			// Check the case mentioned in PRW 2.0
			// https://prometheus.io/docs/specs/remote_write_spec_2_0/#required-written-response-headers.
			if sampleCount+histogramCount+exemplarCount > 0 && rs.NoDataWritten() {
				err = fmt.Errorf("sent v2 request with %v samples, %v histograms and %v exemplars; got 2xx, but PRW 2.0 response header statistics indicate %v samples, %v histograms and %v exemplars were accepted;"+
					" assumining failure e.g. the target only supports PRW 1.0 prometheus.WriteRequest, but does not check the Content-Type header correctly",
					sampleCount, histogramCount, exemplarCount,
					rs.Samples, rs.Histograms, rs.Exemplars,
				)
				span.RecordError(err)
				return err
			}
			return nil
		}
		span.RecordError(err)
		return err
	}

	onRetry := func() {
		s.qm.metrics.retriedSamplesTotal.Add(float64(sampleCount))
		s.qm.metrics.retriedExemplarsTotal.Add(float64(exemplarCount))
		s.qm.metrics.retriedHistogramsTotal.Add(float64(histogramCount))
	}

	err = s.qm.sendWriteRequestWithBackoff(ctx, attemptStore, onRetry)
	if errors.Is(err, context.Canceled) {
		// When there is resharding, we cancel the context for this queue, which means the data is not sent.
		// So we exit early to not update the metrics.
		return accumulatedStats, err
	}

	s.qm.metrics.sentBytesTotal.Add(float64(reqSize))
	s.qm.metrics.highestSentTimestamp.Set(float64(highest / 1000))
	return accumulatedStats, err
}

func populateV2TimeSeries(symbolTable *writev2.SymbolsTable, batch []timeSeries, pendingData []writev2.TimeSeries, sendExemplars, sendNativeHistograms, enableTypeAndUnitLabels bool) (int, int, int, int, int) {
	var nPendingSamples, nPendingExemplars, nPendingHistograms, nPendingMetadata, nUnexpectedMetadata int
	for nPending, d := range batch {
		pendingData[nPending].Samples = pendingData[nPending].Samples[:0]
		if d.metadata != nil {
			pendingData[nPending].Metadata.Type = writev2.FromMetadataType(d.metadata.Type)
			pendingData[nPending].Metadata.HelpRef = symbolTable.Symbolize(d.metadata.Help)
			pendingData[nPending].Metadata.UnitRef = symbolTable.Symbolize(d.metadata.Unit)
			nPendingMetadata++
		} else {
			var m schema.Metadata
			if enableTypeAndUnitLabels {
				m = schema.NewMetadataFromLabels(d.seriesLabels)
			}
			// Safeguard against sending garbage in case of not having metadata
			// for whatever reason.
			pendingData[nPending].Metadata.Type = writev2.FromMetadataType(m.Type)
			pendingData[nPending].Metadata.UnitRef = symbolTable.Symbolize(m.Unit)
			pendingData[nPending].Metadata.HelpRef = 0
		}

		if sendExemplars {
			pendingData[nPending].Exemplars = pendingData[nPending].Exemplars[:0]
		}
		if sendNativeHistograms {
			pendingData[nPending].Histograms = pendingData[nPending].Histograms[:0]
		}

		// Number of pending samples is limited by the fact that sendSamples (via sendSamplesWithBackoff)
		// retries endlessly, so once we reach max samples, if we can never send to the endpoint we'll
		// stop reading from the queue. This makes it safe to reference pendingSamples by index.
		pendingData[nPending].LabelsRefs = symbolTable.SymbolizeLabels(d.seriesLabels, pendingData[nPending].LabelsRefs)
		switch d.sType {
		case tSample:
			pendingData[nPending].Samples = append(pendingData[nPending].Samples, writev2.Sample{
				Value:     d.value,
				Timestamp: d.timestamp,
			})
			nPendingSamples++
		case tExemplar:
			pendingData[nPending].Exemplars = append(pendingData[nPending].Exemplars, writev2.Exemplar{
				LabelsRefs: symbolTable.SymbolizeLabels(d.exemplarLabels, nil), // TODO: optimize, reuse slice
				Value:      d.value,
				Timestamp:  d.timestamp,
			})
			nPendingExemplars++
		case tHistogram:
			pendingData[nPending].Histograms = append(pendingData[nPending].Histograms, writev2.FromIntHistogram(d.timestamp, d.histogram))
			nPendingHistograms++
		case tFloatHistogram:
			pendingData[nPending].Histograms = append(pendingData[nPending].Histograms, writev2.FromFloatHistogram(d.timestamp, d.floatHistogram))
			nPendingHistograms++
		case tMetadata:
			nUnexpectedMetadata++
		}
	}
	return nPendingSamples, nPendingExemplars, nPendingHistograms, nPendingMetadata, nUnexpectedMetadata
}

func (t *QueueManager) sendWriteRequestWithBackoff(ctx context.Context, attempt func(int) error, onRetry func()) error {
	backoff := t.cfg.MinBackoff
	sleepDuration := model.Duration(0)
	try := 0

	for {
		select {
		case <-ctx.Done():
			return ctx.Err()
		default:
		}

		err := attempt(try)

		if err == nil {
			return nil
		}

		// If the error is unrecoverable, we should not retry.
		var backoffErr RecoverableError
		if !errors.As(err, &backoffErr) {
			return err
		}

		sleepDuration = backoff
		switch {
		case backoffErr.retryAfter > 0:
			sleepDuration = backoffErr.retryAfter
			t.logger.Info("Retrying after duration specified by Retry-After header", "duration", sleepDuration)
		case backoffErr.retryAfter < 0:
			t.logger.Debug("retry-after cannot be in past, retrying using default backoff mechanism")
		}

		// We should never reshard for a recoverable error; increasing shards could
		// make the problem worse, particularly if we're getting rate limited.
		//
		// reshardDisableTimestamp holds the unix timestamp until which resharding
		// is disabled. We'll update that timestamp if the period we were just told
		// to sleep for is newer than the existing disabled timestamp.
		reshardWaitPeriod := time.Now().Add(time.Duration(sleepDuration) * 2)
		if oldTS, updated := setAtomicToNewer(&t.reshardDisableEndTimestamp, reshardWaitPeriod.Unix()); updated {
			// If the old timestamp was in the past, then resharding was previously
			// enabled. We want to track the time where it initially got disabled for
			// logging purposes.
			disableTime := time.Now().Unix()
			if oldTS < disableTime {
				t.reshardDisableStartTimestamp.Store(disableTime)
			}
		}

		select {
		case <-ctx.Done():
		case <-time.After(time.Duration(sleepDuration)):
		}

		// If we make it this far, we've encountered a recoverable error and will retry.
		onRetry()
		t.logger.Warn("Failed to send batch, retrying", "err", err)

		backoff = min(sleepDuration*2, t.cfg.MaxBackoff)

		try++
	}
}

// setAtomicToNewer atomically sets a value to the newer int64 between itself
// and the provided newValue argument. setAtomicToNewer returns whether the
// atomic value was updated and what the previous value was.
func setAtomicToNewer(value *atomic.Int64, newValue int64) (previous int64, updated bool) {
	for {
		current := value.Load()
		if current >= newValue {
			// If the current stored value is newer than newValue; abort.
			return current, false
		}

		// Try to swap the value. If the atomic value has changed, we loop back to
		// the beginning until we've successfully swapped out the value or the
		// value stored in it is newer than newValue.
		if value.CompareAndSwap(current, newValue) {
			return current, true
		}
	}
}

func buildTimeSeries(timeSeries []prompb.TimeSeries, filter func(prompb.TimeSeries) bool) (int64, int64, []prompb.TimeSeries, int, int, int) {
	var highest int64
	var lowest int64
	var droppedSamples, droppedExemplars, droppedHistograms int

	keepIdx := 0
	lowest = math.MaxInt64
	for i, ts := range timeSeries {
		if filter != nil && filter(ts) {
			if len(ts.Samples) > 0 {
				droppedSamples++
			}
			if len(ts.Exemplars) > 0 {
				droppedExemplars++
			}
			if len(ts.Histograms) > 0 {
				droppedHistograms++
			}
			continue
		}

		// At the moment we only ever append a TimeSeries with a single sample or exemplar in it.
		if len(ts.Samples) > 0 && ts.Samples[0].Timestamp > highest {
			highest = ts.Samples[0].Timestamp
		}
		if len(ts.Exemplars) > 0 && ts.Exemplars[0].Timestamp > highest {
			highest = ts.Exemplars[0].Timestamp
		}
		if len(ts.Histograms) > 0 && ts.Histograms[0].Timestamp > highest {
			highest = ts.Histograms[0].Timestamp
		}

		// Get lowest timestamp
		if len(ts.Samples) > 0 && ts.Samples[0].Timestamp < lowest {
			lowest = ts.Samples[0].Timestamp
		}
		if len(ts.Exemplars) > 0 && ts.Exemplars[0].Timestamp < lowest {
			lowest = ts.Exemplars[0].Timestamp
		}
		if len(ts.Histograms) > 0 && ts.Histograms[0].Timestamp < lowest {
			lowest = ts.Histograms[0].Timestamp
		}
		if i != keepIdx {
			// We have to swap the kept timeseries with the one which should be dropped.
			// Copying any elements within timeSeries could cause data corruptions when reusing the slice in a next batch (shards.populateTimeSeries).
			timeSeries[keepIdx], timeSeries[i] = timeSeries[i], timeSeries[keepIdx]
		}
		keepIdx++
	}

	timeSeries = timeSeries[:keepIdx]
	return highest, lowest, timeSeries, droppedSamples, droppedExemplars, droppedHistograms
}

// buildProtoWriteRequest builds a proto WriteRequest message without marshaling/compressing.
// Returns the proto message and highest/lowest timestamps.
func buildProtoWriteRequest(logger *slog.Logger, timeSeries []prompb.TimeSeries, metadata []prompb.MetricMetadata, filter func(prompb.TimeSeries) bool) (*prompb.WriteRequest, int64, int64) {
	highest, lowest, timeSeries,
		droppedSamples, droppedExemplars, droppedHistograms := buildTimeSeries(timeSeries, filter)

	if droppedSamples > 0 || droppedExemplars > 0 || droppedHistograms > 0 {
		logger.Debug("dropped data due to their age", "droppedSamples", droppedSamples, "droppedExemplars", droppedExemplars, "droppedHistograms", droppedHistograms)
	}

	req := &prompb.WriteRequest{
		Timeseries: timeSeries,
		Metadata:   metadata,
	}

	return req, highest, lowest
}

func buildWriteRequest(logger *slog.Logger, timeSeries []prompb.TimeSeries, metadata []prompb.MetricMetadata, pBuf *proto.Buffer, filter func(prompb.TimeSeries) bool, buf compression.EncodeBuffer, compr compression.Type) (_ []byte, highest, lowest int64, _ error) {
	req, highest, lowest := buildProtoWriteRequest(logger, timeSeries, metadata, filter)

	if pBuf == nil {
		pBuf = proto.NewBuffer(nil) // For convenience in tests. Not efficient.
	} else {
		pBuf.Reset()
	}
	if err := pBuf.Marshal(req); err != nil {
		return nil, highest, lowest, err
	}

	compressed, err := compression.Encode(compr, pBuf.Bytes(), buf)
	if err != nil {
		return nil, highest, lowest, err
	}
	return compressed, highest, lowest, nil
}

func buildV2WriteRequest(logger *slog.Logger, samples []writev2.TimeSeries, labels []string, pBuf *[]byte, filter func(writev2.TimeSeries) bool, buf compression.EncodeBuffer, compr compression.Type) (compressed []byte, highest, lowest int64, _ error) {
	highest, lowest, timeSeries, droppedSamples, droppedExemplars, droppedHistograms := buildV2TimeSeries(samples, filter)

	if droppedSamples > 0 || droppedExemplars > 0 || droppedHistograms > 0 {
		logger.Debug("dropped data due to their age", "droppedSamples", droppedSamples, "droppedExemplars", droppedExemplars, "droppedHistograms", droppedHistograms)
	}

	req := &writev2.Request{
		Symbols:    labels,
		Timeseries: timeSeries,
	}

	if pBuf == nil {
		pBuf = &[]byte{} // For convenience in tests. Not efficient.
	}

	data, err := req.OptimizedMarshal(*pBuf)
	if err != nil {
		return nil, highest, lowest, err
	}
	*pBuf = data

	compressed, err = compression.Encode(compr, *pBuf, buf)
	if err != nil {
		return nil, highest, lowest, err
	}
	return compressed, highest, lowest, nil
}

func buildV2TimeSeries(timeSeries []writev2.TimeSeries, filter func(writev2.TimeSeries) bool) (int64, int64, []writev2.TimeSeries, int, int, int) {
	var highest int64
	var lowest int64
	var droppedSamples, droppedExemplars, droppedHistograms int

	keepIdx := 0
	lowest = math.MaxInt64
	for i, ts := range timeSeries {
		if filter != nil && filter(ts) {
			if len(ts.Samples) > 0 {
				droppedSamples++
			}
			if len(ts.Exemplars) > 0 {
				droppedExemplars++
			}
			if len(ts.Histograms) > 0 {
				droppedHistograms++
			}
			continue
		}

		// At the moment we only ever append a TimeSeries with a single sample or exemplar in it.
		if len(ts.Samples) > 0 && ts.Samples[0].Timestamp > highest {
			highest = ts.Samples[0].Timestamp
		}
		if len(ts.Exemplars) > 0 && ts.Exemplars[0].Timestamp > highest {
			highest = ts.Exemplars[0].Timestamp
		}
		if len(ts.Histograms) > 0 && ts.Histograms[0].Timestamp > highest {
			highest = ts.Histograms[0].Timestamp
		}

		// Get the lowest timestamp.
		if len(ts.Samples) > 0 && ts.Samples[0].Timestamp < lowest {
			lowest = ts.Samples[0].Timestamp
		}
		if len(ts.Exemplars) > 0 && ts.Exemplars[0].Timestamp < lowest {
			lowest = ts.Exemplars[0].Timestamp
		}
		if len(ts.Histograms) > 0 && ts.Histograms[0].Timestamp < lowest {
			lowest = ts.Histograms[0].Timestamp
		}
		if i != keepIdx {
			// We have to swap the kept timeseries with the one which should be dropped.
			// Copying any elements within timeSeries could cause data corruptions when reusing the slice in a next batch (shards.populateTimeSeries).
			timeSeries[keepIdx], timeSeries[i] = timeSeries[i], timeSeries[keepIdx]
		}
		keepIdx++
	}

	timeSeries = timeSeries[:keepIdx]
	return highest, lowest, timeSeries, droppedSamples, droppedExemplars, droppedHistograms
}<|MERGE_RESOLUTION|>--- conflicted
+++ resolved
@@ -439,12 +439,8 @@
 
 	clientMtx   sync.RWMutex
 	storeClient WriteClient
-<<<<<<< HEAD
 	remoteAPI   *remoteapi.API // client_golang remote write API client
-	protoMsg    config.RemoteWriteProtoMsg
-=======
 	protoMsg    remoteapi.WriteMessageType
->>>>>>> f070e353
 	compr       compression.Type
 
 	seriesMtx      sync.Mutex // Covers seriesLabels, seriesMetadata, droppedSeries and builder.
@@ -1615,13 +1611,8 @@
 				s.qm.logger.Debug("runShard timer ticked, sending buffered data", "samples", nPendingSamples,
 					"exemplars", nPendingExemplars, "shard", shardNum, "histograms", nPendingHistograms)
 			}
-<<<<<<< HEAD
 			_ = s.sendSamples(ctx, pendingData[:n], nPendingSamples, nPendingExemplars, nPendingHistograms)
-		case config.RemoteWriteProtoMsgV2:
-=======
-			_ = s.sendSamples(ctx, pendingData[:n], nPendingSamples, nPendingExemplars, nPendingHistograms, pBuf, encBuf, compr)
 		case remoteapi.WriteV2MessageType:
->>>>>>> f070e353
 			nPendingSamples, nPendingExemplars, nPendingHistograms, nPendingMetadata, nUnexpectedMetadata := populateV2TimeSeries(&symbolTable, batch, pendingDataV2, s.qm.sendExemplars, s.qm.sendNativeHistograms, s.qm.enableTypeAndUnitLabels)
 			n := nPendingSamples + nPendingExemplars + nPendingHistograms
 			if nUnexpectedMetadata > 0 {
@@ -1774,14 +1765,6 @@
 	req, highest, lowest := buildProtoWriteRequest(s.qm.logger, samples, nil, nil)
 	s.qm.buildRequestLimitTimestamp.Store(lowest)
 
-	// Determine the message type based on protoMsg config.
-	var msgType remoteapi.WriteMessageType
-	if s.qm.protoMsg == config.RemoteWriteProtoMsgV1 {
-		msgType = remoteapi.WriteV1MessageType
-	} else {
-		msgType = remoteapi.WriteV2MessageType
-	}
-
 	// Track the start time for metrics.
 	begin := time.Now()
 
@@ -1840,7 +1823,7 @@
 		writeCtx, cancelWrite := context.WithCancel(ctx)
 
 		// Call remoteapi.Write - it handles retries internally.
-		apiStats, err = s.qm.remoteAPI.Write(writeCtx, msgType, req, remoteapi.WithWriteRetryCallback(func(_ error) {
+		apiStats, err = s.qm.remoteAPI.Write(writeCtx, s.qm.protoMsg, req, remoteapi.WithWriteRetryCallback(func(_ error) {
 			// Check if data became stale during retries - if so, cancel to abort.
 			if s.qm.cfg.SampleAgeLimit > 0 {
 				currentTime := time.Now()
@@ -1897,7 +1880,7 @@
 	s.qm.metrics.sentBatchDuration.Observe(time.Since(begin).Seconds())
 
 	// Convert client_golang stats to Prometheus stats.
-	rs := convertRemoteAPIStats(apiStats, msgType)
+	rs := convertRemoteAPIStats(apiStats, s.qm.protoMsg)
 
 	if err != nil {
 		span.RecordError(err)
@@ -1912,7 +1895,7 @@
 	// We could estimate it or add a callback to the client_golang API.
 	s.qm.metrics.highestSentTimestamp.Set(float64(highest / 1000))
 
-	if !rs.Confirmed && msgType == remoteapi.WriteV1MessageType {
+	if !rs.Confirmed && s.qm.protoMsg == remoteapi.WriteV1MessageType {
 		// No 2.0 response headers, and we sent v1 message, so likely it's 1.0 Receiver.
 		// Assume success, don't rely on headers.
 		return WriteResponseStats{
