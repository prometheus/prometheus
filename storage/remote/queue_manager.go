// Copyright 2013 The Prometheus Authors
// Licensed under the Apache License, Version 2.0 (the "License");
// you may not use this file except in compliance with the License.
// You may obtain a copy of the License at
//
// http://www.apache.org/licenses/LICENSE-2.0
//
// Unless required by applicable law or agreed to in writing, software
// distributed under the License is distributed on an "AS IS" BASIS,
// WITHOUT WARRANTIES OR CONDITIONS OF ANY KIND, either express or implied.
// See the License for the specific language governing permissions and
// limitations under the License.

package remote

import (
	"context"
	"errors"
	"fmt"
	"log/slog"
	"math"
	"strconv"
	"sync"
	"time"

	"github.com/gogo/protobuf/proto"
	remoteapi "github.com/prometheus/client_golang/exp/api/remote"
	"github.com/prometheus/client_golang/prometheus"
	"github.com/prometheus/common/model"
	"github.com/prometheus/common/promslog"
	"go.opentelemetry.io/otel"
	"go.opentelemetry.io/otel/attribute"
	semconv "go.opentelemetry.io/otel/semconv/v1.21.0"
	"go.uber.org/atomic"

	"github.com/prometheus/prometheus/config"
	"github.com/prometheus/prometheus/model/histogram"
	"github.com/prometheus/prometheus/model/labels"
	"github.com/prometheus/prometheus/model/metadata"
	"github.com/prometheus/prometheus/model/relabel"
	"github.com/prometheus/prometheus/model/timestamp"
	"github.com/prometheus/prometheus/prompb"
	writev2 "github.com/prometheus/prometheus/prompb/io/prometheus/write/v2"
	"github.com/prometheus/prometheus/schema"
	"github.com/prometheus/prometheus/scrape"
	"github.com/prometheus/prometheus/tsdb/chunks"
	"github.com/prometheus/prometheus/tsdb/record"
	"github.com/prometheus/prometheus/tsdb/wlog"
	"github.com/prometheus/prometheus/util/compression"
)

const (
	// We track samples in/out and how long pushes take using an Exponentially
	// Weighted Moving Average.
	ewmaWeight          = 0.2
	shardUpdateDuration = 10 * time.Second

	// Allow 30% too many shards before scaling down.
	shardToleranceFraction = 0.3

	reasonTooOld                     = "too_old"
	reasonDroppedSeries              = "dropped_series"
	reasonUnintentionalDroppedSeries = "unintentionally_dropped_series"
	reasonNHCBNotSupported           = "nhcb_in_rw1_not_supported"
)

type queueManagerMetrics struct {
	reg prometheus.Registerer

	samplesTotal           prometheus.Counter
	exemplarsTotal         prometheus.Counter
	histogramsTotal        prometheus.Counter
	metadataTotal          prometheus.Counter
	failedSamplesTotal     prometheus.Counter
	failedExemplarsTotal   prometheus.Counter
	failedHistogramsTotal  prometheus.Counter
	failedMetadataTotal    prometheus.Counter
	retriedSamplesTotal    prometheus.Counter
	retriedExemplarsTotal  prometheus.Counter
	retriedHistogramsTotal prometheus.Counter
	retriedMetadataTotal   prometheus.Counter
	droppedSamplesTotal    *prometheus.CounterVec
	droppedExemplarsTotal  *prometheus.CounterVec
	droppedHistogramsTotal *prometheus.CounterVec
	enqueueRetriesTotal    prometheus.Counter
	sentBatchDuration      prometheus.Histogram
	highestTimestamp       *maxTimestamp
	highestSentTimestamp   *maxTimestamp
	pendingSamples         prometheus.Gauge
	pendingExemplars       prometheus.Gauge
	pendingHistograms      prometheus.Gauge
	shardCapacity          prometheus.Gauge
	numShards              prometheus.Gauge
	maxNumShards           prometheus.Gauge
	minNumShards           prometheus.Gauge
	desiredNumShards       prometheus.Gauge
	sentBytesTotal         prometheus.Counter
	metadataBytesTotal     prometheus.Counter
	maxSamplesPerSend      prometheus.Gauge
}

func newQueueManagerMetrics(r prometheus.Registerer, rn, e string) *queueManagerMetrics {
	m := &queueManagerMetrics{
		reg: r,
	}
	constLabels := prometheus.Labels{
		remoteName: rn,
		endpoint:   e,
	}

	m.samplesTotal = prometheus.NewCounter(prometheus.CounterOpts{
		Namespace:   namespace,
		Subsystem:   subsystem,
		Name:        "samples_total",
		Help:        "Total number of samples sent to remote storage.",
		ConstLabels: constLabels,
	})
	m.exemplarsTotal = prometheus.NewCounter(prometheus.CounterOpts{
		Namespace:   namespace,
		Subsystem:   subsystem,
		Name:        "exemplars_total",
		Help:        "Total number of exemplars sent to remote storage.",
		ConstLabels: constLabels,
	})
	m.histogramsTotal = prometheus.NewCounter(prometheus.CounterOpts{
		Namespace:   namespace,
		Subsystem:   subsystem,
		Name:        "histograms_total",
		Help:        "Total number of histograms sent to remote storage.",
		ConstLabels: constLabels,
	})
	m.metadataTotal = prometheus.NewCounter(prometheus.CounterOpts{
		Namespace:   namespace,
		Subsystem:   subsystem,
		Name:        "metadata_total",
		Help:        "Total number of metadata entries sent to remote storage.",
		ConstLabels: constLabels,
	})
	m.failedSamplesTotal = prometheus.NewCounter(prometheus.CounterOpts{
		Namespace:   namespace,
		Subsystem:   subsystem,
		Name:        "samples_failed_total",
		Help:        "Total number of samples which failed on send to remote storage, non-recoverable errors.",
		ConstLabels: constLabels,
	})
	m.failedExemplarsTotal = prometheus.NewCounter(prometheus.CounterOpts{
		Namespace:   namespace,
		Subsystem:   subsystem,
		Name:        "exemplars_failed_total",
		Help:        "Total number of exemplars which failed on send to remote storage, non-recoverable errors.",
		ConstLabels: constLabels,
	})
	m.failedHistogramsTotal = prometheus.NewCounter(prometheus.CounterOpts{
		Namespace:   namespace,
		Subsystem:   subsystem,
		Name:        "histograms_failed_total",
		Help:        "Total number of histograms which failed on send to remote storage, non-recoverable errors.",
		ConstLabels: constLabels,
	})
	m.failedMetadataTotal = prometheus.NewCounter(prometheus.CounterOpts{
		Namespace:   namespace,
		Subsystem:   subsystem,
		Name:        "metadata_failed_total",
		Help:        "Total number of metadata entries which failed on send to remote storage, non-recoverable errors.",
		ConstLabels: constLabels,
	})
	m.retriedSamplesTotal = prometheus.NewCounter(prometheus.CounterOpts{
		Namespace:   namespace,
		Subsystem:   subsystem,
		Name:        "samples_retried_total",
		Help:        "Total number of samples which failed on send to remote storage but were retried because the send error was recoverable.",
		ConstLabels: constLabels,
	})
	m.retriedExemplarsTotal = prometheus.NewCounter(prometheus.CounterOpts{
		Namespace:   namespace,
		Subsystem:   subsystem,
		Name:        "exemplars_retried_total",
		Help:        "Total number of exemplars which failed on send to remote storage but were retried because the send error was recoverable.",
		ConstLabels: constLabels,
	})
	m.retriedHistogramsTotal = prometheus.NewCounter(prometheus.CounterOpts{
		Namespace:   namespace,
		Subsystem:   subsystem,
		Name:        "histograms_retried_total",
		Help:        "Total number of histograms which failed on send to remote storage but were retried because the send error was recoverable.",
		ConstLabels: constLabels,
	})
	m.retriedMetadataTotal = prometheus.NewCounter(prometheus.CounterOpts{
		Namespace:   namespace,
		Subsystem:   subsystem,
		Name:        "metadata_retried_total",
		Help:        "Total number of metadata entries which failed on send to remote storage but were retried because the send error was recoverable.",
		ConstLabels: constLabels,
	})
	m.droppedSamplesTotal = prometheus.NewCounterVec(prometheus.CounterOpts{
		Namespace:   namespace,
		Subsystem:   subsystem,
		Name:        "samples_dropped_total",
		Help:        "Total number of samples which were dropped after being read from the WAL before being sent via remote write, either via relabelling, due to being too old or unintentionally because of an unknown reference ID.",
		ConstLabels: constLabels,
	}, []string{"reason"})
	m.droppedExemplarsTotal = prometheus.NewCounterVec(prometheus.CounterOpts{
		Namespace:   namespace,
		Subsystem:   subsystem,
		Name:        "exemplars_dropped_total",
		Help:        "Total number of exemplars which were dropped after being read from the WAL before being sent via remote write, either via relabelling, due to being too old or unintentionally because of an unknown reference ID.",
		ConstLabels: constLabels,
	}, []string{"reason"})
	m.droppedHistogramsTotal = prometheus.NewCounterVec(prometheus.CounterOpts{
		Namespace:   namespace,
		Subsystem:   subsystem,
		Name:        "histograms_dropped_total",
		Help:        "Total number of histograms which were dropped after being read from the WAL before being sent via remote write, either via relabelling, due to being too old or unintentionally because of an unknown reference ID.",
		ConstLabels: constLabels,
	}, []string{"reason"})
	m.enqueueRetriesTotal = prometheus.NewCounter(prometheus.CounterOpts{
		Namespace:   namespace,
		Subsystem:   subsystem,
		Name:        "enqueue_retries_total",
		Help:        "Total number of times enqueue has failed because a shards queue was full.",
		ConstLabels: constLabels,
	})
	m.sentBatchDuration = prometheus.NewHistogram(prometheus.HistogramOpts{
		Namespace:                       namespace,
		Subsystem:                       subsystem,
		Name:                            "sent_batch_duration_seconds",
		Help:                            "Duration of send calls to the remote storage.",
		Buckets:                         append(prometheus.DefBuckets, 25, 60, 120, 300),
		ConstLabels:                     constLabels,
		NativeHistogramBucketFactor:     1.1,
		NativeHistogramMaxBucketNumber:  100,
		NativeHistogramMinResetDuration: 1 * time.Hour,
	})
	m.highestTimestamp = &maxTimestamp{
		Gauge: prometheus.NewGauge(prometheus.GaugeOpts{
			Namespace:   namespace,
			Subsystem:   subsystem,
			Name:        "queue_highest_timestamp_seconds",
			Help:        "Highest timestamp that was enqueued, in seconds since epoch. Initialized to 0 when no data has been received yet.",
			ConstLabels: constLabels,
		}),
	}
	m.highestSentTimestamp = &maxTimestamp{
		Gauge: prometheus.NewGauge(prometheus.GaugeOpts{
			Namespace:   namespace,
			Subsystem:   subsystem,
			Name:        "queue_highest_sent_timestamp_seconds",
			Help:        "Highest timestamp successfully sent by this queue, in seconds since epoch. Initialized to 0 when no data has been sent yet.",
			ConstLabels: constLabels,
		}),
	}
	m.pendingSamples = prometheus.NewGauge(prometheus.GaugeOpts{
		Namespace:   namespace,
		Subsystem:   subsystem,
		Name:        "samples_pending",
		Help:        "The number of samples pending in the queues shards to be sent to the remote storage.",
		ConstLabels: constLabels,
	})
	m.pendingExemplars = prometheus.NewGauge(prometheus.GaugeOpts{
		Namespace:   namespace,
		Subsystem:   subsystem,
		Name:        "exemplars_pending",
		Help:        "The number of exemplars pending in the queues shards to be sent to the remote storage.",
		ConstLabels: constLabels,
	})
	m.pendingHistograms = prometheus.NewGauge(prometheus.GaugeOpts{
		Namespace:   namespace,
		Subsystem:   subsystem,
		Name:        "histograms_pending",
		Help:        "The number of histograms pending in the queues shards to be sent to the remote storage.",
		ConstLabels: constLabels,
	})
	m.shardCapacity = prometheus.NewGauge(prometheus.GaugeOpts{
		Namespace:   namespace,
		Subsystem:   subsystem,
		Name:        "shard_capacity",
		Help:        "The capacity of each shard of the queue used for parallel sending to the remote storage.",
		ConstLabels: constLabels,
	})
	m.numShards = prometheus.NewGauge(prometheus.GaugeOpts{
		Namespace:   namespace,
		Subsystem:   subsystem,
		Name:        "shards",
		Help:        "The number of shards used for parallel sending to the remote storage.",
		ConstLabels: constLabels,
	})
	m.maxNumShards = prometheus.NewGauge(prometheus.GaugeOpts{
		Namespace:   namespace,
		Subsystem:   subsystem,
		Name:        "shards_max",
		Help:        "The maximum number of shards that the queue is allowed to run.",
		ConstLabels: constLabels,
	})
	m.minNumShards = prometheus.NewGauge(prometheus.GaugeOpts{
		Namespace:   namespace,
		Subsystem:   subsystem,
		Name:        "shards_min",
		Help:        "The minimum number of shards that the queue is allowed to run.",
		ConstLabels: constLabels,
	})
	m.desiredNumShards = prometheus.NewGauge(prometheus.GaugeOpts{
		Namespace:   namespace,
		Subsystem:   subsystem,
		Name:        "shards_desired",
		Help:        "The number of shards that the queues shard calculation wants to run based on the rate of samples in vs. samples out.",
		ConstLabels: constLabels,
	})
	m.sentBytesTotal = prometheus.NewCounter(prometheus.CounterOpts{
		Namespace:   namespace,
		Subsystem:   subsystem,
		Name:        "bytes_total",
		Help:        "The total number of bytes of data (not metadata) sent by the queue after compression. Note that when exemplars over remote write is enabled the exemplars included in a remote write request count towards this metric.",
		ConstLabels: constLabels,
	})
	m.metadataBytesTotal = prometheus.NewCounter(prometheus.CounterOpts{
		Namespace:   namespace,
		Subsystem:   subsystem,
		Name:        "metadata_bytes_total",
		Help:        "The total number of bytes of metadata sent by the queue after compression.",
		ConstLabels: constLabels,
	})
	m.maxSamplesPerSend = prometheus.NewGauge(prometheus.GaugeOpts{
		Namespace:   namespace,
		Subsystem:   subsystem,
		Name:        "max_samples_per_send",
		Help:        "The maximum number of samples to be sent, in a single request, to the remote storage. Note that, when sending of exemplars over remote write is enabled, exemplars count towards this limt.",
		ConstLabels: constLabels,
	})

	return m
}

func (m *queueManagerMetrics) register() {
	if m.reg != nil {
		m.reg.MustRegister(
			m.samplesTotal,
			m.exemplarsTotal,
			m.histogramsTotal,
			m.metadataTotal,
			m.failedSamplesTotal,
			m.failedExemplarsTotal,
			m.failedHistogramsTotal,
			m.failedMetadataTotal,
			m.retriedSamplesTotal,
			m.retriedExemplarsTotal,
			m.retriedHistogramsTotal,
			m.retriedMetadataTotal,
			m.droppedSamplesTotal,
			m.droppedExemplarsTotal,
			m.droppedHistogramsTotal,
			m.enqueueRetriesTotal,
			m.sentBatchDuration,
			m.highestTimestamp,
			m.highestSentTimestamp,
			m.pendingSamples,
			m.pendingExemplars,
			m.pendingHistograms,
			m.shardCapacity,
			m.numShards,
			m.maxNumShards,
			m.minNumShards,
			m.desiredNumShards,
			m.sentBytesTotal,
			m.metadataBytesTotal,
			m.maxSamplesPerSend,
		)
	}
}

func (m *queueManagerMetrics) unregister() {
	if m.reg != nil {
		m.reg.Unregister(m.samplesTotal)
		m.reg.Unregister(m.exemplarsTotal)
		m.reg.Unregister(m.histogramsTotal)
		m.reg.Unregister(m.metadataTotal)
		m.reg.Unregister(m.failedSamplesTotal)
		m.reg.Unregister(m.failedExemplarsTotal)
		m.reg.Unregister(m.failedHistogramsTotal)
		m.reg.Unregister(m.failedMetadataTotal)
		m.reg.Unregister(m.retriedSamplesTotal)
		m.reg.Unregister(m.retriedExemplarsTotal)
		m.reg.Unregister(m.retriedHistogramsTotal)
		m.reg.Unregister(m.retriedMetadataTotal)
		m.reg.Unregister(m.droppedSamplesTotal)
		m.reg.Unregister(m.droppedExemplarsTotal)
		m.reg.Unregister(m.droppedHistogramsTotal)
		m.reg.Unregister(m.enqueueRetriesTotal)
		m.reg.Unregister(m.sentBatchDuration)
		m.reg.Unregister(m.highestTimestamp)
		m.reg.Unregister(m.highestSentTimestamp)
		m.reg.Unregister(m.pendingSamples)
		m.reg.Unregister(m.pendingExemplars)
		m.reg.Unregister(m.pendingHistograms)
		m.reg.Unregister(m.shardCapacity)
		m.reg.Unregister(m.numShards)
		m.reg.Unregister(m.maxNumShards)
		m.reg.Unregister(m.minNumShards)
		m.reg.Unregister(m.desiredNumShards)
		m.reg.Unregister(m.sentBytesTotal)
		m.reg.Unregister(m.metadataBytesTotal)
		m.reg.Unregister(m.maxSamplesPerSend)
	}
}

// WriteClient defines an interface for sending a batch of samples to an
// external timeseries database.
type WriteClient interface {
	// Store stores the given samples in the remote storage.
	Store(ctx context.Context, req []byte, retryAttempt int) (WriteResponseStats, error)
	// Name uniquely identifies the remote storage.
	Name() string
	// Endpoint is the remote read or write endpoint for the storage client.
	Endpoint() string
}

// QueueManager manages a queue of samples to be sent to the Storage
// indicated by the provided WriteClient. Implements writeTo interface
// used by WAL Watcher.
type QueueManager struct {
	lastSendTimestamp            atomic.Int64
	buildRequestLimitTimestamp   atomic.Int64
	reshardDisableStartTimestamp atomic.Int64 // Time that reshard was disabled.
	reshardDisableEndTimestamp   atomic.Int64 // Time that reshard is disabled until.

	logger                  *slog.Logger
	flushDeadline           time.Duration
	cfg                     config.QueueConfig
	mcfg                    config.MetadataConfig
	externalLabels          []labels.Label
	relabelConfigs          []*relabel.Config
	sendExemplars           bool
	sendNativeHistograms    bool
	enableTypeAndUnitLabels bool
	convertNHCBToClassic    bool
	watcher                 *wlog.Watcher
	metadataWatcher         *MetadataWatcher

	clientMtx   sync.RWMutex
	storeClient WriteClient
	protoMsg    remoteapi.WriteMessageType
	compr       compression.Type

	seriesMtx      sync.Mutex // Covers seriesLabels, seriesMetadata, droppedSeries and builder.
	seriesLabels   map[chunks.HeadSeriesRef]labels.Labels
	seriesMetadata map[chunks.HeadSeriesRef]*metadata.Metadata
	droppedSeries  map[chunks.HeadSeriesRef]struct{}
	builder        *labels.Builder

	seriesSegmentMtx     sync.Mutex // Covers seriesSegmentIndexes - if you also lock seriesMtx, take seriesMtx first.
	seriesSegmentIndexes map[chunks.HeadSeriesRef]int

	shards      *shards
	numShards   int
	reshardChan chan int
	quit        chan struct{}
	wg          sync.WaitGroup

	dataIn, dataOut, dataOutDuration *ewmaRate

	metrics  *queueManagerMetrics
	interner *pool
}

// NewQueueManager builds a new QueueManager and starts a new
// WAL watcher with queue manager as the WriteTo destination.
// The WAL watcher takes the dir parameter as the base directory
// for where the WAL shall be located. Note that the full path to
// the WAL directory will be constructed as <dir>/wal.
func NewQueueManager(
	metrics *queueManagerMetrics,
	watcherMetrics *wlog.WatcherMetrics,
	readerMetrics *wlog.LiveReaderMetrics,
	logger *slog.Logger,
	dir string,
	cfg config.QueueConfig,
	mCfg config.MetadataConfig,
	externalLabels labels.Labels,
	relabelConfigs []*relabel.Config,
	client WriteClient,
	flushDeadline time.Duration,
	interner *pool,
	sm ReadyScrapeManager,
	enableExemplarRemoteWrite bool,
	enableNativeHistogramRemoteWrite bool,
	enableTypeAndUnitLabels bool,
<<<<<<< HEAD
	protoMsg config.RemoteWriteProtoMsg,
	convertNHCBToClassic bool,
=======
	protoMsg remoteapi.WriteMessageType,
>>>>>>> 66421671
) *QueueManager {
	if logger == nil {
		logger = promslog.NewNopLogger()
	}

	// Copy externalLabels into a slice, which we need for processExternalLabels.
	extLabelsSlice := make([]labels.Label, 0, externalLabels.Len())
	externalLabels.Range(func(l labels.Label) {
		extLabelsSlice = append(extLabelsSlice, l)
	})

	logger = logger.With(remoteName, client.Name(), endpoint, client.Endpoint())
	t := &QueueManager{
		logger:                  logger,
		flushDeadline:           flushDeadline,
		cfg:                     cfg,
		mcfg:                    mCfg,
		externalLabels:          extLabelsSlice,
		relabelConfigs:          relabelConfigs,
		storeClient:             client,
		sendExemplars:           enableExemplarRemoteWrite,
		sendNativeHistograms:    enableNativeHistogramRemoteWrite,
		enableTypeAndUnitLabels: enableTypeAndUnitLabels,

		seriesLabels:         make(map[chunks.HeadSeriesRef]labels.Labels),
		seriesMetadata:       make(map[chunks.HeadSeriesRef]*metadata.Metadata),
		seriesSegmentIndexes: make(map[chunks.HeadSeriesRef]int),
		droppedSeries:        make(map[chunks.HeadSeriesRef]struct{}),
		builder:              labels.NewBuilder(labels.EmptyLabels()),

		numShards:   cfg.MinShards,
		reshardChan: make(chan int),
		quit:        make(chan struct{}),

		dataIn:          newEWMARate(ewmaWeight, shardUpdateDuration),
		dataOut:         newEWMARate(ewmaWeight, shardUpdateDuration),
		dataOutDuration: newEWMARate(ewmaWeight, shardUpdateDuration),

		metrics:  metrics,
		interner: interner,

		protoMsg: protoMsg,
		compr:    compression.Snappy, // Hardcoded for now, but scaffolding exists for likely future use.

		convertNHCBToClassic: convertNHCBToClassic,
	}

	walMetadata := t.protoMsg != remoteapi.WriteV1MessageType

	t.watcher = wlog.NewWatcher(watcherMetrics, readerMetrics, logger, client.Name(), t, dir, enableExemplarRemoteWrite, enableNativeHistogramRemoteWrite, walMetadata)

	// The current MetadataWatcher implementation is mutually exclusive
	// with the new approach, which stores metadata as WAL records and
	// ships them alongside series. If both mechanisms are set, the new one
	// takes precedence by implicitly disabling the older one.
	if t.mcfg.Send && t.protoMsg != remoteapi.WriteV1MessageType {
		logger.Warn("usage of 'metadata_config.send' is redundant when using remote write v2 (or higher) as metadata will always be gathered from the WAL and included for every series within each write request")
		t.mcfg.Send = false
	}

	if t.mcfg.Send {
		t.metadataWatcher = NewMetadataWatcher(logger, sm, client.Name(), t, t.mcfg.SendInterval, flushDeadline)
	}
	t.shards = t.newShards()

	return t
}

// AppendWatcherMetadata sends metadata to the remote storage. Metadata is sent in batches, but is not parallelized.
// This is only used for the metadata_config.send setting and 1.x Remote Write.
func (t *QueueManager) AppendWatcherMetadata(ctx context.Context, metadata []scrape.MetricMetadata) {
	// no op for any newer proto format, which will cache metadata sent to it from the WAL watcher.
	if t.protoMsg != remoteapi.WriteV1MessageType {
		return
	}

	// 1.X will still get metadata in batches.
	mm := make([]prompb.MetricMetadata, 0, len(metadata))
	for _, entry := range metadata {
		mm = append(mm, prompb.MetricMetadata{
			MetricFamilyName: entry.MetricFamily,
			Help:             entry.Help,
			Type:             prompb.FromMetadataType(entry.Type),
			Unit:             entry.Unit,
		})
	}

	pBuf := proto.NewBuffer(nil)
	numSends := int(math.Ceil(float64(len(metadata)) / float64(t.mcfg.MaxSamplesPerSend)))
	for i := range numSends {
		last := min((i+1)*t.mcfg.MaxSamplesPerSend, len(metadata))
		err := t.sendMetadataWithBackoff(ctx, mm[i*t.mcfg.MaxSamplesPerSend:last], pBuf)
		if err != nil {
			t.metrics.failedMetadataTotal.Add(float64(last - (i * t.mcfg.MaxSamplesPerSend)))
			t.logger.Error("non-recoverable error while sending metadata", "count", last-(i*t.mcfg.MaxSamplesPerSend), "err", err)
		}
	}
}

func (t *QueueManager) sendMetadataWithBackoff(ctx context.Context, metadata []prompb.MetricMetadata, pBuf *proto.Buffer) error {
	// Build the WriteRequest with no samples (v1 flow).
	req, _, _, err := buildWriteRequest(t.logger, nil, metadata, pBuf, nil, nil, t.compr)
	if err != nil {
		return err
	}

	metadataCount := len(metadata)

	attemptStore := func(try int) error {
		ctx, span := otel.Tracer("").Start(ctx, "Remote Metadata Send Batch")
		defer span.End()

		span.SetAttributes(
			attribute.Int("metadata", metadataCount),
			attribute.Int("try", try),
			attribute.String("remote_name", t.storeClient.Name()),
			attribute.String("remote_url", t.storeClient.Endpoint()),
		)
		// Attributes defined by OpenTelemetry semantic conventions.
		if try > 0 {
			span.SetAttributes(semconv.HTTPResendCount(try))
		}

		begin := time.Now()
		// Ignoring WriteResponseStats, because there is nothing for metadata, since it's
		// embedded in v2 calls now, and we do v1 here.
		_, err := t.storeClient.Store(ctx, req, try)
		t.metrics.sentBatchDuration.Observe(time.Since(begin).Seconds())

		if err != nil {
			span.RecordError(err)
			return err
		}
		return nil
	}

	retry := func() {
		t.metrics.retriedMetadataTotal.Add(float64(len(metadata)))
	}
	err = t.sendWriteRequestWithBackoff(ctx, attemptStore, retry)
	if err != nil {
		return err
	}
	t.metrics.metadataTotal.Add(float64(len(metadata)))
	t.metrics.metadataBytesTotal.Add(float64(len(req)))
	return nil
}

func isSampleOld(baseTime time.Time, sampleAgeLimit time.Duration, ts int64) bool {
	if sampleAgeLimit == 0 {
		// If sampleAgeLimit is unset, then we never skip samples due to their age.
		return false
	}
	limitTs := baseTime.Add(-sampleAgeLimit)
	sampleTs := timestamp.Time(ts)
	return sampleTs.Before(limitTs)
}

func isTimeSeriesOldFilter(metrics *queueManagerMetrics, baseTime time.Time, sampleAgeLimit time.Duration) func(ts prompb.TimeSeries) bool {
	return func(ts prompb.TimeSeries) bool {
		if sampleAgeLimit == 0 {
			// If sampleAgeLimit is unset, then we never skip samples due to their age.
			return false
		}
		switch {
		// Only the first element should be set in the series, therefore we only check the first element.
		case len(ts.Samples) > 0:
			if isSampleOld(baseTime, sampleAgeLimit, ts.Samples[0].Timestamp) {
				metrics.droppedSamplesTotal.WithLabelValues(reasonTooOld).Inc()
				return true
			}
		case len(ts.Histograms) > 0:
			if isSampleOld(baseTime, sampleAgeLimit, ts.Histograms[0].Timestamp) {
				metrics.droppedHistogramsTotal.WithLabelValues(reasonTooOld).Inc()
				return true
			}
		case len(ts.Exemplars) > 0:
			if isSampleOld(baseTime, sampleAgeLimit, ts.Exemplars[0].Timestamp) {
				metrics.droppedExemplarsTotal.WithLabelValues(reasonTooOld).Inc()
				return true
			}
		default:
			return false
		}
		return false
	}
}

func isV2TimeSeriesOldFilter(metrics *queueManagerMetrics, baseTime time.Time, sampleAgeLimit time.Duration) func(ts writev2.TimeSeries) bool {
	return func(ts writev2.TimeSeries) bool {
		if sampleAgeLimit == 0 {
			// If sampleAgeLimit is unset, then we never skip samples due to their age.
			return false
		}
		switch {
		// Only the first element should be set in the series, therefore we only check the first element.
		case len(ts.Samples) > 0:
			if isSampleOld(baseTime, sampleAgeLimit, ts.Samples[0].Timestamp) {
				metrics.droppedSamplesTotal.WithLabelValues(reasonTooOld).Inc()
				return true
			}
		case len(ts.Histograms) > 0:
			if isSampleOld(baseTime, sampleAgeLimit, ts.Histograms[0].Timestamp) {
				metrics.droppedHistogramsTotal.WithLabelValues(reasonTooOld).Inc()
				return true
			}
		case len(ts.Exemplars) > 0:
			if isSampleOld(baseTime, sampleAgeLimit, ts.Exemplars[0].Timestamp) {
				metrics.droppedExemplarsTotal.WithLabelValues(reasonTooOld).Inc()
				return true
			}
		default:
			return false
		}
		return false
	}
}

// Append queues a sample to be sent to the remote storage. Blocks until all samples are
// enqueued on their shards or a shutdown signal is received.
func (t *QueueManager) Append(samples []record.RefSample) bool {
	currentTime := time.Now()
outer:
	for _, s := range samples {
		if isSampleOld(currentTime, time.Duration(t.cfg.SampleAgeLimit), s.T) {
			t.metrics.droppedSamplesTotal.WithLabelValues(reasonTooOld).Inc()
			continue
		}
		t.seriesMtx.Lock()
		lbls, ok := t.seriesLabels[s.Ref]
		if !ok {
			if _, ok := t.droppedSeries[s.Ref]; !ok {
				t.logger.Info("Dropped sample for series that was not explicitly dropped via relabelling", "ref", s.Ref)
				t.metrics.droppedSamplesTotal.WithLabelValues(reasonUnintentionalDroppedSeries).Inc()
			} else {
				t.metrics.droppedSamplesTotal.WithLabelValues(reasonDroppedSeries).Inc()
			}
			t.seriesMtx.Unlock()
			continue
		}
		// TODO(cstyan): Handle or at least log an error if no metadata is found.
		// See https://github.com/prometheus/prometheus/issues/14405
		meta := t.seriesMetadata[s.Ref]
		t.seriesMtx.Unlock()
		// Start with a very small backoff. This should not be t.cfg.MinBackoff
		// as it can happen without errors, and we want to pickup work after
		// filling a queue/resharding as quickly as possible.
		// TODO: Consider using the average duration of a request as the backoff.
		backoff := model.Duration(5 * time.Millisecond)
		for {
			select {
			case <-t.quit:
				return false
			default:
			}
			if t.shards.enqueue(s.Ref, timeSeries{
				seriesLabels: lbls,
				metadata:     meta,
				timestamp:    s.T,
				value:        s.V,
				sType:        tSample,
			}) {
				continue outer
			}

			t.metrics.enqueueRetriesTotal.Inc()
			time.Sleep(time.Duration(backoff))
			backoff *= 2
			// It is reasonable to use t.cfg.MaxBackoff here, as if we have hit
			// the full backoff we are likely waiting for external resources.
			if backoff > t.cfg.MaxBackoff {
				backoff = t.cfg.MaxBackoff
			}
		}
	}
	return true
}

func (t *QueueManager) AppendExemplars(exemplars []record.RefExemplar) bool {
	if !t.sendExemplars {
		return true
	}
	currentTime := time.Now()
outer:
	for _, e := range exemplars {
		if isSampleOld(currentTime, time.Duration(t.cfg.SampleAgeLimit), e.T) {
			t.metrics.droppedExemplarsTotal.WithLabelValues(reasonTooOld).Inc()
			continue
		}
		t.seriesMtx.Lock()
		lbls, ok := t.seriesLabels[e.Ref]
		if !ok {
			if _, ok := t.droppedSeries[e.Ref]; !ok {
				t.logger.Info("Dropped exemplar for series that was not explicitly dropped via relabelling", "ref", e.Ref)
				t.metrics.droppedExemplarsTotal.WithLabelValues(reasonUnintentionalDroppedSeries).Inc()
			} else {
				t.metrics.droppedExemplarsTotal.WithLabelValues(reasonDroppedSeries).Inc()
			}
			t.seriesMtx.Unlock()
			continue
		}
		meta := t.seriesMetadata[e.Ref]
		t.seriesMtx.Unlock()
		// This will only loop if the queues are being resharded.
		backoff := t.cfg.MinBackoff
		for {
			select {
			case <-t.quit:
				return false
			default:
			}
			if t.shards.enqueue(e.Ref, timeSeries{
				seriesLabels:   lbls,
				metadata:       meta,
				timestamp:      e.T,
				value:          e.V,
				exemplarLabels: e.Labels,
				sType:          tExemplar,
			}) {
				continue outer
			}

			t.metrics.enqueueRetriesTotal.Inc()
			time.Sleep(time.Duration(backoff))
			backoff *= 2
			if backoff > t.cfg.MaxBackoff {
				backoff = t.cfg.MaxBackoff
			}
		}
	}
	return true
}

func (t *QueueManager) AppendHistograms(histograms []record.RefHistogramSample) bool {
	if !t.sendNativeHistograms {
		return true
	}
	currentTime := time.Now()
outer:
	for _, h := range histograms {
		if isSampleOld(currentTime, time.Duration(t.cfg.SampleAgeLimit), h.T) {
			t.metrics.droppedHistogramsTotal.WithLabelValues(reasonTooOld).Inc()
			continue
		}
<<<<<<< HEAD
		// Check if `convert_nhcb_to_classic` flag is enabled to convert NHCB histograms to classic histograms
		if t.convertNHCBToClassic && h.H != nil && h.H.Schema == histogram.CustomBucketsSchema {
			t.seriesMtx.Lock()
			lbls, ok := t.seriesLabels[h.Ref]
			if !ok {
				if _, ok := t.droppedSeries[h.Ref]; !ok {
					t.logger.Info("Dropped histogram for series that was not explicitly dropped via relabelling", "ref", h.Ref)
					t.metrics.droppedHistogramsTotal.WithLabelValues(reasonUnintentionalDroppedSeries).Inc()
				} else {
					t.metrics.droppedHistogramsTotal.WithLabelValues(reasonDroppedSeries).Inc()
				}
				t.seriesMtx.Unlock()
				continue
			}
			meta := t.seriesMetadata[h.Ref]
			t.seriesMtx.Unlock()

			err := histogram.ConvertNHCBToClassic(h.H, lbls, t.builder, func(bucketLabels labels.Labels, value float64) error {
				if !t.shards.enqueue(h.Ref, timeSeries{
					seriesLabels: bucketLabels,
					metadata:     meta,
					timestamp:    h.T,
					value:        value,
					sType:        tSample,
				}) {
					return fmt.Errorf("conversion error: failed to enqueue converted classic histogram sample")
				}
				return nil
			})
			if err != nil {
				t.logger.Error("Conversion error", "err", err)
				t.metrics.droppedHistogramsTotal.WithLabelValues("nhcb_to_classic_conversion_error").Inc()
			}
			continue
		}
		// Handle the case where v1 protocol doesn't support NHCB histograms
		if t.protoMsg == config.RemoteWriteProtoMsgV1 && h.H != nil && h.H.Schema == histogram.CustomBucketsSchema {
=======
		if t.protoMsg == remoteapi.WriteV1MessageType && h.H != nil && h.H.Schema == histogram.CustomBucketsSchema {
>>>>>>> 66421671
			// We cannot send native histograms with custom buckets (NHCB) via remote write v1.
			t.metrics.droppedHistogramsTotal.WithLabelValues(reasonNHCBNotSupported).Inc()
			t.logger.Warn("Dropped native histogram with custom buckets (NHCB) as remote write v1 does not support it", "ref", h.Ref)
			continue
		}
		t.seriesMtx.Lock()
		lbls, ok := t.seriesLabels[h.Ref]
		if !ok {
			if _, ok := t.droppedSeries[h.Ref]; !ok {
				t.logger.Info("Dropped histogram for series that was not explicitly dropped via relabelling", "ref", h.Ref)
				t.metrics.droppedHistogramsTotal.WithLabelValues(reasonUnintentionalDroppedSeries).Inc()
			} else {
				t.metrics.droppedHistogramsTotal.WithLabelValues(reasonDroppedSeries).Inc()
			}
			t.seriesMtx.Unlock()
			continue
		}
		meta := t.seriesMetadata[h.Ref]
		t.seriesMtx.Unlock()

		backoff := model.Duration(5 * time.Millisecond)
		for {
			select {
			case <-t.quit:
				return false
			default:
			}
			if t.shards.enqueue(h.Ref, timeSeries{
				seriesLabels: lbls,
				metadata:     meta,
				timestamp:    h.T,
				histogram:    h.H,
				sType:        tHistogram,
			}) {
				continue outer
			}

			t.metrics.enqueueRetriesTotal.Inc()
			time.Sleep(time.Duration(backoff))
			backoff *= 2
			if backoff > t.cfg.MaxBackoff {
				backoff = t.cfg.MaxBackoff
			}
		}
	}
	return true
}

func (t *QueueManager) AppendFloatHistograms(floatHistograms []record.RefFloatHistogramSample) bool {
	if !t.sendNativeHistograms {
		return true
	}
	currentTime := time.Now()
outer:
	for _, h := range floatHistograms {
		if isSampleOld(currentTime, time.Duration(t.cfg.SampleAgeLimit), h.T) {
			t.metrics.droppedHistogramsTotal.WithLabelValues(reasonTooOld).Inc()
			continue
		}
<<<<<<< HEAD
		// Check if `convert_nhcb_to_classic` flag is enabled to convert NHCB Float histograms to classic histograms
		if t.convertNHCBToClassic && h.FH != nil && h.FH.Schema == histogram.CustomBucketsSchema {
			// we make labels here :D
			t.seriesMtx.Lock()
			lbls, ok := t.seriesLabels[h.Ref]
			if !ok {
				if _, ok := t.droppedSeries[h.Ref]; !ok {
					t.logger.Info("Dropped histogram for series that was not explicitly dropped via relabelling", "ref", h.Ref)
					t.metrics.droppedHistogramsTotal.WithLabelValues(reasonUnintentionalDroppedSeries).Inc()
				} else {
					t.metrics.droppedHistogramsTotal.WithLabelValues(reasonDroppedSeries).Inc()
				}
				t.seriesMtx.Unlock()
				continue
			}
			meta := t.seriesMetadata[h.Ref]
			t.seriesMtx.Unlock()

			err := histogram.ConvertNHCBToClassic(h.FH, lbls, t.builder, func(bucketLabels labels.Labels, value float64) error {
				if !t.shards.enqueue(h.Ref, timeSeries{
					seriesLabels: bucketLabels,
					metadata:     meta,
					timestamp:    h.T,
					value:        value,
					sType:        tSample,
				}) {
					return fmt.Errorf("conversion error: failed to enqueue converted classic histogram sample")
				}
				return nil
			})
			if err != nil {
				t.logger.Error("Conversion error", "err", err)
				t.metrics.droppedHistogramsTotal.WithLabelValues("nhcb_to_classic_conversion_error").Inc()
			}
			continue
		}
		// Handle the case where v1 protocol doesn't support NHCB histograms
		if t.protoMsg == config.RemoteWriteProtoMsgV1 && h.FH != nil && h.FH.Schema == histogram.CustomBucketsSchema {
=======
		if t.protoMsg == remoteapi.WriteV1MessageType && h.FH != nil && h.FH.Schema == histogram.CustomBucketsSchema {
>>>>>>> 66421671
			// We cannot send native histograms with custom buckets (NHCB) via remote write v1.
			t.metrics.droppedHistogramsTotal.WithLabelValues(reasonNHCBNotSupported).Inc()
			t.logger.Warn("Dropped native histogram with custom buckets (NHCB) as remote write v1 does not support it", "ref", h.Ref)
			continue
		}
		t.seriesMtx.Lock()
		lbls, ok := t.seriesLabels[h.Ref]
		if !ok {
			if _, ok := t.droppedSeries[h.Ref]; !ok {
				t.logger.Info("Dropped histogram for series that was not explicitly dropped via relabelling", "ref", h.Ref)
				t.metrics.droppedHistogramsTotal.WithLabelValues(reasonUnintentionalDroppedSeries).Inc()
			} else {
				t.metrics.droppedHistogramsTotal.WithLabelValues(reasonDroppedSeries).Inc()
			}
			t.seriesMtx.Unlock()
			continue
		}
		meta := t.seriesMetadata[h.Ref]
		t.seriesMtx.Unlock()

		backoff := model.Duration(5 * time.Millisecond)
		for {
			select {
			case <-t.quit:
				return false
			default:
			}
			if t.shards.enqueue(h.Ref, timeSeries{
				seriesLabels:   lbls,
				metadata:       meta,
				timestamp:      h.T,
				floatHistogram: h.FH,
				sType:          tFloatHistogram,
			}) {
				continue outer
			}

			t.metrics.enqueueRetriesTotal.Inc()
			time.Sleep(time.Duration(backoff))
			backoff *= 2
			if backoff > t.cfg.MaxBackoff {
				backoff = t.cfg.MaxBackoff
			}
		}
	}
	return true
}

// Start the queue manager sending samples to the remote storage.
// Does not block.
func (t *QueueManager) Start() {
	// Register and initialise some metrics.
	t.metrics.register()
	t.metrics.shardCapacity.Set(float64(t.cfg.Capacity))
	t.metrics.maxNumShards.Set(float64(t.cfg.MaxShards))
	t.metrics.minNumShards.Set(float64(t.cfg.MinShards))
	t.metrics.desiredNumShards.Set(float64(t.cfg.MinShards))
	t.metrics.maxSamplesPerSend.Set(float64(t.cfg.MaxSamplesPerSend))

	t.shards.start(t.numShards)
	t.watcher.Start()
	if t.mcfg.Send {
		t.metadataWatcher.Start()
	}

	t.wg.Add(2)
	go t.updateShardsLoop()
	go t.reshardLoop()
}

// Stop stops sending samples to the remote storage and waits for pending
// sends to complete.
func (t *QueueManager) Stop() {
	t.logger.Info("Stopping remote storage...")
	defer t.logger.Info("Remote storage stopped.")

	close(t.quit)
	// Wait for all QueueManager routines to end before stopping shards, metadata watcher, and WAL watcher. This
	// is to ensure we don't end up executing a reshard and shards.stop() at the same time, which
	// causes a closed channel panic.
	t.wg.Wait()
	t.shards.stop()
	t.watcher.Stop()
	if t.mcfg.Send {
		t.metadataWatcher.Stop()
	}
	t.metrics.unregister()
}

// StoreSeries keeps track of which series we know about for lookups when sending samples to remote.
func (t *QueueManager) StoreSeries(series []record.RefSeries, index int) {
	t.seriesMtx.Lock()
	defer t.seriesMtx.Unlock()
	t.seriesSegmentMtx.Lock()
	defer t.seriesSegmentMtx.Unlock()
	for _, s := range series {
		// Just make sure all the Refs of Series will insert into seriesSegmentIndexes map for tracking.
		t.seriesSegmentIndexes[s.Ref] = index

		t.builder.Reset(s.Labels)
		processExternalLabels(t.builder, t.externalLabels)
		keep := relabel.ProcessBuilder(t.builder, t.relabelConfigs...)
		if !keep {
			t.droppedSeries[s.Ref] = struct{}{}
			continue
		}
		lbls := t.builder.Labels()
		t.seriesLabels[s.Ref] = lbls
	}
}

// StoreMetadata keeps track of known series' metadata for lookups when sending samples to remote.
func (t *QueueManager) StoreMetadata(meta []record.RefMetadata) {
	if t.protoMsg == remoteapi.WriteV1MessageType {
		return
	}

	t.seriesMtx.Lock()
	defer t.seriesMtx.Unlock()
	for _, m := range meta {
		t.seriesMetadata[m.Ref] = &metadata.Metadata{
			Type: record.ToMetricType(m.Type),
			Unit: m.Unit,
			Help: m.Help,
		}
	}
}

// UpdateSeriesSegment updates the segment number held against the series,
// so we can trim older ones in SeriesReset.
func (t *QueueManager) UpdateSeriesSegment(series []record.RefSeries, index int) {
	t.seriesSegmentMtx.Lock()
	defer t.seriesSegmentMtx.Unlock()
	for _, s := range series {
		t.seriesSegmentIndexes[s.Ref] = index
	}
}

// SeriesReset is used when reading a checkpoint. WAL Watcher should have
// stored series records with the checkpoints index number, so we can now
// delete any ref ID's lower than that # from the two maps.
func (t *QueueManager) SeriesReset(index int) {
	t.seriesMtx.Lock()
	defer t.seriesMtx.Unlock()
	t.seriesSegmentMtx.Lock()
	defer t.seriesSegmentMtx.Unlock()
	// Check for series that are in segments older than the checkpoint
	// that were not also present in the checkpoint.
	for k, v := range t.seriesSegmentIndexes {
		if v < index {
			delete(t.seriesSegmentIndexes, k)
			delete(t.seriesLabels, k)
			delete(t.seriesMetadata, k)
			delete(t.droppedSeries, k)
		}
	}
}

// SetClient updates the client used by a queue. Used when only client specific
// fields are updated to avoid restarting the queue.
func (t *QueueManager) SetClient(c WriteClient) {
	t.clientMtx.Lock()
	t.storeClient = c
	t.clientMtx.Unlock()
}

func (t *QueueManager) client() WriteClient {
	t.clientMtx.RLock()
	defer t.clientMtx.RUnlock()
	return t.storeClient
}

// processExternalLabels merges externalLabels into b. If b contains
// a label in externalLabels, the value in b wins.
func processExternalLabels(b *labels.Builder, externalLabels []labels.Label) {
	for _, el := range externalLabels {
		if b.Get(el.Name) == "" {
			b.Set(el.Name, el.Value)
		}
	}
}

func (t *QueueManager) updateShardsLoop() {
	defer t.wg.Done()

	ticker := time.NewTicker(shardUpdateDuration)
	defer ticker.Stop()
	for {
		select {
		case <-ticker.C:
			desiredShards := t.calculateDesiredShards()
			if !t.shouldReshard(desiredShards) {
				continue
			}
			// Resharding can take some time, and we want this loop
			// to stay close to shardUpdateDuration.
			select {
			case t.reshardChan <- desiredShards:
				t.logger.Info("Remote storage resharding", "from", t.numShards, "to", desiredShards)
				t.numShards = desiredShards
			default:
				t.logger.Info("Currently resharding, skipping.")
			}
		case <-t.quit:
			return
		}
	}
}

// shouldReshard returns whether resharding should occur.
func (t *QueueManager) shouldReshard(desiredShards int) bool {
	if desiredShards == t.numShards {
		return false
	}
	// We shouldn't reshard if Prometheus hasn't been able to send
	// since the last time it checked if it should reshard.
	minSendTimestamp := time.Now().Add(-1 * shardUpdateDuration).Unix()
	lsts := t.lastSendTimestamp.Load()
	if lsts < minSendTimestamp {
		t.logger.Warn("Skipping resharding, last successful send was beyond threshold", "lastSendTimestamp", lsts, "minSendTimestamp", minSendTimestamp)
		return false
	}
	if disableTimestamp := t.reshardDisableEndTimestamp.Load(); time.Now().Unix() < disableTimestamp {
		disabledAt := time.Unix(t.reshardDisableStartTimestamp.Load(), 0)
		disabledFor := time.Until(time.Unix(disableTimestamp, 0))

		t.logger.Warn("Skipping resharding, resharding is disabled while waiting for recoverable errors", "disabled_at", disabledAt, "disabled_for", disabledFor)
		return false
	}
	return true
}

// calculateDesiredShards returns the number of desired shards, which will be
// the current QueueManager.numShards if resharding should not occur for reasons
// outlined in this functions implementation. It is up to the caller to reshard, or not,
// based on the return value.
func (t *QueueManager) calculateDesiredShards() int {
	t.dataIn.tick()
	t.dataOut.tick()
	t.dataOutDuration.tick()

	// We use the number of incoming samples as a prediction of how much work we
	// will need to do next iteration.  We add to this any pending samples
	// (received - send) so we can catch up with any backlog. We use the average
	// outgoing batch latency to work out how many shards we need.
	var (
		dataInRate      = t.dataIn.rate()
		dataOutRate     = t.dataOut.rate()
		dataOutDuration = t.dataOutDuration.rate() / float64(time.Second)
		dataPendingRate = dataInRate - dataOutRate
		highestSent     = t.metrics.highestSentTimestamp.Get()
		highestRecv     = t.metrics.highestTimestamp.Get()
		delay           = highestRecv - highestSent
		dataPending     = delay * dataInRate
	)

	if dataOutRate <= 0 {
		return t.numShards
	}

	var (
		// When behind we will try to catch up on 5% of samples per second.
		backlogCatchup = 0.05 * dataPending
		// Calculate Time to send one sample, averaged across all sends done this tick.
		timePerSample = dataOutDuration / dataOutRate
		desiredShards = timePerSample * (dataInRate + backlogCatchup)
	)
	t.metrics.desiredNumShards.Set(desiredShards)
	t.logger.Debug("QueueManager.calculateDesiredShards",
		"dataInRate", dataInRate,
		"dataOutRate", dataOutRate,
		"dataPendingRate", dataPendingRate,
		"dataPending", dataPending,
		"dataOutDuration", dataOutDuration,
		"timePerSample", timePerSample,
		"desiredShards", desiredShards,
		"highestSent", highestSent,
		"highestRecv", highestRecv,
	)

	// Changes in the number of shards must be greater than shardToleranceFraction.
	var (
		lowerBound = float64(t.numShards) * (1. - shardToleranceFraction)
		upperBound = float64(t.numShards) * (1. + shardToleranceFraction)
	)
	t.logger.Debug("QueueManager.updateShardsLoop",
		"lowerBound", lowerBound, "desiredShards", desiredShards, "upperBound", upperBound)

	desiredShards = math.Ceil(desiredShards) // Round up to be on the safe side.
	if lowerBound <= desiredShards && desiredShards <= upperBound {
		return t.numShards
	}

	numShards := int(desiredShards)
	// Do not downshard if we are more than ten seconds back.
	if numShards < t.numShards && delay > 10.0 {
		t.logger.Debug("Not downsharding due to being too far behind")
		return t.numShards
	}

	switch {
	case numShards > t.cfg.MaxShards:
		numShards = t.cfg.MaxShards
	case numShards < t.cfg.MinShards:
		numShards = t.cfg.MinShards
	}
	return numShards
}

func (t *QueueManager) reshardLoop() {
	defer t.wg.Done()

	for {
		select {
		case numShards := <-t.reshardChan:
			// We start the newShards after we have stopped (the therefore completely
			// flushed) the oldShards, to guarantee we only every deliver samples in
			// order.
			t.shards.stop()
			t.shards.start(numShards)
		case <-t.quit:
			return
		}
	}
}

func (t *QueueManager) newShards() *shards {
	s := &shards{
		qm:   t,
		done: make(chan struct{}),
	}
	return s
}

type shards struct {
	mtx sync.RWMutex // With the WAL, this is never actually contended.

	qm     *QueueManager
	queues []*queue
	// So we can accurately track how many of each are lost during shard shutdowns.
	enqueuedSamples    atomic.Int64
	enqueuedExemplars  atomic.Int64
	enqueuedHistograms atomic.Int64

	// Emulate a wait group with a channel and an atomic int, as you
	// cannot select on a wait group.
	done    chan struct{}
	running atomic.Int32

	// Soft shutdown context will prevent new enqueues and deadlocks.
	softShutdown chan struct{}

	// Hard shutdown context is used to terminate outgoing HTTP connections
	// after giving them a chance to terminate.
	hardShutdown                    context.CancelFunc
	samplesDroppedOnHardShutdown    atomic.Uint32
	exemplarsDroppedOnHardShutdown  atomic.Uint32
	histogramsDroppedOnHardShutdown atomic.Uint32
	metadataDroppedOnHardShutdown   atomic.Uint32
}

// start the shards; must be called before any call to enqueue.
func (s *shards) start(n int) {
	s.mtx.Lock()
	defer s.mtx.Unlock()

	s.qm.metrics.pendingSamples.Set(0)
	s.qm.metrics.numShards.Set(float64(n))

	newQueues := make([]*queue, n)
	for i := range n {
		newQueues[i] = newQueue(s.qm.cfg.MaxSamplesPerSend, s.qm.cfg.Capacity)
	}

	s.queues = newQueues

	var hardShutdownCtx context.Context
	hardShutdownCtx, s.hardShutdown = context.WithCancel(context.Background())
	s.softShutdown = make(chan struct{})
	s.running.Store(int32(n))
	s.done = make(chan struct{})
	s.enqueuedSamples.Store(0)
	s.enqueuedExemplars.Store(0)
	s.enqueuedHistograms.Store(0)
	s.samplesDroppedOnHardShutdown.Store(0)
	s.exemplarsDroppedOnHardShutdown.Store(0)
	s.histogramsDroppedOnHardShutdown.Store(0)
	s.metadataDroppedOnHardShutdown.Store(0)
	for i := range n {
		go s.runShard(hardShutdownCtx, i, newQueues[i])
	}
}

// stop the shards; subsequent call to enqueue will return false.
func (s *shards) stop() {
	// Attempt a clean shutdown, but only wait flushDeadline for all the shards
	// to cleanly exit. As we're doing RPCs, enqueue can block indefinitely.
	// We must be able so call stop concurrently, hence we can only take the
	// RLock here.
	s.mtx.RLock()
	close(s.softShutdown)
	s.mtx.RUnlock()

	// Enqueue should now be unblocked, so we can take the write lock.  This
	// also ensures we don't race with writes to the queues, and get a panic:
	// send on closed channel.
	s.mtx.Lock()
	defer s.mtx.Unlock()
	for _, queue := range s.queues {
		go queue.FlushAndShutdown(s.done)
	}
	select {
	case <-s.done:
		return
	case <-time.After(s.qm.flushDeadline):
	}

	// Force an unclean shutdown.
	s.hardShutdown()
	<-s.done

	// Log error for any dropped samples, exemplars, or histograms.
	logDroppedError := func(t string, counter atomic.Uint32) {
		if dropped := counter.Load(); dropped > 0 {
			s.qm.logger.Error(fmt.Sprintf("Failed to flush all %s on shutdown", t), "count", dropped)
		}
	}
	logDroppedError("samples", s.samplesDroppedOnHardShutdown)
	logDroppedError("exemplars", s.exemplarsDroppedOnHardShutdown)
	logDroppedError("histograms", s.histogramsDroppedOnHardShutdown)
}

// enqueue data (sample or exemplar). If the shard is full, shutting down, or
// resharding, it will return false; in this case, you should back off and
// retry. A shard is full when its configured capacity has been reached,
// specifically, when s.queues[shard] has filled its batchQueue channel and the
// partial batch has also been filled.
func (s *shards) enqueue(ref chunks.HeadSeriesRef, data timeSeries) bool {
	s.mtx.RLock()
	defer s.mtx.RUnlock()
	shard := uint64(ref) % uint64(len(s.queues))
	select {
	case <-s.softShutdown:
		return false
	default:
		appended := s.queues[shard].Append(data)
		if !appended {
			return false
		}
		switch data.sType {
		case tSample:
			s.qm.metrics.pendingSamples.Inc()
			s.enqueuedSamples.Inc()
		case tExemplar:
			s.qm.metrics.pendingExemplars.Inc()
			s.enqueuedExemplars.Inc()
		case tHistogram, tFloatHistogram:
			s.qm.metrics.pendingHistograms.Inc()
			s.enqueuedHistograms.Inc()
		default:
			return true
		}
		s.qm.metrics.highestTimestamp.Set(float64(data.timestamp / 1000))
		s.qm.dataIn.incr(1)
		return true
	}
}

type queue struct {
	// batchMtx covers operations appending to or publishing the partial batch.
	batchMtx   sync.Mutex
	batch      []timeSeries
	batchQueue chan []timeSeries

	// Since we know there are a limited number of batches out, using a stack
	// is easy and safe so a sync.Pool is not necessary.
	// poolMtx covers adding and removing batches from the batchPool.
	poolMtx   sync.Mutex
	batchPool [][]timeSeries
}

type timeSeries struct {
	seriesLabels   labels.Labels
	value          float64
	histogram      *histogram.Histogram
	floatHistogram *histogram.FloatHistogram
	metadata       *metadata.Metadata
	timestamp      int64
	exemplarLabels labels.Labels
	// The type of series: sample, exemplar, or histogram.
	sType seriesType
}

type seriesType int

const (
	tSample seriesType = iota
	tExemplar
	tHistogram
	tFloatHistogram
	tMetadata
)

func newQueue(batchSize, capacity int) *queue {
	batches := capacity / batchSize
	// Always create an unbuffered channel even if capacity is configured to be
	// less than max_samples_per_send.
	if batches == 0 {
		batches = 1
	}
	return &queue{
		batch:      make([]timeSeries, 0, batchSize),
		batchQueue: make(chan []timeSeries, batches),
		// batchPool should have capacity for everything in the channel + 1 for
		// the batch being processed.
		batchPool: make([][]timeSeries, 0, batches+1),
	}
}

// Append the timeSeries to the buffered batch. Returns false if it
// cannot be added and must be retried.
func (q *queue) Append(datum timeSeries) bool {
	q.batchMtx.Lock()
	defer q.batchMtx.Unlock()
	// TODO(cstyan): Check if metadata now means we've reduced the total # of samples
	// we can batch together here, and if so find a way to not include metadata
	// in the batch size calculation.
	// See https://github.com/prometheus/prometheus/issues/14405
	q.batch = append(q.batch, datum)
	if len(q.batch) == cap(q.batch) {
		select {
		case q.batchQueue <- q.batch:
			q.batch = q.newBatch(cap(q.batch))
			return true
		default:
			// Remove the sample we just appended. It will get retried.
			q.batch = q.batch[:len(q.batch)-1]
			return false
		}
	}
	return true
}

func (q *queue) Chan() <-chan []timeSeries {
	return q.batchQueue
}

// Batch returns the current batch and allocates a new batch.
func (q *queue) Batch() []timeSeries {
	q.batchMtx.Lock()
	defer q.batchMtx.Unlock()
	select {
	case batch := <-q.batchQueue:
		return batch
	default:
		batch := q.batch
		q.batch = q.newBatch(cap(batch))
		return batch
	}
}

// ReturnForReuse adds the batch buffer back to the internal pool.
func (q *queue) ReturnForReuse(batch []timeSeries) {
	q.poolMtx.Lock()
	defer q.poolMtx.Unlock()
	if len(q.batchPool) < cap(q.batchPool) {
		q.batchPool = append(q.batchPool, batch[:0])
	}
}

// FlushAndShutdown stops the queue and flushes any samples. No appends can be
// made after this is called.
func (q *queue) FlushAndShutdown(done <-chan struct{}) {
loop:
	for q.tryEnqueueingBatch(done) {
		select {
		case <-done:
			break loop
		case <-time.After(time.Second):
		}
	}

	q.batchMtx.Lock()
	defer q.batchMtx.Unlock()
	q.batch = nil
	close(q.batchQueue)
}

// tryEnqueueingBatch tries to send a batch if necessary. If sending needs to
// be retried it will return true.
func (q *queue) tryEnqueueingBatch(done <-chan struct{}) bool {
	q.batchMtx.Lock()
	defer q.batchMtx.Unlock()
	if len(q.batch) == 0 {
		return false
	}

	select {
	case q.batchQueue <- q.batch:
		return false
	case <-done:
		// The shard has been hard shut down, so no more samples can be sent.
		// No need to try again as we will drop everything left in the queue.
		return false
	default:
		// The batchQueue is full, so we need to try again later.
		return true
	}
}

func (q *queue) newBatch(capacity int) []timeSeries {
	q.poolMtx.Lock()
	defer q.poolMtx.Unlock()
	batches := len(q.batchPool)
	if batches > 0 {
		batch := q.batchPool[batches-1]
		q.batchPool = q.batchPool[:batches-1]
		return batch
	}
	return make([]timeSeries, 0, capacity)
}

func (s *shards) runShard(ctx context.Context, shardID int, queue *queue) {
	defer func() {
		if s.running.Dec() == 0 {
			close(s.done)
		}
	}()

	shardNum := strconv.Itoa(shardID)
	symbolTable := writev2.NewSymbolTable()

	// Send batches of at most MaxSamplesPerSend samples to the remote storage.
	// If we have fewer samples than that, flush them out after a deadline anyways.
	var (
		maxCount = s.qm.cfg.MaxSamplesPerSend

		pBuf    = proto.NewBuffer(nil)
		pBufRaw []byte
		encBuf  = compression.NewSyncEncodeBuffer()
	)
	// TODO(@tpaschalis) Should we also raise the max if we have WAL metadata?
	if s.qm.sendExemplars {
		maxCount += int(float64(maxCount) * 0.1)
	}

	// TODO: Dry all of this, we should make an interface/generic for the timeseries type.
	batchQueue := queue.Chan()
	pendingData := make([]prompb.TimeSeries, maxCount)
	for i := range pendingData {
		pendingData[i].Samples = []prompb.Sample{{}}
		if s.qm.sendExemplars {
			pendingData[i].Exemplars = []prompb.Exemplar{{}}
		}
	}
	pendingDataV2 := make([]writev2.TimeSeries, maxCount)
	for i := range pendingDataV2 {
		pendingDataV2[i].Samples = []writev2.Sample{{}}
	}

	timer := time.NewTimer(time.Duration(s.qm.cfg.BatchSendDeadline))
	stop := func() {
		if !timer.Stop() {
			select {
			case <-timer.C:
			default:
			}
		}
	}
	defer stop()

	sendBatch := func(batch []timeSeries, protoMsg remoteapi.WriteMessageType, compr compression.Type, timer bool) {
		switch protoMsg {
		case remoteapi.WriteV1MessageType:
			nPendingSamples, nPendingExemplars, nPendingHistograms := populateTimeSeries(batch, pendingData, s.qm.sendExemplars, s.qm.sendNativeHistograms)
			n := nPendingSamples + nPendingExemplars + nPendingHistograms
			if timer {
				s.qm.logger.Debug("runShard timer ticked, sending buffered data", "samples", nPendingSamples,
					"exemplars", nPendingExemplars, "shard", shardNum, "histograms", nPendingHistograms)
			}
			_ = s.sendSamples(ctx, pendingData[:n], nPendingSamples, nPendingExemplars, nPendingHistograms, pBuf, encBuf, compr)
		case remoteapi.WriteV2MessageType:
			nPendingSamples, nPendingExemplars, nPendingHistograms, nPendingMetadata, nUnexpectedMetadata := populateV2TimeSeries(&symbolTable, batch, pendingDataV2, s.qm.sendExemplars, s.qm.sendNativeHistograms, s.qm.enableTypeAndUnitLabels)
			n := nPendingSamples + nPendingExemplars + nPendingHistograms
			if nUnexpectedMetadata > 0 {
				s.qm.logger.Warn("unexpected metadata sType in populateV2TimeSeries", "count", nUnexpectedMetadata)
			}
			_ = s.sendV2Samples(ctx, pendingDataV2[:n], symbolTable.Symbols(), nPendingSamples, nPendingExemplars, nPendingHistograms, nPendingMetadata, &pBufRaw, encBuf, compr)
			symbolTable.Reset()
		}
	}

	for {
		select {
		case <-ctx.Done():
			// In this case we drop all samples in the buffer and the queue.
			// Remove them from pending and mark them as failed.
			droppedSamples := int(s.enqueuedSamples.Load())
			droppedExemplars := int(s.enqueuedExemplars.Load())
			droppedHistograms := int(s.enqueuedHistograms.Load())
			s.qm.metrics.pendingSamples.Sub(float64(droppedSamples))
			s.qm.metrics.pendingExemplars.Sub(float64(droppedExemplars))
			s.qm.metrics.pendingHistograms.Sub(float64(droppedHistograms))
			s.qm.metrics.failedSamplesTotal.Add(float64(droppedSamples))
			s.qm.metrics.failedExemplarsTotal.Add(float64(droppedExemplars))
			s.qm.metrics.failedHistogramsTotal.Add(float64(droppedHistograms))
			s.samplesDroppedOnHardShutdown.Add(uint32(droppedSamples))
			s.exemplarsDroppedOnHardShutdown.Add(uint32(droppedExemplars))
			s.histogramsDroppedOnHardShutdown.Add(uint32(droppedHistograms))
			return

		case batch, ok := <-batchQueue:
			if !ok {
				return
			}

			sendBatch(batch, s.qm.protoMsg, s.qm.compr, false)
			// TODO(bwplotka): Previously the return was between popular and send.
			// Consider this when DRY-ing https://github.com/prometheus/prometheus/issues/14409
			queue.ReturnForReuse(batch)

			stop()
			timer.Reset(time.Duration(s.qm.cfg.BatchSendDeadline))

		case <-timer.C:
			batch := queue.Batch()
			if len(batch) > 0 {
				sendBatch(batch, s.qm.protoMsg, s.qm.compr, true)
			}
			queue.ReturnForReuse(batch)
			timer.Reset(time.Duration(s.qm.cfg.BatchSendDeadline))
		}
	}
}

func populateTimeSeries(batch []timeSeries, pendingData []prompb.TimeSeries, sendExemplars, sendNativeHistograms bool) (int, int, int) {
	var nPendingSamples, nPendingExemplars, nPendingHistograms int
	for nPending, d := range batch {
		pendingData[nPending].Samples = pendingData[nPending].Samples[:0]
		if sendExemplars {
			pendingData[nPending].Exemplars = pendingData[nPending].Exemplars[:0]
		}
		if sendNativeHistograms {
			pendingData[nPending].Histograms = pendingData[nPending].Histograms[:0]
		}

		// Number of pending samples is limited by the fact that sendSamples (via sendSamplesWithBackoff)
		// retries endlessly, so once we reach max samples, if we can never send to the endpoint we'll
		// stop reading from the queue. This makes it safe to reference pendingSamples by index.
		pendingData[nPending].Labels = prompb.FromLabels(d.seriesLabels, pendingData[nPending].Labels)

		switch d.sType {
		case tSample:
			pendingData[nPending].Samples = append(pendingData[nPending].Samples, prompb.Sample{
				Value:     d.value,
				Timestamp: d.timestamp,
			})
			nPendingSamples++
		case tExemplar:
			pendingData[nPending].Exemplars = append(pendingData[nPending].Exemplars, prompb.Exemplar{
				Labels:    prompb.FromLabels(d.exemplarLabels, nil),
				Value:     d.value,
				Timestamp: d.timestamp,
			})
			nPendingExemplars++
		case tHistogram:
			if d.histogram != nil {
				pendingData[nPending].Histograms = append(pendingData[nPending].Histograms, prompb.FromIntHistogram(d.timestamp, d.histogram))
				nPendingHistograms++
			}
		case tFloatHistogram:
			if d.floatHistogram != nil {
				pendingData[nPending].Histograms = append(pendingData[nPending].Histograms, prompb.FromFloatHistogram(d.timestamp, d.floatHistogram))
				nPendingHistograms++
			}
		}
	}
	return nPendingSamples, nPendingExemplars, nPendingHistograms
}

func (s *shards) sendSamples(ctx context.Context, samples []prompb.TimeSeries, sampleCount, exemplarCount, histogramCount int, pBuf *proto.Buffer, buf compression.EncodeBuffer, compr compression.Type) error {
	begin := time.Now()
	rs, err := s.sendSamplesWithBackoff(ctx, samples, sampleCount, exemplarCount, histogramCount, 0, pBuf, buf, compr)
	s.updateMetrics(ctx, err, sampleCount, exemplarCount, histogramCount, 0, rs, time.Since(begin))
	return err
}

// TODO(bwplotka): DRY this (have one logic for both v1 and v2).
// See https://github.com/prometheus/prometheus/issues/14409
func (s *shards) sendV2Samples(ctx context.Context, samples []writev2.TimeSeries, labels []string, sampleCount, exemplarCount, histogramCount, metadataCount int, pBuf *[]byte, buf compression.EncodeBuffer, compr compression.Type) error {
	begin := time.Now()
	rs, err := s.sendV2SamplesWithBackoff(ctx, samples, labels, sampleCount, exemplarCount, histogramCount, metadataCount, pBuf, buf, compr)
	s.updateMetrics(ctx, err, sampleCount, exemplarCount, histogramCount, metadataCount, rs, time.Since(begin))
	return err
}

func (s *shards) updateMetrics(_ context.Context, err error, sampleCount, exemplarCount, histogramCount, metadataCount int, rs WriteResponseStats, duration time.Duration) {
	// Partial errors may happen -- account for that.
	sampleDiff := sampleCount - rs.Samples
	if sampleDiff > 0 {
		s.qm.metrics.failedSamplesTotal.Add(float64(sampleDiff))
	}
	histogramDiff := histogramCount - rs.Histograms
	if histogramDiff > 0 {
		s.qm.metrics.failedHistogramsTotal.Add(float64(histogramDiff))
	}
	exemplarDiff := exemplarCount - rs.Exemplars
	if exemplarDiff > 0 {
		s.qm.metrics.failedExemplarsTotal.Add(float64(exemplarDiff))
	}
	if err != nil {
		s.qm.logger.Error("non-recoverable error", "failedSampleCount", sampleDiff, "failedHistogramCount", histogramDiff, "failedExemplarCount", exemplarDiff, "err", err)
	} else if sampleDiff+exemplarDiff+histogramDiff > 0 {
		s.qm.logger.Error("we got 2xx status code from the Receiver yet statistics indicate some data was not written; investigation needed", "failedSampleCount", sampleDiff, "failedHistogramCount", histogramDiff, "failedExemplarCount", exemplarDiff)
	}

	// These counters are used to calculate the dynamic sharding, and as such
	// should be maintained irrespective of success or failure.
	s.qm.dataOut.incr(int64(sampleCount + exemplarCount + histogramCount + metadataCount))
	s.qm.dataOutDuration.incr(int64(duration))
	s.qm.lastSendTimestamp.Store(time.Now().Unix())

	// Pending samples/exemplars/histograms also should be subtracted, as an error means
	// they will not be retried.
	s.qm.metrics.pendingSamples.Sub(float64(sampleCount))
	s.qm.metrics.pendingExemplars.Sub(float64(exemplarCount))
	s.qm.metrics.pendingHistograms.Sub(float64(histogramCount))
	s.enqueuedSamples.Sub(int64(sampleCount))
	s.enqueuedExemplars.Sub(int64(exemplarCount))
	s.enqueuedHistograms.Sub(int64(histogramCount))
}

// sendSamplesWithBackoff to the remote storage with backoff for recoverable errors.
func (s *shards) sendSamplesWithBackoff(ctx context.Context, samples []prompb.TimeSeries, sampleCount, exemplarCount, histogramCount, metadataCount int, pBuf *proto.Buffer, buf compression.EncodeBuffer, compr compression.Type) (WriteResponseStats, error) {
	// Build the WriteRequest with no metadata.
	req, highest, lowest, err := buildWriteRequest(s.qm.logger, samples, nil, pBuf, nil, buf, compr)
	s.qm.buildRequestLimitTimestamp.Store(lowest)
	if err != nil {
		// Failing to build the write request is non-recoverable, since it will
		// only error if marshaling the proto to bytes fails.
		return WriteResponseStats{}, err
	}

	reqSize := len(req)

	// Since we retry writes via attemptStore and sendWriteRequestWithBackoff we need
	// to track the total amount of accepted data across the various attempts.
	accumulatedStats := WriteResponseStats{}
	var accumulatedStatsMu sync.Mutex
	addStats := func(rs WriteResponseStats) {
		accumulatedStatsMu.Lock()
		accumulatedStats = accumulatedStats.Add(rs)
		accumulatedStatsMu.Unlock()
	}

	// An anonymous function allows us to defer the completion of our per-try spans
	// without causing a memory leak, and it has the nice effect of not propagating any
	// parameters for sendSamplesWithBackoff/3.
	attemptStore := func(try int) error {
		currentTime := time.Now()
		lowest := s.qm.buildRequestLimitTimestamp.Load()
		if isSampleOld(currentTime, time.Duration(s.qm.cfg.SampleAgeLimit), lowest) {
			// This will filter out old samples during retries.
			req2, _, lowest, err := buildWriteRequest(
				s.qm.logger,
				samples,
				nil,
				pBuf,
				isTimeSeriesOldFilter(s.qm.metrics, currentTime, time.Duration(s.qm.cfg.SampleAgeLimit)),
				buf,
				compr,
			)
			s.qm.buildRequestLimitTimestamp.Store(lowest)
			if err != nil {
				return err
			}
			req = req2
		}

		ctx, span := otel.Tracer("").Start(ctx, "Remote Send Batch")
		defer span.End()

		span.SetAttributes(
			attribute.Int("request_size", reqSize),
			attribute.Int("samples", sampleCount),
			attribute.Int("try", try),
			attribute.String("remote_name", s.qm.storeClient.Name()),
			attribute.String("remote_url", s.qm.storeClient.Endpoint()),
		)

		if exemplarCount > 0 {
			span.SetAttributes(attribute.Int("exemplars", exemplarCount))
		}
		if histogramCount > 0 {
			span.SetAttributes(attribute.Int("histograms", histogramCount))
		}

		begin := time.Now()
		s.qm.metrics.samplesTotal.Add(float64(sampleCount))
		s.qm.metrics.exemplarsTotal.Add(float64(exemplarCount))
		s.qm.metrics.histogramsTotal.Add(float64(histogramCount))
		s.qm.metrics.metadataTotal.Add(float64(metadataCount))
		// Technically for v1, we will likely have empty response stats, but for
		// newer Receivers this might be not, so used it in a best effort.
		rs, err := s.qm.client().Store(ctx, req, try)
		s.qm.metrics.sentBatchDuration.Observe(time.Since(begin).Seconds())
		// TODO(bwplotka): Revisit this once we have Receivers doing retriable partial error
		// so far we don't have those, so it's ok to potentially skew statistics.
		addStats(rs)

		if err == nil {
			return nil
		}
		span.RecordError(err)
		return err
	}

	onRetry := func() {
		s.qm.metrics.retriedSamplesTotal.Add(float64(sampleCount))
		s.qm.metrics.retriedExemplarsTotal.Add(float64(exemplarCount))
		s.qm.metrics.retriedHistogramsTotal.Add(float64(histogramCount))
	}

	err = s.qm.sendWriteRequestWithBackoff(ctx, attemptStore, onRetry)
	if errors.Is(err, context.Canceled) {
		// When there is resharding, we cancel the context for this queue, which means the data is not sent.
		// So we exit early to not update the metrics.
		return accumulatedStats, err
	}

	s.qm.metrics.sentBytesTotal.Add(float64(reqSize))
	s.qm.metrics.highestSentTimestamp.Set(float64(highest / 1000))

	if err == nil && !accumulatedStats.Confirmed {
		// No 2.0 response headers, and we sent v1 message, so likely it's 1.0 Receiver.
		// Assume success, don't rely on headers.
		return WriteResponseStats{
			Samples:    sampleCount,
			Histograms: histogramCount,
			Exemplars:  exemplarCount,
		}, nil
	}
	return accumulatedStats, err
}

// sendV2SamplesWithBackoff to the remote storage with backoff for recoverable errors.
func (s *shards) sendV2SamplesWithBackoff(ctx context.Context, samples []writev2.TimeSeries, labels []string, sampleCount, exemplarCount, histogramCount, metadataCount int, pBuf *[]byte, buf compression.EncodeBuffer, compr compression.Type) (WriteResponseStats, error) {
	// Build the WriteRequest with no metadata.
	req, highest, lowest, err := buildV2WriteRequest(s.qm.logger, samples, labels, pBuf, nil, buf, compr)
	s.qm.buildRequestLimitTimestamp.Store(lowest)
	if err != nil {
		// Failing to build the write request is non-recoverable, since it will
		// only error if marshaling the proto to bytes fails.
		return WriteResponseStats{}, err
	}

	reqSize := len(req)

	// Since we retry writes via attemptStore and sendWriteRequestWithBackoff we need
	// to track the total amount of accepted data across the various attempts.
	accumulatedStats := WriteResponseStats{}
	var accumulatedStatsMu sync.Mutex
	addStats := func(rs WriteResponseStats) {
		accumulatedStatsMu.Lock()
		accumulatedStats = accumulatedStats.Add(rs)
		accumulatedStatsMu.Unlock()
	}

	// An anonymous function allows us to defer the completion of our per-try spans
	// without causing a memory leak, and it has the nice effect of not propagating any
	// parameters for sendSamplesWithBackoff/3.
	attemptStore := func(try int) error {
		currentTime := time.Now()
		lowest := s.qm.buildRequestLimitTimestamp.Load()
		if isSampleOld(currentTime, time.Duration(s.qm.cfg.SampleAgeLimit), lowest) {
			// This will filter out old samples during retries.
			req2, _, lowest, err := buildV2WriteRequest(
				s.qm.logger,
				samples,
				labels,
				pBuf,
				isV2TimeSeriesOldFilter(s.qm.metrics, currentTime, time.Duration(s.qm.cfg.SampleAgeLimit)),
				buf,
				compr,
			)
			s.qm.buildRequestLimitTimestamp.Store(lowest)
			if err != nil {
				return err
			}
			req = req2
		}

		ctx, span := otel.Tracer("").Start(ctx, "Remote Send Batch")
		defer span.End()

		span.SetAttributes(
			attribute.Int("request_size", reqSize),
			attribute.Int("samples", sampleCount),
			attribute.Int("try", try),
			attribute.String("remote_name", s.qm.storeClient.Name()),
			attribute.String("remote_url", s.qm.storeClient.Endpoint()),
		)

		if exemplarCount > 0 {
			span.SetAttributes(attribute.Int("exemplars", exemplarCount))
		}
		if histogramCount > 0 {
			span.SetAttributes(attribute.Int("histograms", histogramCount))
		}

		begin := time.Now()
		s.qm.metrics.samplesTotal.Add(float64(sampleCount))
		s.qm.metrics.exemplarsTotal.Add(float64(exemplarCount))
		s.qm.metrics.histogramsTotal.Add(float64(histogramCount))
		s.qm.metrics.metadataTotal.Add(float64(metadataCount))
		rs, err := s.qm.client().Store(ctx, req, try)
		s.qm.metrics.sentBatchDuration.Observe(time.Since(begin).Seconds())
		// TODO(bwplotka): Revisit this once we have Receivers doing retriable partial error
		// so far we don't have those, so it's ok to potentially skew statistics.
		addStats(rs)

		if err == nil {
			// Check the case mentioned in PRW 2.0
			// https://prometheus.io/docs/specs/remote_write_spec_2_0/#required-written-response-headers.
			if sampleCount+histogramCount+exemplarCount > 0 && rs.NoDataWritten() {
				err = fmt.Errorf("sent v2 request with %v samples, %v histograms and %v exemplars; got 2xx, but PRW 2.0 response header statistics indicate %v samples, %v histograms and %v exemplars were accepted;"+
					" assumining failure e.g. the target only supports PRW 1.0 prometheus.WriteRequest, but does not check the Content-Type header correctly",
					sampleCount, histogramCount, exemplarCount,
					rs.Samples, rs.Histograms, rs.Exemplars,
				)
				span.RecordError(err)
				return err
			}
			return nil
		}
		span.RecordError(err)
		return err
	}

	onRetry := func() {
		s.qm.metrics.retriedSamplesTotal.Add(float64(sampleCount))
		s.qm.metrics.retriedExemplarsTotal.Add(float64(exemplarCount))
		s.qm.metrics.retriedHistogramsTotal.Add(float64(histogramCount))
	}

	err = s.qm.sendWriteRequestWithBackoff(ctx, attemptStore, onRetry)
	if errors.Is(err, context.Canceled) {
		// When there is resharding, we cancel the context for this queue, which means the data is not sent.
		// So we exit early to not update the metrics.
		return accumulatedStats, err
	}

	s.qm.metrics.sentBytesTotal.Add(float64(reqSize))
	s.qm.metrics.highestSentTimestamp.Set(float64(highest / 1000))
	return accumulatedStats, err
}

func populateV2TimeSeries(symbolTable *writev2.SymbolsTable, batch []timeSeries, pendingData []writev2.TimeSeries, sendExemplars, sendNativeHistograms, enableTypeAndUnitLabels bool) (int, int, int, int, int) {
	var nPendingSamples, nPendingExemplars, nPendingHistograms, nPendingMetadata, nUnexpectedMetadata int
	for nPending, d := range batch {
		pendingData[nPending].Samples = pendingData[nPending].Samples[:0]
		if d.metadata != nil {
			pendingData[nPending].Metadata.Type = writev2.FromMetadataType(d.metadata.Type)
			pendingData[nPending].Metadata.HelpRef = symbolTable.Symbolize(d.metadata.Help)
			pendingData[nPending].Metadata.UnitRef = symbolTable.Symbolize(d.metadata.Unit)
			nPendingMetadata++
		} else {
			var m schema.Metadata
			if enableTypeAndUnitLabels {
				m = schema.NewMetadataFromLabels(d.seriesLabels)
			}
			// Safeguard against sending garbage in case of not having metadata
			// for whatever reason.
			pendingData[nPending].Metadata.Type = writev2.FromMetadataType(m.Type)
			pendingData[nPending].Metadata.UnitRef = symbolTable.Symbolize(m.Unit)
			pendingData[nPending].Metadata.HelpRef = 0
		}

		if sendExemplars {
			pendingData[nPending].Exemplars = pendingData[nPending].Exemplars[:0]
		}
		if sendNativeHistograms {
			pendingData[nPending].Histograms = pendingData[nPending].Histograms[:0]
		}

		// Number of pending samples is limited by the fact that sendSamples (via sendSamplesWithBackoff)
		// retries endlessly, so once we reach max samples, if we can never send to the endpoint we'll
		// stop reading from the queue. This makes it safe to reference pendingSamples by index.
		pendingData[nPending].LabelsRefs = symbolTable.SymbolizeLabels(d.seriesLabels, pendingData[nPending].LabelsRefs)
		switch d.sType {
		case tSample:
			pendingData[nPending].Samples = append(pendingData[nPending].Samples, writev2.Sample{
				Value:     d.value,
				Timestamp: d.timestamp,
			})
			nPendingSamples++
		case tExemplar:
			pendingData[nPending].Exemplars = append(pendingData[nPending].Exemplars, writev2.Exemplar{
				LabelsRefs: symbolTable.SymbolizeLabels(d.exemplarLabels, nil), // TODO: optimize, reuse slice
				Value:      d.value,
				Timestamp:  d.timestamp,
			})
			nPendingExemplars++
		case tHistogram:
			if d.histogram != nil {
				pendingData[nPending].Histograms = append(pendingData[nPending].Histograms, writev2.FromIntHistogram(d.timestamp, d.histogram))
				nPendingHistograms++
			}
		case tFloatHistogram:
			if d.floatHistogram != nil {
				pendingData[nPending].Histograms = append(pendingData[nPending].Histograms, writev2.FromFloatHistogram(d.timestamp, d.floatHistogram))
				nPendingHistograms++
			}
		case tMetadata:
			nUnexpectedMetadata++
		}
	}
	return nPendingSamples, nPendingExemplars, nPendingHistograms, nPendingMetadata, nUnexpectedMetadata
}

func (t *QueueManager) sendWriteRequestWithBackoff(ctx context.Context, attempt func(int) error, onRetry func()) error {
	backoff := t.cfg.MinBackoff
	sleepDuration := model.Duration(0)
	try := 0

	for {
		select {
		case <-ctx.Done():
			return ctx.Err()
		default:
		}

		err := attempt(try)

		if err == nil {
			return nil
		}

		// If the error is unrecoverable, we should not retry.
		var backoffErr RecoverableError
		if !errors.As(err, &backoffErr) {
			return err
		}

		sleepDuration = backoff
		switch {
		case backoffErr.retryAfter > 0:
			sleepDuration = backoffErr.retryAfter
			t.logger.Info("Retrying after duration specified by Retry-After header", "duration", sleepDuration)
		case backoffErr.retryAfter < 0:
			t.logger.Debug("retry-after cannot be in past, retrying using default backoff mechanism")
		}

		// We should never reshard for a recoverable error; increasing shards could
		// make the problem worse, particularly if we're getting rate limited.
		//
		// reshardDisableTimestamp holds the unix timestamp until which resharding
		// is disabled. We'll update that timestamp if the period we were just told
		// to sleep for is newer than the existing disabled timestamp.
		reshardWaitPeriod := time.Now().Add(time.Duration(sleepDuration) * 2)
		if oldTS, updated := setAtomicToNewer(&t.reshardDisableEndTimestamp, reshardWaitPeriod.Unix()); updated {
			// If the old timestamp was in the past, then resharding was previously
			// enabled. We want to track the time where it initially got disabled for
			// logging purposes.
			disableTime := time.Now().Unix()
			if oldTS < disableTime {
				t.reshardDisableStartTimestamp.Store(disableTime)
			}
		}

		select {
		case <-ctx.Done():
		case <-time.After(time.Duration(sleepDuration)):
		}

		// If we make it this far, we've encountered a recoverable error and will retry.
		onRetry()
		t.logger.Warn("Failed to send batch, retrying", "err", err)

		backoff = min(sleepDuration*2, t.cfg.MaxBackoff)

		try++
	}
}

// setAtomicToNewer atomically sets a value to the newer int64 between itself
// and the provided newValue argument. setAtomicToNewer returns whether the
// atomic value was updated and what the previous value was.
func setAtomicToNewer(value *atomic.Int64, newValue int64) (previous int64, updated bool) {
	for {
		current := value.Load()
		if current >= newValue {
			// If the current stored value is newer than newValue; abort.
			return current, false
		}

		// Try to swap the value. If the atomic value has changed, we loop back to
		// the beginning until we've successfully swapped out the value or the
		// value stored in it is newer than newValue.
		if value.CompareAndSwap(current, newValue) {
			return current, true
		}
	}
}

func buildTimeSeries(timeSeries []prompb.TimeSeries, filter func(prompb.TimeSeries) bool) (int64, int64, []prompb.TimeSeries, int, int, int) {
	var highest int64
	var lowest int64
	var droppedSamples, droppedExemplars, droppedHistograms int

	keepIdx := 0
	lowest = math.MaxInt64
	for i, ts := range timeSeries {
		if filter != nil && filter(ts) {
			if len(ts.Samples) > 0 {
				droppedSamples++
			}
			if len(ts.Exemplars) > 0 {
				droppedExemplars++
			}
			if len(ts.Histograms) > 0 {
				droppedHistograms++
			}
			continue
		}

		// At the moment we only ever append a TimeSeries with a single sample or exemplar in it.
		if len(ts.Samples) > 0 && ts.Samples[0].Timestamp > highest {
			highest = ts.Samples[0].Timestamp
		}
		if len(ts.Exemplars) > 0 && ts.Exemplars[0].Timestamp > highest {
			highest = ts.Exemplars[0].Timestamp
		}
		if len(ts.Histograms) > 0 && ts.Histograms[0].Timestamp > highest {
			highest = ts.Histograms[0].Timestamp
		}

		// Get lowest timestamp
		if len(ts.Samples) > 0 && ts.Samples[0].Timestamp < lowest {
			lowest = ts.Samples[0].Timestamp
		}
		if len(ts.Exemplars) > 0 && ts.Exemplars[0].Timestamp < lowest {
			lowest = ts.Exemplars[0].Timestamp
		}
		if len(ts.Histograms) > 0 && ts.Histograms[0].Timestamp < lowest {
			lowest = ts.Histograms[0].Timestamp
		}
		if i != keepIdx {
			// We have to swap the kept timeseries with the one which should be dropped.
			// Copying any elements within timeSeries could cause data corruptions when reusing the slice in a next batch (shards.populateTimeSeries).
			timeSeries[keepIdx], timeSeries[i] = timeSeries[i], timeSeries[keepIdx]
		}
		keepIdx++
	}

	timeSeries = timeSeries[:keepIdx]
	return highest, lowest, timeSeries, droppedSamples, droppedExemplars, droppedHistograms
}

func buildWriteRequest(logger *slog.Logger, timeSeries []prompb.TimeSeries, metadata []prompb.MetricMetadata, pBuf *proto.Buffer, filter func(prompb.TimeSeries) bool, buf compression.EncodeBuffer, compr compression.Type) (_ []byte, highest, lowest int64, _ error) {
	highest, lowest, timeSeries,
		droppedSamples, droppedExemplars, droppedHistograms := buildTimeSeries(timeSeries, filter)

	if droppedSamples > 0 || droppedExemplars > 0 || droppedHistograms > 0 {
		logger.Debug("dropped data due to their age", "droppedSamples", droppedSamples, "droppedExemplars", droppedExemplars, "droppedHistograms", droppedHistograms)
	}

	req := &prompb.WriteRequest{
		Timeseries: timeSeries,
		Metadata:   metadata,
	}

	if pBuf == nil {
		pBuf = proto.NewBuffer(nil) // For convenience in tests. Not efficient.
	} else {
		pBuf.Reset()
	}
	if err := pBuf.Marshal(req); err != nil {
		return nil, highest, lowest, err
	}

	compressed, err := compression.Encode(compr, pBuf.Bytes(), buf)
	if err != nil {
		return nil, highest, lowest, err
	}
	return compressed, highest, lowest, nil
}

func buildV2WriteRequest(logger *slog.Logger, samples []writev2.TimeSeries, labels []string, pBuf *[]byte, filter func(writev2.TimeSeries) bool, buf compression.EncodeBuffer, compr compression.Type) (compressed []byte, highest, lowest int64, _ error) {
	highest, lowest, timeSeries, droppedSamples, droppedExemplars, droppedHistograms := buildV2TimeSeries(samples, filter)

	if droppedSamples > 0 || droppedExemplars > 0 || droppedHistograms > 0 {
		logger.Debug("dropped data due to their age", "droppedSamples", droppedSamples, "droppedExemplars", droppedExemplars, "droppedHistograms", droppedHistograms)
	}

	req := &writev2.Request{
		Symbols:    labels,
		Timeseries: timeSeries,
	}

	if pBuf == nil {
		pBuf = &[]byte{} // For convenience in tests. Not efficient.
	}

	data, err := req.OptimizedMarshal(*pBuf)
	if err != nil {
		return nil, highest, lowest, err
	}
	*pBuf = data

	compressed, err = compression.Encode(compr, *pBuf, buf)
	if err != nil {
		return nil, highest, lowest, err
	}
	return compressed, highest, lowest, nil
}

func buildV2TimeSeries(timeSeries []writev2.TimeSeries, filter func(writev2.TimeSeries) bool) (int64, int64, []writev2.TimeSeries, int, int, int) {
	var highest int64
	var lowest int64
	var droppedSamples, droppedExemplars, droppedHistograms int

	keepIdx := 0
	lowest = math.MaxInt64
	for i, ts := range timeSeries {
		if filter != nil && filter(ts) {
			if len(ts.Samples) > 0 {
				droppedSamples++
			}
			if len(ts.Exemplars) > 0 {
				droppedExemplars++
			}
			if len(ts.Histograms) > 0 {
				droppedHistograms++
			}
			continue
		}

		// At the moment we only ever append a TimeSeries with a single sample or exemplar in it.
		if len(ts.Samples) > 0 && ts.Samples[0].Timestamp > highest {
			highest = ts.Samples[0].Timestamp
		}
		if len(ts.Exemplars) > 0 && ts.Exemplars[0].Timestamp > highest {
			highest = ts.Exemplars[0].Timestamp
		}
		if len(ts.Histograms) > 0 && ts.Histograms[0].Timestamp > highest {
			highest = ts.Histograms[0].Timestamp
		}

		// Get the lowest timestamp.
		if len(ts.Samples) > 0 && ts.Samples[0].Timestamp < lowest {
			lowest = ts.Samples[0].Timestamp
		}
		if len(ts.Exemplars) > 0 && ts.Exemplars[0].Timestamp < lowest {
			lowest = ts.Exemplars[0].Timestamp
		}
		if len(ts.Histograms) > 0 && ts.Histograms[0].Timestamp < lowest {
			lowest = ts.Histograms[0].Timestamp
		}
		if i != keepIdx {
			// We have to swap the kept timeseries with the one which should be dropped.
			// Copying any elements within timeSeries could cause data corruptions when reusing the slice in a next batch (shards.populateTimeSeries).
			timeSeries[keepIdx], timeSeries[i] = timeSeries[i], timeSeries[keepIdx]
		}
		keepIdx++
	}

	timeSeries = timeSeries[:keepIdx]
	return highest, lowest, timeSeries, droppedSamples, droppedExemplars, droppedHistograms
}<|MERGE_RESOLUTION|>--- conflicted
+++ resolved
@@ -483,12 +483,8 @@
 	enableExemplarRemoteWrite bool,
 	enableNativeHistogramRemoteWrite bool,
 	enableTypeAndUnitLabels bool,
-<<<<<<< HEAD
-	protoMsg config.RemoteWriteProtoMsg,
+	protoMsg remoteapi.WriteMessageType,
 	convertNHCBToClassic bool,
-=======
-	protoMsg remoteapi.WriteMessageType,
->>>>>>> 66421671
 ) *QueueManager {
 	if logger == nil {
 		logger = promslog.NewNopLogger()
@@ -833,7 +829,6 @@
 			t.metrics.droppedHistogramsTotal.WithLabelValues(reasonTooOld).Inc()
 			continue
 		}
-<<<<<<< HEAD
 		// Check if `convert_nhcb_to_classic` flag is enabled to convert NHCB histograms to classic histograms
 		if t.convertNHCBToClassic && h.H != nil && h.H.Schema == histogram.CustomBucketsSchema {
 			t.seriesMtx.Lock()
@@ -870,10 +865,7 @@
 			continue
 		}
 		// Handle the case where v1 protocol doesn't support NHCB histograms
-		if t.protoMsg == config.RemoteWriteProtoMsgV1 && h.H != nil && h.H.Schema == histogram.CustomBucketsSchema {
-=======
 		if t.protoMsg == remoteapi.WriteV1MessageType && h.H != nil && h.H.Schema == histogram.CustomBucketsSchema {
->>>>>>> 66421671
 			// We cannot send native histograms with custom buckets (NHCB) via remote write v1.
 			t.metrics.droppedHistogramsTotal.WithLabelValues(reasonNHCBNotSupported).Inc()
 			t.logger.Warn("Dropped native histogram with custom buckets (NHCB) as remote write v1 does not support it", "ref", h.Ref)
@@ -933,7 +925,6 @@
 			t.metrics.droppedHistogramsTotal.WithLabelValues(reasonTooOld).Inc()
 			continue
 		}
-<<<<<<< HEAD
 		// Check if `convert_nhcb_to_classic` flag is enabled to convert NHCB Float histograms to classic histograms
 		if t.convertNHCBToClassic && h.FH != nil && h.FH.Schema == histogram.CustomBucketsSchema {
 			// we make labels here :D
@@ -971,10 +962,7 @@
 			continue
 		}
 		// Handle the case where v1 protocol doesn't support NHCB histograms
-		if t.protoMsg == config.RemoteWriteProtoMsgV1 && h.FH != nil && h.FH.Schema == histogram.CustomBucketsSchema {
-=======
 		if t.protoMsg == remoteapi.WriteV1MessageType && h.FH != nil && h.FH.Schema == histogram.CustomBucketsSchema {
->>>>>>> 66421671
 			// We cannot send native histograms with custom buckets (NHCB) via remote write v1.
 			t.metrics.droppedHistogramsTotal.WithLabelValues(reasonNHCBNotSupported).Inc()
 			t.logger.Warn("Dropped native histogram with custom buckets (NHCB) as remote write v1 does not support it", "ref", h.Ref)
