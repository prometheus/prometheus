// Copyright 2013 The Prometheus Authors
// Licensed under the Apache License, Version 2.0 (the "License");
// you may not use this file except in compliance with the License.
// You may obtain a copy of the License at
//
// http://www.apache.org/licenses/LICENSE-2.0
//
// Unless required by applicable law or agreed to in writing, software
// distributed under the License is distributed on an "AS IS" BASIS,
// WITHOUT WARRANTIES OR CONDITIONS OF ANY KIND, either express or implied.
// See the License for the specific language governing permissions and
// limitations under the License.

package remote

import (
	"context"
	"errors"
	"math"
	"strconv"
	"sync"
	"time"

	"github.com/go-kit/log"
	"github.com/go-kit/log/level"
	"github.com/gogo/protobuf/proto"
	"github.com/golang/snappy"
	"github.com/prometheus/client_golang/prometheus"
	"github.com/prometheus/common/model"
	"go.opentelemetry.io/otel"
	"go.opentelemetry.io/otel/attribute"
	semconv "go.opentelemetry.io/otel/semconv/v1.21.0"
	"go.uber.org/atomic"

	"github.com/prometheus/prometheus/config"
	"github.com/prometheus/prometheus/model/histogram"
	"github.com/prometheus/prometheus/model/labels"
	"github.com/prometheus/prometheus/model/metadata"
	"github.com/prometheus/prometheus/model/relabel"
	"github.com/prometheus/prometheus/model/timestamp"
	"github.com/prometheus/prometheus/prompb"
	writev2 "github.com/prometheus/prometheus/prompb/write/v2"
	"github.com/prometheus/prometheus/scrape"
	"github.com/prometheus/prometheus/tsdb/chunks"
	"github.com/prometheus/prometheus/tsdb/record"
	"github.com/prometheus/prometheus/tsdb/wlog"
)

const (
	// We track samples in/out and how long pushes take using an Exponentially
	// Weighted Moving Average.
	ewmaWeight          = 0.2
	shardUpdateDuration = 10 * time.Second

	// Allow 30% too many shards before scaling down.
	shardToleranceFraction = 0.3

	reasonTooOld                     = "too_old"
	reasonDroppedSeries              = "dropped_series"
	reasonUnintentionalDroppedSeries = "unintentionally_dropped_series"
)

type queueManagerMetrics struct {
	reg prometheus.Registerer

	samplesTotal           prometheus.Counter
	exemplarsTotal         prometheus.Counter
	histogramsTotal        prometheus.Counter
	metadataTotal          prometheus.Counter
	failedSamplesTotal     prometheus.Counter
	failedExemplarsTotal   prometheus.Counter
	failedHistogramsTotal  prometheus.Counter
	failedMetadataTotal    prometheus.Counter
	retriedSamplesTotal    prometheus.Counter
	retriedExemplarsTotal  prometheus.Counter
	retriedHistogramsTotal prometheus.Counter
	retriedMetadataTotal   prometheus.Counter
	droppedSamplesTotal    *prometheus.CounterVec
	droppedExemplarsTotal  *prometheus.CounterVec
	droppedHistogramsTotal *prometheus.CounterVec
	enqueueRetriesTotal    prometheus.Counter
	sentBatchDuration      prometheus.Histogram
	highestSentTimestamp   *maxTimestamp
	pendingSamples         prometheus.Gauge
	pendingExemplars       prometheus.Gauge
	pendingHistograms      prometheus.Gauge
	shardCapacity          prometheus.Gauge
	numShards              prometheus.Gauge
	maxNumShards           prometheus.Gauge
	minNumShards           prometheus.Gauge
	desiredNumShards       prometheus.Gauge
	sentBytesTotal         prometheus.Counter
	metadataBytesTotal     prometheus.Counter
	maxSamplesPerSend      prometheus.Gauge
}

func newQueueManagerMetrics(r prometheus.Registerer, rn, e string) *queueManagerMetrics {
	m := &queueManagerMetrics{
		reg: r,
	}
	constLabels := prometheus.Labels{
		remoteName: rn,
		endpoint:   e,
	}

	m.samplesTotal = prometheus.NewCounter(prometheus.CounterOpts{
		Namespace:   namespace,
		Subsystem:   subsystem,
		Name:        "samples_total",
		Help:        "Total number of samples sent to remote storage.",
		ConstLabels: constLabels,
	})
	m.exemplarsTotal = prometheus.NewCounter(prometheus.CounterOpts{
		Namespace:   namespace,
		Subsystem:   subsystem,
		Name:        "exemplars_total",
		Help:        "Total number of exemplars sent to remote storage.",
		ConstLabels: constLabels,
	})
	m.histogramsTotal = prometheus.NewCounter(prometheus.CounterOpts{
		Namespace:   namespace,
		Subsystem:   subsystem,
		Name:        "histograms_total",
		Help:        "Total number of histograms sent to remote storage.",
		ConstLabels: constLabels,
	})
	m.metadataTotal = prometheus.NewCounter(prometheus.CounterOpts{
		Namespace:   namespace,
		Subsystem:   subsystem,
		Name:        "metadata_total",
		Help:        "Total number of metadata entries sent to remote storage.",
		ConstLabels: constLabels,
	})
	m.failedSamplesTotal = prometheus.NewCounter(prometheus.CounterOpts{
		Namespace:   namespace,
		Subsystem:   subsystem,
		Name:        "samples_failed_total",
		Help:        "Total number of samples which failed on send to remote storage, non-recoverable errors.",
		ConstLabels: constLabels,
	})
	m.failedExemplarsTotal = prometheus.NewCounter(prometheus.CounterOpts{
		Namespace:   namespace,
		Subsystem:   subsystem,
		Name:        "exemplars_failed_total",
		Help:        "Total number of exemplars which failed on send to remote storage, non-recoverable errors.",
		ConstLabels: constLabels,
	})
	m.failedHistogramsTotal = prometheus.NewCounter(prometheus.CounterOpts{
		Namespace:   namespace,
		Subsystem:   subsystem,
		Name:        "histograms_failed_total",
		Help:        "Total number of histograms which failed on send to remote storage, non-recoverable errors.",
		ConstLabels: constLabels,
	})
	m.failedMetadataTotal = prometheus.NewCounter(prometheus.CounterOpts{
		Namespace:   namespace,
		Subsystem:   subsystem,
		Name:        "metadata_failed_total",
		Help:        "Total number of metadata entries which failed on send to remote storage, non-recoverable errors.",
		ConstLabels: constLabels,
	})
	m.retriedSamplesTotal = prometheus.NewCounter(prometheus.CounterOpts{
		Namespace:   namespace,
		Subsystem:   subsystem,
		Name:        "samples_retried_total",
		Help:        "Total number of samples which failed on send to remote storage but were retried because the send error was recoverable.",
		ConstLabels: constLabels,
	})
	m.retriedExemplarsTotal = prometheus.NewCounter(prometheus.CounterOpts{
		Namespace:   namespace,
		Subsystem:   subsystem,
		Name:        "exemplars_retried_total",
		Help:        "Total number of exemplars which failed on send to remote storage but were retried because the send error was recoverable.",
		ConstLabels: constLabels,
	})
	m.retriedHistogramsTotal = prometheus.NewCounter(prometheus.CounterOpts{
		Namespace:   namespace,
		Subsystem:   subsystem,
		Name:        "histograms_retried_total",
		Help:        "Total number of histograms which failed on send to remote storage but were retried because the send error was recoverable.",
		ConstLabels: constLabels,
	})
	m.retriedMetadataTotal = prometheus.NewCounter(prometheus.CounterOpts{
		Namespace:   namespace,
		Subsystem:   subsystem,
		Name:        "metadata_retried_total",
		Help:        "Total number of metadata entries which failed on send to remote storage but were retried because the send error was recoverable.",
		ConstLabels: constLabels,
	})
	m.droppedSamplesTotal = prometheus.NewCounterVec(prometheus.CounterOpts{
		Namespace:   namespace,
		Subsystem:   subsystem,
		Name:        "samples_dropped_total",
		Help:        "Total number of samples which were dropped after being read from the WAL before being sent via remote write, either via relabelling, due to being too old or unintentionally because of an unknown reference ID.",
		ConstLabels: constLabels,
	}, []string{"reason"})
	m.droppedExemplarsTotal = prometheus.NewCounterVec(prometheus.CounterOpts{
		Namespace:   namespace,
		Subsystem:   subsystem,
		Name:        "exemplars_dropped_total",
		Help:        "Total number of exemplars which were dropped after being read from the WAL before being sent via remote write, either via relabelling, due to being too old or unintentionally because of an unknown reference ID.",
		ConstLabels: constLabels,
	}, []string{"reason"})
	m.droppedHistogramsTotal = prometheus.NewCounterVec(prometheus.CounterOpts{
		Namespace:   namespace,
		Subsystem:   subsystem,
		Name:        "histograms_dropped_total",
		Help:        "Total number of histograms which were dropped after being read from the WAL before being sent via remote write, either via relabelling, due to being too old or unintentionally because of an unknown reference ID.",
		ConstLabels: constLabels,
	}, []string{"reason"})
	m.enqueueRetriesTotal = prometheus.NewCounter(prometheus.CounterOpts{
		Namespace:   namespace,
		Subsystem:   subsystem,
		Name:        "enqueue_retries_total",
		Help:        "Total number of times enqueue has failed because a shards queue was full.",
		ConstLabels: constLabels,
	})
	m.sentBatchDuration = prometheus.NewHistogram(prometheus.HistogramOpts{
		Namespace:   namespace,
		Subsystem:   subsystem,
		Name:        "sent_batch_duration_seconds",
		Help:        "Duration of send calls to the remote storage.",
		Buckets:     append(prometheus.DefBuckets, 25, 60, 120, 300),
		ConstLabels: constLabels,
	})
	m.highestSentTimestamp = &maxTimestamp{
		Gauge: prometheus.NewGauge(prometheus.GaugeOpts{
			Namespace:   namespace,
			Subsystem:   subsystem,
			Name:        "queue_highest_sent_timestamp_seconds",
			Help:        "Timestamp from a WAL sample, the highest timestamp successfully sent by this queue, in seconds since epoch.",
			ConstLabels: constLabels,
		}),
	}
	m.pendingSamples = prometheus.NewGauge(prometheus.GaugeOpts{
		Namespace:   namespace,
		Subsystem:   subsystem,
		Name:        "samples_pending",
		Help:        "The number of samples pending in the queues shards to be sent to the remote storage.",
		ConstLabels: constLabels,
	})
	m.pendingExemplars = prometheus.NewGauge(prometheus.GaugeOpts{
		Namespace:   namespace,
		Subsystem:   subsystem,
		Name:        "exemplars_pending",
		Help:        "The number of exemplars pending in the queues shards to be sent to the remote storage.",
		ConstLabels: constLabels,
	})
	m.pendingHistograms = prometheus.NewGauge(prometheus.GaugeOpts{
		Namespace:   namespace,
		Subsystem:   subsystem,
		Name:        "histograms_pending",
		Help:        "The number of histograms pending in the queues shards to be sent to the remote storage.",
		ConstLabels: constLabels,
	})
	m.shardCapacity = prometheus.NewGauge(prometheus.GaugeOpts{
		Namespace:   namespace,
		Subsystem:   subsystem,
		Name:        "shard_capacity",
		Help:        "The capacity of each shard of the queue used for parallel sending to the remote storage.",
		ConstLabels: constLabels,
	})
	m.numShards = prometheus.NewGauge(prometheus.GaugeOpts{
		Namespace:   namespace,
		Subsystem:   subsystem,
		Name:        "shards",
		Help:        "The number of shards used for parallel sending to the remote storage.",
		ConstLabels: constLabels,
	})
	m.maxNumShards = prometheus.NewGauge(prometheus.GaugeOpts{
		Namespace:   namespace,
		Subsystem:   subsystem,
		Name:        "shards_max",
		Help:        "The maximum number of shards that the queue is allowed to run.",
		ConstLabels: constLabels,
	})
	m.minNumShards = prometheus.NewGauge(prometheus.GaugeOpts{
		Namespace:   namespace,
		Subsystem:   subsystem,
		Name:        "shards_min",
		Help:        "The minimum number of shards that the queue is allowed to run.",
		ConstLabels: constLabels,
	})
	m.desiredNumShards = prometheus.NewGauge(prometheus.GaugeOpts{
		Namespace:   namespace,
		Subsystem:   subsystem,
		Name:        "shards_desired",
		Help:        "The number of shards that the queues shard calculation wants to run based on the rate of samples in vs. samples out.",
		ConstLabels: constLabels,
	})
	m.sentBytesTotal = prometheus.NewCounter(prometheus.CounterOpts{
		Namespace:   namespace,
		Subsystem:   subsystem,
		Name:        "bytes_total",
		Help:        "The total number of bytes of data (not metadata) sent by the queue after compression. Note that when exemplars over remote write is enabled the exemplars included in a remote write request count towards this metric.",
		ConstLabels: constLabels,
	})
	m.metadataBytesTotal = prometheus.NewCounter(prometheus.CounterOpts{
		Namespace:   namespace,
		Subsystem:   subsystem,
		Name:        "metadata_bytes_total",
		Help:        "The total number of bytes of metadata sent by the queue after compression.",
		ConstLabels: constLabels,
	})
	m.maxSamplesPerSend = prometheus.NewGauge(prometheus.GaugeOpts{
		Namespace:   namespace,
		Subsystem:   subsystem,
		Name:        "max_samples_per_send",
		Help:        "The maximum number of samples to be sent, in a single request, to the remote storage. Note that, when sending of exemplars over remote write is enabled, exemplars count towards this limt.",
		ConstLabels: constLabels,
	})

	return m
}

func (m *queueManagerMetrics) register() {
	if m.reg != nil {
		m.reg.MustRegister(
			m.samplesTotal,
			m.exemplarsTotal,
			m.histogramsTotal,
			m.metadataTotal,
			m.failedSamplesTotal,
			m.failedExemplarsTotal,
			m.failedHistogramsTotal,
			m.failedMetadataTotal,
			m.retriedSamplesTotal,
			m.retriedExemplarsTotal,
			m.retriedHistogramsTotal,
			m.retriedMetadataTotal,
			m.droppedSamplesTotal,
			m.droppedExemplarsTotal,
			m.droppedHistogramsTotal,
			m.enqueueRetriesTotal,
			m.sentBatchDuration,
			m.highestSentTimestamp,
			m.pendingSamples,
			m.pendingExemplars,
			m.pendingHistograms,
			m.shardCapacity,
			m.numShards,
			m.maxNumShards,
			m.minNumShards,
			m.desiredNumShards,
			m.sentBytesTotal,
			m.metadataBytesTotal,
			m.maxSamplesPerSend,
		)
	}
}

func (m *queueManagerMetrics) unregister() {
	if m.reg != nil {
		m.reg.Unregister(m.samplesTotal)
		m.reg.Unregister(m.exemplarsTotal)
		m.reg.Unregister(m.histogramsTotal)
		m.reg.Unregister(m.metadataTotal)
		m.reg.Unregister(m.failedSamplesTotal)
		m.reg.Unregister(m.failedExemplarsTotal)
		m.reg.Unregister(m.failedHistogramsTotal)
		m.reg.Unregister(m.failedMetadataTotal)
		m.reg.Unregister(m.retriedSamplesTotal)
		m.reg.Unregister(m.retriedExemplarsTotal)
		m.reg.Unregister(m.retriedHistogramsTotal)
		m.reg.Unregister(m.retriedMetadataTotal)
		m.reg.Unregister(m.droppedSamplesTotal)
		m.reg.Unregister(m.droppedExemplarsTotal)
		m.reg.Unregister(m.droppedHistogramsTotal)
		m.reg.Unregister(m.enqueueRetriesTotal)
		m.reg.Unregister(m.sentBatchDuration)
		m.reg.Unregister(m.highestSentTimestamp)
		m.reg.Unregister(m.pendingSamples)
		m.reg.Unregister(m.pendingExemplars)
		m.reg.Unregister(m.pendingHistograms)
		m.reg.Unregister(m.shardCapacity)
		m.reg.Unregister(m.numShards)
		m.reg.Unregister(m.maxNumShards)
		m.reg.Unregister(m.minNumShards)
		m.reg.Unregister(m.desiredNumShards)
		m.reg.Unregister(m.sentBytesTotal)
		m.reg.Unregister(m.metadataBytesTotal)
		m.reg.Unregister(m.maxSamplesPerSend)
	}
}

// WriteClient defines an interface for sending a batch of samples to an
// external timeseries database.
type WriteClient interface {
	// Store stores the given samples in the remote storage.
	Store(ctx context.Context, req []byte, retryAttempt int) error
	// Name uniquely identifies the remote storage.
	Name() string
	// Endpoint is the remote read or write endpoint for the storage client.
	Endpoint() string
}

const (
	Version1 config.RemoteWriteFormat = iota // 1.0, 0.1, etc.
	Version2                                 // symbols are indices into an array of strings
)

// QueueManager manages a queue of samples to be sent to the Storage
// indicated by the provided WriteClient. Implements writeTo interface
// used by WAL Watcher.
type QueueManager struct {
	lastSendTimestamp          atomic.Int64
	buildRequestLimitTimestamp atomic.Int64

	logger               log.Logger
	flushDeadline        time.Duration
	cfg                  config.QueueConfig
	mcfg                 config.MetadataConfig
	externalLabels       []labels.Label
	relabelConfigs       []*relabel.Config
	sendExemplars        bool
	sendNativeHistograms bool
	watcher              *wlog.Watcher
	metadataWatcher      *MetadataWatcher
	// experimental feature, new remote write proto format
	rwFormat config.RemoteWriteFormat

	clientMtx   sync.RWMutex
	storeClient WriteClient

<<<<<<< HEAD
	seriesMtx      sync.Mutex // Covers seriesLabels, seriesMetadata and droppedSeries.
	seriesLabels   map[chunks.HeadSeriesRef]labels.Labels
	seriesMetadata map[chunks.HeadSeriesRef]*metadata.Metadata
	droppedSeries  map[chunks.HeadSeriesRef]struct{}
=======
	seriesMtx     sync.Mutex // Covers seriesLabels, droppedSeries and builder.
	seriesLabels  map[chunks.HeadSeriesRef]labels.Labels
	droppedSeries map[chunks.HeadSeriesRef]struct{}
	builder       *labels.Builder
>>>>>>> aba00714

	seriesSegmentMtx     sync.Mutex // Covers seriesSegmentIndexes - if you also lock seriesMtx, take seriesMtx first.
	seriesSegmentIndexes map[chunks.HeadSeriesRef]int

	shards      *shards
	numShards   int
	reshardChan chan int
	quit        chan struct{}
	wg          sync.WaitGroup

	dataIn, dataDropped, dataOut, dataOutDuration *ewmaRate

	metrics              *queueManagerMetrics
	interner             *pool
	highestRecvTimestamp *maxTimestamp
}

// NewQueueManager builds a new QueueManager and starts a new
// WAL watcher with queue manager as the WriteTo destination.
// The WAL watcher takes the dir parameter as the base directory
// for where the WAL shall be located. Note that the full path to
// the WAL directory will be constructed as <dir>/wal.
func NewQueueManager(
	metrics *queueManagerMetrics,
	watcherMetrics *wlog.WatcherMetrics,
	readerMetrics *wlog.LiveReaderMetrics,
	logger log.Logger,
	dir string,
	samplesIn *ewmaRate,
	cfg config.QueueConfig,
	mCfg config.MetadataConfig,
	externalLabels labels.Labels,
	relabelConfigs []*relabel.Config,
	client WriteClient,
	flushDeadline time.Duration,
	interner *pool,
	highestRecvTimestamp *maxTimestamp,
	sm ReadyScrapeManager,
	enableExemplarRemoteWrite bool,
	enableNativeHistogramRemoteWrite bool,
	rwFormat config.RemoteWriteFormat,
) *QueueManager {
	if logger == nil {
		logger = log.NewNopLogger()
	}

	// Copy externalLabels into a slice, which we need for processExternalLabels.
	extLabelsSlice := make([]labels.Label, 0, externalLabels.Len())
	externalLabels.Range(func(l labels.Label) {
		extLabelsSlice = append(extLabelsSlice, l)
	})

	logger = log.With(logger, remoteName, client.Name(), endpoint, client.Endpoint())
	t := &QueueManager{
		logger:               logger,
		flushDeadline:        flushDeadline,
		cfg:                  cfg,
		mcfg:                 mCfg,
		externalLabels:       extLabelsSlice,
		relabelConfigs:       relabelConfigs,
		storeClient:          client,
		sendExemplars:        enableExemplarRemoteWrite,
		sendNativeHistograms: enableNativeHistogramRemoteWrite,
		// TODO: we should eventually set the format via content negotiation,
		// so this field would be the desired format, maybe with a fallback?
		rwFormat: rwFormat,

		seriesLabels:         make(map[chunks.HeadSeriesRef]labels.Labels),
		seriesMetadata:       make(map[chunks.HeadSeriesRef]*metadata.Metadata),
		seriesSegmentIndexes: make(map[chunks.HeadSeriesRef]int),
		droppedSeries:        make(map[chunks.HeadSeriesRef]struct{}),
		builder:              labels.NewBuilder(labels.EmptyLabels()),

		numShards:   cfg.MinShards,
		reshardChan: make(chan int),
		quit:        make(chan struct{}),

		dataIn:          samplesIn,
		dataDropped:     newEWMARate(ewmaWeight, shardUpdateDuration),
		dataOut:         newEWMARate(ewmaWeight, shardUpdateDuration),
		dataOutDuration: newEWMARate(ewmaWeight, shardUpdateDuration),

		metrics:              metrics,
		interner:             interner,
		highestRecvTimestamp: highestRecvTimestamp,
	}

	walMetadata := false
	if t.rwFormat > Version1 {
		walMetadata = true
	}
	t.watcher = wlog.NewWatcher(watcherMetrics, readerMetrics, logger, client.Name(), t, dir, enableExemplarRemoteWrite, enableNativeHistogramRemoteWrite, walMetadata)

	// The current MetadataWatcher implementation is mutually exclusive
	// with the new approach, which stores metadata as WAL records and
	// ships them alongside series. If both mechanisms are set, the new one
	// takes precedence by implicitly disabling the older one.
	if t.mcfg.Send && t.rwFormat > Version1 {
		level.Warn(logger).Log("msg", "usage of 'metadata_config.send' is redundant when using remote write v2 (or higher) as metadata will always be gathered from the WAL and included for every series within each write request")
		t.mcfg.Send = false
	}

	if t.mcfg.Send {
		t.metadataWatcher = NewMetadataWatcher(logger, sm, client.Name(), t, t.mcfg.SendInterval, flushDeadline)
	}
	t.shards = t.newShards()

	return t
}

// AppendWatcherMetadata sends metadata to the remote storage. Metadata is sent in batches, but is not parallelized.
// This is only used for the metadata_config.send setting and 1.x Remote Write.
func (t *QueueManager) AppendWatcherMetadata(ctx context.Context, metadata []scrape.MetricMetadata) {
	// no op for any newer proto format, which will cache metadata sent to it from the WAL watcher.
	if t.rwFormat > Version2 {
		return
	}
	// 1.X will still get metadata in batches.
	mm := make([]prompb.MetricMetadata, 0, len(metadata))
	for _, entry := range metadata {
		mm = append(mm, prompb.MetricMetadata{
			MetricFamilyName: entry.Metric,
			Help:             entry.Help,
			Type:             metricTypeToMetricTypeProto(entry.Type),
			Unit:             entry.Unit,
		})
	}

	pBuf := proto.NewBuffer(nil)
	numSends := int(math.Ceil(float64(len(metadata)) / float64(t.mcfg.MaxSamplesPerSend)))
	for i := 0; i < numSends; i++ {
		last := (i + 1) * t.mcfg.MaxSamplesPerSend
		if last > len(metadata) {
			last = len(metadata)
		}
		err := t.sendMetadataWithBackoff(ctx, mm[i*t.mcfg.MaxSamplesPerSend:last], pBuf)
		if err != nil {
			t.metrics.failedMetadataTotal.Add(float64(last - (i * t.mcfg.MaxSamplesPerSend)))
			level.Error(t.logger).Log("msg", "non-recoverable error while sending metadata", "count", last-(i*t.mcfg.MaxSamplesPerSend), "err", err)
		}
	}
}

func (t *QueueManager) sendMetadataWithBackoff(ctx context.Context, metadata []prompb.MetricMetadata, pBuf *proto.Buffer) error {
	// Build the WriteRequest with no samples.
	req, _, _, err := buildWriteRequest(t.logger, nil, metadata, pBuf, nil, nil)
	if err != nil {
		return err
	}

	metadataCount := len(metadata)

	attemptStore := func(try int) error {
		ctx, span := otel.Tracer("").Start(ctx, "Remote Metadata Send Batch")
		defer span.End()

		span.SetAttributes(
			attribute.Int("metadata", metadataCount),
			attribute.Int("try", try),
			attribute.String("remote_name", t.storeClient.Name()),
			attribute.String("remote_url", t.storeClient.Endpoint()),
		)
		// Attributes defined by OpenTelemetry semantic conventions.
		if try > 0 {
			span.SetAttributes(semconv.HTTPResendCount(try))
		}

		begin := time.Now()
		err := t.storeClient.Store(ctx, req, try)
		t.metrics.sentBatchDuration.Observe(time.Since(begin).Seconds())

		if err != nil {
			span.RecordError(err)
			return err
		}

		return nil
	}

	retry := func() {
		t.metrics.retriedMetadataTotal.Add(float64(len(metadata)))
	}
	err = sendWriteRequestWithBackoff(ctx, t.cfg, t.logger, attemptStore, retry)
	if err != nil {
		return err
	}
	t.metrics.metadataTotal.Add(float64(len(metadata)))
	t.metrics.metadataBytesTotal.Add(float64(len(req)))
	return nil
}

func isSampleOld(baseTime time.Time, sampleAgeLimit time.Duration, ts int64) bool {
	if sampleAgeLimit == 0 {
		// If sampleAgeLimit is unset, then we never skip samples due to their age.
		return false
	}
	limitTs := baseTime.Add(-sampleAgeLimit)
	sampleTs := timestamp.Time(ts)
	return sampleTs.Before(limitTs)
}

func isTimeSeriesOldFilter(metrics *queueManagerMetrics, baseTime time.Time, sampleAgeLimit time.Duration) func(ts prompb.TimeSeries) bool {
	return func(ts prompb.TimeSeries) bool {
		if sampleAgeLimit == 0 {
			// If sampleAgeLimit is unset, then we never skip samples due to their age.
			return false
		}
		switch {
		// Only the first element should be set in the series, therefore we only check the first element.
		case len(ts.Samples) > 0:
			if isSampleOld(baseTime, sampleAgeLimit, ts.Samples[0].Timestamp) {
				metrics.droppedSamplesTotal.WithLabelValues(reasonTooOld).Inc()
				return true
			}
		case len(ts.Histograms) > 0:
			if isSampleOld(baseTime, sampleAgeLimit, ts.Histograms[0].Timestamp) {
				metrics.droppedHistogramsTotal.WithLabelValues(reasonTooOld).Inc()
				return true
			}
		case len(ts.Exemplars) > 0:
			if isSampleOld(baseTime, sampleAgeLimit, ts.Exemplars[0].Timestamp) {
				metrics.droppedExemplarsTotal.WithLabelValues(reasonTooOld).Inc()
				return true
			}
		default:
			return false
		}
		return false
	}
}

<<<<<<< HEAD
func isV2TimeSeriesOldFilter(metrics *queueManagerMetrics, baseTime time.Time, sampleAgeLimit time.Duration) func(ts writev2.TimeSeries) bool {
	return func(ts writev2.TimeSeries) bool {
		if sampleAgeLimit == 0 {
			// If sampleAgeLimit is unset, then we never skip samples due to their age.
			return false
		}
		switch {
		// Only the first element should be set in the series, therefore we only check the first element.
		case len(ts.Samples) > 0:
			if isSampleOld(baseTime, sampleAgeLimit, ts.Samples[0].Timestamp) {
				metrics.droppedSamplesTotal.WithLabelValues(reasonTooOld).Inc()
				return true
			}
		case len(ts.Histograms) > 0:
			if isSampleOld(baseTime, sampleAgeLimit, ts.Histograms[0].Timestamp) {
				metrics.droppedHistogramsTotal.WithLabelValues(reasonTooOld).Inc()
				return true
			}
		case len(ts.Exemplars) > 0:
			if isSampleOld(baseTime, sampleAgeLimit, ts.Exemplars[0].Timestamp) {
				metrics.droppedExemplarsTotal.WithLabelValues(reasonTooOld).Inc()
				return true
			}
		default:
			return false
		}
		return false
	}
}

=======
>>>>>>> aba00714
// Append queues a sample to be sent to the remote storage. Blocks until all samples are
// enqueued on their shards or a shutdown signal is received.
func (t *QueueManager) Append(samples []record.RefSample) bool {
	currentTime := time.Now()
outer:
	for _, s := range samples {
		if isSampleOld(currentTime, time.Duration(t.cfg.SampleAgeLimit), s.T) {
			t.metrics.droppedSamplesTotal.WithLabelValues(reasonTooOld).Inc()
			continue
		}
		t.seriesMtx.Lock()
		lbls, ok := t.seriesLabels[s.Ref]
		if !ok {
			t.dataDropped.incr(1)
			if _, ok := t.droppedSeries[s.Ref]; !ok {
				level.Info(t.logger).Log("msg", "Dropped sample for series that was not explicitly dropped via relabelling", "ref", s.Ref)
				t.metrics.droppedSamplesTotal.WithLabelValues(reasonUnintentionalDroppedSeries).Inc()
			} else {
				t.metrics.droppedSamplesTotal.WithLabelValues(reasonDroppedSeries).Inc()
			}
			t.seriesMtx.Unlock()
			continue
		}
		// todo: handle or at least log an error if no metadata is found
		meta := t.seriesMetadata[s.Ref]
		t.seriesMtx.Unlock()
		// Start with a very small backoff. This should not be t.cfg.MinBackoff
		// as it can happen without errors, and we want to pickup work after
		// filling a queue/resharding as quickly as possible.
		// TODO: Consider using the average duration of a request as the backoff.
		backoff := model.Duration(5 * time.Millisecond)
		for {
			select {
			case <-t.quit:
				return false
			default:
			}
			if t.shards.enqueue(s.Ref, timeSeries{
				seriesLabels: lbls,
				metadata:     meta,
				timestamp:    s.T,
				value:        s.V,
				sType:        tSample,
			}) {
				continue outer
			}

			t.metrics.enqueueRetriesTotal.Inc()
			time.Sleep(time.Duration(backoff))
			backoff *= 2
			// It is reasonable to use t.cfg.MaxBackoff here, as if we have hit
			// the full backoff we are likely waiting for external resources.
			if backoff > t.cfg.MaxBackoff {
				backoff = t.cfg.MaxBackoff
			}
		}
	}
	return true
}

func (t *QueueManager) AppendExemplars(exemplars []record.RefExemplar) bool {
	if !t.sendExemplars {
		return true
	}
	currentTime := time.Now()
outer:
	for _, e := range exemplars {
		if isSampleOld(currentTime, time.Duration(t.cfg.SampleAgeLimit), e.T) {
			t.metrics.droppedExemplarsTotal.WithLabelValues(reasonTooOld).Inc()
			continue
		}
		t.seriesMtx.Lock()
		lbls, ok := t.seriesLabels[e.Ref]
		if !ok {
			// Track dropped exemplars in the same EWMA for sharding calc.
			t.dataDropped.incr(1)
			if _, ok := t.droppedSeries[e.Ref]; !ok {
				level.Info(t.logger).Log("msg", "Dropped exemplar for series that was not explicitly dropped via relabelling", "ref", e.Ref)
				t.metrics.droppedExemplarsTotal.WithLabelValues(reasonUnintentionalDroppedSeries).Inc()
			} else {
				t.metrics.droppedExemplarsTotal.WithLabelValues(reasonDroppedSeries).Inc()
			}
			t.seriesMtx.Unlock()
			continue
		}
		meta := t.seriesMetadata[e.Ref]
		t.seriesMtx.Unlock()
		// This will only loop if the queues are being resharded.
		backoff := t.cfg.MinBackoff
		for {
			select {
			case <-t.quit:
				return false
			default:
			}
			if t.shards.enqueue(e.Ref, timeSeries{
				seriesLabels:   lbls,
				metadata:       meta,
				timestamp:      e.T,
				value:          e.V,
				exemplarLabels: e.Labels,
				sType:          tExemplar,
			}) {
				continue outer
			}

			t.metrics.enqueueRetriesTotal.Inc()
			time.Sleep(time.Duration(backoff))
			backoff *= 2
			if backoff > t.cfg.MaxBackoff {
				backoff = t.cfg.MaxBackoff
			}
		}
	}
	return true
}

func (t *QueueManager) AppendHistograms(histograms []record.RefHistogramSample) bool {
	if !t.sendNativeHistograms {
		return true
	}
	currentTime := time.Now()
outer:
	for _, h := range histograms {
		if isSampleOld(currentTime, time.Duration(t.cfg.SampleAgeLimit), h.T) {
			t.metrics.droppedHistogramsTotal.WithLabelValues(reasonTooOld).Inc()
			continue
		}
		t.seriesMtx.Lock()
		lbls, ok := t.seriesLabels[h.Ref]
		if !ok {
			t.dataDropped.incr(1)
			if _, ok := t.droppedSeries[h.Ref]; !ok {
				level.Info(t.logger).Log("msg", "Dropped histogram for series that was not explicitly dropped via relabelling", "ref", h.Ref)
				t.metrics.droppedHistogramsTotal.WithLabelValues(reasonUnintentionalDroppedSeries).Inc()
			} else {
				t.metrics.droppedHistogramsTotal.WithLabelValues(reasonDroppedSeries).Inc()
			}
			t.seriesMtx.Unlock()
			continue
		}
		meta := t.seriesMetadata[h.Ref]
		t.seriesMtx.Unlock()

		backoff := model.Duration(5 * time.Millisecond)
		for {
			select {
			case <-t.quit:
				return false
			default:
			}
			if t.shards.enqueue(h.Ref, timeSeries{
				seriesLabels: lbls,
				metadata:     meta,
				timestamp:    h.T,
				histogram:    h.H,
				sType:        tHistogram,
			}) {
				continue outer
			}

			t.metrics.enqueueRetriesTotal.Inc()
			time.Sleep(time.Duration(backoff))
			backoff *= 2
			if backoff > t.cfg.MaxBackoff {
				backoff = t.cfg.MaxBackoff
			}
		}
	}
	return true
}

func (t *QueueManager) AppendFloatHistograms(floatHistograms []record.RefFloatHistogramSample) bool {
	if !t.sendNativeHistograms {
		return true
	}
	currentTime := time.Now()
outer:
	for _, h := range floatHistograms {
		if isSampleOld(currentTime, time.Duration(t.cfg.SampleAgeLimit), h.T) {
			t.metrics.droppedHistogramsTotal.WithLabelValues(reasonTooOld).Inc()
			continue
		}
		t.seriesMtx.Lock()
		lbls, ok := t.seriesLabels[h.Ref]
		if !ok {
			t.dataDropped.incr(1)
			if _, ok := t.droppedSeries[h.Ref]; !ok {
				level.Info(t.logger).Log("msg", "Dropped histogram for series that was not explicitly dropped via relabelling", "ref", h.Ref)
				t.metrics.droppedHistogramsTotal.WithLabelValues(reasonUnintentionalDroppedSeries).Inc()
			} else {
				t.metrics.droppedHistogramsTotal.WithLabelValues(reasonDroppedSeries).Inc()
			}
			t.seriesMtx.Unlock()
			continue
		}
		meta := t.seriesMetadata[h.Ref]
		t.seriesMtx.Unlock()

		backoff := model.Duration(5 * time.Millisecond)
		for {
			select {
			case <-t.quit:
				return false
			default:
			}
			if t.shards.enqueue(h.Ref, timeSeries{
				seriesLabels:   lbls,
				metadata:       meta,
				timestamp:      h.T,
				floatHistogram: h.FH,
				sType:          tFloatHistogram,
			}) {
				continue outer
			}

			t.metrics.enqueueRetriesTotal.Inc()
			time.Sleep(time.Duration(backoff))
			backoff *= 2
			if backoff > t.cfg.MaxBackoff {
				backoff = t.cfg.MaxBackoff
			}
		}
	}
	return true
}

// Start the queue manager sending samples to the remote storage.
// Does not block.
func (t *QueueManager) Start() {
	// Register and initialise some metrics.
	t.metrics.register()
	t.metrics.shardCapacity.Set(float64(t.cfg.Capacity))
	t.metrics.maxNumShards.Set(float64(t.cfg.MaxShards))
	t.metrics.minNumShards.Set(float64(t.cfg.MinShards))
	t.metrics.desiredNumShards.Set(float64(t.cfg.MinShards))
	t.metrics.maxSamplesPerSend.Set(float64(t.cfg.MaxSamplesPerSend))

	t.shards.start(t.numShards)
	t.watcher.Start()
	if t.mcfg.Send {
		t.metadataWatcher.Start()
	}

	t.wg.Add(2)
	go t.updateShardsLoop()
	go t.reshardLoop()
}

// Stop stops sending samples to the remote storage and waits for pending
// sends to complete.
func (t *QueueManager) Stop() {
	level.Info(t.logger).Log("msg", "Stopping remote storage...")
	defer level.Info(t.logger).Log("msg", "Remote storage stopped.")

	close(t.quit)
	t.wg.Wait()
	// Wait for all QueueManager routines to end before stopping shards, metadata watcher, and WAL watcher. This
	// is to ensure we don't end up executing a reshard and shards.stop() at the same time, which
	// causes a closed channel panic.
	t.shards.stop()
	t.watcher.Stop()
	if t.mcfg.Send {
		t.metadataWatcher.Stop()
	}

	// On shutdown, release the strings in the labels from the intern pool.
	t.seriesMtx.Lock()
	for _, labels := range t.seriesLabels {
		t.releaseLabels(labels)
	}
	t.seriesMtx.Unlock()
	t.metrics.unregister()
}

// StoreSeries keeps track of which series we know about for lookups when sending samples to remote.
func (t *QueueManager) StoreSeries(series []record.RefSeries, index int) {
	t.seriesMtx.Lock()
	defer t.seriesMtx.Unlock()
	t.seriesSegmentMtx.Lock()
	defer t.seriesSegmentMtx.Unlock()
	for _, s := range series {
		// Just make sure all the Refs of Series will insert into seriesSegmentIndexes map for tracking.
		t.seriesSegmentIndexes[s.Ref] = index

		t.builder.Reset(s.Labels)
		processExternalLabels(t.builder, t.externalLabels)
		keep := relabel.ProcessBuilder(t.builder, t.relabelConfigs...)
		if !keep {
			t.droppedSeries[s.Ref] = struct{}{}
			continue
		}
		lbls := t.builder.Labels()
		t.internLabels(lbls)

		// We should not ever be replacing a series labels in the map, but just
		// in case we do we need to ensure we do not leak the replaced interned
		// strings.
		if orig, ok := t.seriesLabels[s.Ref]; ok {
			t.releaseLabels(orig)
		}
		t.seriesLabels[s.Ref] = lbls
	}
}

// StoreMetadata keeps track of known series' metadata for lookups when sending samples to remote.
func (t *QueueManager) StoreMetadata(meta []record.RefMetadata) {
	if t.rwFormat < Version2 {
		return
	}

	t.seriesMtx.Lock()
	defer t.seriesMtx.Unlock()
	for _, m := range meta {
		t.seriesMetadata[m.Ref] = &metadata.Metadata{
			Type: record.ToMetricType(m.Type),
			Unit: m.Unit,
			Help: m.Help,
		}
	}
}

// UpdateSeriesSegment updates the segment number held against the series,
// so we can trim older ones in SeriesReset.
func (t *QueueManager) UpdateSeriesSegment(series []record.RefSeries, index int) {
	t.seriesSegmentMtx.Lock()
	defer t.seriesSegmentMtx.Unlock()
	for _, s := range series {
		t.seriesSegmentIndexes[s.Ref] = index
	}
}

// SeriesReset is used when reading a checkpoint. WAL Watcher should have
// stored series records with the checkpoints index number, so we can now
// delete any ref ID's lower than that # from the two maps.
func (t *QueueManager) SeriesReset(index int) {
	t.seriesMtx.Lock()
	defer t.seriesMtx.Unlock()
	t.seriesSegmentMtx.Lock()
	defer t.seriesSegmentMtx.Unlock()
	// Check for series that are in segments older than the checkpoint
	// that were not also present in the checkpoint.
	for k, v := range t.seriesSegmentIndexes {
		if v < index {
			delete(t.seriesSegmentIndexes, k)
			t.releaseLabels(t.seriesLabels[k])
			delete(t.seriesLabels, k)
			delete(t.seriesMetadata, k)
			delete(t.droppedSeries, k)
		}
	}
}

// SetClient updates the client used by a queue. Used when only client specific
// fields are updated to avoid restarting the queue.
func (t *QueueManager) SetClient(c WriteClient) {
	t.clientMtx.Lock()
	t.storeClient = c
	t.clientMtx.Unlock()
}

func (t *QueueManager) client() WriteClient {
	t.clientMtx.RLock()
	defer t.clientMtx.RUnlock()
	return t.storeClient
}

func (t *QueueManager) internLabels(lbls labels.Labels) {
	lbls.InternStrings(t.interner.intern)
}

func (t *QueueManager) releaseLabels(ls labels.Labels) {
	ls.ReleaseStrings(t.interner.release)
}

// processExternalLabels merges externalLabels into b. If b contains
// a label in externalLabels, the value in b wins.
func processExternalLabels(b *labels.Builder, externalLabels []labels.Label) {
	for _, el := range externalLabels {
		if b.Get(el.Name) == "" {
			b.Set(el.Name, el.Value)
		}
	}
}

func (t *QueueManager) updateShardsLoop() {
	defer t.wg.Done()

	ticker := time.NewTicker(shardUpdateDuration)
	defer ticker.Stop()
	for {
		select {
		case <-ticker.C:
			desiredShards := t.calculateDesiredShards()
			if !t.shouldReshard(desiredShards) {
				continue
			}
			// Resharding can take some time, and we want this loop
			// to stay close to shardUpdateDuration.
			select {
			case t.reshardChan <- desiredShards:
				level.Info(t.logger).Log("msg", "Remote storage resharding", "from", t.numShards, "to", desiredShards)
				t.numShards = desiredShards
			default:
				level.Info(t.logger).Log("msg", "Currently resharding, skipping.")
			}
		case <-t.quit:
			return
		}
	}
}

// shouldReshard returns whether resharding should occur.
func (t *QueueManager) shouldReshard(desiredShards int) bool {
	if desiredShards == t.numShards {
		return false
	}
	// We shouldn't reshard if Prometheus hasn't been able to send to the
	// remote endpoint successfully within some period of time.
	minSendTimestamp := time.Now().Add(-2 * time.Duration(t.cfg.BatchSendDeadline)).Unix()
	lsts := t.lastSendTimestamp.Load()
	if lsts < minSendTimestamp {
		level.Warn(t.logger).Log("msg", "Skipping resharding, last successful send was beyond threshold", "lastSendTimestamp", lsts, "minSendTimestamp", minSendTimestamp)
		return false
	}
	return true
}

// calculateDesiredShards returns the number of desired shards, which will be
// the current QueueManager.numShards if resharding should not occur for reasons
// outlined in this functions implementation. It is up to the caller to reshard, or not,
// based on the return value.
func (t *QueueManager) calculateDesiredShards() int {
	t.dataOut.tick()
	t.dataDropped.tick()
	t.dataOutDuration.tick()

	// We use the number of incoming samples as a prediction of how much work we
	// will need to do next iteration.  We add to this any pending samples
	// (received - send) so we can catch up with any backlog. We use the average
	// outgoing batch latency to work out how many shards we need.
	var (
		dataInRate      = t.dataIn.rate()
		dataOutRate     = t.dataOut.rate()
		dataKeptRatio   = dataOutRate / (t.dataDropped.rate() + dataOutRate)
		dataOutDuration = t.dataOutDuration.rate() / float64(time.Second)
		dataPendingRate = dataInRate*dataKeptRatio - dataOutRate
		highestSent     = t.metrics.highestSentTimestamp.Get()
		highestRecv     = t.highestRecvTimestamp.Get()
		delay           = highestRecv - highestSent
		dataPending     = delay * dataInRate * dataKeptRatio
	)

	if dataOutRate <= 0 {
		return t.numShards
	}

	var (
		// When behind we will try to catch up on 5% of samples per second.
		backlogCatchup = 0.05 * dataPending
		// Calculate Time to send one sample, averaged across all sends done this tick.
		timePerSample = dataOutDuration / dataOutRate
		desiredShards = timePerSample * (dataInRate*dataKeptRatio + backlogCatchup)
	)
	t.metrics.desiredNumShards.Set(desiredShards)
	level.Debug(t.logger).Log("msg", "QueueManager.calculateDesiredShards",
		"dataInRate", dataInRate,
		"dataOutRate", dataOutRate,
		"dataKeptRatio", dataKeptRatio,
		"dataPendingRate", dataPendingRate,
		"dataPending", dataPending,
		"dataOutDuration", dataOutDuration,
		"timePerSample", timePerSample,
		"desiredShards", desiredShards,
		"highestSent", highestSent,
		"highestRecv", highestRecv,
	)

	// Changes in the number of shards must be greater than shardToleranceFraction.
	var (
		lowerBound = float64(t.numShards) * (1. - shardToleranceFraction)
		upperBound = float64(t.numShards) * (1. + shardToleranceFraction)
	)
	level.Debug(t.logger).Log("msg", "QueueManager.updateShardsLoop",
		"lowerBound", lowerBound, "desiredShards", desiredShards, "upperBound", upperBound)

	desiredShards = math.Ceil(desiredShards) // Round up to be on the safe side.
	if lowerBound <= desiredShards && desiredShards <= upperBound {
		return t.numShards
	}

	numShards := int(desiredShards)
	// Do not downshard if we are more than ten seconds back.
	if numShards < t.numShards && delay > 10.0 {
		level.Debug(t.logger).Log("msg", "Not downsharding due to being too far behind")
		return t.numShards
	}

	switch {
	case numShards > t.cfg.MaxShards:
		numShards = t.cfg.MaxShards
	case numShards < t.cfg.MinShards:
		numShards = t.cfg.MinShards
	}
	return numShards
}

func (t *QueueManager) reshardLoop() {
	defer t.wg.Done()

	for {
		select {
		case numShards := <-t.reshardChan:
			// We start the newShards after we have stopped (the therefore completely
			// flushed) the oldShards, to guarantee we only every deliver samples in
			// order.
			t.shards.stop()
			t.shards.start(numShards)
		case <-t.quit:
			return
		}
	}
}

func (t *QueueManager) newShards() *shards {
	s := &shards{
		qm:   t,
		done: make(chan struct{}),
	}
	return s
}

type shards struct {
	mtx sync.RWMutex // With the WAL, this is never actually contended.

	qm     *QueueManager
	queues []*queue
	// So we can accurately track how many of each are lost during shard shutdowns.
	enqueuedSamples    atomic.Int64
	enqueuedExemplars  atomic.Int64
	enqueuedHistograms atomic.Int64

	// Emulate a wait group with a channel and an atomic int, as you
	// cannot select on a wait group.
	done    chan struct{}
	running atomic.Int32

	// Soft shutdown context will prevent new enqueues and deadlocks.
	softShutdown chan struct{}

	// Hard shutdown context is used to terminate outgoing HTTP connections
	// after giving them a chance to terminate.
	hardShutdown                    context.CancelFunc
	samplesDroppedOnHardShutdown    atomic.Uint32
	exemplarsDroppedOnHardShutdown  atomic.Uint32
	histogramsDroppedOnHardShutdown atomic.Uint32
	metadataDroppedOnHardShutdown   atomic.Uint32
}

// start the shards; must be called before any call to enqueue.
func (s *shards) start(n int) {
	s.mtx.Lock()
	defer s.mtx.Unlock()

	s.qm.metrics.pendingSamples.Set(0)
	s.qm.metrics.numShards.Set(float64(n))

	newQueues := make([]*queue, n)
	for i := 0; i < n; i++ {
		newQueues[i] = newQueue(s.qm.cfg.MaxSamplesPerSend, s.qm.cfg.Capacity)
	}

	s.queues = newQueues

	var hardShutdownCtx context.Context
	hardShutdownCtx, s.hardShutdown = context.WithCancel(context.Background())
	s.softShutdown = make(chan struct{})
	s.running.Store(int32(n))
	s.done = make(chan struct{})
	s.enqueuedSamples.Store(0)
	s.enqueuedExemplars.Store(0)
	s.enqueuedHistograms.Store(0)
	s.samplesDroppedOnHardShutdown.Store(0)
	s.exemplarsDroppedOnHardShutdown.Store(0)
	s.histogramsDroppedOnHardShutdown.Store(0)
	s.metadataDroppedOnHardShutdown.Store(0)
	for i := 0; i < n; i++ {
		go s.runShard(hardShutdownCtx, i, newQueues[i])
	}
}

// stop the shards; subsequent call to enqueue will return false.
func (s *shards) stop() {
	// Attempt a clean shutdown, but only wait flushDeadline for all the shards
	// to cleanly exit. As we're doing RPCs, enqueue can block indefinitely.
	// We must be able so call stop concurrently, hence we can only take the
	// RLock here.
	s.mtx.RLock()
	close(s.softShutdown)
	s.mtx.RUnlock()

	// Enqueue should now be unblocked, so we can take the write lock.  This
	// also ensures we don't race with writes to the queues, and get a panic:
	// send on closed channel.
	s.mtx.Lock()
	defer s.mtx.Unlock()
	for _, queue := range s.queues {
		go queue.FlushAndShutdown(s.done)
	}
	select {
	case <-s.done:
		return
	case <-time.After(s.qm.flushDeadline):
	}

	// Force an unclean shutdown.
	s.hardShutdown()
	<-s.done
	if dropped := s.samplesDroppedOnHardShutdown.Load(); dropped > 0 {
		level.Error(s.qm.logger).Log("msg", "Failed to flush all samples on shutdown", "count", dropped)
	}
	if dropped := s.exemplarsDroppedOnHardShutdown.Load(); dropped > 0 {
		level.Error(s.qm.logger).Log("msg", "Failed to flush all exemplars on shutdown", "count", dropped)
	}
}

// enqueue data (sample or exemplar). If the shard is full, shutting down, or
// resharding, it will return false; in this case, you should back off and
// retry. A shard is full when its configured capacity has been reached,
// specifically, when s.queues[shard] has filled its batchQueue channel and the
// partial batch has also been filled.
func (s *shards) enqueue(ref chunks.HeadSeriesRef, data timeSeries) bool {
	s.mtx.RLock()
	defer s.mtx.RUnlock()
	shard := uint64(ref) % uint64(len(s.queues))
	select {
	case <-s.softShutdown:
		return false
	default:
		appended := s.queues[shard].Append(data)
		if !appended {
			return false
		}
		switch data.sType {
		case tSample:
			s.qm.metrics.pendingSamples.Inc()
			s.enqueuedSamples.Inc()
		case tExemplar:
			s.qm.metrics.pendingExemplars.Inc()
			s.enqueuedExemplars.Inc()
		case tHistogram, tFloatHistogram:
			s.qm.metrics.pendingHistograms.Inc()
			s.enqueuedHistograms.Inc()
		}
		return true
	}
}

type queue struct {
	// batchMtx covers operations appending to or publishing the partial batch.
	batchMtx   sync.Mutex
	batch      []timeSeries
	batchQueue chan []timeSeries

	// Since we know there are a limited number of batches out, using a stack
	// is easy and safe so a sync.Pool is not necessary.
	// poolMtx covers adding and removing batches from the batchPool.
	poolMtx   sync.Mutex
	batchPool [][]timeSeries
}

type timeSeries struct {
	seriesLabels   labels.Labels
	value          float64
	histogram      *histogram.Histogram
	floatHistogram *histogram.FloatHistogram
	metadata       *metadata.Metadata
	timestamp      int64
	exemplarLabels labels.Labels
	// The type of series: sample, exemplar, or histogram.
	sType seriesType
}

type seriesType int

const (
	tSample seriesType = iota
	tExemplar
	tHistogram
	tFloatHistogram
	tMetadata
)

func newQueue(batchSize, capacity int) *queue {
	batches := capacity / batchSize
	// Always create an unbuffered channel even if capacity is configured to be
	// less than max_samples_per_send.
	if batches == 0 {
		batches = 1
	}
	return &queue{
		batch:      make([]timeSeries, 0, batchSize),
		batchQueue: make(chan []timeSeries, batches),
		// batchPool should have capacity for everything in the channel + 1 for
		// the batch being processed.
		batchPool: make([][]timeSeries, 0, batches+1),
	}
}

// Append the timeSeries to the buffered batch. Returns false if it
// cannot be added and must be retried.
func (q *queue) Append(datum timeSeries) bool {
	q.batchMtx.Lock()
	defer q.batchMtx.Unlock()
	// TODO: check if metadata now means we've reduced the total # of samples
	// we can batch together here, and if so find a way to not include metadata
	// in the batch size calculation.
	q.batch = append(q.batch, datum)
	if len(q.batch) == cap(q.batch) {
		select {
		case q.batchQueue <- q.batch:
			q.batch = q.newBatch(cap(q.batch))
			return true
		default:
			// Remove the sample we just appended. It will get retried.
			q.batch = q.batch[:len(q.batch)-1]
			return false
		}
	}
	return true
}

func (q *queue) Chan() <-chan []timeSeries {
	return q.batchQueue
}

// Batch returns the current batch and allocates a new batch.
func (q *queue) Batch() []timeSeries {
	q.batchMtx.Lock()
	defer q.batchMtx.Unlock()
	select {
	case batch := <-q.batchQueue:
		return batch
	default:
		batch := q.batch
		q.batch = q.newBatch(cap(batch))
		return batch
	}
}

// ReturnForReuse adds the batch buffer back to the internal pool.
func (q *queue) ReturnForReuse(batch []timeSeries) {
	q.poolMtx.Lock()
	defer q.poolMtx.Unlock()
	if len(q.batchPool) < cap(q.batchPool) {
		q.batchPool = append(q.batchPool, batch[:0])
	}
}

// FlushAndShutdown stops the queue and flushes any samples. No appends can be
// made after this is called.
func (q *queue) FlushAndShutdown(done <-chan struct{}) {
	for q.tryEnqueueingBatch(done) {
		time.Sleep(time.Second)
	}
	q.batch = nil
	close(q.batchQueue)
}

// tryEnqueueingBatch tries to send a batch if necessary. If sending needs to
// be retried it will return true.
func (q *queue) tryEnqueueingBatch(done <-chan struct{}) bool {
	q.batchMtx.Lock()
	defer q.batchMtx.Unlock()
	if len(q.batch) == 0 {
		return false
	}

	select {
	case q.batchQueue <- q.batch:
		return false
	case <-done:
		// The shard has been hard shut down, so no more samples can be sent.
		// No need to try again as we will drop everything left in the queue.
		return false
	default:
		// The batchQueue is full, so we need to try again later.
		return true
	}
}

func (q *queue) newBatch(capacity int) []timeSeries {
	q.poolMtx.Lock()
	defer q.poolMtx.Unlock()
	batches := len(q.batchPool)
	if batches > 0 {
		batch := q.batchPool[batches-1]
		q.batchPool = q.batchPool[:batches-1]
		return batch
	}
	return make([]timeSeries, 0, capacity)
}

func (s *shards) runShard(ctx context.Context, shardID int, queue *queue) {
	defer func() {
		if s.running.Dec() == 0 {
			close(s.done)
		}
	}()

	shardNum := strconv.Itoa(shardID)
	symbolTable := newRwSymbolTable()

	// Send batches of at most MaxSamplesPerSend samples to the remote storage.
	// If we have fewer samples than that, flush them out after a deadline anyways.
	var (
		max = s.qm.cfg.MaxSamplesPerSend

		pBuf    = proto.NewBuffer(nil)
		pBufRaw []byte
		buf     []byte
	)
	// TODO(@tpaschalis) Should we also raise the max if we have WAL metadata?
	if s.qm.sendExemplars {
		max += int(float64(max) * 0.1)
	}

	// TODO we should make an interface for the timeseries type
	batchQueue := queue.Chan()
	pendingData := make([]prompb.TimeSeries, max)
	for i := range pendingData {
		pendingData[i].Samples = []prompb.Sample{{}}
		if s.qm.sendExemplars {
			pendingData[i].Exemplars = []prompb.Exemplar{{}}
		}
	}

	pendingMinStrData := make([]writev2.TimeSeries, max)
	for i := range pendingMinStrData {
		pendingMinStrData[i].Samples = []writev2.Sample{{}}
	}

	timer := time.NewTimer(time.Duration(s.qm.cfg.BatchSendDeadline))
	stop := func() {
		if !timer.Stop() {
			select {
			case <-timer.C:
			default:
			}
		}
	}
	defer stop()

	for {
		select {
		case <-ctx.Done():
			// In this case we drop all samples in the buffer and the queue.
			// Remove them from pending and mark them as failed.
			droppedSamples := int(s.enqueuedSamples.Load())
			droppedExemplars := int(s.enqueuedExemplars.Load())
			droppedHistograms := int(s.enqueuedHistograms.Load())
			s.qm.metrics.pendingSamples.Sub(float64(droppedSamples))
			s.qm.metrics.pendingExemplars.Sub(float64(droppedExemplars))
			s.qm.metrics.pendingHistograms.Sub(float64(droppedHistograms))
			s.qm.metrics.failedSamplesTotal.Add(float64(droppedSamples))
			s.qm.metrics.failedExemplarsTotal.Add(float64(droppedExemplars))
			s.qm.metrics.failedHistogramsTotal.Add(float64(droppedHistograms))
			s.samplesDroppedOnHardShutdown.Add(uint32(droppedSamples))
			s.exemplarsDroppedOnHardShutdown.Add(uint32(droppedExemplars))
			s.histogramsDroppedOnHardShutdown.Add(uint32(droppedHistograms))
			return

		case batch, ok := <-batchQueue:
			if !ok {
				return
			}
			switch s.qm.rwFormat {
			case Version1:
				nPendingSamples, nPendingExemplars, nPendingHistograms := populateTimeSeries(batch, pendingData, s.qm.sendExemplars, s.qm.sendNativeHistograms)
				n := nPendingSamples + nPendingExemplars + nPendingHistograms
				s.sendSamples(ctx, pendingData[:n], nPendingSamples, nPendingExemplars, nPendingHistograms, pBuf, &buf)
			case Version2:
				nPendingSamples, nPendingExemplars, nPendingHistograms, nPendingMetadata := populateV2TimeSeries(&symbolTable, batch, pendingMinStrData, s.qm.sendExemplars, s.qm.sendNativeHistograms)
				n := nPendingSamples + nPendingExemplars + nPendingHistograms
				s.sendV2Samples(ctx, pendingMinStrData[:n], symbolTable.LabelsStrings(), nPendingSamples, nPendingExemplars, nPendingHistograms, nPendingMetadata, &pBufRaw, &buf)
				symbolTable.clear()
			}

			queue.ReturnForReuse(batch)

			stop()
			timer.Reset(time.Duration(s.qm.cfg.BatchSendDeadline))

		case <-timer.C:
			batch := queue.Batch()
			if len(batch) > 0 {
				switch s.qm.rwFormat {
				case Version1:
					nPendingSamples, nPendingExemplars, nPendingHistograms := populateTimeSeries(batch, pendingData, s.qm.sendExemplars, s.qm.sendNativeHistograms)
					n := nPendingSamples + nPendingExemplars + nPendingHistograms
					s.sendSamples(ctx, pendingData[:n], nPendingSamples, nPendingExemplars, nPendingHistograms, pBuf, &buf)
					level.Debug(s.qm.logger).Log("msg", "runShard timer ticked, sending buffered data", "samples", nPendingSamples,
						"exemplars", nPendingExemplars, "shard", shardNum, "histograms", nPendingHistograms)
				case Version2:
					nPendingSamples, nPendingExemplars, nPendingHistograms, nPendingMetadata := populateV2TimeSeries(&symbolTable, batch, pendingMinStrData, s.qm.sendExemplars, s.qm.sendNativeHistograms)
					n := nPendingSamples + nPendingExemplars + nPendingHistograms
					s.sendV2Samples(ctx, pendingMinStrData[:n], symbolTable.LabelsStrings(), nPendingSamples, nPendingExemplars, nPendingHistograms, nPendingMetadata, &pBufRaw, &buf)
					symbolTable.clear()
				}
			}
			queue.ReturnForReuse(batch)
			timer.Reset(time.Duration(s.qm.cfg.BatchSendDeadline))
		}
	}
}

func populateTimeSeries(batch []timeSeries, pendingData []prompb.TimeSeries, sendExemplars, sendNativeHistograms bool) (int, int, int) {
	var nPendingSamples, nPendingExemplars, nPendingHistograms int
	for nPending, d := range batch {
		pendingData[nPending].Samples = pendingData[nPending].Samples[:0]
		if sendExemplars {
			pendingData[nPending].Exemplars = pendingData[nPending].Exemplars[:0]
		}
		if sendNativeHistograms {
			pendingData[nPending].Histograms = pendingData[nPending].Histograms[:0]
		}

		// Number of pending samples is limited by the fact that sendSamples (via sendSamplesWithBackoff)
		// retries endlessly, so once we reach max samples, if we can never send to the endpoint we'll
		// stop reading from the queue. This makes it safe to reference pendingSamples by index.
		pendingData[nPending].Labels = labelsToLabelsProto(d.seriesLabels, pendingData[nPending].Labels)

		switch d.sType {
		case tSample:
			pendingData[nPending].Samples = append(pendingData[nPending].Samples, prompb.Sample{
				Value:     d.value,
				Timestamp: d.timestamp,
			})
			nPendingSamples++
		case tExemplar:
			pendingData[nPending].Exemplars = append(pendingData[nPending].Exemplars, prompb.Exemplar{
				Labels:    labelsToLabelsProto(d.exemplarLabels, nil),
				Value:     d.value,
				Timestamp: d.timestamp,
			})
			nPendingExemplars++
		case tHistogram:
			pendingData[nPending].Histograms = append(pendingData[nPending].Histograms, HistogramToHistogramProto(d.timestamp, d.histogram))
			nPendingHistograms++
		case tFloatHistogram:
			pendingData[nPending].Histograms = append(pendingData[nPending].Histograms, FloatHistogramToHistogramProto(d.timestamp, d.floatHistogram))
			nPendingHistograms++
		}
	}
	return nPendingSamples, nPendingExemplars, nPendingHistograms
}

func (s *shards) sendSamples(ctx context.Context, samples []prompb.TimeSeries, sampleCount, exemplarCount, histogramCount int, pBuf *proto.Buffer, buf *[]byte) {
	begin := time.Now()
	err := s.sendSamplesWithBackoff(ctx, samples, sampleCount, exemplarCount, histogramCount, 0, pBuf, buf)
	s.updateMetrics(ctx, err, sampleCount, exemplarCount, histogramCount, 0, time.Since(begin))
}

func (s *shards) sendV2Samples(ctx context.Context, samples []writev2.TimeSeries, labels []string, sampleCount, exemplarCount, histogramCount, metadataCount int, pBuf, buf *[]byte) {
	begin := time.Now()
	err := s.sendV2SamplesWithBackoff(ctx, samples, labels, sampleCount, exemplarCount, histogramCount, metadataCount, pBuf, buf)
	s.updateMetrics(ctx, err, sampleCount, exemplarCount, histogramCount, metadataCount, time.Since(begin))
}

func (s *shards) updateMetrics(ctx context.Context, err error, sampleCount, exemplarCount, histogramCount, metadataCount int, duration time.Duration) {
	if err != nil {
		level.Error(s.qm.logger).Log("msg", "non-recoverable error", "count", sampleCount, "exemplarCount", exemplarCount, "err", err)
		s.qm.metrics.failedSamplesTotal.Add(float64(sampleCount))
		s.qm.metrics.failedExemplarsTotal.Add(float64(exemplarCount))
		s.qm.metrics.failedHistogramsTotal.Add(float64(histogramCount))
	}

	// These counters are used to calculate the dynamic sharding, and as such
	// should be maintained irrespective of success or failure.
	s.qm.dataOut.incr(int64(sampleCount + exemplarCount + histogramCount + metadataCount))
	s.qm.dataOutDuration.incr(int64(duration))
	s.qm.lastSendTimestamp.Store(time.Now().Unix())
	// Pending samples/exemplars/histograms also should be subtracted, as an error means
	// they will not be retried.
	s.qm.metrics.pendingSamples.Sub(float64(sampleCount))
	s.qm.metrics.pendingExemplars.Sub(float64(exemplarCount))
	s.qm.metrics.pendingHistograms.Sub(float64(histogramCount))
	s.enqueuedSamples.Sub(int64(sampleCount))
	s.enqueuedExemplars.Sub(int64(exemplarCount))
	s.enqueuedHistograms.Sub(int64(histogramCount))
}

// sendSamples to the remote storage with backoff for recoverable errors.
func (s *shards) sendSamplesWithBackoff(ctx context.Context, samples []prompb.TimeSeries, sampleCount, exemplarCount, histogramCount, metadataCount int, pBuf *proto.Buffer, buf *[]byte) error {
	// Build the WriteRequest with no metadata.
<<<<<<< HEAD
	req, highest, lowest, err := buildWriteRequest(s.qm.logger, samples, nil, pBuf, buf, nil)
=======
	req, highest, lowest, err := buildWriteRequest(s.qm.logger, samples, nil, pBuf, *buf, nil)
>>>>>>> aba00714
	s.qm.buildRequestLimitTimestamp.Store(lowest)
	if err != nil {
		// Failing to build the write request is non-recoverable, since it will
		// only error if marshaling the proto to bytes fails.
		return err
	}

	reqSize := len(req)
	*buf = req

	// An anonymous function allows us to defer the completion of our per-try spans
	// without causing a memory leak, and it has the nice effect of not propagating any
	// parameters for sendSamplesWithBackoff/3.
	attemptStore := func(try int) error {
		currentTime := time.Now()
		lowest := s.qm.buildRequestLimitTimestamp.Load()
		if isSampleOld(currentTime, time.Duration(s.qm.cfg.SampleAgeLimit), lowest) {
			// This will filter out old samples during retries.
			req, _, lowest, err := buildWriteRequest(
				s.qm.logger,
				samples,
				nil,
				pBuf,
<<<<<<< HEAD
				buf,
=======
				*buf,
>>>>>>> aba00714
				isTimeSeriesOldFilter(s.qm.metrics, currentTime, time.Duration(s.qm.cfg.SampleAgeLimit)),
			)
			s.qm.buildRequestLimitTimestamp.Store(lowest)
			if err != nil {
				return err
			}
			*buf = req
		}

		ctx, span := otel.Tracer("").Start(ctx, "Remote Send Batch")
		defer span.End()

		span.SetAttributes(
			attribute.Int("request_size", reqSize),
			attribute.Int("samples", sampleCount),
			attribute.Int("try", try),
			attribute.String("remote_name", s.qm.storeClient.Name()),
			attribute.String("remote_url", s.qm.storeClient.Endpoint()),
		)

		if exemplarCount > 0 {
			span.SetAttributes(attribute.Int("exemplars", exemplarCount))
		}
		if histogramCount > 0 {
			span.SetAttributes(attribute.Int("histograms", histogramCount))
		}

		begin := time.Now()
		s.qm.metrics.samplesTotal.Add(float64(sampleCount))
		s.qm.metrics.exemplarsTotal.Add(float64(exemplarCount))
		s.qm.metrics.histogramsTotal.Add(float64(histogramCount))
		s.qm.metrics.metadataTotal.Add(float64(metadataCount))
		err := s.qm.client().Store(ctx, *buf, try)
		s.qm.metrics.sentBatchDuration.Observe(time.Since(begin).Seconds())

		if err != nil {
			span.RecordError(err)
			return err
		}

		return nil
	}

	onRetry := func() {
		s.qm.metrics.retriedSamplesTotal.Add(float64(sampleCount))
		s.qm.metrics.retriedExemplarsTotal.Add(float64(exemplarCount))
		s.qm.metrics.retriedHistogramsTotal.Add(float64(histogramCount))
	}

	err = sendWriteRequestWithBackoff(ctx, s.qm.cfg, s.qm.logger, attemptStore, onRetry)
	if errors.Is(err, context.Canceled) {
		// When there is resharding, we cancel the context for this queue, which means the data is not sent.
		// So we exit early to not update the metrics.
		return err
	}

	s.qm.metrics.sentBytesTotal.Add(float64(reqSize))
	s.qm.metrics.highestSentTimestamp.Set(float64(highest / 1000))

	return err
}

// sendV2Samples to the remote storage with backoff for recoverable errors.
func (s *shards) sendV2SamplesWithBackoff(ctx context.Context, samples []writev2.TimeSeries, labels []string, sampleCount, exemplarCount, histogramCount, metadataCount int, pBuf, buf *[]byte) error {
	// Build the WriteRequest with no metadata.
	req, highest, lowest, err := buildV2WriteRequest(s.qm.logger, samples, labels, pBuf, buf, nil)
	s.qm.buildRequestLimitTimestamp.Store(lowest)
	if err != nil {
		// Failing to build the write request is non-recoverable, since it will
		// only error if marshaling the proto to bytes fails.
		return err
	}

	reqSize := len(req)
	*buf = req

	// An anonymous function allows us to defer the completion of our per-try spans
	// without causing a memory leak, and it has the nice effect of not propagating any
	// parameters for sendSamplesWithBackoff/3.
	attemptStore := func(try int) error {
		currentTime := time.Now()
		lowest := s.qm.buildRequestLimitTimestamp.Load()
		if isSampleOld(currentTime, time.Duration(s.qm.cfg.SampleAgeLimit), lowest) {
			// This will filter out old samples during retries.
			req, _, lowest, err := buildV2WriteRequest(
				s.qm.logger,
				samples,
				labels,
				pBuf,
				buf,
				isV2TimeSeriesOldFilter(s.qm.metrics, currentTime, time.Duration(s.qm.cfg.SampleAgeLimit)),
			)
			s.qm.buildRequestLimitTimestamp.Store(lowest)
			if err != nil {
				return err
			}
			*buf = req
		}

		ctx, span := otel.Tracer("").Start(ctx, "Remote Send Batch")
		defer span.End()

		span.SetAttributes(
			attribute.Int("request_size", reqSize),
			attribute.Int("samples", sampleCount),
			attribute.Int("try", try),
			attribute.String("remote_name", s.qm.storeClient.Name()),
			attribute.String("remote_url", s.qm.storeClient.Endpoint()),
		)

		if exemplarCount > 0 {
			span.SetAttributes(attribute.Int("exemplars", exemplarCount))
		}
		if histogramCount > 0 {
			span.SetAttributes(attribute.Int("histograms", histogramCount))
		}

		begin := time.Now()
		s.qm.metrics.samplesTotal.Add(float64(sampleCount))
		s.qm.metrics.exemplarsTotal.Add(float64(exemplarCount))
		s.qm.metrics.histogramsTotal.Add(float64(histogramCount))
		s.qm.metrics.metadataTotal.Add(float64(metadataCount))
		err := s.qm.client().Store(ctx, *buf, try)
		s.qm.metrics.sentBatchDuration.Observe(time.Since(begin).Seconds())

		if err != nil {
			span.RecordError(err)
			return err
		}

		return nil
	}

	onRetry := func() {
		s.qm.metrics.retriedSamplesTotal.Add(float64(sampleCount))
		s.qm.metrics.retriedExemplarsTotal.Add(float64(exemplarCount))
		s.qm.metrics.retriedHistogramsTotal.Add(float64(histogramCount))
	}

	err = sendWriteRequestWithBackoff(ctx, s.qm.cfg, s.qm.logger, attemptStore, onRetry)
	if errors.Is(err, context.Canceled) {
		// When there is resharding, we cancel the context for this queue, which means the data is not sent.
		// So we exit early to not update the metrics.
		return err
	}

	s.qm.metrics.sentBytesTotal.Add(float64(reqSize))
	s.qm.metrics.highestSentTimestamp.Set(float64(highest / 1000))

	return err
}

func populateV2TimeSeries(symbolTable *rwSymbolTable, batch []timeSeries, pendingData []writev2.TimeSeries, sendExemplars, sendNativeHistograms bool) (int, int, int, int) {
	var nPendingSamples, nPendingExemplars, nPendingHistograms, nPendingMetadata int
	for nPending, d := range batch {
		pendingData[nPending].Samples = pendingData[nPending].Samples[:0]
		// todo: should we also safeguard against empty metadata here?
		if d.metadata != nil {
			pendingData[nPending].Metadata.Type = metricTypeToMetricTypeProtoV2(d.metadata.Type)
			pendingData[nPending].Metadata.HelpRef = symbolTable.RefStr(d.metadata.Help)
			pendingData[nPending].Metadata.HelpRef = symbolTable.RefStr(d.metadata.Unit)
			nPendingMetadata++
		}

		if sendExemplars {
			pendingData[nPending].Exemplars = pendingData[nPending].Exemplars[:0]
		}
		if sendNativeHistograms {
			pendingData[nPending].Histograms = pendingData[nPending].Histograms[:0]
		}

		// Number of pending samples is limited by the fact that sendSamples (via sendSamplesWithBackoff)
		// retries endlessly, so once we reach max samples, if we can never send to the endpoint we'll
		// stop reading from the queue. This makes it safe to reference pendingSamples by index.
		// pendingData[nPending].Labels = labelsToLabelsProto(d.seriesLabels, pendingData[nPending].Labels)

		pendingData[nPending].LabelsRefs = labelsToLabelsProtoV2Refs(d.seriesLabels, symbolTable, pendingData[nPending].LabelsRefs)
		switch d.sType {
		case tSample:
			pendingData[nPending].Samples = append(pendingData[nPending].Samples, writev2.Sample{
				Value:     d.value,
				Timestamp: d.timestamp,
			})
			nPendingSamples++
		case tExemplar:
			pendingData[nPending].Exemplars = append(pendingData[nPending].Exemplars, writev2.Exemplar{
				LabelsRefs: labelsToLabelsProtoV2Refs(d.exemplarLabels, symbolTable, nil), // TODO: optimize, reuse slice
				Value:      d.value,
				Timestamp:  d.timestamp,
			})
			nPendingExemplars++
		case tHistogram:
			pendingData[nPending].Histograms = append(pendingData[nPending].Histograms, HistogramToMinHistogramProto(d.timestamp, d.histogram))
			nPendingHistograms++
		case tFloatHistogram:
			pendingData[nPending].Histograms = append(pendingData[nPending].Histograms, FloatHistogramToMinHistogramProto(d.timestamp, d.floatHistogram))
			nPendingHistograms++
		case tMetadata:
			// TODO: log or return an error?
			// we shouldn't receive metadata type data here, it should already be inserted into the timeSeries
		}
	}
	return nPendingSamples, nPendingExemplars, nPendingHistograms, nPendingMetadata
}

func sendWriteRequestWithBackoff(ctx context.Context, cfg config.QueueConfig, l log.Logger, attempt func(int) error, onRetry func()) error {
	backoff := cfg.MinBackoff
	sleepDuration := model.Duration(0)
	try := 0

	for {
		select {
		case <-ctx.Done():
			return ctx.Err()
		default:
		}

		err := attempt(try)

		if err == nil {
			return nil
		}

		// If the error is unrecoverable, we should not retry.
		var backoffErr RecoverableError
		if !errors.As(err, &backoffErr) {
			return err
		}

		sleepDuration = backoff
		switch {
		case backoffErr.retryAfter > 0:
			sleepDuration = backoffErr.retryAfter
			level.Info(l).Log("msg", "Retrying after duration specified by Retry-After header", "duration", sleepDuration)
		case backoffErr.retryAfter < 0:
			level.Debug(l).Log("msg", "retry-after cannot be in past, retrying using default backoff mechanism")
		}

		select {
		case <-ctx.Done():
		case <-time.After(time.Duration(sleepDuration)):
		}

		// If we make it this far, we've encountered a recoverable error and will retry.
		onRetry()
		level.Warn(l).Log("msg", "Failed to send batch, retrying", "err", err)

		backoff = sleepDuration * 2

		if backoff > cfg.MaxBackoff {
			backoff = cfg.MaxBackoff
		}

		try++
	}
}

func buildTimeSeries(timeSeries []prompb.TimeSeries, filter func(prompb.TimeSeries) bool) (int64, int64, []prompb.TimeSeries, int, int, int) {
	var highest int64
	var lowest int64
	var droppedSamples, droppedExemplars, droppedHistograms int

	keepIdx := 0
	lowest = math.MaxInt64
	for i, ts := range timeSeries {
		if filter != nil && filter(ts) {
			if len(ts.Samples) > 0 {
				droppedSamples++
			}
			if len(ts.Exemplars) > 0 {
				droppedExemplars++
			}
			if len(ts.Histograms) > 0 {
				droppedHistograms++
			}
			continue
		}

		// At the moment we only ever append a TimeSeries with a single sample or exemplar in it.
		if len(ts.Samples) > 0 && ts.Samples[0].Timestamp > highest {
			highest = ts.Samples[0].Timestamp
		}
		if len(ts.Exemplars) > 0 && ts.Exemplars[0].Timestamp > highest {
			highest = ts.Exemplars[0].Timestamp
		}
		if len(ts.Histograms) > 0 && ts.Histograms[0].Timestamp > highest {
			highest = ts.Histograms[0].Timestamp
		}

		// Get lowest timestamp
		if len(ts.Samples) > 0 && ts.Samples[0].Timestamp < lowest {
			lowest = ts.Samples[0].Timestamp
		}
		if len(ts.Exemplars) > 0 && ts.Exemplars[0].Timestamp < lowest {
			lowest = ts.Exemplars[0].Timestamp
		}
		if len(ts.Histograms) > 0 && ts.Histograms[0].Timestamp < lowest {
			lowest = ts.Histograms[0].Timestamp
		}

		// Move the current element to the write position and increment the write pointer
		timeSeries[keepIdx] = timeSeries[i]
		keepIdx++
	}

	timeSeries = timeSeries[:keepIdx]
	return highest, lowest, timeSeries, droppedSamples, droppedExemplars, droppedHistograms
}

<<<<<<< HEAD
func buildWriteRequest(logger log.Logger, timeSeries []prompb.TimeSeries, metadata []prompb.MetricMetadata, pBuf *proto.Buffer, buf *[]byte, filter func(prompb.TimeSeries) bool) ([]byte, int64, int64, error) {
=======
func buildWriteRequest(logger log.Logger, timeSeries []prompb.TimeSeries, metadata []prompb.MetricMetadata, pBuf *proto.Buffer, buf []byte, filter func(prompb.TimeSeries) bool) ([]byte, int64, int64, error) {
>>>>>>> aba00714
	highest, lowest, timeSeries,
		droppedSamples, droppedExemplars, droppedHistograms := buildTimeSeries(timeSeries, filter)

	if droppedSamples > 0 || droppedExemplars > 0 || droppedHistograms > 0 {
		level.Debug(logger).Log("msg", "dropped data due to their age", "droppedSamples", droppedSamples, "droppedExemplars", droppedExemplars, "droppedHistograms", droppedHistograms)
	}

	req := &prompb.WriteRequest{
		Timeseries: timeSeries,
		Metadata:   metadata,
	}

	if pBuf == nil {
		pBuf = proto.NewBuffer(nil) // For convenience in tests. Not efficient.
	} else {
		pBuf.Reset()
	}
	err := pBuf.Marshal(req)
	if err != nil {
		return nil, highest, lowest, err
	}

	// snappy uses len() to see if it needs to allocate a new slice. Make the
	// buffer as long as possible.
	if buf != nil {
		*buf = (*buf)[0:cap(*buf)]
	} else {
		buf = &[]byte{}
	}
	compressed := snappy.Encode(*buf, pBuf.Bytes())
	if n := snappy.MaxEncodedLen(len(pBuf.Bytes())); n > len(*buf) {
		// grow the buffer for the next time
		*buf = make([]byte, n)
	}
<<<<<<< HEAD
	return compressed, highest, lowest, nil
}

type rwSymbolTable struct {
	strings    []string
	symbolsMap map[string]uint32
}

func newRwSymbolTable() rwSymbolTable {
	return rwSymbolTable{
		symbolsMap: make(map[string]uint32),
	}
}

func (r *rwSymbolTable) RefStr(str string) uint32 {
	if ref, ok := r.symbolsMap[str]; ok {
		return ref
	}
	ref := uint32(len(r.strings))
	r.strings = append(r.strings, str)
	r.symbolsMap[str] = ref
	return ref
}

func (r *rwSymbolTable) LabelsStrings() []string {
	return r.strings
}

func (r *rwSymbolTable) clear() {
	r.strings = r.strings[:0]
	for k := range r.symbolsMap {
		delete(r.symbolsMap, k)
	}
}

func buildV2WriteRequest(logger log.Logger, samples []writev2.TimeSeries, labels []string, pBuf, buf *[]byte, filter func(writev2.TimeSeries) bool) ([]byte, int64, int64, error) {
	highest, lowest, timeSeries, droppedSamples, droppedExemplars, droppedHistograms := buildV2TimeSeries(samples, filter)

	if droppedSamples > 0 || droppedExemplars > 0 || droppedHistograms > 0 {
		level.Debug(logger).Log("msg", "dropped data due to their age", "droppedSamples", droppedSamples, "droppedExemplars", droppedExemplars, "droppedHistograms", droppedHistograms)
	}

	req := &writev2.WriteRequest{
		Symbols:    labels,
		Timeseries: timeSeries,
	}

	if pBuf == nil {
		pBuf = &[]byte{} // For convenience in tests. Not efficient.
	}

	data, err := req.OptimizedMarshal(*pBuf)
	if err != nil {
		return nil, highest, lowest, err
	}
	*pBuf = data

	// snappy uses len() to see if it needs to allocate a new slice. Make the
	// buffer as long as possible.
	if buf != nil {
		*buf = (*buf)[0:cap(*buf)]
	} else {
		buf = &[]byte{}
	}

	compressed := snappy.Encode(*buf, data)
	if n := snappy.MaxEncodedLen(len(data)); n > len(*buf) {
		// grow the buffer for the next time
		*buf = make([]byte, n)
	}

	return compressed, highest, lowest, nil
}

func buildV2TimeSeries(timeSeries []writev2.TimeSeries, filter func(writev2.TimeSeries) bool) (int64, int64, []writev2.TimeSeries, int, int, int) {
	var highest int64
	var lowest int64
	var droppedSamples, droppedExemplars, droppedHistograms int

	keepIdx := 0
	lowest = math.MaxInt64
	for i, ts := range timeSeries {
		if filter != nil && filter(ts) {
			if len(ts.Samples) > 0 {
				droppedSamples++
			}
			if len(ts.Exemplars) > 0 {
				droppedExemplars++
			}
			if len(ts.Histograms) > 0 {
				droppedHistograms++
			}
			continue
		}

		// At the moment we only ever append a TimeSeries with a single sample or exemplar in it.
		if len(ts.Samples) > 0 && ts.Samples[0].Timestamp > highest {
			highest = ts.Samples[0].Timestamp
		}
		if len(ts.Exemplars) > 0 && ts.Exemplars[0].Timestamp > highest {
			highest = ts.Exemplars[0].Timestamp
		}
		if len(ts.Histograms) > 0 && ts.Histograms[0].Timestamp > highest {
			highest = ts.Histograms[0].Timestamp
		}

		// Get lowest timestamp
		if len(ts.Samples) > 0 && ts.Samples[0].Timestamp < lowest {
			lowest = ts.Samples[0].Timestamp
		}
		if len(ts.Exemplars) > 0 && ts.Exemplars[0].Timestamp < lowest {
			lowest = ts.Exemplars[0].Timestamp
		}
		if len(ts.Histograms) > 0 && ts.Histograms[0].Timestamp < lowest {
			lowest = ts.Histograms[0].Timestamp
		}

		// Move the current element to the write position and increment the write pointer
		timeSeries[keepIdx] = timeSeries[i]
		keepIdx++
	}

	timeSeries = timeSeries[:keepIdx]
	return highest, lowest, timeSeries, droppedSamples, droppedExemplars, droppedHistograms
=======
	compressed := snappy.Encode(buf, pBuf.Bytes())
	return compressed, highest, lowest, nil
>>>>>>> aba00714
}<|MERGE_RESOLUTION|>--- conflicted
+++ resolved
@@ -422,17 +422,11 @@
 	clientMtx   sync.RWMutex
 	storeClient WriteClient
 
-<<<<<<< HEAD
-	seriesMtx      sync.Mutex // Covers seriesLabels, seriesMetadata and droppedSeries.
+	seriesMtx      sync.Mutex // Covers seriesLabels, seriesMetadata, droppedSeries and builder.
 	seriesLabels   map[chunks.HeadSeriesRef]labels.Labels
 	seriesMetadata map[chunks.HeadSeriesRef]*metadata.Metadata
 	droppedSeries  map[chunks.HeadSeriesRef]struct{}
-=======
-	seriesMtx     sync.Mutex // Covers seriesLabels, droppedSeries and builder.
-	seriesLabels  map[chunks.HeadSeriesRef]labels.Labels
-	droppedSeries map[chunks.HeadSeriesRef]struct{}
-	builder       *labels.Builder
->>>>>>> aba00714
+	builder        *labels.Builder
 
 	seriesSegmentMtx     sync.Mutex // Covers seriesSegmentIndexes - if you also lock seriesMtx, take seriesMtx first.
 	seriesSegmentIndexes map[chunks.HeadSeriesRef]int
@@ -664,7 +658,6 @@
 	}
 }
 
-<<<<<<< HEAD
 func isV2TimeSeriesOldFilter(metrics *queueManagerMetrics, baseTime time.Time, sampleAgeLimit time.Duration) func(ts writev2.TimeSeries) bool {
 	return func(ts writev2.TimeSeries) bool {
 		if sampleAgeLimit == 0 {
@@ -695,8 +688,6 @@
 	}
 }
 
-=======
->>>>>>> aba00714
 // Append queues a sample to be sent to the remote storage. Blocks until all samples are
 // enqueued on their shards or a shutdown signal is received.
 func (t *QueueManager) Append(samples []record.RefSample) bool {
@@ -1692,11 +1683,7 @@
 // sendSamples to the remote storage with backoff for recoverable errors.
 func (s *shards) sendSamplesWithBackoff(ctx context.Context, samples []prompb.TimeSeries, sampleCount, exemplarCount, histogramCount, metadataCount int, pBuf *proto.Buffer, buf *[]byte) error {
 	// Build the WriteRequest with no metadata.
-<<<<<<< HEAD
 	req, highest, lowest, err := buildWriteRequest(s.qm.logger, samples, nil, pBuf, buf, nil)
-=======
-	req, highest, lowest, err := buildWriteRequest(s.qm.logger, samples, nil, pBuf, *buf, nil)
->>>>>>> aba00714
 	s.qm.buildRequestLimitTimestamp.Store(lowest)
 	if err != nil {
 		// Failing to build the write request is non-recoverable, since it will
@@ -1720,11 +1707,7 @@
 				samples,
 				nil,
 				pBuf,
-<<<<<<< HEAD
 				buf,
-=======
-				*buf,
->>>>>>> aba00714
 				isTimeSeriesOldFilter(s.qm.metrics, currentTime, time.Duration(s.qm.cfg.SampleAgeLimit)),
 			)
 			s.qm.buildRequestLimitTimestamp.Store(lowest)
@@ -2034,11 +2017,7 @@
 	return highest, lowest, timeSeries, droppedSamples, droppedExemplars, droppedHistograms
 }
 
-<<<<<<< HEAD
 func buildWriteRequest(logger log.Logger, timeSeries []prompb.TimeSeries, metadata []prompb.MetricMetadata, pBuf *proto.Buffer, buf *[]byte, filter func(prompb.TimeSeries) bool) ([]byte, int64, int64, error) {
-=======
-func buildWriteRequest(logger log.Logger, timeSeries []prompb.TimeSeries, metadata []prompb.MetricMetadata, pBuf *proto.Buffer, buf []byte, filter func(prompb.TimeSeries) bool) ([]byte, int64, int64, error) {
->>>>>>> aba00714
 	highest, lowest, timeSeries,
 		droppedSamples, droppedExemplars, droppedHistograms := buildTimeSeries(timeSeries, filter)
 
@@ -2073,7 +2052,6 @@
 		// grow the buffer for the next time
 		*buf = make([]byte, n)
 	}
-<<<<<<< HEAD
 	return compressed, highest, lowest, nil
 }
 
@@ -2198,8 +2176,4 @@
 
 	timeSeries = timeSeries[:keepIdx]
 	return highest, lowest, timeSeries, droppedSamples, droppedExemplars, droppedHistograms
-=======
-	compressed := snappy.Encode(buf, pBuf.Bytes())
-	return compressed, highest, lowest, nil
->>>>>>> aba00714
 }