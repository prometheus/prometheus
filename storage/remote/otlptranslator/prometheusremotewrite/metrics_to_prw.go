--- conflicted
+++ resolved
@@ -176,24 +176,15 @@
 					continue
 				}
 
-<<<<<<< HEAD
-				promName := namer.Build(TranslatorMetricFromOtelMetric(metric))
+				promName, err := namer.Build(TranslatorMetricFromOtelMetric(metric))
+				if err != nil {
+					errs = multierr.Append(errs, err)
+					continue
+				}
 				meta := metadata.Metadata{
 					Type: otelMetricTypeToPromMetricType(metric),
 					Unit: unitNamer.Build(metric.Unit()),
 					Help: metric.Description(),
-=======
-				promName, err := namer.Build(TranslatorMetricFromOtelMetric(metric))
-				if err != nil {
-					errs = multierr.Append(errs, err)
-					continue
-				}
-				metadata := prompb.MetricMetadata{
-					Type:             otelMetricTypeToPromMetricType(metric),
-					MetricFamilyName: promName,
-					Help:             metric.Description(),
-					Unit:             metric.Unit(),
->>>>>>> 25aee26a
 				}
 
 				// handle individual metrics based on type
@@ -291,57 +282,8 @@
 		if earliestTimestamp < pcommon.Timestamp(math.MaxUint64) {
 			// We have at least one metric sample for this resource.
 			// Generate a corresponding target_info series.
-<<<<<<< HEAD
 			if err := c.addResourceTargetInfo(resource, settings, earliestTimestamp.AsTime(), latestTimestamp.AsTime()); err != nil {
 				errs = multierr.Append(errs, err)
-=======
-			err := addResourceTargetInfo(resource, settings, earliestTimestamp.AsTime(), latestTimestamp.AsTime(), c)
-			if err != nil {
-				errs = multierr.Append(errs, err)
-			}
-		}
-	}
-
-	return annots, errs
-}
-
-func isSameMetric(ts *prompb.TimeSeries, lbls []prompb.Label) bool {
-	if len(ts.Labels) != len(lbls) {
-		return false
-	}
-	for i, l := range ts.Labels {
-		if l.Name != ts.Labels[i].Name || l.Value != ts.Labels[i].Value {
-			return false
-		}
-	}
-	return true
-}
-
-// addExemplars adds exemplars for the dataPoint. For each exemplar, if it can find a bucket bound corresponding to its value,
-// the exemplar is added to the bucket bound's time series, provided that the time series' has samples.
-func (c *PrometheusConverter) addExemplars(ctx context.Context, dataPoint pmetric.HistogramDataPoint, bucketBounds []bucketBoundsData) error {
-	if len(bucketBounds) == 0 {
-		return nil
-	}
-
-	exemplars, err := getPromExemplars(ctx, &c.everyN, dataPoint)
-	if err != nil {
-		return err
-	}
-	if len(exemplars) == 0 {
-		return nil
-	}
-
-	sort.Sort(byBucketBoundsData(bucketBounds))
-	for _, exemplar := range exemplars {
-		for _, bound := range bucketBounds {
-			if err := c.everyN.checkContext(ctx); err != nil {
-				return err
-			}
-			if len(bound.ts.Samples) > 0 && exemplar.Value <= bound.bound {
-				bound.ts.Exemplars = append(bound.ts.Exemplars, exemplar)
-				break
->>>>>>> 25aee26a
 			}
 		}
 	}
@@ -365,31 +307,42 @@
 }
 
 // addPromotedAttributes adds labels for promoted resourceAttributes to the builder.
-func (s *PromoteResourceAttributes) addPromotedAttributes(builder *labels.Builder, resourceAttributes pcommon.Map, allowUTF8 bool) {
+func (s *PromoteResourceAttributes) addPromotedAttributes(builder *labels.Builder, resourceAttributes pcommon.Map, allowUTF8 bool) error {
 	if s == nil {
-		return
+		return nil
 	}
 
 	labelNamer := otlptranslator.LabelNamer{UTF8Allowed: allowUTF8}
 	if s.promoteAll {
+		var err error
 		resourceAttributes.Range(func(name string, value pcommon.Value) bool {
 			if _, exists := s.attrs[name]; !exists {
-				normalized := labelNamer.Build(name)
+				var normalized string
+				normalized, err = labelNamer.Build(name)
+				if err != nil {
+					return false
+				}
 				if builder.Get(normalized) == "" {
 					builder.Set(normalized, value.AsString())
 				}
 			}
 			return true
 		})
-		return
-	}
+		return err
+	}
+	var err error
 	resourceAttributes.Range(func(name string, value pcommon.Value) bool {
 		if _, exists := s.attrs[name]; exists {
-			normalized := labelNamer.Build(name)
+			var normalized string
+			normalized, err = labelNamer.Build(name)
+			if err != nil {
+				return false
+			}
 			if builder.Get(normalized) == "" {
 				builder.Set(normalized, value.AsString())
 			}
 		}
 		return true
 	})
+	return err
 }