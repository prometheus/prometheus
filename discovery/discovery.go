// Copyright 2016 The Prometheus Authors
// Licensed under the Apache License, Version 2.0 (the "License");
// you may not use this file except in compliance with the License.
// You may obtain a copy of the License at
//
// http://www.apache.org/licenses/LICENSE-2.0
//
// Unless required by applicable law or agreed to in writing, software
// distributed under the License is distributed on an "AS IS" BASIS,
// WITHOUT WARRANTIES OR CONDITIONS OF ANY KIND, either express or implied.
// See the License for the specific language governing permissions and
// limitations under the License.

package discovery

import (
	"fmt"
	"sync"
	"time"

	"github.com/prometheus/common/log"
	"github.com/prometheus/prometheus/config"
	"github.com/prometheus/prometheus/discovery/azure"
	"github.com/prometheus/prometheus/discovery/consul"
	"github.com/prometheus/prometheus/discovery/dns"
	"github.com/prometheus/prometheus/discovery/ec2"
	"github.com/prometheus/prometheus/discovery/ecs"
	"github.com/prometheus/prometheus/discovery/file"
	"github.com/prometheus/prometheus/discovery/gce"
	"github.com/prometheus/prometheus/discovery/kubernetes"
	"github.com/prometheus/prometheus/discovery/marathon"
	"github.com/prometheus/prometheus/discovery/triton"
	"github.com/prometheus/prometheus/discovery/zookeeper"
	"golang.org/x/net/context"
)

// A TargetProvider provides information about target groups. It maintains a set
// of sources from which TargetGroups can originate. Whenever a target provider
// detects a potential change, it sends the TargetGroup through its provided channel.
//
// The TargetProvider does not have to guarantee that an actual change happened.
// It does guarantee that it sends the new TargetGroup whenever a change happens.
//
// TargetProviders should initially send a full set of all discoverable TargetGroups.
type TargetProvider interface {
	// Run hands a channel to the target provider through which it can send
	// updated target groups.
	// Must returns if the context gets canceled. It should not close the update
	// channel on returning.
	Run(ctx context.Context, up chan<- []*config.TargetGroup)
}

// ProvidersFromConfig returns all TargetProviders configured in cfg.
func ProvidersFromConfig(cfg config.ServiceDiscoveryConfig) map[string]TargetProvider {
	providers := map[string]TargetProvider{}

	app := func(mech string, i int, tp TargetProvider) {
		providers[fmt.Sprintf("%s/%d", mech, i)] = tp
	}

	for i, c := range cfg.DNSSDConfigs {
		app("dns", i, dns.NewDiscovery(c))
	}
	for i, c := range cfg.FileSDConfigs {
		app("file", i, file.NewDiscovery(c))
	}
	for i, c := range cfg.ConsulSDConfigs {
		k, err := consul.NewDiscovery(c)
		if err != nil {
			log.Errorf("Cannot create Consul discovery: %s", err)
			continue
		}
		app("consul", i, k)
	}
	for i, c := range cfg.MarathonSDConfigs {
		m, err := marathon.NewDiscovery(c)
		if err != nil {
			log.Errorf("Cannot create Marathon discovery: %s", err)
			continue
		}
		app("marathon", i, m)
	}
	for i, c := range cfg.KubernetesSDConfigs {
		k, err := kubernetes.New(log.Base(), c)
		if err != nil {
			log.Errorf("Cannot create Kubernetes discovery: %s", err)
			continue
		}
		app("kubernetes", i, k)
	}
	for i, c := range cfg.ServersetSDConfigs {
		app("serverset", i, zookeeper.NewServersetDiscovery(c))
	}
	for i, c := range cfg.NerveSDConfigs {
		app("nerve", i, zookeeper.NewNerveDiscovery(c))
	}
	for i, c := range cfg.EC2SDConfigs {
		app("ec2", i, ec2.NewDiscovery(c))
	}
	for i, c := range cfg.GCESDConfigs {
		gced, err := gce.NewDiscovery(c)
		if err != nil {
			log.Errorf("Cannot initialize GCE discovery: %s", err)
			continue
		}
		app("gce", i, gced)
	}
	for i, c := range cfg.AzureSDConfigs {
		app("azure", i, azure.NewDiscovery(c))
	}
<<<<<<< HEAD

	for i, c := range cfg.ECSSDConfigs {
		d, err := ecs.NewDiscovery(c)
		if err != nil {
			log.Errorf("Cannot create ECS discovery: %s", err)
		}
		app("ecs", i, d)
	}

=======
	for i, c := range cfg.TritonSDConfigs {
		t, err := triton.New(log.With("sd", "triton"), c)
		if err != nil {
			log.Errorf("Cannot create Triton discovery: %s", err)
			continue
		}
		app("triton", i, t)
	}
>>>>>>> b22eb65d
	if len(cfg.StaticConfigs) > 0 {
		app("static", 0, NewStaticProvider(cfg.StaticConfigs))
	}

	return providers
}

// StaticProvider holds a list of target groups that never change.
type StaticProvider struct {
	TargetGroups []*config.TargetGroup
}

// NewStaticProvider returns a StaticProvider configured with the given
// target groups.
func NewStaticProvider(groups []*config.TargetGroup) *StaticProvider {
	for i, tg := range groups {
		tg.Source = fmt.Sprintf("%d", i)
	}
	return &StaticProvider{groups}
}

// Run implements the TargetProvider interface.
func (sd *StaticProvider) Run(ctx context.Context, ch chan<- []*config.TargetGroup) {
	// We still have to consider that the consumer exits right away in which case
	// the context will be canceled.
	select {
	case ch <- sd.TargetGroups:
	case <-ctx.Done():
	}
	close(ch)
}

// TargetSet handles multiple TargetProviders and sends a full overview of their
// discovered TargetGroups to a Syncer.
type TargetSet struct {
	mtx sync.RWMutex
	// Sets of targets by a source string that is unique across target providers.
	tgroups map[string]*config.TargetGroup

	syncer Syncer

	syncCh          chan struct{}
	providerCh      chan map[string]TargetProvider
	cancelProviders func()
}

// Syncer receives updates complete sets of TargetGroups.
type Syncer interface {
	Sync([]*config.TargetGroup)
}

// NewTargetSet returns a new target sending TargetGroups to the Syncer.
func NewTargetSet(s Syncer) *TargetSet {
	return &TargetSet{
		syncCh:     make(chan struct{}, 1),
		providerCh: make(chan map[string]TargetProvider),
		syncer:     s,
	}
}

// Run starts the processing of target providers and their updates.
// It blocks until the context gets canceled.
func (ts *TargetSet) Run(ctx context.Context) {
Loop:
	for {
		// Throttle syncing to once per five seconds.
		select {
		case <-ctx.Done():
			break Loop
		case p := <-ts.providerCh:
			ts.updateProviders(ctx, p)
		case <-time.After(5 * time.Second):
		}

		select {
		case <-ctx.Done():
			break Loop
		case <-ts.syncCh:
			ts.sync()
		case p := <-ts.providerCh:
			ts.updateProviders(ctx, p)
		}
	}
}

func (ts *TargetSet) sync() {
	ts.mtx.RLock()
	var all []*config.TargetGroup
	for _, tg := range ts.tgroups {
		all = append(all, tg)
	}
	ts.mtx.RUnlock()

	ts.syncer.Sync(all)
}

// UpdateProviders sets new target providers for the target set.
func (ts *TargetSet) UpdateProviders(p map[string]TargetProvider) {
	ts.providerCh <- p
}

func (ts *TargetSet) updateProviders(ctx context.Context, providers map[string]TargetProvider) {
	// Lock for the entire time. This may mean up to 5 seconds until the full initial set
	// is retrieved and applied.
	// We could release earlier with some tweaks, but this is easier to reason about.
	ts.mtx.Lock()
	defer ts.mtx.Unlock()

	// Stop all previous target providers of the target set.
	if ts.cancelProviders != nil {
		ts.cancelProviders()
	}
	ctx, ts.cancelProviders = context.WithCancel(ctx)

	var wg sync.WaitGroup
	// (Re-)create a fresh tgroups map to not keep stale targets around. We
	// will retrieve all targets below anyway, so cleaning up everything is
	// safe and doesn't inflict any additional cost.
	ts.tgroups = map[string]*config.TargetGroup{}

	for name, prov := range providers {
		wg.Add(1)

		updates := make(chan []*config.TargetGroup)
		go prov.Run(ctx, updates)

		go func(name string, prov TargetProvider) {
			select {
			case <-ctx.Done():
			case initial, ok := <-updates:
				// Handle the case that a target provider exits and closes the channel
				// before the context is done.
				if !ok {
					break
				}
				// First set of all targets the provider knows.
				for _, tgroup := range initial {
					ts.setTargetGroup(name, tgroup)
				}
			case <-time.After(5 * time.Second):
				// Initial set didn't arrive. Act as if it was empty
				// and wait for updates later on.
			}
			wg.Done()

			// Start listening for further updates.
			for {
				select {
				case <-ctx.Done():
					return
				case tgs, ok := <-updates:
					// Handle the case that a target provider exits and closes the channel
					// before the context is done.
					if !ok {
						return
					}
					for _, tg := range tgs {
						ts.update(name, tg)
					}
				}
			}
		}(name, prov)
	}

	// We wait for a full initial set of target groups before releasing the mutex
	// to ensure the initial sync is complete and there are no races with subsequent updates.
	wg.Wait()
	// Just signal that there are initial sets to sync now. Actual syncing must only
	// happen in the runScraping loop.
	select {
	case ts.syncCh <- struct{}{}:
	default:
	}
}

// update handles a target group update from a target provider identified by the name.
func (ts *TargetSet) update(name string, tgroup *config.TargetGroup) {
	ts.mtx.Lock()
	defer ts.mtx.Unlock()

	ts.setTargetGroup(name, tgroup)

	select {
	case ts.syncCh <- struct{}{}:
	default:
	}
}

func (ts *TargetSet) setTargetGroup(name string, tg *config.TargetGroup) {
	if tg == nil {
		return
	}
	ts.tgroups[name+"/"+tg.Source] = tg
}<|MERGE_RESOLUTION|>--- conflicted
+++ resolved
@@ -108,7 +108,6 @@
 	for i, c := range cfg.AzureSDConfigs {
 		app("azure", i, azure.NewDiscovery(c))
 	}
-<<<<<<< HEAD
 
 	for i, c := range cfg.ECSSDConfigs {
 		d, err := ecs.NewDiscovery(c)
@@ -118,7 +117,6 @@
 		app("ecs", i, d)
 	}
 
-=======
 	for i, c := range cfg.TritonSDConfigs {
 		t, err := triton.New(log.With("sd", "triton"), c)
 		if err != nil {
@@ -127,7 +125,7 @@
 		}
 		app("triton", i, t)
 	}
->>>>>>> b22eb65d
+
 	if len(cfg.StaticConfigs) > 0 {
 		app("static", 0, NewStaticProvider(cfg.StaticConfigs))
 	}
