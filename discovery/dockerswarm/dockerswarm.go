--- conflicted
+++ resolved
@@ -108,12 +108,6 @@
 	opts := []client.Opt{
 		client.WithHost(conf.Host),
 		client.WithAPIVersionNegotiation(),
-<<<<<<< HEAD
-		client.WithHTTPHeaders(map[string]string{
-			"User-Agent": userAgent,
-		}),
-	)
-=======
 	}
 
 	// There are other protocols than HTTP supported by the Docker daemon, like
@@ -130,11 +124,13 @@
 				Timeout:   time.Duration(conf.RefreshInterval),
 			}),
 			client.WithScheme(conf.url.Scheme),
+      client.WithHTTPHeaders(map[string]string{
+        "User-Agent": userAgent,
+      }
 		)
 	}
 
 	d.client, err = client.NewClientWithOpts(opts...)
->>>>>>> b83cbacb
 	if err != nil {
 		return nil, fmt.Errorf("error setting up docker swarm client: %w", err)
 	}
