--- conflicted
+++ resolved
@@ -67,7 +67,6 @@
 	)
 	// DefaultSDConfig is the default Kubernetes SD configuration
 	DefaultSDConfig = SDConfig{
-<<<<<<< HEAD
 		PreferredNodeAddressTypes: []string{
 			string(apiv1.NodeInternalIP),
 			string(apiv1.NodeInternalDNS),
@@ -76,9 +75,7 @@
 			NodeLegacyHostIP,
 			string(apiv1.NodeHostName),
 		},
-=======
 		HTTPClientConfig: config.DefaultHTTPClientConfig,
->>>>>>> 7bc11dcb
 	}
 )
 
