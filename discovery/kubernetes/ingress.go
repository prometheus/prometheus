// Copyright 2016 The Prometheus Authors
// Licensed under the Apache License, Version 2.0 (the "License");
// you may not use this file except in compliance with the License.
// You may obtain a copy of the License at
//
// http://www.apache.org/licenses/LICENSE-2.0
//
// Unless required by applicable law or agreed to in writing, software
// distributed under the License is distributed on an "AS IS" BASIS,
// WITHOUT WARRANTIES OR CONDITIONS OF ANY KIND, either express or implied.
// See the License for the specific language governing permissions and
// limitations under the License.

package kubernetes

import (
	"context"
	"fmt"

	"github.com/go-kit/kit/log"
	"github.com/go-kit/kit/log/level"
	"github.com/prometheus/common/model"
	"github.com/prometheus/prometheus/discovery/targetgroup"
	"github.com/prometheus/prometheus/util/strutil"
	"k8s.io/client-go/pkg/apis/extensions/v1beta1"
	"k8s.io/client-go/tools/cache"
	"k8s.io/client-go/util/workqueue"
)

// Ingress implements discovery of Kubernetes ingresss.
type Ingress struct {
	logger   log.Logger
	informer cache.SharedInformer
	store    cache.Store
	queue    *workqueue.Type
}

// NewIngress returns a new ingress discovery.
func NewIngress(l log.Logger, inf cache.SharedInformer) *Ingress {
	s := &Ingress{logger: l, informer: inf, store: inf.GetStore(), queue: workqueue.NewNamed("ingress")}
	s.informer.AddEventHandler(cache.ResourceEventHandlerFuncs{
		AddFunc: func(o interface{}) {
			eventCount.WithLabelValues("ingress", "add").Inc()
			s.enqueue(o)
		},
		DeleteFunc: func(o interface{}) {
			eventCount.WithLabelValues("ingress", "delete").Inc()
			s.enqueue(o)
		},
		UpdateFunc: func(_, o interface{}) {
			eventCount.WithLabelValues("ingress", "update").Inc()
			s.enqueue(o)
		},
	})
	return s
}

func (e *Ingress) enqueue(obj interface{}) {
	key, err := cache.DeletionHandlingMetaNamespaceKeyFunc(obj)
	if err != nil {
		return
	}

	e.queue.Add(key)
}

// Run implements the Discoverer interface.
func (s *Ingress) Run(ctx context.Context, ch chan<- []*targetgroup.Group) {
	defer s.queue.ShutDown()

	if !cache.WaitForCacheSync(ctx.Done(), s.informer.HasSynced) {
		level.Error(s.logger).Log("msg", "ingress informer unable to sync cache")
		return
	}

	go func() {
		for s.process(ctx, ch) {
		}
	}()

	// Block until the target provider is explicitly canceled.
	<-ctx.Done()
}

func (s *Ingress) process(ctx context.Context, ch chan<- []*targetgroup.Group) bool {
	keyObj, quit := s.queue.Get()
	if quit {
		return false
	}
	defer s.queue.Done(keyObj)
	key := keyObj.(string)

	namespace, name, err := cache.SplitMetaNamespaceKey(key)
	if err != nil {
		return true
	}

	o, exists, err := s.store.GetByKey(key)
	if err != nil {
		return true
	}
	if !exists {
		send(ctx, s.logger, RoleIngress, ch, &targetgroup.Group{Source: ingressSourceFromNamespaceAndName(namespace, name)})
		return true
	}
	eps, err := convertToIngress(o)
	if err != nil {
		level.Error(s.logger).Log("msg", "converting to Ingress object failed", "err", err)
		return true
	}
	send(ctx, s.logger, RoleIngress, ch, s.buildIngress(eps))
	return true
}

func convertToIngress(o interface{}) (*v1beta1.Ingress, error) {
	ingress, ok := o.(*v1beta1.Ingress)
	if ok {
		return ingress, nil
	}

	return nil, fmt.Errorf("Received unexpected object: %v", o)
}

func ingressSource(s *v1beta1.Ingress) string {
	return ingressSourceFromNamespaceAndName(s.Namespace, s.Name)
}

func ingressSourceFromNamespaceAndName(namespace, name string) string {
	return "ingress/" + namespace + "/" + name
}

const (
	ingressNameLabel        = metaLabelPrefix + "ingress_name"
	ingressLabelPrefix      = metaLabelPrefix + "ingress_label_"
	ingressAnnotationPrefix = metaLabelPrefix + "ingress_annotation_"
	ingressSchemeLabel      = metaLabelPrefix + "ingress_scheme"
	ingressHostLabel        = metaLabelPrefix + "ingress_host"
	ingressPathLabel        = metaLabelPrefix + "ingress_path"
)

func ingressLabels(ingress *v1beta1.Ingress) model.LabelSet {
	ls := make(model.LabelSet, len(ingress.Labels)+len(ingress.Annotations)+2)
	ls[ingressNameLabel] = lv(ingress.Name)
	ls[namespaceLabel] = lv(ingress.Namespace)

	for k, v := range ingress.Labels {
		ln := strutil.SanitizeLabelName(ingressLabelPrefix + k)
		ls[model.LabelName(ln)] = lv(v)
	}

	for k, v := range ingress.Annotations {
		ln := strutil.SanitizeLabelName(ingressAnnotationPrefix + k)
		ls[model.LabelName(ln)] = lv(v)
	}
	return ls
}

func pathsFromIngressRule(rv *v1beta1.IngressRuleValue) []string {
	if rv.HTTP == nil {
		return []string{"/"}
	}
	paths := make([]string, len(rv.HTTP.Paths))
	for n, p := range rv.HTTP.Paths {
		path := p.Path
		if path == "" {
			path = "/"
		}
		paths[n] = path
	}
	return paths
}

func (s *Ingress) buildIngress(ingress *v1beta1.Ingress) *targetgroup.Group {
	tg := &targetgroup.Group{
		Source: ingressSource(ingress),
	}
	tg.Labels = ingressLabels(ingress)

	tlsHosts := make(map[string]struct{})
	for _, tls := range ingress.Spec.TLS {
		for _, host := range tls.Hosts {
			tlsHosts[host] = struct{}{}
		}
	}

	for _, rule := range ingress.Spec.Rules {
		paths := pathsFromIngressRule(&rule.IngressRuleValue)

<<<<<<< HEAD
		schema := "http"
		_, isTLS := tlsHosts[rule.Host]
		if isTLS {
			schema = "https"
=======
		scheme := "http"
		_, isTLS := tlsHosts[rule.Host]
		if isTLS {
			scheme = "https"
>>>>>>> 93e3c757
		}

		for _, path := range paths {
			tg.Targets = append(tg.Targets, model.LabelSet{
				model.AddressLabel: lv(rule.Host),
				ingressSchemeLabel: lv(scheme),
				ingressHostLabel:   lv(rule.Host),
				ingressPathLabel:   lv(path),
			})
		}
	}

	return tg
}<|MERGE_RESOLUTION|>--- conflicted
+++ resolved
@@ -186,17 +186,10 @@
 	for _, rule := range ingress.Spec.Rules {
 		paths := pathsFromIngressRule(&rule.IngressRuleValue)
 
-<<<<<<< HEAD
-		schema := "http"
-		_, isTLS := tlsHosts[rule.Host]
-		if isTLS {
-			schema = "https"
-=======
 		scheme := "http"
 		_, isTLS := tlsHosts[rule.Host]
 		if isTLS {
 			scheme = "https"
->>>>>>> 93e3c757
 		}
 
 		for _, path := range paths {
