// Copyright 2015 The Prometheus Authors
// Licensed under the Apache License, Version 2.0 (the "License");
// you may not use this file except in compliance with the License.
// You may obtain a copy of the License at
//
// http://www.apache.org/licenses/LICENSE-2.0
//
// Unless required by applicable law or agreed to in writing, software
// distributed under the License is distributed on an "AS IS" BASIS,
// WITHOUT WARRANTIES OR CONDITIONS OF ANY KIND, either express or implied.
// See the License for the specific language governing permissions and
// limitations under the License.

package gce

import (
	"context"
	"fmt"
	"net/http"
	"strconv"
	"strings"
	"time"

	"github.com/go-kit/kit/log"
<<<<<<< HEAD
	"github.com/go-kit/kit/log/level"
	"github.com/pkg/errors"
	"github.com/prometheus/client_golang/prometheus"
=======
>>>>>>> 19152a45
	"github.com/prometheus/common/model"
	"golang.org/x/oauth2/google"
	compute "google.golang.org/api/compute/v1"

	"github.com/prometheus/prometheus/discovery/refresh"
	"github.com/prometheus/prometheus/discovery/targetgroup"
	"github.com/prometheus/prometheus/util/strutil"
)

const (
	gceLabel               = model.MetaLabelPrefix + "gce_"
	gceLabelProject        = gceLabel + "project"
	gceLabelZone           = gceLabel + "zone"
	gceLabelNetwork        = gceLabel + "network"
	gceLabelSubnetwork     = gceLabel + "subnetwork"
	gceLabelPublicIP       = gceLabel + "public_ip"
	gceLabelPrivateIP      = gceLabel + "private_ip"
	gceLabelInstanceID     = gceLabel + "instance_id"
	gceLabelInstanceName   = gceLabel + "instance_name"
	gceLabelInstanceStatus = gceLabel + "instance_status"
	gceLabelTags           = gceLabel + "tags"
	gceLabelMetadata       = gceLabel + "metadata_"
	gceLabelLabel          = gceLabel + "label_"
	gceLabelMachineType    = gceLabel + "machine_type"
)

// DefaultSDConfig is the default GCE SD configuration.
var DefaultSDConfig = SDConfig{
	Port:            80,
	TagSeparator:    ",",
	RefreshInterval: model.Duration(60 * time.Second),
}

// SDConfig is the configuration for GCE based service discovery.
type SDConfig struct {
	// Project: The Google Cloud Project ID
	Project string `yaml:"project"`

	// Zone: The zone of the scrape targets.
	// If you need to configure multiple zones use multiple gce_sd_configs
	Zone string `yaml:"zone"`

	// Filter: Can be used optionally to filter the instance list by other criteria.
	// Syntax of this filter string is described here in the filter query parameter section:
	// https://cloud.google.com/compute/docs/reference/latest/instances/list
	Filter string `yaml:"filter,omitempty"`

	RefreshInterval model.Duration `yaml:"refresh_interval,omitempty"`
	Port            int            `yaml:"port"`
	TagSeparator    string         `yaml:"tag_separator,omitempty"`
}

// UnmarshalYAML implements the yaml.Unmarshaler interface.
func (c *SDConfig) UnmarshalYAML(unmarshal func(interface{}) error) error {
	*c = DefaultSDConfig
	type plain SDConfig
	err := unmarshal((*plain)(c))
	if err != nil {
		return err
	}
	if c.Project == "" {
		return errors.New("GCE SD configuration requires a project")
	}
	if c.Zone == "" {
		return errors.New("GCE SD configuration requires a zone")
	}
	return nil
}

// Discovery periodically performs GCE-SD requests. It implements
// the Discoverer interface.
type Discovery struct {
	*refresh.Discovery
	project      string
	zone         string
	filter       string
	client       *http.Client
	svc          *compute.Service
	isvc         *compute.InstancesService
	port         int
	tagSeparator string
}

// NewDiscovery returns a new Discovery which periodically refreshes its targets.
func NewDiscovery(conf SDConfig, logger log.Logger) (*Discovery, error) {
	d := &Discovery{
		project:      conf.Project,
		zone:         conf.Zone,
		filter:       conf.Filter,
		port:         conf.Port,
		tagSeparator: conf.TagSeparator,
	}
	var err error
	d.client, err = google.DefaultClient(context.Background(), compute.ComputeReadonlyScope)
	if err != nil {
		return nil, errors.Wrap(err, "error setting up communication with GCE service")
	}
	d.svc, err = compute.New(d.client)
	if err != nil {
		return nil, errors.Wrap(err, "error setting up communication with GCE service")
	}
	d.isvc = compute.NewInstancesService(d.svc)

	d.Discovery = refresh.NewDiscovery(
		logger,
		"gce",
		time.Duration(conf.RefreshInterval),
		d.refresh,
	)
	return d, nil
}

func (d *Discovery) refresh(ctx context.Context) ([]*targetgroup.Group, error) {
	tg := &targetgroup.Group{
		Source: fmt.Sprintf("GCE_%s_%s", d.project, d.zone),
	}

	ilc := d.isvc.List(d.project, d.zone)
	if len(d.filter) > 0 {
		ilc = ilc.Filter(d.filter)
	}
	err := ilc.Pages(ctx, func(l *compute.InstanceList) error {
		for _, inst := range l.Items {
			if len(inst.NetworkInterfaces) == 0 {
				continue
			}
			labels := model.LabelSet{
				gceLabelProject:        model.LabelValue(d.project),
				gceLabelZone:           model.LabelValue(inst.Zone),
				gceLabelInstanceID:     model.LabelValue(strconv.FormatUint(inst.Id, 10)),
				gceLabelInstanceName:   model.LabelValue(inst.Name),
				gceLabelInstanceStatus: model.LabelValue(inst.Status),
				gceLabelMachineType:    model.LabelValue(inst.MachineType),
			}
			priIface := inst.NetworkInterfaces[0]
			labels[gceLabelNetwork] = model.LabelValue(priIface.Network)
			labels[gceLabelSubnetwork] = model.LabelValue(priIface.Subnetwork)
			labels[gceLabelPrivateIP] = model.LabelValue(priIface.NetworkIP)
			addr := fmt.Sprintf("%s:%d", priIface.NetworkIP, d.port)
			labels[model.AddressLabel] = model.LabelValue(addr)

			// Tags in GCE are usually only used for networking rules.
			if inst.Tags != nil && len(inst.Tags.Items) > 0 {
				// We surround the separated list with the separator as well. This way regular expressions
				// in relabeling rules don't have to consider tag positions.
				tags := d.tagSeparator + strings.Join(inst.Tags.Items, d.tagSeparator) + d.tagSeparator
				labels[gceLabelTags] = model.LabelValue(tags)
			}

			// GCE metadata are key-value pairs for user supplied attributes.
			if inst.Metadata != nil {
				for _, i := range inst.Metadata.Items {
					// Protect against occasional nil pointers.
					if i.Value == nil {
						continue
					}
					name := strutil.SanitizeLabelName(i.Key)
					labels[gceLabelMetadata+model.LabelName(name)] = model.LabelValue(*i.Value)
				}
			}

			// GCE labels are key-value pairs that group associated resources
			for key, value := range inst.Labels {
				name := strutil.SanitizeLabelName(key)
				labels[gceLabelLabel+model.LabelName(name)] = model.LabelValue(value)
			}

			if len(priIface.AccessConfigs) > 0 {
				ac := priIface.AccessConfigs[0]
				if ac.Type == "ONE_TO_ONE_NAT" {
					labels[gceLabelPublicIP] = model.LabelValue(ac.NatIP)
				}
			}
			tg.Targets = append(tg.Targets, labels)
		}
		return nil
	})
	if err != nil {
<<<<<<< HEAD
		return tg, errors.Wrap(err, "error retrieving refresh targets from gce")
=======
		return nil, fmt.Errorf("error retrieving refresh targets from gce: %s", err)
>>>>>>> 19152a45
	}
	return []*targetgroup.Group{tg}, nil
}<|MERGE_RESOLUTION|>--- conflicted
+++ resolved
@@ -22,12 +22,7 @@
 	"time"
 
 	"github.com/go-kit/kit/log"
-<<<<<<< HEAD
-	"github.com/go-kit/kit/log/level"
 	"github.com/pkg/errors"
-	"github.com/prometheus/client_golang/prometheus"
-=======
->>>>>>> 19152a45
 	"github.com/prometheus/common/model"
 	"golang.org/x/oauth2/google"
 	compute "google.golang.org/api/compute/v1"
@@ -206,11 +201,7 @@
 		return nil
 	})
 	if err != nil {
-<<<<<<< HEAD
-		return tg, errors.Wrap(err, "error retrieving refresh targets from gce")
-=======
-		return nil, fmt.Errorf("error retrieving refresh targets from gce: %s", err)
->>>>>>> 19152a45
+		return nil, errors.Wrap(err, "error retrieving refresh targets from gce")
 	}
 	return []*targetgroup.Group{tg}, nil
 }