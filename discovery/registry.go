--- conflicted
+++ resolved
@@ -266,11 +266,7 @@
 func RegisterSDMetrics(registerer prometheus.Registerer, rmm RefreshMetricsManager) (map[string]DiscovererMetrics, error) {
 	err := rmm.Register()
 	if err != nil {
-<<<<<<< HEAD
 		return nil, fmt.Errorf("failed to create service discovery refresh metrics: %w", err)
-=======
-		return nil, errors.New("failed to create service discovery refresh metrics")
->>>>>>> ffcba01c
 	}
 
 	metrics := make(map[string]DiscovererMetrics)
@@ -278,11 +274,7 @@
 		currentSdMetrics := conf.NewDiscovererMetrics(registerer, rmm)
 		err = currentSdMetrics.Register()
 		if err != nil {
-<<<<<<< HEAD
 			return nil, fmt.Errorf("failed to create service discovery metrics: %w", err)
-=======
-			return nil, errors.New("failed to create service discovery metrics")
->>>>>>> ffcba01c
 		}
 		metrics[conf.Name()] = currentSdMetrics
 	}
