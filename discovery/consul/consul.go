--- conflicted
+++ resolved
@@ -153,10 +153,6 @@
 		srvs, meta, err := catalog.Services(&consul.QueryOptions{
 			WaitIndex: lastIndex,
 			WaitTime:  d.watchTimeout,
-<<<<<<< HEAD
-			//WaitTime:  d.WatchTimeout,
-=======
->>>>>>> 6454f837
 		})
 		rpcDuration.WithLabelValues("catalog", "services").Observe(time.Since(t0).Seconds())
 
