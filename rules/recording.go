// Copyright 2013 The Prometheus Authors
// Licensed under the Apache License, Version 2.0 (the "License");
// you may not use this file except in compliance with the License.
// You may obtain a copy of the License at
//
// http://www.apache.org/licenses/LICENSE-2.0
//
// Unless required by applicable law or agreed to in writing, software
// distributed under the License is distributed on an "AS IS" BASIS,
// WITHOUT WARRANTIES OR CONDITIONS OF ANY KIND, either express or implied.
// See the License for the specific language governing permissions and
// limitations under the License.

package rules

import (
	"context"
	"fmt"
	"net/url"
	"time"

	"go.uber.org/atomic"
	"gopkg.in/yaml.v2"

	"github.com/prometheus/prometheus/model/labels"
	"github.com/prometheus/prometheus/model/rulefmt"
	"github.com/prometheus/prometheus/promql"
	"github.com/prometheus/prometheus/promql/parser"
)

// A RecordingRule records its vector expression into new timeseries.
type RecordingRule struct {
	name   string
	vector parser.Expr
	labels labels.Labels
	// The health of the recording rule.
	health *atomic.String
	// Timestamp of last evaluation of the recording rule.
	evaluationTimestamp *atomic.Time
	// The last error seen by the recording rule.
	lastError *atomic.Error
	// Duration of how long it took to evaluate the recording rule.
	evaluationDuration *atomic.Duration
}

// NewRecordingRule returns a new recording rule.
func NewRecordingRule(name string, vector parser.Expr, lset labels.Labels) *RecordingRule {
	return &RecordingRule{
		name:                name,
		vector:              vector,
		labels:              lset,
		health:              atomic.NewString(string(HealthUnknown)),
		evaluationTimestamp: atomic.NewTime(time.Time{}),
		evaluationDuration:  atomic.NewDuration(0),
		lastError:           atomic.NewError(nil),
	}
}

// Name returns the rule name.
func (rule *RecordingRule) Name() string {
	return rule.name
}

// Query returns the rule query expression.
func (rule *RecordingRule) Query() parser.Expr {
	return rule.vector
}

// Labels returns the rule labels.
func (rule *RecordingRule) Labels() labels.Labels {
	return rule.labels
}

// Eval evaluates the rule and then overrides the metric names and labels accordingly.
<<<<<<< HEAD
func (rule *RecordingRule) Eval(ctx context.Context, evalDelay time.Duration, ts time.Time, query QueryFunc, _ *url.URL, limit int) (promql.Vector, error) {
	vector, err := query(ctx, rule.vector.String(), ts.Add(-evalDelay))
=======
func (rule *RecordingRule) Eval(ctx context.Context, ts time.Time, query QueryFunc, _ *url.URL, limit int) (promql.Vector, error) {
	ctx = NewOriginContext(ctx, NewRuleDetail(rule))

	vector, err := query(ctx, rule.vector.String(), ts)
>>>>>>> 86d3d5fe
	if err != nil {
		return nil, err
	}
	// Override the metric name and labels.
	for i := range vector {
		sample := &vector[i]

		lb := labels.NewBuilder(sample.Metric)

		lb.Set(labels.MetricName, rule.name)

		rule.labels.Range(func(l labels.Label) {
			lb.Set(l.Name, l.Value)
		})

		sample.Metric = lb.Labels(labels.EmptyLabels())
	}

	// Check that the rule does not produce identical metrics after applying
	// labels.
	if vector.ContainsSameLabelset() {
		return nil, fmt.Errorf("vector contains metrics with the same labelset after applying rule labels")
	}

	numSeries := len(vector)
	if limit > 0 && numSeries > limit {
		return nil, fmt.Errorf("exceeded limit of %d with %d series", limit, numSeries)
	}

	rule.SetHealth(HealthGood)
	rule.SetLastError(err)
	return vector, nil
}

func (rule *RecordingRule) String() string {
	r := rulefmt.Rule{
		Record: rule.name,
		Expr:   rule.vector.String(),
		Labels: rule.labels.Map(),
	}

	byt, err := yaml.Marshal(r)
	if err != nil {
		return fmt.Sprintf("error marshaling recording rule: %q", err.Error())
	}

	return string(byt)
}

// SetEvaluationDuration updates evaluationDuration to the time in seconds it took to evaluate the rule on its last evaluation.
func (rule *RecordingRule) SetEvaluationDuration(dur time.Duration) {
	rule.evaluationDuration.Store(dur)
}

// SetLastError sets the current error seen by the recording rule.
func (rule *RecordingRule) SetLastError(err error) {
	rule.lastError.Store(err)
}

// LastError returns the last error seen by the recording rule.
func (rule *RecordingRule) LastError() error {
	return rule.lastError.Load()
}

// SetHealth sets the current health of the recording rule.
func (rule *RecordingRule) SetHealth(health RuleHealth) {
	rule.health.Store(string(health))
}

// Health returns the current health of the recording rule.
func (rule *RecordingRule) Health() RuleHealth {
	return RuleHealth(rule.health.Load())
}

// GetEvaluationDuration returns the time in seconds it took to evaluate the recording rule.
func (rule *RecordingRule) GetEvaluationDuration() time.Duration {
	return rule.evaluationDuration.Load()
}

// SetEvaluationTimestamp updates evaluationTimestamp to the timestamp of when the rule was last evaluated.
func (rule *RecordingRule) SetEvaluationTimestamp(ts time.Time) {
	rule.evaluationTimestamp.Store(ts)
}

// GetEvaluationTimestamp returns the time the evaluation took place.
func (rule *RecordingRule) GetEvaluationTimestamp() time.Time {
	return rule.evaluationTimestamp.Load()
}<|MERGE_RESOLUTION|>--- conflicted
+++ resolved
@@ -72,15 +72,10 @@
 }
 
 // Eval evaluates the rule and then overrides the metric names and labels accordingly.
-<<<<<<< HEAD
 func (rule *RecordingRule) Eval(ctx context.Context, evalDelay time.Duration, ts time.Time, query QueryFunc, _ *url.URL, limit int) (promql.Vector, error) {
-	vector, err := query(ctx, rule.vector.String(), ts.Add(-evalDelay))
-=======
-func (rule *RecordingRule) Eval(ctx context.Context, ts time.Time, query QueryFunc, _ *url.URL, limit int) (promql.Vector, error) {
 	ctx = NewOriginContext(ctx, NewRuleDetail(rule))
 
-	vector, err := query(ctx, rule.vector.String(), ts)
->>>>>>> 86d3d5fe
+	vector, err := query(ctx, rule.vector.String(), ts.Add(-evalDelay))
 	if err != nil {
 		return nil, err
 	}
