// Copyright 2013 The Prometheus Authors
// Licensed under the Apache License, Version 2.0 (the "License");
// you may not use this file except in compliance with the License.
// You may obtain a copy of the License at
//
// http://www.apache.org/licenses/LICENSE-2.0
//
// Unless required by applicable law or agreed to in writing, software
// distributed under the License is distributed on an "AS IS" BASIS,
// WITHOUT WARRANTIES OR CONDITIONS OF ANY KIND, either express or implied.
// See the License for the specific language governing permissions and
// limitations under the License.

package rules

import (
	"context"
	"fmt"
	"io/fs"
	"math"
	"os"
	"path"
	"sort"
	"testing"
	"time"

	"github.com/go-kit/log"
	"github.com/prometheus/client_golang/prometheus"
	"github.com/prometheus/common/model"
	"github.com/stretchr/testify/require"
	"go.uber.org/atomic"
	"gopkg.in/yaml.v2"

	"github.com/prometheus/prometheus/model/labels"
	"github.com/prometheus/prometheus/model/rulefmt"
	"github.com/prometheus/prometheus/model/timestamp"
	"github.com/prometheus/prometheus/model/value"
	"github.com/prometheus/prometheus/promql"
	"github.com/prometheus/prometheus/promql/parser"
	"github.com/prometheus/prometheus/storage"
	"github.com/prometheus/prometheus/tsdb/chunkenc"
	"github.com/prometheus/prometheus/tsdb/tsdbutil"
	"github.com/prometheus/prometheus/util/teststorage"
	"github.com/prometheus/prometheus/util/testutil"
)

func TestMain(m *testing.M) {
	testutil.TolerantVerifyLeak(m)
}

func TestAlertingRule(t *testing.T) {
	storage := promql.LoadedStorage(t, `
		load 5m
			http_requests{job="app-server", instance="0", group="canary", severity="overwrite-me"}	75 85  95 105 105  95  85
			http_requests{job="app-server", instance="1", group="canary", severity="overwrite-me"}	80 90 100 110 120 130 140
	`)
	t.Cleanup(func() { storage.Close() })

	expr, err := parser.ParseExpr(`http_requests{group="canary", job="app-server"} < 100`)
	require.NoError(t, err)

	rule := NewAlertingRule(
		"HTTPRequestRateLow",
		expr,
		time.Minute,
		0,
		labels.FromStrings("severity", "{{\"c\"}}ritical"),
		labels.EmptyLabels(), labels.EmptyLabels(), "", true, nil,
	)
	result := promql.Vector{
		promql.Sample{
			Metric: labels.FromStrings(
				"__name__", "ALERTS",
				"alertname", "HTTPRequestRateLow",
				"alertstate", "pending",
				"group", "canary",
				"instance", "0",
				"job", "app-server",
				"severity", "critical",
			),
			F: 1,
		},
		promql.Sample{
			Metric: labels.FromStrings(
				"__name__", "ALERTS",
				"alertname", "HTTPRequestRateLow",
				"alertstate", "pending",
				"group", "canary",
				"instance", "1",
				"job", "app-server",
				"severity", "critical",
			),
			F: 1,
		},
		promql.Sample{
			Metric: labels.FromStrings(
				"__name__", "ALERTS",
				"alertname", "HTTPRequestRateLow",
				"alertstate", "firing",
				"group", "canary",
				"instance", "0",
				"job", "app-server",
				"severity", "critical",
			),
			F: 1,
		},
		promql.Sample{
			Metric: labels.FromStrings(
				"__name__", "ALERTS",
				"alertname", "HTTPRequestRateLow",
				"alertstate", "firing",
				"group", "canary",
				"instance", "1",
				"job", "app-server",
				"severity", "critical",
			),
			F: 1,
		},
	}

	baseTime := time.Unix(0, 0)

	tests := []struct {
		time   time.Duration
		result promql.Vector
	}{
		{
			time:   0,
			result: result[:2],
		},
		{
			time:   5 * time.Minute,
			result: result[2:],
		},
		{
			time:   10 * time.Minute,
			result: result[2:3],
		},
		{
			time:   15 * time.Minute,
			result: nil,
		},
		{
			time:   20 * time.Minute,
			result: nil,
		},
		{
			time:   25 * time.Minute,
			result: result[:1],
		},
		{
			time:   30 * time.Minute,
			result: result[2:3],
		},
	}

	for i, test := range tests {
		t.Logf("case %d", i)

		evalTime := baseTime.Add(test.time)

<<<<<<< HEAD
		res, err := rule.Eval(suite.Context(), 0, evalTime, EngineQueryFunc(suite.QueryEngine(), suite.Storage()), nil, 0)
=======
		res, err := rule.Eval(context.TODO(), evalTime, EngineQueryFunc(testEngine, storage), nil, 0)
>>>>>>> b6f903b5
		require.NoError(t, err)

		var filteredRes promql.Vector // After removing 'ALERTS_FOR_STATE' samples.
		for _, smpl := range res {
			smplName := smpl.Metric.Get("__name__")
			if smplName == "ALERTS" {
				filteredRes = append(filteredRes, smpl)
			} else {
				// If not 'ALERTS', it has to be 'ALERTS_FOR_STATE'.
				require.Equal(t, smplName, "ALERTS_FOR_STATE")
			}
		}
		for i := range test.result {
			test.result[i].T = timestamp.FromTime(evalTime)
		}
		require.Equal(t, len(test.result), len(filteredRes), "%d. Number of samples in expected and actual output don't match (%d vs. %d)", i, len(test.result), len(res))

		sort.Slice(filteredRes, func(i, j int) bool {
			return labels.Compare(filteredRes[i].Metric, filteredRes[j].Metric) < 0
		})
		require.Equal(t, test.result, filteredRes)

		for _, aa := range rule.ActiveAlerts() {
			require.Zero(t, aa.Labels.Get(model.MetricNameLabel), "%s label set on active alert: %s", model.MetricNameLabel, aa.Labels)
		}
	}
}

func TestForStateAddSamples(t *testing.T) {
<<<<<<< HEAD
	for _, evalDelay := range []time.Duration{0, time.Minute} {
		t.Run(fmt.Sprintf("evalDelay %s", evalDelay.String()), func(t *testing.T) {
			suite, err := promql.NewTest(t, `
=======
	storage := promql.LoadedStorage(t, `
>>>>>>> b6f903b5
		load 5m
			http_requests{job="app-server", instance="0", group="canary", severity="overwrite-me"}	75 85  95 105 105  95  85
			http_requests{job="app-server", instance="1", group="canary", severity="overwrite-me"}	80 90 100 110 120 130 140
	`)
<<<<<<< HEAD
			require.NoError(t, err)
			defer suite.Close()

			err = suite.Run()
			require.NoError(t, err)

			expr, err := parser.ParseExpr(`http_requests{group="canary", job="app-server"} < 100`)
			require.NoError(t, err)

			rule := NewAlertingRule(
				"HTTPRequestRateLow",
				expr,
				time.Minute,
				0,
				labels.FromStrings("severity", "{{\"c\"}}ritical"),
				labels.EmptyLabels(), labels.EmptyLabels(), "", true, nil,
			)
			result := promql.Vector{
				promql.Sample{
					Metric: labels.FromStrings(
						"__name__", "ALERTS_FOR_STATE",
						"alertname", "HTTPRequestRateLow",
						"group", "canary",
						"instance", "0",
						"job", "app-server",
						"severity", "critical",
					),
					F: 1,
				},
				promql.Sample{
					Metric: labels.FromStrings(
						"__name__", "ALERTS_FOR_STATE",
						"alertname", "HTTPRequestRateLow",
						"group", "canary",
						"instance", "1",
						"job", "app-server",
						"severity", "critical",
					),
					F: 1,
				},
				promql.Sample{
					Metric: labels.FromStrings(
						"__name__", "ALERTS_FOR_STATE",
						"alertname", "HTTPRequestRateLow",
						"group", "canary",
						"instance", "0",
						"job", "app-server",
						"severity", "critical",
					),
					F: 1,
				},
				promql.Sample{
					Metric: labels.FromStrings(
						"__name__", "ALERTS_FOR_STATE",
						"alertname", "HTTPRequestRateLow",
						"group", "canary",
						"instance", "1",
						"job", "app-server",
						"severity", "critical",
					),
					F: 1,
				},
			}
=======
	t.Cleanup(func() { storage.Close() })

	expr, err := parser.ParseExpr(`http_requests{group="canary", job="app-server"} < 100`)
	require.NoError(t, err)
>>>>>>> b6f903b5

			baseTime := time.Unix(0, 0)

			tests := []struct {
				time            time.Duration
				result          promql.Vector
				persistThisTime bool // If true, it means this 'time' is persisted for 'for'.
			}{
				{
					time:            0,
					result:          append(promql.Vector{}, result[:2]...),
					persistThisTime: true,
				},
				{
					time:   5 * time.Minute,
					result: append(promql.Vector{}, result[2:]...),
				},
				{
					time:   10 * time.Minute,
					result: append(promql.Vector{}, result[2:3]...),
				},
				{
					time:   15 * time.Minute,
					result: nil,
				},
				{
					time:   20 * time.Minute,
					result: nil,
				},
				{
					time:            25 * time.Minute,
					result:          append(promql.Vector{}, result[:1]...),
					persistThisTime: true,
				},
				{
					time:   30 * time.Minute,
					result: append(promql.Vector{}, result[2:3]...),
				},
			}

			var forState float64
			for i, test := range tests {
				t.Logf("case %d", i)
				evalTime := baseTime.Add(test.time).Add(evalDelay)

				if test.persistThisTime {
					forState = float64(evalTime.Unix())
				}
				if test.result == nil {
					forState = float64(value.StaleNaN)
				}

				res, err := rule.Eval(suite.Context(), evalDelay, evalTime, EngineQueryFunc(suite.QueryEngine(), suite.Storage()), nil, 0)
				require.NoError(t, err)

				var filteredRes promql.Vector // After removing 'ALERTS' samples.
				for _, smpl := range res {
					smplName := smpl.Metric.Get("__name__")
					if smplName == "ALERTS_FOR_STATE" {
						filteredRes = append(filteredRes, smpl)
					} else {
						// If not 'ALERTS_FOR_STATE', it has to be 'ALERTS'.
						require.Equal(t, smplName, "ALERTS")
					}
				}
				for i := range test.result {
					test.result[i].T = timestamp.FromTime(evalTime.Add(-evalDelay))
					// Updating the expected 'for' state.
					if test.result[i].F >= 0 {
						test.result[i].F = forState
					}
				}
				require.Equal(t, len(test.result), len(filteredRes), "%d. Number of samples in expected and actual output don't match (%d vs. %d)", i, len(test.result), len(res))

				sort.Slice(filteredRes, func(i, j int) bool {
					return labels.Compare(filteredRes[i].Metric, filteredRes[j].Metric) < 0
				})
				require.Equal(t, test.result, filteredRes)

<<<<<<< HEAD
				for _, aa := range rule.ActiveAlerts() {
					require.Zero(t, aa.Labels.Get(model.MetricNameLabel), "%s label set on active alert: %s", model.MetricNameLabel, aa.Labels)
				}
=======
		res, err := rule.Eval(context.TODO(), evalTime, EngineQueryFunc(testEngine, storage), nil, 0)
		require.NoError(t, err)
>>>>>>> b6f903b5

			}
		})
	}
}

// sortAlerts sorts `[]*Alert` w.r.t. the Labels.
func sortAlerts(items []*Alert) {
	sort.Slice(items, func(i, j int) bool {
		return labels.Compare(items[i].Labels, items[j].Labels) <= 0
	})
}

func TestForStateRestore(t *testing.T) {
	storage := promql.LoadedStorage(t, `
		load 5m
		http_requests{job="app-server", instance="0", group="canary", severity="overwrite-me"}	75  85 50 0 0 25 0 0 40 0 120
		http_requests{job="app-server", instance="1", group="canary", severity="overwrite-me"}	125 90 60 0 0 25 0 0 40 0 130
	`)
	t.Cleanup(func() { storage.Close() })

	expr, err := parser.ParseExpr(`http_requests{group="canary", job="app-server"} < 100`)
	require.NoError(t, err)

	opts := &ManagerOptions{
		QueryFunc:       EngineQueryFunc(testEngine, storage),
		Appendable:      storage,
		Queryable:       storage,
		Context:         context.Background(),
		Logger:          log.NewNopLogger(),
		NotifyFunc:      func(ctx context.Context, expr string, alerts ...*Alert) {},
		OutageTolerance: 30 * time.Minute,
		ForGracePeriod:  10 * time.Minute,
	}

	alertForDuration := 25 * time.Minute
	// Initial run before prometheus goes down.
	rule := NewAlertingRule(
		"HTTPRequestRateLow",
		expr,
		alertForDuration,
		0,
		labels.FromStrings("severity", "critical"),
		labels.EmptyLabels(), labels.EmptyLabels(), "", true, nil,
	)

	group := NewGroup(GroupOptions{
		Name:          "default",
		Interval:      time.Second,
		Rules:         []Rule{rule},
		ShouldRestore: true,
		Opts:          opts,
	})
	groups := make(map[string]*Group)
	groups["default;"] = group

	initialRuns := []time.Duration{0, 5 * time.Minute}

	baseTime := time.Unix(0, 0)
	for _, duration := range initialRuns {
		evalTime := baseTime.Add(duration)
		group.Eval(context.TODO(), evalTime)
	}

	exp := rule.ActiveAlerts()
	for _, aa := range exp {
		require.Zero(t, aa.Labels.Get(model.MetricNameLabel), "%s label set on active alert: %s", model.MetricNameLabel, aa.Labels)
	}
	sort.Slice(exp, func(i, j int) bool {
		return labels.Compare(exp[i].Labels, exp[j].Labels) < 0
	})

	// Prometheus goes down here. We create new rules and groups.
	type testInput struct {
		restoreDuration time.Duration
		alerts          []*Alert

		num          int
		noRestore    bool
		gracePeriod  bool
		downDuration time.Duration
	}

	tests := []testInput{
		{
			// Normal restore (alerts were not firing).
			restoreDuration: 15 * time.Minute,
			alerts:          rule.ActiveAlerts(),
			downDuration:    10 * time.Minute,
		},
		{
			// Testing Outage Tolerance.
			restoreDuration: 40 * time.Minute,
			noRestore:       true,
			num:             2,
		},
		{
			// No active alerts.
			restoreDuration: 50 * time.Minute,
			alerts:          []*Alert{},
		},
	}

	testFunc := func(tst testInput, evalDelay time.Duration) {
		newRule := NewAlertingRule(
			"HTTPRequestRateLow",
			expr,
			alertForDuration,
			0,
			labels.FromStrings("severity", "critical"),
			labels.EmptyLabels(), labels.EmptyLabels(), "", false, nil,
		)
		newGroup := NewGroup(GroupOptions{
			Name:            "default",
			Interval:        time.Second,
			Rules:           []Rule{newRule},
			ShouldRestore:   true,
			Opts:            opts,
			EvaluationDelay: &evalDelay,
		})

		newGroups := make(map[string]*Group)
		newGroups["default;"] = newGroup

		restoreTime := baseTime.Add(tst.restoreDuration).Add(evalDelay)
		// First eval before restoration.
		newGroup.Eval(context.TODO(), restoreTime)
		// Restore happens here.
		newGroup.RestoreForState(restoreTime)

		got := newRule.ActiveAlerts()
		for _, aa := range got {
			require.Zero(t, aa.Labels.Get(model.MetricNameLabel), "%s label set on active alert: %s", model.MetricNameLabel, aa.Labels)
		}
		sort.Slice(got, func(i, j int) bool {
			return labels.Compare(got[i].Labels, got[j].Labels) < 0
		})

		// Checking if we have restored it correctly.
		switch {
		case tst.noRestore:
			require.Equal(t, tst.num, len(got))
			for _, e := range got {
				require.Equal(t, e.ActiveAt, restoreTime)
			}
		case tst.gracePeriod:
			require.Equal(t, tst.num, len(got))
			for _, e := range got {
				require.Equal(t, opts.ForGracePeriod, e.ActiveAt.Add(alertForDuration).Sub(restoreTime))
			}
		default:
			exp := tst.alerts
			require.Equal(t, len(exp), len(got))
			sortAlerts(exp)
			sortAlerts(got)
			for i, e := range exp {
				require.Equal(t, e.Labels, got[i].Labels)

				// Difference in time should be within 1e6 ns, i.e. 1ms
				// (due to conversion between ns & ms, float64 & int64).
				activeAtDiff := evalDelay.Seconds() + float64(e.ActiveAt.Unix()+int64(tst.downDuration/time.Second)-got[i].ActiveAt.Unix())
				require.Equal(t, 0.0, math.Abs(activeAtDiff), "'for' state restored time is wrong")
			}
		}
	}

	for _, evalDelay := range []time.Duration{0, time.Minute} {
		for _, tst := range tests {
			testFunc(tst, evalDelay)
		}
	}

	// Testing the grace period.
	for _, duration := range []time.Duration{10 * time.Minute, 15 * time.Minute, 20 * time.Minute} {
		evalTime := baseTime.Add(duration)
		group.Eval(context.TODO(), evalTime)
	}

	for _, evalDelay := range []time.Duration{0, time.Minute} {
		testFunc(testInput{
			restoreDuration: 25 * time.Minute,
			alerts:          []*Alert{},
			gracePeriod:     true,
			num:             2,
		}, evalDelay)
	}
}

func TestStaleness(t *testing.T) {
	for _, evalDelay := range []time.Duration{0, time.Minute} {
		st := teststorage.New(t)
		defer st.Close()
		engineOpts := promql.EngineOpts{
			Logger:     nil,
			Reg:        nil,
			MaxSamples: 10,
			Timeout:    10 * time.Second,
		}
		engine := promql.NewEngine(engineOpts)
		opts := &ManagerOptions{
			QueryFunc:  EngineQueryFunc(engine, st),
			Appendable: st,
			Queryable:  st,
			Context:    context.Background(),
			Logger:     log.NewNopLogger(),
		}

		expr, err := parser.ParseExpr("a + 1")
		require.NoError(t, err)
		rule := NewRecordingRule("a_plus_one", expr, labels.Labels{})
		group := NewGroup(GroupOptions{
			Name:            "default",
			Interval:        time.Second,
			Rules:           []Rule{rule},
			ShouldRestore:   true,
			Opts:            opts,
			EvaluationDelay: &evalDelay,
		})

		// A time series that has two samples and then goes stale.
		app := st.Appender(context.Background())
		app.Append(0, labels.FromStrings(model.MetricNameLabel, "a"), 0, 1)
		app.Append(0, labels.FromStrings(model.MetricNameLabel, "a"), 1000, 2)
		app.Append(0, labels.FromStrings(model.MetricNameLabel, "a"), 2000, math.Float64frombits(value.StaleNaN))

		err = app.Commit()
		require.NoError(t, err)

		ctx := context.Background()

		// Execute 3 times, 1 second apart.
		group.Eval(ctx, time.Unix(0, 0).Add(evalDelay))
		group.Eval(ctx, time.Unix(1, 0).Add(evalDelay))
		group.Eval(ctx, time.Unix(2, 0).Add(evalDelay))

		querier, err := st.Querier(context.Background(), 0, 2000)
		require.NoError(t, err)
		defer querier.Close()

		matcher, err := labels.NewMatcher(labels.MatchEqual, model.MetricNameLabel, "a_plus_one")
		require.NoError(t, err)

		set := querier.Select(false, nil, matcher)
		samples, err := readSeriesSet(set)
		require.NoError(t, err)

		metric := labels.FromStrings(model.MetricNameLabel, "a_plus_one").String()
		metricSample, ok := samples[metric]

		require.True(t, ok, "Series %s not returned.", metric)
		require.True(t, value.IsStaleNaN(metricSample[2].F), "Appended second sample not as expected. Wanted: stale NaN Got: %x", math.Float64bits(metricSample[2].F))
		metricSample[2].F = 42 // require.Equal cannot handle NaN.

		want := map[string][]promql.FPoint{
			metric: {{T: 0, F: 2}, {T: 1000, F: 3}, {T: 2000, F: 42}},
		}

		require.Equal(t, want, samples)
	}
}

// Convert a SeriesSet into a form usable with require.Equal.
func readSeriesSet(ss storage.SeriesSet) (map[string][]promql.FPoint, error) {
	result := map[string][]promql.FPoint{}
	var it chunkenc.Iterator

	for ss.Next() {
		series := ss.At()

		points := []promql.FPoint{}
		it := series.Iterator(it)
		for it.Next() == chunkenc.ValFloat {
			t, v := it.At()
			points = append(points, promql.FPoint{T: t, F: v})
		}

		name := series.Labels().String()
		result[name] = points
	}
	return result, ss.Err()
}

func TestCopyState(t *testing.T) {
	oldGroup := &Group{
		rules: []Rule{
			NewAlertingRule("alert", nil, 0, 0, labels.EmptyLabels(), labels.EmptyLabels(), labels.EmptyLabels(), "", true, nil),
			NewRecordingRule("rule1", nil, labels.EmptyLabels()),
			NewRecordingRule("rule2", nil, labels.EmptyLabels()),
			NewRecordingRule("rule3", nil, labels.FromStrings("l1", "v1")),
			NewRecordingRule("rule3", nil, labels.FromStrings("l1", "v2")),
			NewRecordingRule("rule3", nil, labels.FromStrings("l1", "v3")),
			NewAlertingRule("alert2", nil, 0, 0, labels.FromStrings("l2", "v1"), labels.EmptyLabels(), labels.EmptyLabels(), "", true, nil),
		},
		seriesInPreviousEval: []map[string]labels.Labels{
			{},
			{},
			{},
			{"r3a": labels.FromStrings("l1", "v1")},
			{"r3b": labels.FromStrings("l1", "v2")},
			{"r3c": labels.FromStrings("l1", "v3")},
			{"a2": labels.FromStrings("l2", "v1")},
		},
		evaluationTime: time.Second,
	}
	oldGroup.rules[0].(*AlertingRule).active[42] = nil
	newGroup := &Group{
		rules: []Rule{
			NewRecordingRule("rule3", nil, labels.FromStrings("l1", "v0")),
			NewRecordingRule("rule3", nil, labels.FromStrings("l1", "v1")),
			NewRecordingRule("rule3", nil, labels.FromStrings("l1", "v2")),
			NewAlertingRule("alert", nil, 0, 0, labels.EmptyLabels(), labels.EmptyLabels(), labels.EmptyLabels(), "", true, nil),
			NewRecordingRule("rule1", nil, labels.EmptyLabels()),
			NewAlertingRule("alert2", nil, 0, 0, labels.FromStrings("l2", "v0"), labels.EmptyLabels(), labels.EmptyLabels(), "", true, nil),
			NewAlertingRule("alert2", nil, 0, 0, labels.FromStrings("l2", "v1"), labels.EmptyLabels(), labels.EmptyLabels(), "", true, nil),
			NewRecordingRule("rule4", nil, labels.EmptyLabels()),
		},
		seriesInPreviousEval: make([]map[string]labels.Labels, 8),
	}
	newGroup.CopyState(oldGroup)

	want := []map[string]labels.Labels{
		nil,
		{"r3a": labels.FromStrings("l1", "v1")},
		{"r3b": labels.FromStrings("l1", "v2")},
		{},
		{},
		nil,
		{"a2": labels.FromStrings("l2", "v1")},
		nil,
	}
	require.Equal(t, want, newGroup.seriesInPreviousEval)
	require.Equal(t, oldGroup.rules[0], newGroup.rules[3])
	require.Equal(t, oldGroup.evaluationTime, newGroup.evaluationTime)
	require.Equal(t, oldGroup.lastEvaluation, newGroup.lastEvaluation)
	require.Equal(t, []labels.Labels{labels.FromStrings("l1", "v3")}, newGroup.staleSeries)
}

func TestDeletedRuleMarkedStale(t *testing.T) {
	st := teststorage.New(t)
	defer st.Close()
	oldGroup := &Group{
		rules: []Rule{
			NewRecordingRule("rule1", nil, labels.FromStrings("l1", "v1")),
		},
		seriesInPreviousEval: []map[string]labels.Labels{
			{"r1": labels.FromStrings("l1", "v1")},
		},
	}
	newGroup := &Group{
		rules:                []Rule{},
		seriesInPreviousEval: []map[string]labels.Labels{},
		opts: &ManagerOptions{
			Appendable: st,
		},
	}
	newGroup.CopyState(oldGroup)

	newGroup.Eval(context.Background(), time.Unix(0, 0))

	querier, err := st.Querier(context.Background(), 0, 2000)
	require.NoError(t, err)
	defer querier.Close()

	matcher, err := labels.NewMatcher(labels.MatchEqual, "l1", "v1")
	require.NoError(t, err)

	set := querier.Select(false, nil, matcher)
	samples, err := readSeriesSet(set)
	require.NoError(t, err)

	metric := labels.FromStrings("l1", "v1").String()
	metricSample, ok := samples[metric]

	require.True(t, ok, "Series %s not returned.", metric)
	require.True(t, value.IsStaleNaN(metricSample[0].F), "Appended sample not as expected. Wanted: stale NaN Got: %x", math.Float64bits(metricSample[0].F))
}

func TestUpdate(t *testing.T) {
	files := []string{"fixtures/rules.yaml"}
	expected := map[string]labels.Labels{
		"test": labels.FromStrings("name", "value"),
	}
	st := teststorage.New(t)
	defer st.Close()
	opts := promql.EngineOpts{
		Logger:     nil,
		Reg:        nil,
		MaxSamples: 10,
		Timeout:    10 * time.Second,
	}
	engine := promql.NewEngine(opts)
	ruleManager := NewManager(&ManagerOptions{
		Appendable: st,
		Queryable:  st,
		QueryFunc:  EngineQueryFunc(engine, st),
		Context:    context.Background(),
		Logger:     log.NewNopLogger(),
	})
	ruleManager.start()
	defer ruleManager.Stop()

	err := ruleManager.Update(10*time.Second, files, labels.EmptyLabels(), "", nil)
	require.NoError(t, err)
	require.Greater(t, len(ruleManager.groups), 0, "expected non-empty rule groups")
	ogs := map[string]*Group{}
	for h, g := range ruleManager.groups {
		g.seriesInPreviousEval = []map[string]labels.Labels{
			expected,
		}
		ogs[h] = g
	}

	err = ruleManager.Update(10*time.Second, files, labels.EmptyLabels(), "", nil)
	require.NoError(t, err)
	for h, g := range ruleManager.groups {
		for _, actual := range g.seriesInPreviousEval {
			require.Equal(t, expected, actual)
		}
		// Groups are the same because of no updates.
		require.Equal(t, ogs[h], g)
	}

	// Groups will be recreated if updated.
	rgs, errs := rulefmt.ParseFile("fixtures/rules.yaml")
	require.Equal(t, 0, len(errs), "file parsing failures")

	tmpFile, err := os.CreateTemp("", "rules.test.*.yaml")
	require.NoError(t, err)
	defer os.Remove(tmpFile.Name())
	defer tmpFile.Close()

	err = ruleManager.Update(10*time.Second, []string{tmpFile.Name()}, labels.EmptyLabels(), "", nil)
	require.NoError(t, err)

	for h, g := range ruleManager.groups {
		ogs[h] = g
	}

	// Update interval and reload.
	for i, g := range rgs.Groups {
		if g.Interval != 0 {
			rgs.Groups[i].Interval = g.Interval * 2
		} else {
			rgs.Groups[i].Interval = model.Duration(10)
		}
	}
	reloadAndValidate(rgs, t, tmpFile, ruleManager, ogs)

	// Update limit and reload.
	for i := range rgs.Groups {
		rgs.Groups[i].Limit = 1
	}
	reloadAndValidate(rgs, t, tmpFile, ruleManager, ogs)

	// Change group rules and reload.
	for i, g := range rgs.Groups {
		for j, r := range g.Rules {
			rgs.Groups[i].Rules[j].Expr.SetString(fmt.Sprintf("%s * 0", r.Expr.Value))
		}
	}
	reloadAndValidate(rgs, t, tmpFile, ruleManager, ogs)

	// Change group source tenants and reload.
	for i := range rgs.Groups {
		rgs.Groups[i].SourceTenants = []string{"tenant-2"}
	}
	reloadAndValidate(rgs, t, tmpFile, ruleManager, ogs)
}

func TestUpdate_AlwaysRestore(t *testing.T) {
	st := teststorage.New(t)
	defer st.Close()

	ruleManager := NewManager(&ManagerOptions{
		Appendable:              st,
		Queryable:               st,
		Context:                 context.Background(),
		Logger:                  log.NewNopLogger(),
		AlwaysRestoreAlertState: true,
	})
	ruleManager.start()
	defer ruleManager.Stop()

	err := ruleManager.Update(10*time.Second, []string{"fixtures/rules_alerts.yaml"}, labels.EmptyLabels(), "", nil)
	require.NoError(t, err)

	for _, g := range ruleManager.groups {
		require.True(t, g.shouldRestore)
		g.shouldRestore = false // set to false to check if Update will set it to true again
	}

	// Use different file, so groups haven't changed, therefore, we expect state restoration
	err = ruleManager.Update(10*time.Second, []string{"fixtures/rules_alerts2.yaml"}, labels.EmptyLabels(), "", nil)
	for _, g := range ruleManager.groups {
		require.True(t, g.shouldRestore)
	}

	require.NoError(t, err)
}

func TestUpdate_AlwaysRestoreDoesntAffectUnchangedGroups(t *testing.T) {
	files := []string{"fixtures/rules_alerts.yaml"}
	st := teststorage.New(t)
	defer st.Close()

	ruleManager := NewManager(&ManagerOptions{
		Appendable:              st,
		Queryable:               st,
		Context:                 context.Background(),
		Logger:                  log.NewNopLogger(),
		AlwaysRestoreAlertState: true,
	})
	ruleManager.start()
	defer ruleManager.Stop()

	err := ruleManager.Update(10*time.Second, files, labels.EmptyLabels(), "", nil)
	require.NoError(t, err)

	for _, g := range ruleManager.groups {
		require.True(t, g.shouldRestore)
		g.shouldRestore = false // set to false to check if Update will set it to true again
	}

	// Use the same file, so groups haven't changed, therefore, we don't expect state restoration
	err = ruleManager.Update(10*time.Second, files, labels.EmptyLabels(), "", nil)
	for _, g := range ruleManager.groups {
		require.False(t, g.shouldRestore)
	}

	require.NoError(t, err)
}

func TestUpdateSetsSourceTenants(t *testing.T) {
	st := teststorage.New(t)
	defer st.Close()

	opts := promql.EngineOpts{
		Logger:     nil,
		Reg:        nil,
		MaxSamples: 10,
		Timeout:    10 * time.Second,
	}
	engine := promql.NewEngine(opts)
	ruleManager := NewManager(&ManagerOptions{
		Appendable: st,
		Queryable:  st,
		QueryFunc:  EngineQueryFunc(engine, st),
		Context:    context.Background(),
		Logger:     log.NewNopLogger(),
	})
	ruleManager.start()
	defer ruleManager.Stop()

	rgs, errs := rulefmt.ParseFile("fixtures/rules_with_source_tenants.yaml")
	require.Empty(t, errs, "file parsing failures")

	tmpFile, err := os.CreateTemp("", "rules.test.*.yaml")
	require.NoError(t, err)
	defer os.Remove(tmpFile.Name())
	defer tmpFile.Close()

	reloadRules(rgs, t, tmpFile, ruleManager, 0)

	// check that all source tenants were actually set
	require.Len(t, ruleManager.groups, len(rgs.Groups))

	for _, expectedGroup := range rgs.Groups {
		actualGroup, ok := ruleManager.groups[GroupKey(tmpFile.Name(), expectedGroup.Name)]

		require.True(t, ok, "actual groups don't contain at one of the expected groups")
		require.ElementsMatch(t, expectedGroup.SourceTenants, actualGroup.SourceTenants())
	}
}

func TestAlignEvaluationTimeOnInterval(t *testing.T) {
	st := teststorage.New(t)
	defer st.Close()

	opts := promql.EngineOpts{
		Logger:     nil,
		Reg:        nil,
		MaxSamples: 10,
		Timeout:    10 * time.Second,
	}
	engine := promql.NewEngine(opts)
	ruleManager := NewManager(&ManagerOptions{
		Appendable: st,
		Queryable:  st,
		QueryFunc:  EngineQueryFunc(engine, st),
		Context:    context.Background(),
		Logger:     log.NewNopLogger(),
	})
	ruleManager.start()
	defer ruleManager.Stop()

	rgs, errs := rulefmt.ParseFile("fixtures/rules_with_alignment.yaml")
	require.Empty(t, errs, "file parsing failures")

	tmpFile, err := os.CreateTemp("", "rules.test.*.yaml")
	require.NoError(t, err)
	defer os.Remove(tmpFile.Name())
	defer tmpFile.Close()

	reloadRules(rgs, t, tmpFile, ruleManager, 0)

	// Verify that all groups are loaded, and let's check their evaluation times.
	loadedGroups := ruleManager.RuleGroups()
	require.Len(t, loadedGroups, len(rgs.Groups))

	assertGroupEvalTimeAlignedOnIntervalIsHonored := func(groupName string, expectedAligned bool) {
		g := (*Group)(nil)
		for _, lg := range loadedGroups {
			if lg.name == groupName {
				g = lg
				break
			}
		}
		require.NotNil(t, g, "group not found: %s", groupName)

		// When "g.hash() % g.interval == 0" alignment cannot be checked, because aligned and unaligned eval timestamps
		// would be the same. This can happen because g.hash() depends on path passed to ruleManager.Update function,
		// and this test uses temporary directory for storing rule group files.
		if g.hash()%uint64(g.interval) == 0 {
			t.Skip("skipping test, because rule group hash is divisible by interval, which makes eval timestamp always aligned to the interval")
		}

		now := time.Now()
		ts := g.EvalTimestamp(now.UnixNano())

		aligned := ts.UnixNano()%g.interval.Nanoseconds() == 0
		require.Equal(t, expectedAligned, aligned, "group: %s, hash: %d, now: %d", groupName, g.hash(), now.UnixNano())
	}

	assertGroupEvalTimeAlignedOnIntervalIsHonored("aligned", true)
	assertGroupEvalTimeAlignedOnIntervalIsHonored("aligned_with_crazy_interval", true)
	assertGroupEvalTimeAlignedOnIntervalIsHonored("unaligned_default", false)
	assertGroupEvalTimeAlignedOnIntervalIsHonored("unaligned_explicit", false)
}

func TestGroupEvaluationContextFuncIsCalledWhenSupplied(t *testing.T) {
	type testContextKeyType string
	var testContextKey testContextKeyType = "TestGroupEvaluationContextFuncIsCalledWhenSupplied"
	oldContextTestValue := context.Background().Value(testContextKey)

	contextTestValueChannel := make(chan interface{})
	mockQueryFunc := func(ctx context.Context, qs string, t time.Time) (promql.Vector, error) {
		contextTestValueChannel <- ctx.Value(testContextKey)
		return promql.Vector{}, nil
	}

	mockContextWrapFunc := func(ctx context.Context, g *Group) context.Context {
		return context.WithValue(ctx, testContextKey, 42)
	}

	st := teststorage.New(t)
	defer st.Close()

	ruleManager := NewManager(&ManagerOptions{
		Appendable:                 st,
		Queryable:                  st,
		QueryFunc:                  mockQueryFunc,
		Context:                    context.Background(),
		Logger:                     log.NewNopLogger(),
		GroupEvaluationContextFunc: mockContextWrapFunc,
	})

	rgs, errs := rulefmt.ParseFile("fixtures/rules_with_source_tenants.yaml")
	require.Empty(t, errs, "file parsing failures")

	tmpFile, err := os.CreateTemp("", "rules.test.*.yaml")
	require.NoError(t, err)
	defer os.Remove(tmpFile.Name())
	defer tmpFile.Close()

	// no filesystem is harmed when running this test, set the interval low
	reloadRules(rgs, t, tmpFile, ruleManager, 10*time.Millisecond)

	ruleManager.start()
	defer ruleManager.Stop()

	// check that all source tenants were actually set
	require.Len(t, ruleManager.groups, len(rgs.Groups))

	require.Nil(t, oldContextTestValue, "Context contained test key before the test, impossible")
	newContextTestValue := <-contextTestValueChannel
	require.Equal(t, 42, newContextTestValue, "Context does not contain the correct value that should be injected")
}

// ruleGroupsTest for running tests over rules.
type ruleGroupsTest struct {
	Groups []ruleGroupTest `yaml:"groups"`
}

// ruleGroupTest forms a testing struct for running tests over rules.
type ruleGroupTest struct {
	Name                          string         `yaml:"name"`
	Interval                      model.Duration `yaml:"interval,omitempty"`
	Limit                         int            `yaml:"limit,omitempty"`
	Rules                         []rulefmt.Rule `yaml:"rules"`
	SourceTenants                 []string       `yaml:"source_tenants,omitempty"`
	AlignEvaluationTimeOnInterval bool           `yaml:"align_evaluation_time_on_interval,omitempty"`
}

func formatRules(r *rulefmt.RuleGroups) ruleGroupsTest {
	grps := r.Groups
	tmp := []ruleGroupTest{}
	for _, g := range grps {
		rtmp := []rulefmt.Rule{}
		for _, r := range g.Rules {
			rtmp = append(rtmp, rulefmt.Rule{
				Record:      r.Record.Value,
				Alert:       r.Alert.Value,
				Expr:        r.Expr.Value,
				For:         r.For,
				Labels:      r.Labels,
				Annotations: r.Annotations,
			})
		}
		tmp = append(tmp, ruleGroupTest{
			Name:                          g.Name,
			Interval:                      g.Interval,
			Limit:                         g.Limit,
			Rules:                         rtmp,
			SourceTenants:                 g.SourceTenants,
			AlignEvaluationTimeOnInterval: g.AlignEvaluationTimeOnInterval,
		})
	}
	return ruleGroupsTest{
		Groups: tmp,
	}
}

func reloadRules(rgs *rulefmt.RuleGroups, t *testing.T, tmpFile *os.File, ruleManager *Manager, interval time.Duration) {
	if interval == 0 {
		interval = 10 * time.Second
	}

	bs, err := yaml.Marshal(formatRules(rgs))
	require.NoError(t, err)
	_, _ = tmpFile.Seek(0, 0)
	_, err = tmpFile.Write(bs)
	require.NoError(t, err)
	err = ruleManager.Update(interval, []string{tmpFile.Name()}, labels.EmptyLabels(), "", nil)
	require.NoError(t, err)
}

func reloadAndValidate(rgs *rulefmt.RuleGroups, t *testing.T, tmpFile *os.File, ruleManager *Manager, ogs map[string]*Group) {
	reloadRules(rgs, t, tmpFile, ruleManager, 0)
	for h, g := range ruleManager.groups {
		if ogs[h] == g {
			t.Fail()
		}
		ogs[h] = g
	}
}

func TestNotify(t *testing.T) {
	storage := teststorage.New(t)
	defer storage.Close()
	engineOpts := promql.EngineOpts{
		Logger:     nil,
		Reg:        nil,
		MaxSamples: 10,
		Timeout:    10 * time.Second,
	}
	engine := promql.NewEngine(engineOpts)
	var lastNotified []*Alert
	notifyFunc := func(ctx context.Context, expr string, alerts ...*Alert) {
		lastNotified = alerts
	}
	opts := &ManagerOptions{
		QueryFunc:   EngineQueryFunc(engine, storage),
		Appendable:  storage,
		Queryable:   storage,
		Context:     context.Background(),
		Logger:      log.NewNopLogger(),
		NotifyFunc:  notifyFunc,
		ResendDelay: 2 * time.Second,
	}

	expr, err := parser.ParseExpr("a > 1")
	require.NoError(t, err)
	rule := NewAlertingRule("aTooHigh", expr, 0, 0, labels.Labels{}, labels.Labels{}, labels.EmptyLabels(), "", true, log.NewNopLogger())
	group := NewGroup(GroupOptions{
		Name:          "alert",
		Interval:      time.Second,
		Rules:         []Rule{rule},
		ShouldRestore: true,
		Opts:          opts,
	})

	app := storage.Appender(context.Background())
	app.Append(0, labels.FromStrings(model.MetricNameLabel, "a"), 1000, 2)
	app.Append(0, labels.FromStrings(model.MetricNameLabel, "a"), 2000, 3)
	app.Append(0, labels.FromStrings(model.MetricNameLabel, "a"), 5000, 3)
	app.Append(0, labels.FromStrings(model.MetricNameLabel, "a"), 6000, 0)

	err = app.Commit()
	require.NoError(t, err)

	ctx := context.Background()

	// Alert sent right away
	group.Eval(ctx, time.Unix(1, 0))
	require.Equal(t, 1, len(lastNotified))
	require.NotZero(t, lastNotified[0].ValidUntil, "ValidUntil should not be zero")

	// Alert is not sent 1s later
	group.Eval(ctx, time.Unix(2, 0))
	require.Equal(t, 0, len(lastNotified))

	// Alert is resent at t=5s
	group.Eval(ctx, time.Unix(5, 0))
	require.Equal(t, 1, len(lastNotified))

	// Resolution alert sent right away
	group.Eval(ctx, time.Unix(6, 0))
	require.Equal(t, 1, len(lastNotified))
}

func TestMetricsUpdate(t *testing.T) {
	files := []string{"fixtures/rules.yaml", "fixtures/rules2.yaml"}
	metricNames := []string{
		"prometheus_rule_evaluations_total",
		"prometheus_rule_evaluation_failures_total",
		"prometheus_rule_group_interval_seconds",
		"prometheus_rule_group_last_duration_seconds",
		"prometheus_rule_group_last_evaluation_timestamp_seconds",
		"prometheus_rule_group_rules",
	}

	storage := teststorage.New(t)
	defer storage.Close()
	registry := prometheus.NewRegistry()
	opts := promql.EngineOpts{
		Logger:     nil,
		Reg:        nil,
		MaxSamples: 10,
		Timeout:    10 * time.Second,
	}
	engine := promql.NewEngine(opts)
	ruleManager := NewManager(&ManagerOptions{
		Appendable: storage,
		Queryable:  storage,
		QueryFunc:  EngineQueryFunc(engine, storage),
		Context:    context.Background(),
		Logger:     log.NewNopLogger(),
		Registerer: registry,
	})
	ruleManager.start()
	defer ruleManager.Stop()

	countMetrics := func() int {
		ms, err := registry.Gather()
		require.NoError(t, err)
		var metrics int
		for _, m := range ms {
			s := m.GetName()
			for _, n := range metricNames {
				if s == n {
					metrics += len(m.Metric)
					break
				}
			}
		}
		return metrics
	}

	cases := []struct {
		files   []string
		metrics int
	}{
		{
			files:   files,
			metrics: 12,
		},
		{
			files:   files[:1],
			metrics: 6,
		},
		{
			files:   files[:0],
			metrics: 0,
		},
		{
			files:   files[1:],
			metrics: 6,
		},
	}

	for i, c := range cases {
		err := ruleManager.Update(time.Second, c.files, labels.EmptyLabels(), "", nil)
		require.NoError(t, err)
		time.Sleep(2 * time.Second)
		require.Equal(t, c.metrics, countMetrics(), "test %d: invalid count of metrics", i)
	}
}

func TestGroupStalenessOnRemoval(t *testing.T) {
	if testing.Short() {
		t.Skip("skipping test in short mode.")
	}

	files := []string{"fixtures/rules2.yaml"}
	sameFiles := []string{"fixtures/rules2_copy.yaml"}

	storage := teststorage.New(t)
	defer storage.Close()
	opts := promql.EngineOpts{
		Logger:     nil,
		Reg:        nil,
		MaxSamples: 10,
		Timeout:    10 * time.Second,
	}
	engine := promql.NewEngine(opts)
	ruleManager := NewManager(&ManagerOptions{
		Appendable: storage,
		Queryable:  storage,
		QueryFunc:  EngineQueryFunc(engine, storage),
		Context:    context.Background(),
		Logger:     log.NewNopLogger(),
	})
	var stopped bool
	ruleManager.start()
	defer func() {
		if !stopped {
			ruleManager.Stop()
		}
	}()

	cases := []struct {
		files    []string
		staleNaN int
	}{
		{
			files:    files,
			staleNaN: 0,
		},
		{
			// When we remove the files, it should produce a staleness marker.
			files:    files[:0],
			staleNaN: 1,
		},
		{
			// Rules that produce the same metrics but in a different file
			// should not produce staleness marker.
			files:    sameFiles,
			staleNaN: 0,
		},
		{
			// Staleness marker should be present as we don't have any rules
			// loaded anymore.
			files:    files[:0],
			staleNaN: 1,
		},
		{
			// Add rules back so we have rules loaded when we stop the manager
			// and check for the absence of staleness markers.
			files:    sameFiles,
			staleNaN: 0,
		},
	}

	var totalStaleNaN int
	for i, c := range cases {
		err := ruleManager.Update(time.Second, c.files, labels.EmptyLabels(), "", nil)
		require.NoError(t, err)
		time.Sleep(3 * time.Second)
		totalStaleNaN += c.staleNaN
		require.Equal(t, totalStaleNaN, countStaleNaN(t, storage), "test %d/%q: invalid count of staleness markers", i, c.files)
	}
	ruleManager.Stop()
	stopped = true
	require.Equal(t, totalStaleNaN, countStaleNaN(t, storage), "invalid count of staleness markers after stopping the engine")
}

func TestMetricsStalenessOnManagerShutdown(t *testing.T) {
	if testing.Short() {
		t.Skip("skipping test in short mode.")
	}

	files := []string{"fixtures/rules2.yaml"}

	storage := teststorage.New(t)
	defer storage.Close()
	opts := promql.EngineOpts{
		Logger:     nil,
		Reg:        nil,
		MaxSamples: 10,
		Timeout:    10 * time.Second,
	}
	engine := promql.NewEngine(opts)
	ruleManager := NewManager(&ManagerOptions{
		Appendable: storage,
		Queryable:  storage,
		QueryFunc:  EngineQueryFunc(engine, storage),
		Context:    context.Background(),
		Logger:     log.NewNopLogger(),
	})
	var stopped bool
	ruleManager.start()
	defer func() {
		if !stopped {
			ruleManager.Stop()
		}
	}()

	err := ruleManager.Update(2*time.Second, files, labels.EmptyLabels(), "", nil)
	time.Sleep(4 * time.Second)
	require.NoError(t, err)
	start := time.Now()
	err = ruleManager.Update(3*time.Second, files[:0], labels.EmptyLabels(), "", nil)
	require.NoError(t, err)
	ruleManager.Stop()
	stopped = true
	require.True(t, time.Since(start) < 1*time.Second, "rule manager does not stop early")
	time.Sleep(5 * time.Second)
	require.Equal(t, 0, countStaleNaN(t, storage), "invalid count of staleness markers after stopping the engine")
}

func countStaleNaN(t *testing.T, st storage.Storage) int {
	var c int
	querier, err := st.Querier(context.Background(), 0, time.Now().Unix()*1000)
	require.NoError(t, err)
	defer querier.Close()

	matcher, err := labels.NewMatcher(labels.MatchEqual, model.MetricNameLabel, "test_2")
	require.NoError(t, err)

	set := querier.Select(false, nil, matcher)
	samples, err := readSeriesSet(set)
	require.NoError(t, err)

	metric := labels.FromStrings(model.MetricNameLabel, "test_2").String()
	metricSample, ok := samples[metric]

	require.True(t, ok, "Series %s not returned.", metric)
	for _, s := range metricSample {
		if value.IsStaleNaN(s.F) {
			c++
		}
	}
	return c
}

func TestGroupHasAlertingRules(t *testing.T) {
	tests := []struct {
		group *Group
		want  bool
	}{
		{
			group: &Group{
				name: "HasAlertingRule",
				rules: []Rule{
					NewAlertingRule("alert", nil, 0, 0, labels.EmptyLabels(), labels.EmptyLabels(), labels.EmptyLabels(), "", true, nil),
					NewRecordingRule("record", nil, labels.EmptyLabels()),
				},
			},
			want: true,
		},
		{
			group: &Group{
				name:  "HasNoRule",
				rules: []Rule{},
			},
			want: false,
		},
		{
			group: &Group{
				name: "HasOnlyRecordingRule",
				rules: []Rule{
					NewRecordingRule("record", nil, labels.EmptyLabels()),
				},
			},
			want: false,
		},
	}

	for i, test := range tests {
		got := test.group.HasAlertingRules()
		require.Equal(t, test.want, got, "test case %d failed, expected:%t got:%t", i, test.want, got)
	}
}

func TestRuleHealthUpdates(t *testing.T) {
	st := teststorage.New(t)
	defer st.Close()
	engineOpts := promql.EngineOpts{
		Logger:     nil,
		Reg:        nil,
		MaxSamples: 10,
		Timeout:    10 * time.Second,
	}
	engine := promql.NewEngine(engineOpts)
	opts := &ManagerOptions{
		QueryFunc:  EngineQueryFunc(engine, st),
		Appendable: st,
		Queryable:  st,
		Context:    context.Background(),
		Logger:     log.NewNopLogger(),
	}

	expr, err := parser.ParseExpr("a + 1")
	require.NoError(t, err)
	rule := NewRecordingRule("a_plus_one", expr, labels.Labels{})
	group := NewGroup(GroupOptions{
		Name:          "default",
		Interval:      time.Second,
		Rules:         []Rule{rule},
		ShouldRestore: true,
		Opts:          opts,
	})

	// A time series that has two samples.
	app := st.Appender(context.Background())
	app.Append(0, labels.FromStrings(model.MetricNameLabel, "a"), 0, 1)
	app.Append(0, labels.FromStrings(model.MetricNameLabel, "a"), 1000, 2)
	err = app.Commit()
	require.NoError(t, err)

	ctx := context.Background()

	rules := group.Rules()[0]
	require.NoError(t, rules.LastError())
	require.Equal(t, HealthUnknown, rules.Health())

	// Execute 2 times, it should be all green.
	group.Eval(ctx, time.Unix(0, 0))
	group.Eval(ctx, time.Unix(1, 0))

	rules = group.Rules()[0]
	require.NoError(t, rules.LastError())
	require.Equal(t, HealthGood, rules.Health())

	// Now execute the rule in the past again, this should cause append failures.
	group.Eval(ctx, time.Unix(0, 0))
	rules = group.Rules()[0]
	require.EqualError(t, rules.LastError(), storage.ErrOutOfOrderSample.Error())
	require.Equal(t, HealthBad, rules.Health())
}

func TestGroup_Equals(t *testing.T) {
	testExpression, err := parser.ParseExpr("up")
	require.NoError(t, err)

	tests := []struct {
		name     string
		groupOne *Group
		groupTwo *Group
		areEqual bool
	}{
		{
			name: "identical configs",
			groupOne: &Group{
				name: "example_group",
				rules: []Rule{
					&RecordingRule{
						name:   "one",
						vector: testExpression,
						labels: labels.FromMap(map[string]string{"a": "b", "c": "d"}),
					},
				},
			},
			groupTwo: &Group{
				name: "example_group",
				rules: []Rule{
					&RecordingRule{
						name:   "one",
						vector: testExpression,
						labels: labels.FromMap(map[string]string{"a": "b", "c": "d"}),
					},
				},
			},
			areEqual: true,
		},
		{
			name: "differently ordered source tenants (should still be equivalent)",
			groupOne: &Group{
				name:          "example_group",
				sourceTenants: []string{"tenant-2", "tenant-1"},
				rules: []Rule{
					&RecordingRule{
						name:   "one",
						vector: testExpression,
						labels: labels.FromMap(map[string]string{"a": "b", "c": "d"}),
					},
				},
			},
			groupTwo: &Group{
				name:          "example_group",
				sourceTenants: []string{"tenant-1", "tenant-2"},
				rules: []Rule{
					&RecordingRule{
						name:   "one",
						vector: testExpression,
						labels: labels.FromMap(map[string]string{"a": "b", "c": "d"}),
					},
				},
			},
			areEqual: true,
		},
		{
			name: "different rule length",
			groupOne: &Group{
				name: "example_group",
				rules: []Rule{
					&RecordingRule{
						name:   "one",
						vector: testExpression,
						labels: labels.FromMap(map[string]string{"a": "b", "c": "d"}),
					},
				},
			},
			groupTwo: &Group{
				name: "example_group",
				rules: []Rule{
					&RecordingRule{
						name:   "one",
						vector: testExpression,
						labels: labels.FromMap(map[string]string{"a": "b", "c": "d"}),
					},
					&RecordingRule{
						name:   "one",
						vector: testExpression,
						labels: labels.FromMap(map[string]string{"a": "b", "c": "d"}),
					},
				},
			},
			areEqual: false,
		},
		{
			name: "different rule labels",
			groupOne: &Group{
				name: "example_group",
				rules: []Rule{
					&RecordingRule{
						name:   "one",
						vector: testExpression,
						labels: labels.FromMap(map[string]string{"a": "b", "c": "d"}),
					},
				},
			},
			groupTwo: &Group{
				name: "example_group",
				rules: []Rule{
					&RecordingRule{
						name:   "one",
						vector: testExpression,
						labels: labels.FromMap(map[string]string{"1": "2", "3": "4"}),
					},
				},
			},
			areEqual: false,
		},
		{
			name: "different source tenants",
			groupOne: &Group{
				name:          "example_group",
				sourceTenants: []string{"tenant-1", "tenant-3"},
				rules: []Rule{
					&RecordingRule{
						name:   "one",
						vector: testExpression,
						labels: labels.FromMap(map[string]string{"a": "b", "c": "d"}),
					},
				},
			},
			groupTwo: &Group{
				name:          "example_group",
				sourceTenants: []string{"tenant-1", "tenant-2"},
				rules: []Rule{
					&RecordingRule{
						name:   "one",
						vector: testExpression,
						labels: labels.FromMap(map[string]string{"a": "b", "c": "d"}),
					},
				},
			},
			areEqual: false,
		},
		{
			name: "repeating source tenants",
			groupOne: &Group{
				name:          "example_group",
				sourceTenants: []string{"tenant-1", "tenant-2"},
				rules: []Rule{
					&RecordingRule{
						name:   "one",
						vector: testExpression,
						labels: labels.FromMap(map[string]string{"a": "b", "c": "d"}),
					},
				},
			},
			groupTwo: &Group{
				name:          "example_group",
				sourceTenants: []string{"tenant-1", "tenant-1"},
				rules: []Rule{
					&RecordingRule{
						name:   "one",
						vector: testExpression,
						labels: labels.FromMap(map[string]string{"a": "b", "c": "d"}),
					},
				},
			},
			areEqual: false,
		},
	}

	for _, tt := range tests {
		t.Run(tt.name, func(t *testing.T) {
			require.Equal(t, tt.areEqual, tt.groupOne.Equals(tt.groupTwo))
			require.Equal(t, tt.areEqual, tt.groupTwo.Equals(tt.groupOne))
		})
	}
}

func TestGroup_EvaluationDelay(t *testing.T) {
	config := `
groups:
  - name: group1
    evaluation_delay: 2m
  - name: group2
    evaluation_delay: 0s
  - name: group3
`

	dir := t.TempDir()
	fname := path.Join(dir, "rules.yaml")
	err := os.WriteFile(fname, []byte(config), fs.ModePerm)
	require.NoError(t, err)

	m := NewManager(&ManagerOptions{
		Logger: log.NewNopLogger(),
		DefaultEvaluationDelay: func() time.Duration {
			return time.Minute
		},
	})
	m.start()
	err = m.Update(time.Second, []string{fname}, labels.EmptyLabels(), "", nil)
	require.NoError(t, err)

	rgs := m.RuleGroups()
	sort.Slice(rgs, func(i, j int) bool {
		return rgs[i].Name() < rgs[j].Name()
	})

	// From config.
	require.Equal(t, 2*time.Minute, rgs[0].EvaluationDelay())
	// Setting 0 in config is detected.
	require.Equal(t, time.Duration(0), rgs[1].EvaluationDelay())
	// Default when nothing is set.
	require.Equal(t, time.Minute, rgs[2].EvaluationDelay())

	m.Stop()
}

func TestRuleGroupEvalIterationFunc(t *testing.T) {
	storage := promql.LoadedStorage(t, `
		load 5m
		http_requests{instance="0"}	75  85 50 0 0 25 0 0 40 0 120
	`)
	t.Cleanup(func() { storage.Close() })

	expr, err := parser.ParseExpr(`http_requests{group="canary", job="app-server"} < 100`)
	require.NoError(t, err)

	testValue := 1

	evalIterationFunc := func(ctx context.Context, g *Group, evalTimestamp time.Time) {
		testValue = 2
		DefaultEvalIterationFunc(ctx, g, evalTimestamp)
		testValue = 3
	}

	skipEvalIterationFunc := func(ctx context.Context, g *Group, evalTimestamp time.Time) {
		testValue = 4
	}

	type testInput struct {
		evalIterationFunc       GroupEvalIterationFunc
		expectedValue           int
		lastEvalTimestampIsZero bool
	}

	tests := []testInput{
		// testValue should still have value of 1 since the default iteration function will be called.
		{
			evalIterationFunc:       nil,
			expectedValue:           1,
			lastEvalTimestampIsZero: false,
		},
		// testValue should be incremented to 3 since evalIterationFunc is called.
		{
			evalIterationFunc:       evalIterationFunc,
			expectedValue:           3,
			lastEvalTimestampIsZero: false,
		},
		// testValue should be incremented to 4 since skipEvalIterationFunc is called.
		{
			evalIterationFunc:       skipEvalIterationFunc,
			expectedValue:           4,
			lastEvalTimestampIsZero: true,
		},
	}

	testFunc := func(tst testInput) {
		opts := &ManagerOptions{
			QueryFunc:       EngineQueryFunc(testEngine, storage),
			Appendable:      storage,
			Queryable:       storage,
			Context:         context.Background(),
			Logger:          log.NewNopLogger(),
			NotifyFunc:      func(ctx context.Context, expr string, alerts ...*Alert) {},
			OutageTolerance: 30 * time.Minute,
			ForGracePeriod:  10 * time.Minute,
		}

		activeAlert := &Alert{
			State:    StateFiring,
			ActiveAt: time.Now(),
		}

		m := map[uint64]*Alert{}
		m[1] = activeAlert

		rule := &AlertingRule{
			name:                "HTTPRequestRateLow",
			vector:              expr,
			holdDuration:        5 * time.Minute,
			labels:              labels.FromStrings("severity", "critical"),
			annotations:         labels.EmptyLabels(),
			externalLabels:      nil,
			externalURL:         "",
			active:              m,
			logger:              nil,
			restored:            atomic.NewBool(true),
			health:              atomic.NewString(string(HealthUnknown)),
			evaluationTimestamp: atomic.NewTime(time.Time{}),
			evaluationDuration:  atomic.NewDuration(0),
			lastError:           atomic.NewError(nil),
		}

		group := NewGroup(GroupOptions{
			Name:              "default",
			Interval:          time.Second,
			Rules:             []Rule{rule},
			ShouldRestore:     true,
			Opts:              opts,
			EvalIterationFunc: tst.evalIterationFunc,
		})

		go func() {
			group.run(opts.Context)
		}()

		time.Sleep(3 * time.Second)
		group.stop()

		require.Equal(t, tst.expectedValue, testValue)
		if tst.lastEvalTimestampIsZero {
			require.Zero(t, group.GetLastEvalTimestamp())
		} else {
			oneMinute, _ := time.ParseDuration("1m")
			require.WithinDuration(t, time.Now(), group.GetLastEvalTimestamp(), oneMinute)
		}
	}

	for i, tst := range tests {
		t.Logf("case %d", i)
		testFunc(tst)
	}
}

func TestNativeHistogramsInRecordingRules(t *testing.T) {
	storage := teststorage.New(t)
	t.Cleanup(func() { storage.Close() })

	// Add some histograms.
	db := storage.DB
	hists := tsdbutil.GenerateTestHistograms(5)
	ts := time.Now()
	app := db.Appender(context.Background())
	for i, h := range hists {
		l := labels.FromStrings("__name__", "histogram_metric", "idx", fmt.Sprintf("%d", i))
		_, err := app.AppendHistogram(0, l, ts.UnixMilli(), h.Copy(), nil)
		require.NoError(t, err)
	}
	require.NoError(t, app.Commit())

	opts := &ManagerOptions{
		QueryFunc:  EngineQueryFunc(testEngine, storage),
		Appendable: storage,
		Queryable:  storage,
		Context:    context.Background(),
		Logger:     log.NewNopLogger(),
	}

	expr, err := parser.ParseExpr("sum(histogram_metric)")
	require.NoError(t, err)
	rule := NewRecordingRule("sum:histogram_metric", expr, labels.Labels{})

	group := NewGroup(GroupOptions{
		Name:          "default",
		Interval:      time.Hour,
		Rules:         []Rule{rule},
		ShouldRestore: true,
		Opts:          opts,
	})

	group.Eval(context.Background(), ts.Add(10*time.Second))

	q, err := db.Querier(context.Background(), ts.UnixMilli(), ts.Add(20*time.Second).UnixMilli())
	require.NoError(t, err)
	ss := q.Select(false, nil, labels.MustNewMatcher(labels.MatchEqual, "__name__", "sum:histogram_metric"))
	require.True(t, ss.Next())
	s := ss.At()
	require.False(t, ss.Next())

	require.Equal(t, labels.FromStrings("__name__", "sum:histogram_metric"), s.Labels())

	expHist := hists[0].ToFloat()
	for _, h := range hists[1:] {
		expHist = expHist.Add(h.ToFloat())
	}

	it := s.Iterator(nil)
	require.Equal(t, chunkenc.ValFloatHistogram, it.Next())
	tsp, fh := it.AtFloatHistogram()
	require.Equal(t, ts.Add(10*time.Second).UnixMilli(), tsp)
	require.Equal(t, expHist, fh)
	require.Equal(t, chunkenc.ValNone, it.Next())
}<|MERGE_RESOLUTION|>--- conflicted
+++ resolved
@@ -159,11 +159,7 @@
 
 		evalTime := baseTime.Add(test.time)
 
-<<<<<<< HEAD
-		res, err := rule.Eval(suite.Context(), 0, evalTime, EngineQueryFunc(suite.QueryEngine(), suite.Storage()), nil, 0)
-=======
-		res, err := rule.Eval(context.TODO(), evalTime, EngineQueryFunc(testEngine, storage), nil, 0)
->>>>>>> b6f903b5
+		res, err := rule.Eval(context.TODO(), 0, evalTime, EngineQueryFunc(testEngine, storage), nil, 0)
 		require.NoError(t, err)
 
 		var filteredRes promql.Vector // After removing 'ALERTS_FOR_STATE' samples.
@@ -193,23 +189,16 @@
 }
 
 func TestForStateAddSamples(t *testing.T) {
-<<<<<<< HEAD
 	for _, evalDelay := range []time.Duration{0, time.Minute} {
 		t.Run(fmt.Sprintf("evalDelay %s", evalDelay.String()), func(t *testing.T) {
-			suite, err := promql.NewTest(t, `
-=======
-	storage := promql.LoadedStorage(t, `
->>>>>>> b6f903b5
+			storage := promql.LoadedStorage(t, `
 		load 5m
 			http_requests{job="app-server", instance="0", group="canary", severity="overwrite-me"}	75 85  95 105 105  95  85
 			http_requests{job="app-server", instance="1", group="canary", severity="overwrite-me"}	80 90 100 110 120 130 140
 	`)
-<<<<<<< HEAD
-			require.NoError(t, err)
-			defer suite.Close()
-
-			err = suite.Run()
-			require.NoError(t, err)
+			t.Cleanup(func() { storage.Close()
+
+			})
 
 			expr, err := parser.ParseExpr(`http_requests{group="canary", job="app-server"} < 100`)
 			require.NoError(t, err)
@@ -268,12 +257,6 @@
 					F: 1,
 				},
 			}
-=======
-	t.Cleanup(func() { storage.Close() })
-
-	expr, err := parser.ParseExpr(`http_requests{group="canary", job="app-server"} < 100`)
-	require.NoError(t, err)
->>>>>>> b6f903b5
 
 			baseTime := time.Unix(0, 0)
 
@@ -326,7 +309,7 @@
 					forState = float64(value.StaleNaN)
 				}
 
-				res, err := rule.Eval(suite.Context(), evalDelay, evalTime, EngineQueryFunc(suite.QueryEngine(), suite.Storage()), nil, 0)
+				res, err := rule.Eval(context.TODO(), evalDelay, evalTime, EngineQueryFunc(testEngine, storage), nil, 0)
 				require.NoError(t, err)
 
 				var filteredRes promql.Vector // After removing 'ALERTS' samples.
@@ -353,14 +336,9 @@
 				})
 				require.Equal(t, test.result, filteredRes)
 
-<<<<<<< HEAD
 				for _, aa := range rule.ActiveAlerts() {
 					require.Zero(t, aa.Labels.Get(model.MetricNameLabel), "%s label set on active alert: %s", model.MetricNameLabel, aa.Labels)
 				}
-=======
-		res, err := rule.Eval(context.TODO(), evalTime, EngineQueryFunc(testEngine, storage), nil, 0)
-		require.NoError(t, err)
->>>>>>> b6f903b5
 
 			}
 		})
