--- conflicted
+++ resolved
@@ -696,15 +696,8 @@
 	return nil
 }
 
-<<<<<<< HEAD
 // LoadGroups reads groups from a list of files.
-// As there's currently no group syntax a single group named "default" containing
-// all rules will be returned.
 func (m *Manager) LoadGroups(interval time.Duration, filenames ...string) (map[string]*Group, []error) {
-=======
-// loadGroups reads groups from a list of files.
-func (m *Manager) loadGroups(interval time.Duration, filenames ...string) (map[string]*Group, []error) {
->>>>>>> ecf676cf
 	groups := make(map[string]*Group)
 
 	shouldRestore := !m.restored
