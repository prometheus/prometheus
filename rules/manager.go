--- conflicted
+++ resolved
@@ -476,12 +476,7 @@
 	m.mtx.Lock()
 	defer m.mtx.Unlock()
 
-<<<<<<< HEAD
-	// To be replaced with a configurable per-group interval.
 	groups, errs := m.LoadGroups(interval, files...)
-=======
-	groups, errs := m.loadGroups(interval, files...)
->>>>>>> 6a464ae1
 	if errs != nil {
 		for _, e := range errs {
 			level.Error(m.logger).Log("msg", "loading groups failed", "err", e)
