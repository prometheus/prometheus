// Copyright 2013 The Prometheus Authors
// Licensed under the Apache License, Version 2.0 (the "License");
// you may not use this file except in compliance with the License.
// You may obtain a copy of the License at
//
// http://www.apache.org/licenses/LICENSE-2.0
//
// Unless required by applicable law or agreed to in writing, software
// distributed under the License is distributed on an "AS IS" BASIS,
// WITHOUT WARRANTIES OR CONDITIONS OF ANY KIND, either express or implied.
// See the License for the specific language governing permissions and
// limitations under the License.

package rules

import (
	"context"
	"errors"
	"fmt"
	"math"
	"net/url"
	"sort"
	"sync"
	"time"

	"github.com/go-kit/log"
	"github.com/go-kit/log/level"
	"github.com/prometheus/client_golang/prometheus"
	"github.com/prometheus/common/model"
	"go.opentelemetry.io/otel"
	"go.opentelemetry.io/otel/attribute"
	"go.opentelemetry.io/otel/codes"

	"github.com/prometheus/prometheus/model/labels"
	"github.com/prometheus/prometheus/model/rulefmt"
	"github.com/prometheus/prometheus/model/timestamp"
	"github.com/prometheus/prometheus/model/value"
	"github.com/prometheus/prometheus/notifier"
	"github.com/prometheus/prometheus/promql"
	"github.com/prometheus/prometheus/promql/parser"
	"github.com/prometheus/prometheus/storage"
	"github.com/prometheus/prometheus/tsdb/chunkenc"
	"github.com/prometheus/prometheus/util/strutil"
)

// RuleHealth describes the health state of a rule.
type RuleHealth string

// The possible health states of a rule based on the last execution.
const (
	HealthUnknown RuleHealth = "unknown"
	HealthGood    RuleHealth = "ok"
	HealthBad     RuleHealth = "err"
)

// Constants for instrumentation.
const namespace = "prometheus"

// Metrics for rule evaluation.
type Metrics struct {
	EvalDuration        prometheus.Summary
	IterationDuration   prometheus.Summary
	IterationsMissed    *prometheus.CounterVec
	IterationsScheduled *prometheus.CounterVec
	EvalTotal           *prometheus.CounterVec
	EvalFailures        *prometheus.CounterVec
	GroupInterval       *prometheus.GaugeVec
	GroupLastEvalTime   *prometheus.GaugeVec
	GroupLastDuration   *prometheus.GaugeVec
	GroupRules          *prometheus.GaugeVec
	GroupSamples        *prometheus.GaugeVec
}

// NewGroupMetrics creates a new instance of Metrics and registers it with the provided registerer,
// if not nil.
func NewGroupMetrics(reg prometheus.Registerer) *Metrics {
	m := &Metrics{
		EvalDuration: prometheus.NewSummary(
			prometheus.SummaryOpts{
				Namespace:  namespace,
				Name:       "rule_evaluation_duration_seconds",
				Help:       "The duration for a rule to execute.",
				Objectives: map[float64]float64{0.5: 0.05, 0.9: 0.01, 0.99: 0.001},
			}),
		IterationDuration: prometheus.NewSummary(prometheus.SummaryOpts{
			Namespace:  namespace,
			Name:       "rule_group_duration_seconds",
			Help:       "The duration of rule group evaluations.",
			Objectives: map[float64]float64{0.01: 0.001, 0.05: 0.005, 0.5: 0.05, 0.90: 0.01, 0.99: 0.001},
		}),
		IterationsMissed: prometheus.NewCounterVec(
			prometheus.CounterOpts{
				Namespace: namespace,
				Name:      "rule_group_iterations_missed_total",
				Help:      "The total number of rule group evaluations missed due to slow rule group evaluation.",
			},
			[]string{"rule_group"},
		),
		IterationsScheduled: prometheus.NewCounterVec(
			prometheus.CounterOpts{
				Namespace: namespace,
				Name:      "rule_group_iterations_total",
				Help:      "The total number of scheduled rule group evaluations, whether executed or missed.",
			},
			[]string{"rule_group"},
		),
		EvalTotal: prometheus.NewCounterVec(
			prometheus.CounterOpts{
				Namespace: namespace,
				Name:      "rule_evaluations_total",
				Help:      "The total number of rule evaluations.",
			},
			[]string{"rule_group"},
		),
		EvalFailures: prometheus.NewCounterVec(
			prometheus.CounterOpts{
				Namespace: namespace,
				Name:      "rule_evaluation_failures_total",
				Help:      "The total number of rule evaluation failures.",
			},
			[]string{"rule_group"},
		),
		GroupInterval: prometheus.NewGaugeVec(
			prometheus.GaugeOpts{
				Namespace: namespace,
				Name:      "rule_group_interval_seconds",
				Help:      "The interval of a rule group.",
			},
			[]string{"rule_group"},
		),
		GroupLastEvalTime: prometheus.NewGaugeVec(
			prometheus.GaugeOpts{
				Namespace: namespace,
				Name:      "rule_group_last_evaluation_timestamp_seconds",
				Help:      "The timestamp of the last rule group evaluation in seconds.",
			},
			[]string{"rule_group"},
		),
		GroupLastDuration: prometheus.NewGaugeVec(
			prometheus.GaugeOpts{
				Namespace: namespace,
				Name:      "rule_group_last_duration_seconds",
				Help:      "The duration of the last rule group evaluation.",
			},
			[]string{"rule_group"},
		),
		GroupRules: prometheus.NewGaugeVec(
			prometheus.GaugeOpts{
				Namespace: namespace,
				Name:      "rule_group_rules",
				Help:      "The number of rules.",
			},
			[]string{"rule_group"},
		),
		GroupSamples: prometheus.NewGaugeVec(
			prometheus.GaugeOpts{
				Namespace: namespace,
				Name:      "rule_group_last_evaluation_samples",
				Help:      "The number of samples returned during the last rule group evaluation.",
			},
			[]string{"rule_group"},
		),
	}

	if reg != nil {
		reg.MustRegister(
			m.EvalDuration,
			m.IterationDuration,
			m.IterationsMissed,
			m.IterationsScheduled,
			m.EvalTotal,
			m.EvalFailures,
			m.GroupInterval,
			m.GroupLastEvalTime,
			m.GroupLastDuration,
			m.GroupRules,
			m.GroupSamples,
		)
	}

	return m
}

// QueryFunc processes PromQL queries.
type QueryFunc func(ctx context.Context, q string, t time.Time) (promql.Vector, error)

// EngineQueryFunc returns a new query function that executes instant queries against
// the given engine.
// It converts scalar into vector results.
func EngineQueryFunc(engine *promql.Engine, q storage.Queryable) QueryFunc {
	return func(ctx context.Context, qs string, t time.Time) (promql.Vector, error) {
		q, err := engine.NewInstantQuery(q, nil, qs, t)
		if err != nil {
			return nil, err
		}
		res := q.Exec(ctx)
		if res.Err != nil {
			return nil, res.Err
		}
		switch v := res.Value.(type) {
		case promql.Vector:
			return v, nil
		case promql.Scalar:
			return promql.Vector{promql.Sample{
				T:      v.T,
				F:      v.V,
				Metric: labels.Labels{},
			}}, nil
		default:
			return nil, errors.New("rule result is not a vector or scalar")
		}
	}
}

// A Rule encapsulates a vector expression which is evaluated at a specified
// interval and acted upon (currently either recorded or used for alerting).
type Rule interface {
	Name() string
	// Labels of the rule.
	Labels() labels.Labels
	// Eval evaluates the rule, including any associated recording or alerting actions.
	// The duration passed is the evaluation delay.
	Eval(context.Context, time.Duration, time.Time, QueryFunc, *url.URL, int) (promql.Vector, error)
	// String returns a human-readable string representation of the rule.
	String() string
	// Query returns the rule query expression.
	Query() parser.Expr
	// SetLastErr sets the current error experienced by the rule.
	SetLastError(error)
	// LastErr returns the last error experienced by the rule.
	LastError() error
	// SetHealth sets the current health of the rule.
	SetHealth(RuleHealth)
	// Health returns the current health of the rule.
	Health() RuleHealth
	SetEvaluationDuration(time.Duration)
	// GetEvaluationDuration returns last evaluation duration.
	// NOTE: Used dynamically by rules.html template.
	GetEvaluationDuration() time.Duration
	SetEvaluationTimestamp(time.Time)
	// GetEvaluationTimestamp returns last evaluation timestamp.
	// NOTE: Used dynamically by rules.html template.
	GetEvaluationTimestamp() time.Time
}

// Group is a set of rules that have a logical relation.
type Group struct {
	name                 string
	file                 string
	interval             time.Duration
	evaluationDelay      *time.Duration
	limit                int
	rules                []Rule
	sourceTenants        []string
	seriesInPreviousEval []map[string]labels.Labels // One per Rule.
	staleSeries          []labels.Labels
	opts                 *ManagerOptions
	mtx                  sync.Mutex
	evaluationTime       time.Duration
	lastEvaluation       time.Time // Wall-clock time of most recent evaluation.
	lastEvalTimestamp    time.Time // Time slot used for most recent evaluation.

	shouldRestore bool

	markStale   bool
	done        chan struct{}
	terminated  chan struct{}
	managerDone chan struct{}

	logger log.Logger

	metrics *Metrics

<<<<<<< HEAD
	ruleGroupPostProcessFunc      RuleGroupPostProcessFunc
	alignEvaluationTimeOnInterval bool
=======
	// Rule group evaluation iteration function,
	// defaults to DefaultEvalIterationFunc.
	evalIterationFunc GroupEvalIterationFunc
>>>>>>> 6b8573a8
}

// GroupEvalIterationFunc is used to implement and extend rule group
// evaluation iteration logic. It is configured in Group.evalIterationFunc,
// and periodically invoked at each group evaluation interval to
// evaluate the rules in the group at that point in time.
// DefaultEvalIterationFunc is the default implementation.
type GroupEvalIterationFunc func(ctx context.Context, g *Group, evalTimestamp time.Time)

type GroupOptions struct {
<<<<<<< HEAD
	Name, File                    string
	Interval                      time.Duration
	Limit                         int
	Rules                         []Rule
	SourceTenants                 []string
	ShouldRestore                 bool
	Opts                          *ManagerOptions
	EvaluationDelay               *time.Duration
	done                          chan struct{}
	RuleGroupPostProcessFunc      RuleGroupPostProcessFunc
	AlignEvaluationTimeOnInterval bool
=======
	Name, File        string
	Interval          time.Duration
	Limit             int
	Rules             []Rule
	ShouldRestore     bool
	Opts              *ManagerOptions
	done              chan struct{}
	EvalIterationFunc GroupEvalIterationFunc
>>>>>>> 6b8573a8
}

// NewGroup makes a new Group with the given name, options, and rules.
func NewGroup(o GroupOptions) *Group {
	metrics := o.Opts.Metrics
	if metrics == nil {
		metrics = NewGroupMetrics(o.Opts.Registerer)
	}

	key := GroupKey(o.File, o.Name)
	metrics.IterationsMissed.WithLabelValues(key)
	metrics.IterationsScheduled.WithLabelValues(key)
	metrics.EvalTotal.WithLabelValues(key)
	metrics.EvalFailures.WithLabelValues(key)
	metrics.GroupLastEvalTime.WithLabelValues(key)
	metrics.GroupLastDuration.WithLabelValues(key)
	metrics.GroupRules.WithLabelValues(key).Set(float64(len(o.Rules)))
	metrics.GroupSamples.WithLabelValues(key)
	metrics.GroupInterval.WithLabelValues(key).Set(o.Interval.Seconds())

	evalIterationFunc := o.EvalIterationFunc
	if evalIterationFunc == nil {
		evalIterationFunc = DefaultEvalIterationFunc
	}

	return &Group{
<<<<<<< HEAD
		name:                          o.Name,
		file:                          o.File,
		interval:                      o.Interval,
		evaluationDelay:               o.EvaluationDelay,
		limit:                         o.Limit,
		rules:                         o.Rules,
		shouldRestore:                 o.ShouldRestore,
		opts:                          o.Opts,
		sourceTenants:                 o.SourceTenants,
		seriesInPreviousEval:          make([]map[string]labels.Labels, len(o.Rules)),
		done:                          make(chan struct{}),
		managerDone:                   o.done,
		terminated:                    make(chan struct{}),
		logger:                        log.With(o.Opts.Logger, "file", o.File, "group", o.Name),
		metrics:                       metrics,
		ruleGroupPostProcessFunc:      o.RuleGroupPostProcessFunc,
		alignEvaluationTimeOnInterval: o.AlignEvaluationTimeOnInterval,
=======
		name:                 o.Name,
		file:                 o.File,
		interval:             o.Interval,
		limit:                o.Limit,
		rules:                o.Rules,
		shouldRestore:        o.ShouldRestore,
		opts:                 o.Opts,
		seriesInPreviousEval: make([]map[string]labels.Labels, len(o.Rules)),
		done:                 make(chan struct{}),
		managerDone:          o.done,
		terminated:           make(chan struct{}),
		logger:               log.With(o.Opts.Logger, "file", o.File, "group", o.Name),
		metrics:              metrics,
		evalIterationFunc:    evalIterationFunc,
>>>>>>> 6b8573a8
	}
}

// Name returns the group name.
func (g *Group) Name() string { return g.name }

// File returns the group's file.
func (g *Group) File() string { return g.file }

// Rules returns the group's rules.
func (g *Group) Rules() []Rule { return g.rules }

// Queryable returns the group's querable.
func (g *Group) Queryable() storage.Queryable { return g.opts.Queryable }

// Context returns the group's context.
func (g *Group) Context() context.Context { return g.opts.Context }

// Interval returns the group's interval.
func (g *Group) Interval() time.Duration { return g.interval }

// Limit returns the group's limit.
func (g *Group) Limit() int { return g.limit }

<<<<<<< HEAD
// SourceTenants returns the source tenants for the group.
// If it's empty or nil, then the owning user/tenant is considered to be the source tenant.
func (g *Group) SourceTenants() []string { return g.sourceTenants }
=======
func (g *Group) Logger() log.Logger { return g.logger }
>>>>>>> 6b8573a8

func (g *Group) run(ctx context.Context) {
	defer close(g.terminated)

	// Wait an initial amount to have consistently slotted intervals.
	evalTimestamp := g.EvalTimestamp(time.Now().UnixNano()).Add(g.interval)
	select {
	case <-time.After(time.Until(evalTimestamp)):
	case <-g.done:
		return
	}

	ctx = promql.NewOriginContext(ctx, map[string]interface{}{
		"ruleGroup": map[string]string{
			"file": g.File(),
			"name": g.Name(),
		},
	})

	// The assumption here is that since the ticker was started after having
	// waited for `evalTimestamp` to pass, the ticks will trigger soon
	// after each `evalTimestamp + N * g.interval` occurrence.
	tick := time.NewTicker(g.interval)
	defer tick.Stop()

	defer func() {
		if !g.markStale {
			return
		}
		go func(now time.Time) {
			for _, rule := range g.seriesInPreviousEval {
				for _, r := range rule {
					g.staleSeries = append(g.staleSeries, r)
				}
			}
			// That can be garbage collected at this point.
			g.seriesInPreviousEval = nil
			// Wait for 2 intervals to give the opportunity to renamed rules
			// to insert new series in the tsdb. At this point if there is a
			// renamed rule, it should already be started.
			select {
			case <-g.managerDone:
			case <-time.After(2 * g.interval):
				g.cleanupStaleSeries(ctx, now)
			}
		}(time.Now())
	}()

	g.evalIterationFunc(ctx, g, evalTimestamp)
	if g.shouldRestore {
		// If we have to restore, we wait for another Eval to finish.
		// The reason behind this is, during first eval (or before it)
		// we might not have enough data scraped, and recording rules would not
		// have updated the latest values, on which some alerts might depend.
		select {
		case <-g.done:
			return
		case <-tick.C:
			missed := (time.Since(evalTimestamp) / g.interval) - 1
			if missed > 0 {
				g.metrics.IterationsMissed.WithLabelValues(GroupKey(g.file, g.name)).Add(float64(missed))
				g.metrics.IterationsScheduled.WithLabelValues(GroupKey(g.file, g.name)).Add(float64(missed))
			}
			evalTimestamp = evalTimestamp.Add((missed + 1) * g.interval)
			g.evalIterationFunc(ctx, g, evalTimestamp)
		}

		g.RestoreForState(time.Now())
		g.shouldRestore = false
	}

	for {
		select {
		case <-g.done:
			return
		default:
			select {
			case <-g.done:
				return
			case <-tick.C:
				missed := (time.Since(evalTimestamp) / g.interval) - 1
				if missed > 0 {
					g.metrics.IterationsMissed.WithLabelValues(GroupKey(g.file, g.name)).Add(float64(missed))
					g.metrics.IterationsScheduled.WithLabelValues(GroupKey(g.file, g.name)).Add(float64(missed))
				}
				evalTimestamp = evalTimestamp.Add((missed + 1) * g.interval)

				g.evalIterationFunc(ctx, g, evalTimestamp)
			}
		}
	}
}

// DefaultEvalIterationFunc is the default implementation of
// GroupEvalIterationFunc that is periodically invoked to evaluate the rules
// in a group at a given point in time and updates Group state and metrics
// accordingly. Custom GroupEvalIterationFunc implementations are recommended
// to invoke this function as well, to ensure correct Group state and metrics
// are maintained.
func DefaultEvalIterationFunc(ctx context.Context, g *Group, evalTimestamp time.Time) {
	g.metrics.IterationsScheduled.WithLabelValues(GroupKey(g.file, g.name)).Inc()

	start := time.Now()
	g.Eval(ctx, evalTimestamp)
	timeSinceStart := time.Since(start)

	g.metrics.IterationDuration.Observe(timeSinceStart.Seconds())
	g.setEvaluationTime(timeSinceStart)
	g.setLastEvaluation(start)
	g.setLastEvalTimestamp(evalTimestamp)
}

func (g *Group) stop() {
	close(g.done)
	<-g.terminated
}

func (g *Group) hash() uint64 {
	l := labels.New(
		labels.Label{Name: "name", Value: g.name},
		labels.Label{Name: "file", Value: g.file},
	)
	return l.Hash()
}

// AlertingRules returns the list of the group's alerting rules.
func (g *Group) AlertingRules() []*AlertingRule {
	g.mtx.Lock()
	defer g.mtx.Unlock()

	var alerts []*AlertingRule
	for _, rule := range g.rules {
		if alertingRule, ok := rule.(*AlertingRule); ok {
			alerts = append(alerts, alertingRule)
		}
	}
	sort.Slice(alerts, func(i, j int) bool {
		return alerts[i].State() > alerts[j].State() ||
			(alerts[i].State() == alerts[j].State() &&
				alerts[i].Name() < alerts[j].Name())
	})
	return alerts
}

// HasAlertingRules returns true if the group contains at least one AlertingRule.
func (g *Group) HasAlertingRules() bool {
	g.mtx.Lock()
	defer g.mtx.Unlock()

	for _, rule := range g.rules {
		if _, ok := rule.(*AlertingRule); ok {
			return true
		}
	}
	return false
}

// GetEvaluationTime returns the time in seconds it took to evaluate the rule group.
func (g *Group) GetEvaluationTime() time.Duration {
	g.mtx.Lock()
	defer g.mtx.Unlock()
	return g.evaluationTime
}

// setEvaluationTime sets the time in seconds the last evaluation took.
func (g *Group) setEvaluationTime(dur time.Duration) {
	g.metrics.GroupLastDuration.WithLabelValues(GroupKey(g.file, g.name)).Set(dur.Seconds())

	g.mtx.Lock()
	defer g.mtx.Unlock()
	g.evaluationTime = dur
}

// GetLastEvaluation returns the time the last evaluation of the rule group took place.
func (g *Group) GetLastEvaluation() time.Time {
	g.mtx.Lock()
	defer g.mtx.Unlock()
	return g.lastEvaluation
}

// setLastEvaluation updates evaluationTimestamp to the timestamp of when the rule group was last evaluated.
func (g *Group) setLastEvaluation(ts time.Time) {
	g.metrics.GroupLastEvalTime.WithLabelValues(GroupKey(g.file, g.name)).Set(float64(ts.UnixNano()) / 1e9)

	g.mtx.Lock()
	defer g.mtx.Unlock()
	g.lastEvaluation = ts
}

// GetLastEvalTimestamp returns the timestamp of the last evaluation.
func (g *Group) GetLastEvalTimestamp() time.Time {
	g.mtx.Lock()
	defer g.mtx.Unlock()
	return g.lastEvalTimestamp
}

// setLastEvalTimestamp updates lastEvalTimestamp to the timestamp of the last evaluation.
func (g *Group) setLastEvalTimestamp(ts time.Time) {
	g.mtx.Lock()
	defer g.mtx.Unlock()
	g.lastEvalTimestamp = ts
}

// EvalTimestamp returns the immediately preceding consistently slotted evaluation time.
func (g *Group) EvalTimestamp(startTime int64) time.Time {
	var offset int64
	if !g.alignEvaluationTimeOnInterval {
		offset = int64(g.hash() % uint64(g.interval))
	}

	adjNow := startTime - offset
	base := adjNow - (adjNow % int64(g.interval))

	return time.Unix(0, base+offset).UTC()
}

func nameAndLabels(rule Rule) string {
	return rule.Name() + rule.Labels().String()
}

// CopyState copies the alerting rule and staleness related state from the given group.
//
// Rules are matched based on their name and labels. If there are duplicates, the
// first is matched with the first, second with the second etc.
func (g *Group) CopyState(from *Group) {
	g.evaluationTime = from.evaluationTime
	g.lastEvaluation = from.lastEvaluation

	ruleMap := make(map[string][]int, len(from.rules))

	for fi, fromRule := range from.rules {
		nameAndLabels := nameAndLabels(fromRule)
		l := ruleMap[nameAndLabels]
		ruleMap[nameAndLabels] = append(l, fi)
	}

	for i, rule := range g.rules {
		nameAndLabels := nameAndLabels(rule)
		indexes := ruleMap[nameAndLabels]
		if len(indexes) == 0 {
			continue
		}
		fi := indexes[0]
		g.seriesInPreviousEval[i] = from.seriesInPreviousEval[fi]
		ruleMap[nameAndLabels] = indexes[1:]

		ar, ok := rule.(*AlertingRule)
		if !ok {
			continue
		}
		far, ok := from.rules[fi].(*AlertingRule)
		if !ok {
			continue
		}

		for fp, a := range far.active {
			ar.active[fp] = a
		}
	}

	// Handle deleted and unmatched duplicate rules.
	g.staleSeries = from.staleSeries
	for fi, fromRule := range from.rules {
		nameAndLabels := nameAndLabels(fromRule)
		l := ruleMap[nameAndLabels]
		if len(l) != 0 {
			for _, series := range from.seriesInPreviousEval[fi] {
				g.staleSeries = append(g.staleSeries, series)
			}
		}
	}
}

// Eval runs a single evaluation cycle in which all rules are evaluated sequentially.
func (g *Group) Eval(ctx context.Context, ts time.Time) {
	var samplesTotal float64
	evaluationDelay := g.EvaluationDelay()
	for i, rule := range g.rules {
		select {
		case <-g.done:
			return
		default:
		}

		func(i int, rule Rule) {
			ctx, sp := otel.Tracer("").Start(ctx, "rule")
			sp.SetAttributes(attribute.String("name", rule.Name()))
			defer func(t time.Time) {
				sp.End()

				since := time.Since(t)
				g.metrics.EvalDuration.Observe(since.Seconds())
				rule.SetEvaluationDuration(since)
				rule.SetEvaluationTimestamp(t)
			}(time.Now())

			g.metrics.EvalTotal.WithLabelValues(GroupKey(g.File(), g.Name())).Inc()

			vector, err := rule.Eval(ctx, evaluationDelay, ts, g.opts.QueryFunc, g.opts.ExternalURL, g.Limit())
			if err != nil {
				rule.SetHealth(HealthBad)
				rule.SetLastError(err)
				sp.SetStatus(codes.Error, err.Error())
				g.metrics.EvalFailures.WithLabelValues(GroupKey(g.File(), g.Name())).Inc()

				// Canceled queries are intentional termination of queries. This normally
				// happens on shutdown and thus we skip logging of any errors here.
				var eqc promql.ErrQueryCanceled
				if !errors.As(err, &eqc) {
					level.Warn(g.logger).Log("name", rule.Name(), "index", i, "msg", "Evaluating rule failed", "rule", rule, "err", err)
				}
				return
			}
			rule.SetHealth(HealthGood)
			rule.SetLastError(nil)
			samplesTotal += float64(len(vector))

			if ar, ok := rule.(*AlertingRule); ok {
				ar.sendAlerts(ctx, ts, g.opts.ResendDelay, g.interval, g.opts.NotifyFunc)
			}
			var (
				numOutOfOrder = 0
				numTooOld     = 0
				numDuplicates = 0
			)

			app := g.opts.Appendable.Appender(ctx)
			seriesReturned := make(map[string]labels.Labels, len(g.seriesInPreviousEval[i]))
			defer func() {
				if err := app.Commit(); err != nil {
					rule.SetHealth(HealthBad)
					rule.SetLastError(err)
					sp.SetStatus(codes.Error, err.Error())
					g.metrics.EvalFailures.WithLabelValues(GroupKey(g.File(), g.Name())).Inc()

					level.Warn(g.logger).Log("name", rule.Name(), "index", i, "msg", "Rule sample appending failed", "err", err)
					return
				}
				g.seriesInPreviousEval[i] = seriesReturned
			}()

			for _, s := range vector {
				if s.H != nil {
					_, err = app.AppendHistogram(0, s.Metric, s.T, nil, s.H)
				} else {
					_, err = app.Append(0, s.Metric, s.T, s.F)
				}

				if err != nil {
					rule.SetHealth(HealthBad)
					rule.SetLastError(err)
					sp.SetStatus(codes.Error, err.Error())
					unwrappedErr := errors.Unwrap(err)
					if unwrappedErr == nil {
						unwrappedErr = err
					}
					switch {
					case errors.Is(unwrappedErr, storage.ErrOutOfOrderSample):
						numOutOfOrder++
						level.Debug(g.logger).Log("name", rule.Name(), "index", i, "msg", "Rule evaluation result discarded", "err", err, "sample", s)
					case errors.Is(unwrappedErr, storage.ErrTooOldSample):
						numTooOld++
						level.Debug(g.logger).Log("name", rule.Name(), "index", i, "msg", "Rule evaluation result discarded", "err", err, "sample", s)
					case errors.Is(unwrappedErr, storage.ErrDuplicateSampleForTimestamp):
						numDuplicates++
						level.Debug(g.logger).Log("name", rule.Name(), "index", i, "msg", "Rule evaluation result discarded", "err", err, "sample", s)
					default:
						level.Warn(g.logger).Log("name", rule.Name(), "index", i, "msg", "Rule evaluation result discarded", "err", err, "sample", s)
					}
				} else {
					buf := [1024]byte{}
					seriesReturned[string(s.Metric.Bytes(buf[:]))] = s.Metric
				}
			}
			if numOutOfOrder > 0 {
				level.Warn(g.logger).Log("name", rule.Name(), "index", i, "msg", "Error on ingesting out-of-order result from rule evaluation", "numDropped", numOutOfOrder)
			}
			if numTooOld > 0 {
				level.Warn(g.logger).Log("name", rule.Name(), "index", i, "msg", "Error on ingesting too old result from rule evaluation", "numDropped", numTooOld)
			}
			if numDuplicates > 0 {
				level.Warn(g.logger).Log("name", rule.Name(), "index", i, "msg", "Error on ingesting results from rule evaluation with different value but same timestamp", "numDropped", numDuplicates)
			}

			for metric, lset := range g.seriesInPreviousEval[i] {
				if _, ok := seriesReturned[metric]; !ok {
					// Series no longer exposed, mark it stale.
					_, err = app.Append(0, lset, timestamp.FromTime(ts.Add(-evaluationDelay)), math.Float64frombits(value.StaleNaN))
					unwrappedErr := errors.Unwrap(err)
					if unwrappedErr == nil {
						unwrappedErr = err
					}
					switch {
					case unwrappedErr == nil:
					case errors.Is(unwrappedErr, storage.ErrOutOfOrderSample),
						errors.Is(unwrappedErr, storage.ErrTooOldSample),
						errors.Is(unwrappedErr, storage.ErrDuplicateSampleForTimestamp):
						// Do not count these in logging, as this is expected if series
						// is exposed from a different rule.
					default:
						level.Warn(g.logger).Log("name", rule.Name(), "index", i, "msg", "Adding stale sample failed", "sample", lset.String(), "err", err)
					}
				}
			}
		}(i, rule)
	}
	if g.metrics != nil {
		g.metrics.GroupSamples.WithLabelValues(GroupKey(g.File(), g.Name())).Set(samplesTotal)
	}
	g.cleanupStaleSeries(ctx, ts)
}

func (g *Group) EvaluationDelay() time.Duration {
	if g.evaluationDelay != nil {
		return *g.evaluationDelay
	}
	if g.opts.DefaultEvaluationDelay != nil {
		return g.opts.DefaultEvaluationDelay()
	}
	return time.Duration(0)
}

func (g *Group) cleanupStaleSeries(ctx context.Context, ts time.Time) {
	if len(g.staleSeries) == 0 {
		return
	}
	app := g.opts.Appendable.Appender(ctx)
	evaluationDelay := g.EvaluationDelay()
	for _, s := range g.staleSeries {
		// Rule that produced series no longer configured, mark it stale.
		_, err := app.Append(0, s, timestamp.FromTime(ts.Add(-evaluationDelay)), math.Float64frombits(value.StaleNaN))
		unwrappedErr := errors.Unwrap(err)
		if unwrappedErr == nil {
			unwrappedErr = err
		}
		switch {
		case unwrappedErr == nil:
		case errors.Is(unwrappedErr, storage.ErrOutOfOrderSample),
			errors.Is(unwrappedErr, storage.ErrTooOldSample),
			errors.Is(unwrappedErr, storage.ErrDuplicateSampleForTimestamp):
			// Do not count these in logging, as this is expected if series
			// is exposed from a different rule.
		default:
			level.Warn(g.logger).Log("msg", "Adding stale sample for previous configuration failed", "sample", s, "err", err)
		}
	}
	if err := app.Commit(); err != nil {
		level.Warn(g.logger).Log("msg", "Stale sample appending for previous configuration failed", "err", err)
	} else {
		g.staleSeries = nil
	}
}

// RestoreForState restores the 'for' state of the alerts
// by looking up last ActiveAt from storage.
func (g *Group) RestoreForState(ts time.Time) {
	maxtMS := int64(model.TimeFromUnixNano(ts.UnixNano()))
	// We allow restoration only if alerts were active before after certain time.
	mint := ts.Add(-g.opts.OutageTolerance)
	mintMS := int64(model.TimeFromUnixNano(mint.UnixNano()))
	q, err := g.opts.Queryable.Querier(g.opts.Context, mintMS, maxtMS)
	if err != nil {
		level.Error(g.logger).Log("msg", "Failed to get Querier", "err", err)
		return
	}
	defer func() {
		if err := q.Close(); err != nil {
			level.Error(g.logger).Log("msg", "Failed to close Querier", "err", err)
		}
	}()

	for _, rule := range g.Rules() {
		alertRule, ok := rule.(*AlertingRule)
		if !ok {
			continue
		}

		alertHoldDuration := alertRule.HoldDuration()
		if alertHoldDuration < g.opts.ForGracePeriod {
			// If alertHoldDuration is already less than grace period, we would not
			// like to make it wait for `g.opts.ForGracePeriod` time before firing.
			// Hence we skip restoration, which will make it wait for alertHoldDuration.
			alertRule.SetRestored(true)
			continue
		}

		alertRule.ForEachActiveAlert(func(a *Alert) {
			var s storage.Series

			s, err := alertRule.QueryforStateSeries(a, q)
			if err != nil {
				// Querier Warnings are ignored. We do not care unless we have an error.
				level.Error(g.logger).Log(
					"msg", "Failed to restore 'for' state",
					labels.AlertName, alertRule.Name(),
					"stage", "Select",
					"err", err,
				)
				return
			}

			if s == nil {
				return
			}

			// Series found for the 'for' state.
			var t int64
			var v float64
			it := s.Iterator(nil)
			for it.Next() == chunkenc.ValFloat {
				t, v = it.At()
			}
			if it.Err() != nil {
				level.Error(g.logger).Log("msg", "Failed to restore 'for' state",
					labels.AlertName, alertRule.Name(), "stage", "Iterator", "err", it.Err())
				return
			}
			if value.IsStaleNaN(v) { // Alert was not active.
				return
			}

			downAt := time.Unix(t/1000, 0).UTC()
			restoredActiveAt := time.Unix(int64(v), 0).UTC()
			timeSpentPending := downAt.Sub(restoredActiveAt)
			timeRemainingPending := alertHoldDuration - timeSpentPending

			if timeRemainingPending <= 0 {
				// It means that alert was firing when prometheus went down.
				// In the next Eval, the state of this alert will be set back to
				// firing again if it's still firing in that Eval.
				// Nothing to be done in this case.
			} else if timeRemainingPending < g.opts.ForGracePeriod {
				// (new) restoredActiveAt = (ts + m.opts.ForGracePeriod) - alertHoldDuration
				//                            /* new firing time */      /* moving back by hold duration */
				//
				// Proof of correctness:
				// firingTime = restoredActiveAt.Add(alertHoldDuration)
				//            = ts + m.opts.ForGracePeriod - alertHoldDuration + alertHoldDuration
				//            = ts + m.opts.ForGracePeriod
				//
				// Time remaining to fire = firingTime.Sub(ts)
				//                        = (ts + m.opts.ForGracePeriod) - ts
				//                        = m.opts.ForGracePeriod
				restoredActiveAt = ts.Add(g.opts.ForGracePeriod).Add(-alertHoldDuration)
			} else {
				// By shifting ActiveAt to the future (ActiveAt + some_duration),
				// the total pending time from the original ActiveAt
				// would be `alertHoldDuration + some_duration`.
				// Here, some_duration = downDuration.
				downDuration := ts.Sub(downAt)
				restoredActiveAt = restoredActiveAt.Add(downDuration)
			}

			a.ActiveAt = restoredActiveAt
			level.Debug(g.logger).Log("msg", "'for' state restored",
				labels.AlertName, alertRule.Name(), "restored_time", a.ActiveAt.Format(time.RFC850),
				"labels", a.Labels.String())
		})

		alertRule.SetRestored(true)
	}
}

// Equals return if two groups are the same.
func (g *Group) Equals(ng *Group) bool {
	if g.name != ng.name {
		return false
	}

	if g.file != ng.file {
		return false
	}

	if g.interval != ng.interval {
		return false
	}

	if g.limit != ng.limit {
		return false
	}

	if len(g.rules) != len(ng.rules) {
		return false
	}

	if g.alignEvaluationTimeOnInterval != ng.alignEvaluationTimeOnInterval {
		return false
	}

	for i, gr := range g.rules {
		if gr.String() != ng.rules[i].String() {
			return false
		}
	}
	{
		// compare source tenants
		if len(g.sourceTenants) != len(ng.sourceTenants) {
			return false
		}

		copyAndSort := func(x []string) []string {
			copied := make([]string, len(x))
			copy(copied, x)
			sort.Strings(copied)
			return copied
		}

		ngSourceTenantsCopy := copyAndSort(ng.sourceTenants)
		gSourceTenantsCopy := copyAndSort(g.sourceTenants)

		for i := range ngSourceTenantsCopy {
			if gSourceTenantsCopy[i] != ngSourceTenantsCopy[i] {
				return false
			}
		}
	}

	return true
}

// The Manager manages recording and alerting rules.
type Manager struct {
	opts     *ManagerOptions
	groups   map[string]*Group
	mtx      sync.RWMutex
	block    chan struct{}
	done     chan struct{}
	restored bool

	logger log.Logger
}

// NotifyFunc sends notifications about a set of alerts generated by the given expression.
type NotifyFunc func(ctx context.Context, expr string, alerts ...*Alert)

type ContextWrapFunc func(ctx context.Context, g *Group) context.Context

// ManagerOptions bundles options for the Manager.
type ManagerOptions struct {
	ExternalURL *url.URL
	QueryFunc   QueryFunc
	NotifyFunc  NotifyFunc
	Context     context.Context
	// GroupEvaluationContextFunc will be called to wrap Context based on the group being evaluated.
	// Will be skipped if nil.
	GroupEvaluationContextFunc ContextWrapFunc
	Appendable                 storage.Appendable
	Queryable                  storage.Queryable
	Logger                     log.Logger
	Registerer                 prometheus.Registerer
	OutageTolerance            time.Duration
	ForGracePeriod             time.Duration
	ResendDelay                time.Duration
	GroupLoader                GroupLoader
	DefaultEvaluationDelay     func() time.Duration

	// AlwaysRestoreAlertState forces all new or changed groups in calls to Update to restore.
	// Useful when you know you will be adding alerting rules after the manager has already started.
	AlwaysRestoreAlertState bool

	Metrics *Metrics
}

// NewManager returns an implementation of Manager, ready to be started
// by calling the Run method.
func NewManager(o *ManagerOptions) *Manager {
	if o.Metrics == nil {
		o.Metrics = NewGroupMetrics(o.Registerer)
	}

	if o.GroupLoader == nil {
		o.GroupLoader = FileLoader{}
	}

	m := &Manager{
		groups: map[string]*Group{},
		opts:   o,
		block:  make(chan struct{}),
		done:   make(chan struct{}),
		logger: o.Logger,
	}

	return m
}

// Run starts processing of the rule manager. It is blocking.
func (m *Manager) Run() {
	level.Info(m.logger).Log("msg", "Starting rule manager...")
	m.start()
	<-m.done
}

func (m *Manager) start() {
	close(m.block)
}

// Stop the rule manager's rule evaluation cycles.
func (m *Manager) Stop() {
	m.mtx.Lock()
	defer m.mtx.Unlock()

	level.Info(m.logger).Log("msg", "Stopping rule manager...")

	for _, eg := range m.groups {
		eg.stop()
	}

	// Shut down the groups waiting multiple evaluation intervals to write
	// staleness markers.
	close(m.done)

	level.Info(m.logger).Log("msg", "Rule manager stopped")
}

// Update the rule manager's state as the config requires. If
// loading the new rules failed the old rule set is restored.
func (m *Manager) Update(interval time.Duration, files []string, externalLabels labels.Labels, externalURL string, groupEvalIterationFunc GroupEvalIterationFunc) error {
	m.mtx.Lock()
	defer m.mtx.Unlock()

	groups, errs := m.LoadGroups(interval, externalLabels, externalURL, groupEvalIterationFunc, files...)

	if errs != nil {
		for _, e := range errs {
			level.Error(m.logger).Log("msg", "loading groups failed", "err", e)
		}
		return errors.New("error loading rules, previous rule set restored")
	}
	m.restored = true

	var wg sync.WaitGroup
	for _, newg := range groups {
		// If there is an old group with the same identifier,
		// check if new group equals with the old group, if yes then skip it.
		// If not equals, stop it and wait for it to finish the current iteration.
		// Then copy it into the new group.
		gn := GroupKey(newg.file, newg.name)
		oldg, ok := m.groups[gn]
		delete(m.groups, gn)

		if ok && oldg.Equals(newg) {
			groups[gn] = oldg
			continue
		}

		wg.Add(1)
		go func(newg *Group) {
			if ok {
				oldg.stop()
				newg.CopyState(oldg)
			}
			wg.Done()

			ctx := m.opts.Context
			if m.opts.GroupEvaluationContextFunc != nil {
				ctx = m.opts.GroupEvaluationContextFunc(ctx, newg)
			}
			// Wait with starting evaluation until the rule manager
			// is told to run. This is necessary to avoid running
			// queries against a bootstrapping storage.
			<-m.block
			newg.run(ctx)
		}(newg)
	}

	// Stop remaining old groups.
	wg.Add(len(m.groups))
	for n, oldg := range m.groups {
		go func(n string, g *Group) {
			g.markStale = true
			g.stop()
			if m := g.metrics; m != nil {
				m.IterationsMissed.DeleteLabelValues(n)
				m.IterationsScheduled.DeleteLabelValues(n)
				m.EvalTotal.DeleteLabelValues(n)
				m.EvalFailures.DeleteLabelValues(n)
				m.GroupInterval.DeleteLabelValues(n)
				m.GroupLastEvalTime.DeleteLabelValues(n)
				m.GroupLastDuration.DeleteLabelValues(n)
				m.GroupRules.DeleteLabelValues(n)
				m.GroupSamples.DeleteLabelValues((n))
			}
			wg.Done()
		}(n, oldg)
	}

	wg.Wait()
	m.groups = groups

	return nil
}

// GroupLoader is responsible for loading rule groups from arbitrary sources and parsing them.
type GroupLoader interface {
	Load(identifier string) (*rulefmt.RuleGroups, []error)
	Parse(query string) (parser.Expr, error)
}

// FileLoader is the default GroupLoader implementation. It defers to rulefmt.ParseFile
// and parser.ParseExpr
type FileLoader struct{}

func (FileLoader) Load(identifier string) (*rulefmt.RuleGroups, []error) {
	return rulefmt.ParseFile(identifier)
}

func (FileLoader) Parse(query string) (parser.Expr, error) { return parser.ParseExpr(query) }

// LoadGroups reads groups from a list of files.
func (m *Manager) LoadGroups(
	interval time.Duration, externalLabels labels.Labels, externalURL string, groupEvalIterationFunc GroupEvalIterationFunc, filenames ...string,
) (map[string]*Group, []error) {
	groups := make(map[string]*Group)

	shouldRestore := !m.restored || m.opts.AlwaysRestoreAlertState

	for _, fn := range filenames {
		rgs, errs := m.opts.GroupLoader.Load(fn)
		if errs != nil {
			return nil, errs
		}

		for _, rg := range rgs.Groups {
			itv := interval
			if rg.Interval != 0 {
				itv = time.Duration(rg.Interval)
			}

			rules := make([]Rule, 0, len(rg.Rules))
			for _, r := range rg.Rules {
				expr, err := m.opts.GroupLoader.Parse(r.Expr.Value)
				if err != nil {
					return nil, []error{fmt.Errorf("%s: %w", fn, err)}
				}

				if r.Alert.Value != "" {
					rules = append(rules, NewAlertingRule(
						r.Alert.Value,
						expr,
						time.Duration(r.For),
						time.Duration(r.KeepFiringFor),
						labels.FromMap(r.Labels),
						labels.FromMap(r.Annotations),
						externalLabels,
						externalURL,
						!shouldRestore,
						log.With(m.logger, "alert", r.Alert),
					))
					continue
				}
				rules = append(rules, NewRecordingRule(
					r.Record.Value,
					expr,
					labels.FromMap(r.Labels),
				))
			}

			groups[GroupKey(fn, rg.Name)] = NewGroup(GroupOptions{
<<<<<<< HEAD
				Name:                          rg.Name,
				File:                          fn,
				Interval:                      itv,
				Limit:                         rg.Limit,
				Rules:                         rules,
				SourceTenants:                 rg.SourceTenants,
				ShouldRestore:                 shouldRestore,
				Opts:                          m.opts,
				EvaluationDelay:               (*time.Duration)(rg.EvaluationDelay),
				done:                          m.done,
				RuleGroupPostProcessFunc:      ruleGroupPostProcessFunc,
				AlignEvaluationTimeOnInterval: rg.AlignEvaluationTimeOnInterval,
=======
				Name:              rg.Name,
				File:              fn,
				Interval:          itv,
				Limit:             rg.Limit,
				Rules:             rules,
				ShouldRestore:     shouldRestore,
				Opts:              m.opts,
				done:              m.done,
				EvalIterationFunc: groupEvalIterationFunc,
>>>>>>> 6b8573a8
			})
		}
	}

	return groups, nil
}

// GroupKey group names need not be unique across filenames.
func GroupKey(file, name string) string {
	return file + ";" + name
}

// RuleGroups returns the list of manager's rule groups.
func (m *Manager) RuleGroups() []*Group {
	m.mtx.RLock()
	defer m.mtx.RUnlock()

	rgs := make([]*Group, 0, len(m.groups))
	for _, g := range m.groups {
		rgs = append(rgs, g)
	}

	sort.Slice(rgs, func(i, j int) bool {
		if rgs[i].file != rgs[j].file {
			return rgs[i].file < rgs[j].file
		}
		return rgs[i].name < rgs[j].name
	})

	return rgs
}

// Rules returns the list of the manager's rules.
func (m *Manager) Rules() []Rule {
	m.mtx.RLock()
	defer m.mtx.RUnlock()

	var rules []Rule
	for _, g := range m.groups {
		rules = append(rules, g.rules...)
	}

	return rules
}

// AlertingRules returns the list of the manager's alerting rules.
func (m *Manager) AlertingRules() []*AlertingRule {
	alerts := []*AlertingRule{}
	for _, rule := range m.Rules() {
		if alertingRule, ok := rule.(*AlertingRule); ok {
			alerts = append(alerts, alertingRule)
		}
	}

	return alerts
}

type Sender interface {
	Send(alerts ...*notifier.Alert)
}

// SendAlerts implements the rules.NotifyFunc for a Notifier.
func SendAlerts(s Sender, externalURL string) NotifyFunc {
	return func(ctx context.Context, expr string, alerts ...*Alert) {
		var res []*notifier.Alert

		for _, alert := range alerts {
			a := &notifier.Alert{
				StartsAt:     alert.FiredAt,
				Labels:       alert.Labels,
				Annotations:  alert.Annotations,
				GeneratorURL: externalURL + strutil.TableLinkForExpression(expr),
			}
			if !alert.ResolvedAt.IsZero() {
				a.EndsAt = alert.ResolvedAt
			} else {
				a.EndsAt = alert.ValidUntil
			}
			res = append(res, a)
		}

		if len(alerts) > 0 {
			s.Send(res...)
		}
	}
}<|MERGE_RESOLUTION|>--- conflicted
+++ resolved
@@ -271,14 +271,11 @@
 
 	metrics *Metrics
 
-<<<<<<< HEAD
-	ruleGroupPostProcessFunc      RuleGroupPostProcessFunc
-	alignEvaluationTimeOnInterval bool
-=======
 	// Rule group evaluation iteration function,
 	// defaults to DefaultEvalIterationFunc.
 	evalIterationFunc GroupEvalIterationFunc
->>>>>>> 6b8573a8
+
+	alignEvaluationTimeOnInterval bool
 }
 
 // GroupEvalIterationFunc is used to implement and extend rule group
@@ -289,7 +286,6 @@
 type GroupEvalIterationFunc func(ctx context.Context, g *Group, evalTimestamp time.Time)
 
 type GroupOptions struct {
-<<<<<<< HEAD
 	Name, File                    string
 	Interval                      time.Duration
 	Limit                         int
@@ -299,18 +295,8 @@
 	Opts                          *ManagerOptions
 	EvaluationDelay               *time.Duration
 	done                          chan struct{}
-	RuleGroupPostProcessFunc      RuleGroupPostProcessFunc
+	EvalIterationFunc             GroupEvalIterationFunc
 	AlignEvaluationTimeOnInterval bool
-=======
-	Name, File        string
-	Interval          time.Duration
-	Limit             int
-	Rules             []Rule
-	ShouldRestore     bool
-	Opts              *ManagerOptions
-	done              chan struct{}
-	EvalIterationFunc GroupEvalIterationFunc
->>>>>>> 6b8573a8
 }
 
 // NewGroup makes a new Group with the given name, options, and rules.
@@ -337,7 +323,6 @@
 	}
 
 	return &Group{
-<<<<<<< HEAD
 		name:                          o.Name,
 		file:                          o.File,
 		interval:                      o.Interval,
@@ -353,24 +338,8 @@
 		terminated:                    make(chan struct{}),
 		logger:                        log.With(o.Opts.Logger, "file", o.File, "group", o.Name),
 		metrics:                       metrics,
-		ruleGroupPostProcessFunc:      o.RuleGroupPostProcessFunc,
+		evalIterationFunc:             evalIterationFunc,
 		alignEvaluationTimeOnInterval: o.AlignEvaluationTimeOnInterval,
-=======
-		name:                 o.Name,
-		file:                 o.File,
-		interval:             o.Interval,
-		limit:                o.Limit,
-		rules:                o.Rules,
-		shouldRestore:        o.ShouldRestore,
-		opts:                 o.Opts,
-		seriesInPreviousEval: make([]map[string]labels.Labels, len(o.Rules)),
-		done:                 make(chan struct{}),
-		managerDone:          o.done,
-		terminated:           make(chan struct{}),
-		logger:               log.With(o.Opts.Logger, "file", o.File, "group", o.Name),
-		metrics:              metrics,
-		evalIterationFunc:    evalIterationFunc,
->>>>>>> 6b8573a8
 	}
 }
 
@@ -395,13 +364,11 @@
 // Limit returns the group's limit.
 func (g *Group) Limit() int { return g.limit }
 
-<<<<<<< HEAD
 // SourceTenants returns the source tenants for the group.
 // If it's empty or nil, then the owning user/tenant is considered to be the source tenant.
 func (g *Group) SourceTenants() []string { return g.sourceTenants }
-=======
+
 func (g *Group) Logger() log.Logger { return g.logger }
->>>>>>> 6b8573a8
 
 func (g *Group) run(ctx context.Context) {
 	defer close(g.terminated)
@@ -1260,7 +1227,6 @@
 			}
 
 			groups[GroupKey(fn, rg.Name)] = NewGroup(GroupOptions{
-<<<<<<< HEAD
 				Name:                          rg.Name,
 				File:                          fn,
 				Interval:                      itv,
@@ -1271,19 +1237,8 @@
 				Opts:                          m.opts,
 				EvaluationDelay:               (*time.Duration)(rg.EvaluationDelay),
 				done:                          m.done,
-				RuleGroupPostProcessFunc:      ruleGroupPostProcessFunc,
+				EvalIterationFunc:             groupEvalIterationFunc,
 				AlignEvaluationTimeOnInterval: rg.AlignEvaluationTimeOnInterval,
-=======
-				Name:              rg.Name,
-				File:              fn,
-				Interval:          itv,
-				Limit:             rg.Limit,
-				Rules:             rules,
-				ShouldRestore:     shouldRestore,
-				Opts:              m.opts,
-				done:              m.done,
-				EvalIterationFunc: groupEvalIterationFunc,
->>>>>>> 6b8573a8
 			})
 		}
 	}
