// Copyright 2013 The Prometheus Authors
// Licensed under the Apache License, Version 2.0 (the "License");
// you may not use this file except in compliance with the License.
// You may obtain a copy of the License at
//
// http://www.apache.org/licenses/LICENSE-2.0
//
// Unless required by applicable law or agreed to in writing, software
// distributed under the License is distributed on an "AS IS" BASIS,
// WITHOUT WARRANTIES OR CONDITIONS OF ANY KIND, either express or implied.
// See the License for the specific language governing permissions and
// limitations under the License.

package rules

import (
	"context"
	html_template "html/template"
	"math"
	"net/url"
	"sort"
	"sync"
	"time"

	"github.com/go-kit/log"
	"github.com/go-kit/log/level"
	"github.com/pkg/errors"
	"github.com/prometheus/client_golang/prometheus"
	"github.com/prometheus/common/model"
	"go.opentelemetry.io/otel"
	"go.opentelemetry.io/otel/attribute"

	"github.com/prometheus/prometheus/model/labels"
	"github.com/prometheus/prometheus/model/rulefmt"
	"github.com/prometheus/prometheus/model/timestamp"
	"github.com/prometheus/prometheus/model/value"
	"github.com/prometheus/prometheus/promql"
	"github.com/prometheus/prometheus/promql/parser"
	"github.com/prometheus/prometheus/storage"
)

// RuleHealth describes the health state of a rule.
type RuleHealth string

// The possible health states of a rule based on the last execution.
const (
	HealthUnknown RuleHealth = "unknown"
	HealthGood    RuleHealth = "ok"
	HealthBad     RuleHealth = "err"
)

// Constants for instrumentation.
const namespace = "prometheus"

// Metrics for rule evaluation.
type Metrics struct {
	EvalDuration        prometheus.Summary
	IterationDuration   prometheus.Summary
	IterationsMissed    *prometheus.CounterVec
	IterationsScheduled *prometheus.CounterVec
	EvalTotal           *prometheus.CounterVec
	EvalFailures        *prometheus.CounterVec
	GroupInterval       *prometheus.GaugeVec
	GroupLastEvalTime   *prometheus.GaugeVec
	GroupLastDuration   *prometheus.GaugeVec
	GroupRules          *prometheus.GaugeVec
	GroupSamples        *prometheus.GaugeVec
}

// NewGroupMetrics creates a new instance of Metrics and registers it with the provided registerer,
// if not nil.
func NewGroupMetrics(reg prometheus.Registerer) *Metrics {
	m := &Metrics{
		EvalDuration: prometheus.NewSummary(
			prometheus.SummaryOpts{
				Namespace:  namespace,
				Name:       "rule_evaluation_duration_seconds",
				Help:       "The duration for a rule to execute.",
				Objectives: map[float64]float64{0.5: 0.05, 0.9: 0.01, 0.99: 0.001},
			}),
		IterationDuration: prometheus.NewSummary(prometheus.SummaryOpts{
			Namespace:  namespace,
			Name:       "rule_group_duration_seconds",
			Help:       "The duration of rule group evaluations.",
			Objectives: map[float64]float64{0.01: 0.001, 0.05: 0.005, 0.5: 0.05, 0.90: 0.01, 0.99: 0.001},
		}),
		IterationsMissed: prometheus.NewCounterVec(
			prometheus.CounterOpts{
				Namespace: namespace,
				Name:      "rule_group_iterations_missed_total",
				Help:      "The total number of rule group evaluations missed due to slow rule group evaluation.",
			},
			[]string{"rule_group"},
		),
		IterationsScheduled: prometheus.NewCounterVec(
			prometheus.CounterOpts{
				Namespace: namespace,
				Name:      "rule_group_iterations_total",
				Help:      "The total number of scheduled rule group evaluations, whether executed or missed.",
			},
			[]string{"rule_group"},
		),
		EvalTotal: prometheus.NewCounterVec(
			prometheus.CounterOpts{
				Namespace: namespace,
				Name:      "rule_evaluations_total",
				Help:      "The total number of rule evaluations.",
			},
			[]string{"rule_group"},
		),
		EvalFailures: prometheus.NewCounterVec(
			prometheus.CounterOpts{
				Namespace: namespace,
				Name:      "rule_evaluation_failures_total",
				Help:      "The total number of rule evaluation failures.",
			},
			[]string{"rule_group"},
		),
		GroupInterval: prometheus.NewGaugeVec(
			prometheus.GaugeOpts{
				Namespace: namespace,
				Name:      "rule_group_interval_seconds",
				Help:      "The interval of a rule group.",
			},
			[]string{"rule_group"},
		),
		GroupLastEvalTime: prometheus.NewGaugeVec(
			prometheus.GaugeOpts{
				Namespace: namespace,
				Name:      "rule_group_last_evaluation_timestamp_seconds",
				Help:      "The timestamp of the last rule group evaluation in seconds.",
			},
			[]string{"rule_group"},
		),
		GroupLastDuration: prometheus.NewGaugeVec(
			prometheus.GaugeOpts{
				Namespace: namespace,
				Name:      "rule_group_last_duration_seconds",
				Help:      "The duration of the last rule group evaluation.",
			},
			[]string{"rule_group"},
		),
		GroupRules: prometheus.NewGaugeVec(
			prometheus.GaugeOpts{
				Namespace: namespace,
				Name:      "rule_group_rules",
				Help:      "The number of rules.",
			},
			[]string{"rule_group"},
		),
		GroupSamples: prometheus.NewGaugeVec(
			prometheus.GaugeOpts{
				Namespace: namespace,
				Name:      "rule_group_last_evaluation_samples",
				Help:      "The number of samples returned during the last rule group evaluation.",
			},
			[]string{"rule_group"},
		),
	}

	if reg != nil {
		reg.MustRegister(
			m.EvalDuration,
			m.IterationDuration,
			m.IterationsMissed,
			m.IterationsScheduled,
			m.EvalTotal,
			m.EvalFailures,
			m.GroupInterval,
			m.GroupLastEvalTime,
			m.GroupLastDuration,
			m.GroupRules,
			m.GroupSamples,
		)
	}

	return m
}

// QueryFunc processes PromQL queries.
type QueryFunc func(ctx context.Context, q string, t time.Time) (promql.Vector, error)

// EngineQueryFunc returns a new query function that executes instant queries against
// the given engine.
// It converts scalar into vector results.
func EngineQueryFunc(engine *promql.Engine, q storage.Queryable) QueryFunc {
	return func(ctx context.Context, qs string, t time.Time) (promql.Vector, error) {
<<<<<<< HEAD
		q, err := engine.NewInstantQuery(q, qs, t, 0)
=======
		q, err := engine.NewInstantQuery(q, nil, qs, t)
>>>>>>> 83a2e52b
		if err != nil {
			return nil, err
		}
		res := q.Exec(ctx)
		if res.Err != nil {
			return nil, res.Err
		}
		switch v := res.Value.(type) {
		case promql.Vector:
			return v, nil
		case promql.Scalar:
			return promql.Vector{promql.Sample{
				Point:  promql.Point(v),
				Metric: labels.Labels{},
			}}, nil
		default:
			return nil, errors.New("rule result is not a vector or scalar")
		}
	}
}

// A Rule encapsulates a vector expression which is evaluated at a specified
// interval and acted upon (currently either recorded or used for alerting).
type Rule interface {
	Name() string
	// Labels of the rule.
	Labels() labels.Labels
	// eval evaluates the rule, including any associated recording or alerting actions.
	Eval(context.Context, time.Time, QueryFunc, *url.URL, int) (promql.Vector, error)
	// String returns a human-readable string representation of the rule.
	String() string
	// Query returns the rule query expression.
	Query() parser.Expr
	// SetLastErr sets the current error experienced by the rule.
	SetLastError(error)
	// LastErr returns the last error experienced by the rule.
	LastError() error
	// SetHealth sets the current health of the rule.
	SetHealth(RuleHealth)
	// Health returns the current health of the rule.
	Health() RuleHealth
	SetEvaluationDuration(time.Duration)
	// GetEvaluationDuration returns last evaluation duration.
	// NOTE: Used dynamically by rules.html template.
	GetEvaluationDuration() time.Duration
	SetEvaluationTimestamp(time.Time)
	// GetEvaluationTimestamp returns last evaluation timestamp.
	// NOTE: Used dynamically by rules.html template.
	GetEvaluationTimestamp() time.Time
	// HTMLSnippet returns a human-readable string representation of the rule,
	// decorated with HTML elements for use the web frontend.
	HTMLSnippet(pathPrefix string) html_template.HTML
}

// Group is a set of rules that have a logical relation.
type Group struct {
	name                 string
	file                 string
	interval             time.Duration
	limit                int
	rules                []Rule
	seriesInPreviousEval []map[string]labels.Labels // One per Rule.
	staleSeries          []labels.Labels
	opts                 *ManagerOptions
	mtx                  sync.Mutex
	evaluationTime       time.Duration
	lastEvaluation       time.Time

	shouldRestore bool

	markStale   bool
	done        chan struct{}
	terminated  chan struct{}
	managerDone chan struct{}

	logger log.Logger

	metrics *Metrics

	ruleGroupPostProcessFunc RuleGroupPostProcessFunc
}

// This function will be used before each rule group evaluation if not nil.
// Use this function type if the rule group post processing is needed.
type RuleGroupPostProcessFunc func(g *Group, lastEvalTimestamp time.Time, log log.Logger) error

type GroupOptions struct {
	Name, File               string
	Interval                 time.Duration
	Limit                    int
	Rules                    []Rule
	ShouldRestore            bool
	Opts                     *ManagerOptions
	done                     chan struct{}
	RuleGroupPostProcessFunc RuleGroupPostProcessFunc
}

// NewGroup makes a new Group with the given name, options, and rules.
func NewGroup(o GroupOptions) *Group {
	metrics := o.Opts.Metrics
	if metrics == nil {
		metrics = NewGroupMetrics(o.Opts.Registerer)
	}

	key := GroupKey(o.File, o.Name)
	metrics.IterationsMissed.WithLabelValues(key)
	metrics.IterationsScheduled.WithLabelValues(key)
	metrics.EvalTotal.WithLabelValues(key)
	metrics.EvalFailures.WithLabelValues(key)
	metrics.GroupLastEvalTime.WithLabelValues(key)
	metrics.GroupLastDuration.WithLabelValues(key)
	metrics.GroupRules.WithLabelValues(key).Set(float64(len(o.Rules)))
	metrics.GroupSamples.WithLabelValues(key)
	metrics.GroupInterval.WithLabelValues(key).Set(o.Interval.Seconds())

	return &Group{
		name:                     o.Name,
		file:                     o.File,
		interval:                 o.Interval,
		limit:                    o.Limit,
		rules:                    o.Rules,
		shouldRestore:            o.ShouldRestore,
		opts:                     o.Opts,
		seriesInPreviousEval:     make([]map[string]labels.Labels, len(o.Rules)),
		done:                     make(chan struct{}),
		managerDone:              o.done,
		terminated:               make(chan struct{}),
		logger:                   log.With(o.Opts.Logger, "file", o.File, "group", o.Name),
		metrics:                  metrics,
		ruleGroupPostProcessFunc: o.RuleGroupPostProcessFunc,
	}
}

// Name returns the group name.
func (g *Group) Name() string { return g.name }

// File returns the group's file.
func (g *Group) File() string { return g.file }

// Rules returns the group's rules.
func (g *Group) Rules() []Rule { return g.rules }

// Queryable returns the group's querable.
func (g *Group) Queryable() storage.Queryable { return g.opts.Queryable }

// Context returns the group's context.
func (g *Group) Context() context.Context { return g.opts.Context }

// Interval returns the group's interval.
func (g *Group) Interval() time.Duration { return g.interval }

// Limit returns the group's limit.
func (g *Group) Limit() int { return g.limit }

func (g *Group) run(ctx context.Context) {
	defer close(g.terminated)

	// Wait an initial amount to have consistently slotted intervals.
	evalTimestamp := g.EvalTimestamp(time.Now().UnixNano()).Add(g.interval)
	select {
	case <-time.After(time.Until(evalTimestamp)):
	case <-g.done:
		return
	}

	ctx = promql.NewOriginContext(ctx, map[string]interface{}{
		"ruleGroup": map[string]string{
			"file": g.File(),
			"name": g.Name(),
		},
	})

	iter := func() {
		g.metrics.IterationsScheduled.WithLabelValues(GroupKey(g.file, g.name)).Inc()

		start := time.Now()
		g.Eval(ctx, evalTimestamp)
		timeSinceStart := time.Since(start)

		g.metrics.IterationDuration.Observe(timeSinceStart.Seconds())
		g.setEvaluationTime(timeSinceStart)
		g.setLastEvaluation(start)
	}

	// The assumption here is that since the ticker was started after having
	// waited for `evalTimestamp` to pass, the ticks will trigger soon
	// after each `evalTimestamp + N * g.interval` occurrence.
	tick := time.NewTicker(g.interval)
	defer tick.Stop()

	defer func() {
		if !g.markStale {
			return
		}
		go func(now time.Time) {
			for _, rule := range g.seriesInPreviousEval {
				for _, r := range rule {
					g.staleSeries = append(g.staleSeries, r)
				}
			}
			// That can be garbage collected at this point.
			g.seriesInPreviousEval = nil
			// Wait for 2 intervals to give the opportunity to renamed rules
			// to insert new series in the tsdb. At this point if there is a
			// renamed rule, it should already be started.
			select {
			case <-g.managerDone:
			case <-time.After(2 * g.interval):
				g.cleanupStaleSeries(ctx, now)
			}
		}(time.Now())
	}()

	iter()
	if g.shouldRestore {
		// If we have to restore, we wait for another Eval to finish.
		// The reason behind this is, during first eval (or before it)
		// we might not have enough data scraped, and recording rules would not
		// have updated the latest values, on which some alerts might depend.
		select {
		case <-g.done:
			return
		case <-tick.C:
			missed := (time.Since(evalTimestamp) / g.interval) - 1
			if missed > 0 {
				g.metrics.IterationsMissed.WithLabelValues(GroupKey(g.file, g.name)).Add(float64(missed))
				g.metrics.IterationsScheduled.WithLabelValues(GroupKey(g.file, g.name)).Add(float64(missed))
			}
			evalTimestamp = evalTimestamp.Add((missed + 1) * g.interval)
			iter()
		}

		g.RestoreForState(time.Now())
		g.shouldRestore = false
	}

	for {
		select {
		case <-g.done:
			return
		default:
			select {
			case <-g.done:
				return
			case <-tick.C:
				missed := (time.Since(evalTimestamp) / g.interval) - 1
				if missed > 0 {
					g.metrics.IterationsMissed.WithLabelValues(GroupKey(g.file, g.name)).Add(float64(missed))
					g.metrics.IterationsScheduled.WithLabelValues(GroupKey(g.file, g.name)).Add(float64(missed))
				}
				evalTimestamp = evalTimestamp.Add((missed + 1) * g.interval)

				useRuleGroupPostProcessFunc(g, evalTimestamp.Add(-(missed+1)*g.interval))

				iter()
			}
		}
	}
}

func useRuleGroupPostProcessFunc(g *Group, lastEvalTimestamp time.Time) {
	if g.ruleGroupPostProcessFunc != nil {
		err := g.ruleGroupPostProcessFunc(g, lastEvalTimestamp, g.logger)
		if err != nil {
			level.Warn(g.logger).Log("msg", "ruleGroupPostProcessFunc failed", "err", err)
		}
	}
}

func (g *Group) stop() {
	close(g.done)
	<-g.terminated
}

func (g *Group) hash() uint64 {
	l := labels.New(
		labels.Label{Name: "name", Value: g.name},
		labels.Label{Name: "file", Value: g.file},
	)
	return l.Hash()
}

// AlertingRules returns the list of the group's alerting rules.
func (g *Group) AlertingRules() []*AlertingRule {
	g.mtx.Lock()
	defer g.mtx.Unlock()

	var alerts []*AlertingRule
	for _, rule := range g.rules {
		if alertingRule, ok := rule.(*AlertingRule); ok {
			alerts = append(alerts, alertingRule)
		}
	}
	sort.Slice(alerts, func(i, j int) bool {
		return alerts[i].State() > alerts[j].State() ||
			(alerts[i].State() == alerts[j].State() &&
				alerts[i].Name() < alerts[j].Name())
	})
	return alerts
}

// HasAlertingRules returns true if the group contains at least one AlertingRule.
func (g *Group) HasAlertingRules() bool {
	g.mtx.Lock()
	defer g.mtx.Unlock()

	for _, rule := range g.rules {
		if _, ok := rule.(*AlertingRule); ok {
			return true
		}
	}
	return false
}

// GetEvaluationTime returns the time in seconds it took to evaluate the rule group.
func (g *Group) GetEvaluationTime() time.Duration {
	g.mtx.Lock()
	defer g.mtx.Unlock()
	return g.evaluationTime
}

// setEvaluationTime sets the time in seconds the last evaluation took.
func (g *Group) setEvaluationTime(dur time.Duration) {
	g.metrics.GroupLastDuration.WithLabelValues(GroupKey(g.file, g.name)).Set(dur.Seconds())

	g.mtx.Lock()
	defer g.mtx.Unlock()
	g.evaluationTime = dur
}

// GetLastEvaluation returns the time the last evaluation of the rule group took place.
func (g *Group) GetLastEvaluation() time.Time {
	g.mtx.Lock()
	defer g.mtx.Unlock()
	return g.lastEvaluation
}

// setLastEvaluation updates evaluationTimestamp to the timestamp of when the rule group was last evaluated.
func (g *Group) setLastEvaluation(ts time.Time) {
	g.metrics.GroupLastEvalTime.WithLabelValues(GroupKey(g.file, g.name)).Set(float64(ts.UnixNano()) / 1e9)

	g.mtx.Lock()
	defer g.mtx.Unlock()
	g.lastEvaluation = ts
}

// EvalTimestamp returns the immediately preceding consistently slotted evaluation time.
func (g *Group) EvalTimestamp(startTime int64) time.Time {
	var (
		offset = int64(g.hash() % uint64(g.interval))
		adjNow = startTime - offset
		base   = adjNow - (adjNow % int64(g.interval))
	)

	return time.Unix(0, base+offset).UTC()
}

func nameAndLabels(rule Rule) string {
	return rule.Name() + rule.Labels().String()
}

// CopyState copies the alerting rule and staleness related state from the given group.
//
// Rules are matched based on their name and labels. If there are duplicates, the
// first is matched with the first, second with the second etc.
func (g *Group) CopyState(from *Group) {
	g.evaluationTime = from.evaluationTime
	g.lastEvaluation = from.lastEvaluation

	ruleMap := make(map[string][]int, len(from.rules))

	for fi, fromRule := range from.rules {
		nameAndLabels := nameAndLabels(fromRule)
		l := ruleMap[nameAndLabels]
		ruleMap[nameAndLabels] = append(l, fi)
	}

	for i, rule := range g.rules {
		nameAndLabels := nameAndLabels(rule)
		indexes := ruleMap[nameAndLabels]
		if len(indexes) == 0 {
			continue
		}
		fi := indexes[0]
		g.seriesInPreviousEval[i] = from.seriesInPreviousEval[fi]
		ruleMap[nameAndLabels] = indexes[1:]

		ar, ok := rule.(*AlertingRule)
		if !ok {
			continue
		}
		far, ok := from.rules[fi].(*AlertingRule)
		if !ok {
			continue
		}

		for fp, a := range far.active {
			ar.active[fp] = a
		}
	}

	// Handle deleted and unmatched duplicate rules.
	g.staleSeries = from.staleSeries
	for fi, fromRule := range from.rules {
		nameAndLabels := nameAndLabels(fromRule)
		l := ruleMap[nameAndLabels]
		if len(l) != 0 {
			for _, series := range from.seriesInPreviousEval[fi] {
				g.staleSeries = append(g.staleSeries, series)
			}
		}
	}
}

// Eval runs a single evaluation cycle in which all rules are evaluated sequentially.
func (g *Group) Eval(ctx context.Context, ts time.Time) {
	var samplesTotal float64
	for i, rule := range g.rules {
		select {
		case <-g.done:
			return
		default:
		}

		func(i int, rule Rule) {
			ctx, sp := otel.Tracer("").Start(ctx, "rule")
			sp.SetAttributes(attribute.String("name", rule.Name()))
			defer func(t time.Time) {
				sp.End()

				since := time.Since(t)
				g.metrics.EvalDuration.Observe(since.Seconds())
				rule.SetEvaluationDuration(since)
				rule.SetEvaluationTimestamp(t)
			}(time.Now())

			g.metrics.EvalTotal.WithLabelValues(GroupKey(g.File(), g.Name())).Inc()

			vector, err := rule.Eval(ctx, ts, g.opts.QueryFunc, g.opts.ExternalURL, g.Limit())
			if err != nil {
				rule.SetHealth(HealthBad)
				rule.SetLastError(err)
				g.metrics.EvalFailures.WithLabelValues(GroupKey(g.File(), g.Name())).Inc()

				// Canceled queries are intentional termination of queries. This normally
				// happens on shutdown and thus we skip logging of any errors here.
				if _, ok := err.(promql.ErrQueryCanceled); !ok {
					level.Warn(g.logger).Log("name", rule.Name(), "index", i, "msg", "Evaluating rule failed", "rule", rule, "err", err)
				}
				return
			}
			rule.SetHealth(HealthGood)
			rule.SetLastError(nil)
			samplesTotal += float64(len(vector))

			if ar, ok := rule.(*AlertingRule); ok {
				ar.sendAlerts(ctx, ts, g.opts.ResendDelay, g.interval, g.opts.NotifyFunc)
			}
			var (
				numOutOfOrder = 0
				numDuplicates = 0
			)

			app := g.opts.Appendable.Appender(ctx)
			seriesReturned := make(map[string]labels.Labels, len(g.seriesInPreviousEval[i]))
			defer func() {
				if err := app.Commit(); err != nil {
					rule.SetHealth(HealthBad)
					rule.SetLastError(err)
					g.metrics.EvalFailures.WithLabelValues(GroupKey(g.File(), g.Name())).Inc()

					level.Warn(g.logger).Log("name", rule.Name(), "index", i, "msg", "Rule sample appending failed", "err", err)
					return
				}
				g.seriesInPreviousEval[i] = seriesReturned
			}()

			for _, s := range vector {
				if _, err := app.Append(0, s.Metric, s.T, s.V); err != nil {
					rule.SetHealth(HealthBad)
					rule.SetLastError(err)

					switch errors.Cause(err) {
					case storage.ErrOutOfOrderSample:
						numOutOfOrder++
						level.Debug(g.logger).Log("name", rule.Name(), "index", i, "msg", "Rule evaluation result discarded", "err", err, "sample", s)
					case storage.ErrDuplicateSampleForTimestamp:
						numDuplicates++
						level.Debug(g.logger).Log("name", rule.Name(), "index", i, "msg", "Rule evaluation result discarded", "err", err, "sample", s)
					default:
						level.Warn(g.logger).Log("name", rule.Name(), "index", i, "msg", "Rule evaluation result discarded", "err", err, "sample", s)
					}
				} else {
					buf := [1024]byte{}
					seriesReturned[string(s.Metric.Bytes(buf[:]))] = s.Metric
				}
			}
			if numOutOfOrder > 0 {
				level.Warn(g.logger).Log("name", rule.Name(), "index", i, "msg", "Error on ingesting out-of-order result from rule evaluation", "numDropped", numOutOfOrder)
			}
			if numDuplicates > 0 {
				level.Warn(g.logger).Log("name", rule.Name(), "index", i, "msg", "Error on ingesting results from rule evaluation with different value but same timestamp", "numDropped", numDuplicates)
			}

			for metric, lset := range g.seriesInPreviousEval[i] {
				if _, ok := seriesReturned[metric]; !ok {
					// Series no longer exposed, mark it stale.
					_, err = app.Append(0, lset, timestamp.FromTime(ts), math.Float64frombits(value.StaleNaN))
					switch errors.Cause(err) {
					case nil:
					case storage.ErrOutOfOrderSample, storage.ErrDuplicateSampleForTimestamp:
						// Do not count these in logging, as this is expected if series
						// is exposed from a different rule.
					default:
						level.Warn(g.logger).Log("name", rule.Name(), "index", i, "msg", "Adding stale sample failed", "sample", lset.String(), "err", err)
					}
				}
			}
		}(i, rule)
	}
	if g.metrics != nil {
		g.metrics.GroupSamples.WithLabelValues(GroupKey(g.File(), g.Name())).Set(samplesTotal)
	}
	g.cleanupStaleSeries(ctx, ts)
}

func (g *Group) cleanupStaleSeries(ctx context.Context, ts time.Time) {
	if len(g.staleSeries) == 0 {
		return
	}
	app := g.opts.Appendable.Appender(ctx)
	for _, s := range g.staleSeries {
		// Rule that produced series no longer configured, mark it stale.
		_, err := app.Append(0, s, timestamp.FromTime(ts), math.Float64frombits(value.StaleNaN))
		switch errors.Cause(err) {
		case nil:
		case storage.ErrOutOfOrderSample, storage.ErrDuplicateSampleForTimestamp:
			// Do not count these in logging, as this is expected if series
			// is exposed from a different rule.
		default:
			level.Warn(g.logger).Log("msg", "Adding stale sample for previous configuration failed", "sample", s, "err", err)
		}
	}
	if err := app.Commit(); err != nil {
		level.Warn(g.logger).Log("msg", "Stale sample appending for previous configuration failed", "err", err)
	} else {
		g.staleSeries = nil
	}
}

// RestoreForState restores the 'for' state of the alerts
// by looking up last ActiveAt from storage.
func (g *Group) RestoreForState(ts time.Time) {
	maxtMS := int64(model.TimeFromUnixNano(ts.UnixNano()))
	// We allow restoration only if alerts were active before after certain time.
	mint := ts.Add(-g.opts.OutageTolerance)
	mintMS := int64(model.TimeFromUnixNano(mint.UnixNano()))
	q, err := g.opts.Queryable.Querier(g.opts.Context, mintMS, maxtMS)
	if err != nil {
		level.Error(g.logger).Log("msg", "Failed to get Querier", "err", err)
		return
	}
	defer func() {
		if err := q.Close(); err != nil {
			level.Error(g.logger).Log("msg", "Failed to close Querier", "err", err)
		}
	}()

	for _, rule := range g.Rules() {
		alertRule, ok := rule.(*AlertingRule)
		if !ok {
			continue
		}

		alertHoldDuration := alertRule.HoldDuration()
		if alertHoldDuration < g.opts.ForGracePeriod {
			// If alertHoldDuration is already less than grace period, we would not
			// like to make it wait for `g.opts.ForGracePeriod` time before firing.
			// Hence we skip restoration, which will make it wait for alertHoldDuration.
			alertRule.SetRestored(true)
			continue
		}

		alertRule.ForEachActiveAlert(func(a *Alert) {
			var s storage.Series

			s, err := alertRule.QueryforStateSeries(a, q)
			if err != nil {
				// Querier Warnings are ignored. We do not care unless we have an error.
				level.Error(g.logger).Log(
					"msg", "Failed to restore 'for' state",
					labels.AlertName, alertRule.Name(),
					"stage", "Select",
					"err", err,
				)
				return
			}

			if s == nil {
				return
			}

			// Series found for the 'for' state.
			var t int64
			var v float64
			it := s.Iterator()
			for it.Next() {
				t, v = it.At()
			}
			if it.Err() != nil {
				level.Error(g.logger).Log("msg", "Failed to restore 'for' state",
					labels.AlertName, alertRule.Name(), "stage", "Iterator", "err", it.Err())
				return
			}
			if value.IsStaleNaN(v) { // Alert was not active.
				return
			}

			downAt := time.Unix(t/1000, 0).UTC()
			restoredActiveAt := time.Unix(int64(v), 0).UTC()
			timeSpentPending := downAt.Sub(restoredActiveAt)
			timeRemainingPending := alertHoldDuration - timeSpentPending

			if timeRemainingPending <= 0 {
				// It means that alert was firing when prometheus went down.
				// In the next Eval, the state of this alert will be set back to
				// firing again if it's still firing in that Eval.
				// Nothing to be done in this case.
			} else if timeRemainingPending < g.opts.ForGracePeriod {
				// (new) restoredActiveAt = (ts + m.opts.ForGracePeriod) - alertHoldDuration
				//                            /* new firing time */      /* moving back by hold duration */
				//
				// Proof of correctness:
				// firingTime = restoredActiveAt.Add(alertHoldDuration)
				//            = ts + m.opts.ForGracePeriod - alertHoldDuration + alertHoldDuration
				//            = ts + m.opts.ForGracePeriod
				//
				// Time remaining to fire = firingTime.Sub(ts)
				//                        = (ts + m.opts.ForGracePeriod) - ts
				//                        = m.opts.ForGracePeriod
				restoredActiveAt = ts.Add(g.opts.ForGracePeriod).Add(-alertHoldDuration)
			} else {
				// By shifting ActiveAt to the future (ActiveAt + some_duration),
				// the total pending time from the original ActiveAt
				// would be `alertHoldDuration + some_duration`.
				// Here, some_duration = downDuration.
				downDuration := ts.Sub(downAt)
				restoredActiveAt = restoredActiveAt.Add(downDuration)
			}

			a.ActiveAt = restoredActiveAt
			level.Debug(g.logger).Log("msg", "'for' state restored",
				labels.AlertName, alertRule.Name(), "restored_time", a.ActiveAt.Format(time.RFC850),
				"labels", a.Labels.String())
		})

		alertRule.SetRestored(true)
	}
}

// Equals return if two groups are the same.
func (g *Group) Equals(ng *Group) bool {
	if g.name != ng.name {
		return false
	}

	if g.file != ng.file {
		return false
	}

	if g.interval != ng.interval {
		return false
	}

	if g.limit != ng.limit {
		return false
	}

	if len(g.rules) != len(ng.rules) {
		return false
	}

	for i, gr := range g.rules {
		if gr.String() != ng.rules[i].String() {
			return false
		}
	}

	return true
}

// The Manager manages recording and alerting rules.
type Manager struct {
	opts     *ManagerOptions
	groups   map[string]*Group
	mtx      sync.RWMutex
	block    chan struct{}
	done     chan struct{}
	restored bool

	logger log.Logger
}

// NotifyFunc sends notifications about a set of alerts generated by the given expression.
type NotifyFunc func(ctx context.Context, expr string, alerts ...*Alert)

// ManagerOptions bundles options for the Manager.
type ManagerOptions struct {
	ExternalURL     *url.URL
	QueryFunc       QueryFunc
	NotifyFunc      NotifyFunc
	Context         context.Context
	Appendable      storage.Appendable
	Queryable       storage.Queryable
	Logger          log.Logger
	Registerer      prometheus.Registerer
	OutageTolerance time.Duration
	ForGracePeriod  time.Duration
	ResendDelay     time.Duration
	GroupLoader     GroupLoader

	Metrics *Metrics
}

// NewManager returns an implementation of Manager, ready to be started
// by calling the Run method.
func NewManager(o *ManagerOptions) *Manager {
	if o.Metrics == nil {
		o.Metrics = NewGroupMetrics(o.Registerer)
	}

	if o.GroupLoader == nil {
		o.GroupLoader = FileLoader{}
	}

	m := &Manager{
		groups: map[string]*Group{},
		opts:   o,
		block:  make(chan struct{}),
		done:   make(chan struct{}),
		logger: o.Logger,
	}

	return m
}

// Run starts processing of the rule manager. It is blocking.
func (m *Manager) Run() {
	m.start()
	<-m.done
}

func (m *Manager) start() {
	close(m.block)
}

// Stop the rule manager's rule evaluation cycles.
func (m *Manager) Stop() {
	m.mtx.Lock()
	defer m.mtx.Unlock()

	level.Info(m.logger).Log("msg", "Stopping rule manager...")

	for _, eg := range m.groups {
		eg.stop()
	}

	// Shut down the groups waiting multiple evaluation intervals to write
	// staleness markers.
	close(m.done)

	level.Info(m.logger).Log("msg", "Rule manager stopped")
}

// Update the rule manager's state as the config requires. If
// loading the new rules failed the old rule set is restored.
func (m *Manager) Update(interval time.Duration, files []string, externalLabels labels.Labels, externalURL string, ruleGroupPostProcessFunc RuleGroupPostProcessFunc) error {
	m.mtx.Lock()
	defer m.mtx.Unlock()

	groups, errs := m.LoadGroups(interval, externalLabels, externalURL, ruleGroupPostProcessFunc, files...)

	if errs != nil {
		for _, e := range errs {
			level.Error(m.logger).Log("msg", "loading groups failed", "err", e)
		}
		return errors.New("error loading rules, previous rule set restored")
	}
	m.restored = true

	var wg sync.WaitGroup
	for _, newg := range groups {
		// If there is an old group with the same identifier,
		// check if new group equals with the old group, if yes then skip it.
		// If not equals, stop it and wait for it to finish the current iteration.
		// Then copy it into the new group.
		gn := GroupKey(newg.file, newg.name)
		oldg, ok := m.groups[gn]
		delete(m.groups, gn)

		if ok && oldg.Equals(newg) {
			groups[gn] = oldg
			continue
		}

		wg.Add(1)
		go func(newg *Group) {
			if ok {
				oldg.stop()
				newg.CopyState(oldg)
			}
			wg.Done()
			// Wait with starting evaluation until the rule manager
			// is told to run. This is necessary to avoid running
			// queries against a bootstrapping storage.
			<-m.block
			newg.run(m.opts.Context)
		}(newg)
	}

	// Stop remaining old groups.
	wg.Add(len(m.groups))
	for n, oldg := range m.groups {
		go func(n string, g *Group) {
			g.markStale = true
			g.stop()
			if m := g.metrics; m != nil {
				m.IterationsMissed.DeleteLabelValues(n)
				m.IterationsScheduled.DeleteLabelValues(n)
				m.EvalTotal.DeleteLabelValues(n)
				m.EvalFailures.DeleteLabelValues(n)
				m.GroupInterval.DeleteLabelValues(n)
				m.GroupLastEvalTime.DeleteLabelValues(n)
				m.GroupLastDuration.DeleteLabelValues(n)
				m.GroupRules.DeleteLabelValues(n)
				m.GroupSamples.DeleteLabelValues((n))
			}
			wg.Done()
		}(n, oldg)
	}

	wg.Wait()
	m.groups = groups

	return nil
}

// GroupLoader is responsible for loading rule groups from arbitrary sources and parsing them.
type GroupLoader interface {
	Load(identifier string) (*rulefmt.RuleGroups, []error)
	Parse(query string) (parser.Expr, error)
}

// FileLoader is the default GroupLoader implementation. It defers to rulefmt.ParseFile
// and parser.ParseExpr
type FileLoader struct{}

func (FileLoader) Load(identifier string) (*rulefmt.RuleGroups, []error) {
	return rulefmt.ParseFile(identifier)
}

func (FileLoader) Parse(query string) (parser.Expr, error) { return parser.ParseExpr(query) }

// LoadGroups reads groups from a list of files.
func (m *Manager) LoadGroups(
	interval time.Duration, externalLabels labels.Labels, externalURL string, ruleGroupPostProcessFunc RuleGroupPostProcessFunc, filenames ...string,
) (map[string]*Group, []error) {
	groups := make(map[string]*Group)

	shouldRestore := !m.restored

	for _, fn := range filenames {
		rgs, errs := m.opts.GroupLoader.Load(fn)
		if errs != nil {
			return nil, errs
		}

		for _, rg := range rgs.Groups {
			itv := interval
			if rg.Interval != 0 {
				itv = time.Duration(rg.Interval)
			}

			rules := make([]Rule, 0, len(rg.Rules))
			for _, r := range rg.Rules {
				expr, err := m.opts.GroupLoader.Parse(r.Expr.Value)
				if err != nil {
					return nil, []error{errors.Wrap(err, fn)}
				}

				if r.Alert.Value != "" {
					rules = append(rules, NewAlertingRule(
						r.Alert.Value,
						expr,
						time.Duration(r.For),
						labels.FromMap(r.Labels),
						labels.FromMap(r.Annotations),
						externalLabels,
						externalURL,
						m.restored,
						log.With(m.logger, "alert", r.Alert),
					))
					continue
				}
				rules = append(rules, NewRecordingRule(
					r.Record.Value,
					expr,
					labels.FromMap(r.Labels),
				))
			}

			groups[GroupKey(fn, rg.Name)] = NewGroup(GroupOptions{
				Name:                     rg.Name,
				File:                     fn,
				Interval:                 itv,
				Limit:                    rg.Limit,
				Rules:                    rules,
				ShouldRestore:            shouldRestore,
				Opts:                     m.opts,
				done:                     m.done,
				RuleGroupPostProcessFunc: ruleGroupPostProcessFunc,
			})
		}
	}

	return groups, nil
}

// GroupKey group names need not be unique across filenames.
func GroupKey(file, name string) string {
	return file + ";" + name
}

// RuleGroups returns the list of manager's rule groups.
func (m *Manager) RuleGroups() []*Group {
	m.mtx.RLock()
	defer m.mtx.RUnlock()

	rgs := make([]*Group, 0, len(m.groups))
	for _, g := range m.groups {
		rgs = append(rgs, g)
	}

	sort.Slice(rgs, func(i, j int) bool {
		if rgs[i].file != rgs[j].file {
			return rgs[i].file < rgs[j].file
		}
		return rgs[i].name < rgs[j].name
	})

	return rgs
}

// Rules returns the list of the manager's rules.
func (m *Manager) Rules() []Rule {
	m.mtx.RLock()
	defer m.mtx.RUnlock()

	var rules []Rule
	for _, g := range m.groups {
		rules = append(rules, g.rules...)
	}

	return rules
}

// AlertingRules returns the list of the manager's alerting rules.
func (m *Manager) AlertingRules() []*AlertingRule {
	alerts := []*AlertingRule{}
	for _, rule := range m.Rules() {
		if alertingRule, ok := rule.(*AlertingRule); ok {
			alerts = append(alerts, alertingRule)
		}
	}

	return alerts
}<|MERGE_RESOLUTION|>--- conflicted
+++ resolved
@@ -185,11 +185,7 @@
 // It converts scalar into vector results.
 func EngineQueryFunc(engine *promql.Engine, q storage.Queryable) QueryFunc {
 	return func(ctx context.Context, qs string, t time.Time) (promql.Vector, error) {
-<<<<<<< HEAD
-		q, err := engine.NewInstantQuery(q, qs, t, 0)
-=======
 		q, err := engine.NewInstantQuery(q, nil, qs, t)
->>>>>>> 83a2e52b
 		if err != nil {
 			return nil, err
 		}
