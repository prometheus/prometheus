--- conflicted
+++ resolved
@@ -14,11 +14,7 @@
 package rules
 
 import (
-<<<<<<< HEAD
-=======
 	"context"
-	"reflect"
->>>>>>> 8c681f4a
 	"testing"
 	"time"
 
