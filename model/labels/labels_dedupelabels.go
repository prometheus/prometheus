--- conflicted
+++ resolved
@@ -786,13 +786,8 @@
 	b.add = append(b.add, Label{Name: name, Value: value})
 }
 
-<<<<<<< HEAD
-// Add a name/value pair, using []byte instead of string to reduce memory allocations.
+// UnsafeAddBytes adds a name/value pair, using []byte instead of string to reduce memory allocations.
 // The values must remain live until Labels() or Overwrite() is called.
-=======
-// UnsafeAddBytes adds a name/value pair, using []byte instead of string to reduce memory allocations.
-// The values must remain live until Labels() is called.
->>>>>>> 18626a99
 func (b *ScratchBuilder) UnsafeAddBytes(name, value []byte) {
 	b.add = append(b.add, Label{Name: yoloString(name), Value: yoloString(value)})
 }
