--- conflicted
+++ resolved
@@ -554,13 +554,8 @@
 	// TODO: remove these calls as there is nothing to do.
 }
 
-<<<<<<< HEAD
-// DropMetricName returns Labels with "__name__" removed.
-// Deprecate: Use DropMetric instead to handle type and unit correctly.
-=======
 // DropMetricName returns Labels with the "__name__" removed.
 // Deprecated: Use DropReserved instead.
->>>>>>> e81132f1
 func (ls Labels) DropMetricName() Labels {
 	return ls.DropReserved(func(n string) bool { return n == MetricName })
 }
@@ -574,27 +569,6 @@
 			break
 		}
 		if shouldDropFn(lName) {
-			if i == 0 { // Make common case fast with no allocations.
-				ls.data = ls.data[i2:]
-			} else {
-				ls.data = ls.data[:i] + ls.data[i2:]
-			}
-			continue
-		}
-		i = i2
-	}
-	return ls
-}
-
-// DropMetricIdentity is like DropMetricName but drops all parts of MetricIdentity.
-func (ls Labels) DropMetricIdentity() Labels {
-	for i := 0; i < len(ls.data); {
-		lName, i2 := decodeString(ls.syms, ls.data, i)
-		_, i2 = decodeVarint(ls.data, i2)
-		if lName[0] > '_' { // Stop looking if we've gone past special labels.
-			break
-		}
-		if IsMetricIdentityLabel(lName) {
 			if i == 0 { // Make common case fast with no allocations.
 				ls.data = ls.data[i2:]
 			} else {
