--- conflicted
+++ resolved
@@ -16,27 +16,11 @@
 import (
 	"slices"
 	"strings"
-	"unicode/utf8"
 
 	"github.com/grafana/regexp"
 	"github.com/grafana/regexp/syntax"
 )
 
-<<<<<<< HEAD
-// regexMetaCharacterBytes is a bitmap used by func isRegexMetaCharacter to check whether a character needs to be escaped.
-var regexMetaCharacterBytes [16]byte
-
-// isRegexMetaCharacter reports whether byte b needs to be escaped.
-func isRegexMetaCharacter(b byte) bool {
-	return b < utf8.RuneSelf && regexMetaCharacterBytes[b%16]&(1<<(b/16)) != 0
-}
-
-func init() {
-	for _, b := range []byte(`.+*?()|[]{}^$`) {
-		regexMetaCharacterBytes[b%16] |= 1 << (b / 16)
-	}
-}
-=======
 const (
 	maxSetMatches = 256
 
@@ -46,7 +30,6 @@
 	// been computed running BenchmarkOptimizeEqualStringMatchers.
 	minEqualMultiStringMatcherMapThreshold = 16
 )
->>>>>>> de05d5e1
 
 type FastRegexMatcher struct {
 	// Under some conditions, re is nil because the expression is never parsed.
@@ -416,58 +399,6 @@
 	return
 }
 
-<<<<<<< HEAD
-// FindSetMatches returns set matches detected in a regular expression pattern.
-func FindSetMatches(pattern string) []string {
-	// Return empty matches if the wrapper from Prometheus is missing.
-	if len(pattern) < 6 || pattern[:4] != "^(?:" || pattern[len(pattern)-2:] != ")$" {
-		return nil
-	}
-	escaped := false
-	sets := []*strings.Builder{{}}
-	init := 4
-	end := len(pattern) - 2
-	// If the regex is wrapped in a group we can remove the first and last parentheses
-	if pattern[init] == '(' && pattern[end-1] == ')' {
-		init++
-		end--
-	}
-	for i := init; i < end; i++ {
-		if escaped {
-			switch {
-			case isRegexMetaCharacter(pattern[i]):
-				sets[len(sets)-1].WriteByte(pattern[i])
-			case pattern[i] == '\\':
-				sets[len(sets)-1].WriteByte('\\')
-			default:
-				return nil
-			}
-			escaped = false
-			continue
-		}
-
-		switch {
-		case isRegexMetaCharacter(pattern[i]):
-			if pattern[i] == '|' {
-				sets = append(sets, &strings.Builder{})
-			} else {
-				return nil
-			}
-		case pattern[i] == '\\':
-			escaped = true
-		default:
-			sets[len(sets)-1].WriteByte(pattern[i])
-		}
-
-	}
-	matches := make([]string, 0, len(sets))
-	for _, s := range sets {
-		if s.Len() > 0 {
-			matches = append(matches, s.String())
-		}
-	}
-	return matches
-=======
 // StringMatcher is a matcher that matches a string in place of a regular expression.
 type StringMatcher interface {
 	Matches(s string) bool
@@ -1003,5 +934,4 @@
 
 func hasSuffixCaseInsensitive(s, suffix string) bool {
 	return len(s) >= len(suffix) && strings.EqualFold(s[len(s)-len(suffix):], suffix)
->>>>>>> de05d5e1
 }