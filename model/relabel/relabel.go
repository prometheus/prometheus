// Copyright 2015 The Prometheus Authors
// Licensed under the Apache License, Version 2.0 (the "License");
// you may not use this file except in compliance with the License.
// You may obtain a copy of the License at
//
// http://www.apache.org/licenses/LICENSE-2.0
//
// Unless required by applicable law or agreed to in writing, software
// distributed under the License is distributed on an "AS IS" BASIS,
// WITHOUT WARRANTIES OR CONDITIONS OF ANY KIND, either express or implied.
// See the License for the specific language governing permissions and
// limitations under the License.

package relabel

import (
	"crypto/md5"
	"encoding/binary"
	"fmt"
	"strings"

	"github.com/grafana/regexp"
	"github.com/prometheus/common/model"

	"github.com/prometheus/prometheus/model/labels"
)

var (
	relabelTarget = regexp.MustCompile(`^(?:(?:[a-zA-Z_]|\$(?:\{\w+\}|\w+))+\w*)+$`)

	DefaultRelabelConfig = Config{
		Action:      Replace,
		Separator:   ";",
		Regex:       MustNewRegexp("(.*)"),
		Replacement: "$1",
	}
)

// Action is the action to be performed on relabeling.
type Action string

const (
	// Replace performs a regex replacement.
	Replace Action = "replace"
	// Keep drops targets for which the input does not match the regex.
	Keep Action = "keep"
	// Drop drops targets for which the input does match the regex.
	Drop Action = "drop"
	// KeepEqual drops targets for which the input does not match the target.
	KeepEqual Action = "keepequal"
	// Drop drops targets for which the input does match the target.
	DropEqual Action = "dropequal"
	// HashMod sets a label to the modulus of a hash of labels.
	HashMod Action = "hashmod"
	// LabelMap copies labels to other labelnames based on a regex.
	LabelMap Action = "labelmap"
	// LabelDrop drops any label matching the regex.
	LabelDrop Action = "labeldrop"
	// LabelKeep drops any label not matching the regex.
	LabelKeep Action = "labelkeep"
	// Lowercase maps input letters to their lower case.
	Lowercase Action = "lowercase"
	// Uppercase maps input letters to their upper case.
	Uppercase Action = "uppercase"
)

// UnmarshalYAML implements the yaml.Unmarshaler interface.
func (a *Action) UnmarshalYAML(unmarshal func(interface{}) error) error {
	var s string
	if err := unmarshal(&s); err != nil {
		return err
	}
	switch act := Action(strings.ToLower(s)); act {
	case Replace, Keep, Drop, HashMod, LabelMap, LabelDrop, LabelKeep, Lowercase, Uppercase, KeepEqual, DropEqual:
		*a = act
		return nil
	}
	return fmt.Errorf("unknown relabel action %q", s)
}

// Config is the configuration for relabeling of target label sets.
type Config struct {
	// A list of labels from which values are taken and concatenated
	// with the configured separator in order.
	SourceLabels model.LabelNames `yaml:"source_labels,flow,omitempty"`
	// Separator is the string between concatenated values from the source labels.
	Separator string `yaml:"separator,omitempty"`
	// Regex against which the concatenation is matched.
	Regex Regexp `yaml:"regex,omitempty"`
	// Modulus to take of the hash of concatenated values from the source labels.
	Modulus uint64 `yaml:"modulus,omitempty"`
	// TargetLabel is the label to which the resulting string is written in a replacement.
	// Regexp interpolation is allowed for the replace action.
	TargetLabel string `yaml:"target_label,omitempty"`
	// Replacement is the regex replacement pattern to be used.
	Replacement string `yaml:"replacement,omitempty"`
	// Action is the action to be performed for the relabeling.
	Action Action `yaml:"action,omitempty"`
}

// UnmarshalYAML implements the yaml.Unmarshaler interface.
func (c *Config) UnmarshalYAML(unmarshal func(interface{}) error) error {
	*c = DefaultRelabelConfig
	type plain Config
	if err := unmarshal((*plain)(c)); err != nil {
		return err
	}
	if c.Regex.Regexp == nil {
		c.Regex = MustNewRegexp("")
	}
	if c.Action == "" {
		return fmt.Errorf("relabel action cannot be empty")
	}
	if c.Modulus == 0 && c.Action == HashMod {
		return fmt.Errorf("relabel configuration for hashmod requires non-zero modulus")
	}
	if (c.Action == Replace || c.Action == HashMod || c.Action == Lowercase || c.Action == Uppercase || c.Action == KeepEqual || c.Action == DropEqual) && c.TargetLabel == "" {
		return fmt.Errorf("relabel configuration for %s action requires 'target_label' value", c.Action)
	}
	if (c.Action == Replace || c.Action == Lowercase || c.Action == Uppercase || c.Action == KeepEqual || c.Action == DropEqual) && !relabelTarget.MatchString(c.TargetLabel) {
		return fmt.Errorf("%q is invalid 'target_label' for %s action", c.TargetLabel, c.Action)
	}
	if (c.Action == Lowercase || c.Action == Uppercase || c.Action == KeepEqual || c.Action == DropEqual) && c.Replacement != DefaultRelabelConfig.Replacement {
		return fmt.Errorf("'replacement' can not be set for %s action", c.Action)
	}
	if c.Action == LabelMap && !relabelTarget.MatchString(c.Replacement) {
		return fmt.Errorf("%q is invalid 'replacement' for %s action", c.Replacement, c.Action)
	}
	if c.Action == HashMod && !model.LabelName(c.TargetLabel).IsValid() {
		return fmt.Errorf("%q is invalid 'target_label' for %s action", c.TargetLabel, c.Action)
	}

	if c.Action == DropEqual || c.Action == KeepEqual {
		if c.Regex != DefaultRelabelConfig.Regex ||
			c.Modulus != DefaultRelabelConfig.Modulus ||
			c.Separator != DefaultRelabelConfig.Separator ||
			c.Replacement != DefaultRelabelConfig.Replacement {
			return fmt.Errorf("%s action requires only 'source_labels' and `target_label`, and no other fields", c.Action)
		}
	}

	if c.Action == LabelDrop || c.Action == LabelKeep {
		if c.SourceLabels != nil ||
			c.TargetLabel != DefaultRelabelConfig.TargetLabel ||
			c.Modulus != DefaultRelabelConfig.Modulus ||
			c.Separator != DefaultRelabelConfig.Separator ||
			c.Replacement != DefaultRelabelConfig.Replacement {
			return fmt.Errorf("%s action requires only 'regex', and no other fields", c.Action)
		}
	}

	return nil
}

// Regexp encapsulates a regexp.Regexp and makes it YAML marshalable.
type Regexp struct {
	*regexp.Regexp
}

// NewRegexp creates a new anchored Regexp and returns an error if the
// passed-in regular expression does not compile.
func NewRegexp(s string) (Regexp, error) {
	regex, err := regexp.Compile("^(?:" + s + ")$")
	return Regexp{Regexp: regex}, err
}

// MustNewRegexp works like NewRegexp, but panics if the regular expression does not compile.
func MustNewRegexp(s string) Regexp {
	re, err := NewRegexp(s)
	if err != nil {
		panic(err)
	}
	return re
}

// UnmarshalYAML implements the yaml.Unmarshaler interface.
func (re *Regexp) UnmarshalYAML(unmarshal func(interface{}) error) error {
	var s string
	if err := unmarshal(&s); err != nil {
		return err
	}
	r, err := NewRegexp(s)
	if err != nil {
		return err
	}
	*re = r
	return nil
}

// MarshalYAML implements the yaml.Marshaler interface.
func (re Regexp) MarshalYAML() (interface{}, error) {
	if re.String() != "" {
		return re.String(), nil
	}
	return nil, nil
}

// String returns the original string used to compile the regular expression.
func (re Regexp) String() string {
	str := re.Regexp.String()
	// Trim the anchor `^(?:` prefix and `)$` suffix.
	return str[4 : len(str)-2]
}

// Process returns a relabeled copy of the given label set. The relabel configurations
// are applied in order of input.
// If a label set is dropped, EmptyLabels and false is returned.
// May return the input labelSet modified.
func Process(lbls labels.Labels, cfgs ...*Config) (ret labels.Labels, keep bool) {
	lb := labels.NewBuilder(labels.EmptyLabels())
	for _, cfg := range cfgs {
		lbls, keep = relabel(lbls, cfg, lb)
		if !keep {
			return labels.EmptyLabels(), false
		}
	}
	return lbls, true
}

func relabel(lset labels.Labels, cfg *Config, lb *labels.Builder) (ret labels.Labels, keep bool) {
	var va [16]string
	values := va[:0]
	if len(cfg.SourceLabels) > cap(values) {
		values = make([]string, 0, len(cfg.SourceLabels))
	}
	for _, ln := range cfg.SourceLabels {
		values = append(values, lset.Get(string(ln)))
	}
	val := strings.Join(values, cfg.Separator)

	lb.Reset(lset)

	switch cfg.Action {
	case Drop:
		if cfg.Regex.MatchString(val) {
			return labels.EmptyLabels(), false
		}
	case Keep:
		if !cfg.Regex.MatchString(val) {
			return labels.EmptyLabels(), false
		}
	case DropEqual:
		if lset.Get(cfg.TargetLabel) == val {
			return labels.EmptyLabels(), false
		}
	case KeepEqual:
		if lset.Get(cfg.TargetLabel) != val {
			return labels.EmptyLabels(), false
		}
	case Replace:
		indexes := cfg.Regex.FindStringSubmatchIndex(val)
		// If there is no match no replacement must take place.
		if indexes == nil {
			break
		}
		target := model.LabelName(cfg.Regex.ExpandString([]byte{}, cfg.TargetLabel, val, indexes))
		if !target.IsValid() {
			lb.Del(cfg.TargetLabel)
			break
		}
		res := cfg.Regex.ExpandString([]byte{}, cfg.Replacement, val, indexes)
		if len(res) == 0 {
			lb.Del(cfg.TargetLabel)
			break
		}
		lb.Set(string(target), string(res))
	case Lowercase:
		lb.Set(cfg.TargetLabel, strings.ToLower(val))
	case Uppercase:
		lb.Set(cfg.TargetLabel, strings.ToUpper(val))
	case HashMod:
		hash := md5.Sum([]byte(val))
		// Use only the last 8 bytes of the hash to give the same result as earlier versions of this code.
		mod := binary.BigEndian.Uint64(hash[8:]) % cfg.Modulus
		lb.Set(cfg.TargetLabel, fmt.Sprintf("%d", mod))
	case LabelMap:
		lset.Range(func(l labels.Label) {
			if cfg.Regex.MatchString(l.Name) {
				res := cfg.Regex.ReplaceAllString(l.Name, cfg.Replacement)
				lb.Set(res, l.Value)
			}
		})
	case LabelDrop:
		lset.Range(func(l labels.Label) {
			if cfg.Regex.MatchString(l.Name) {
				lb.Del(l.Name)
			}
		})
	case LabelKeep:
		lset.Range(func(l labels.Label) {
			if !cfg.Regex.MatchString(l.Name) {
				lb.Del(l.Name)
			}
		})
	default:
		panic(fmt.Errorf("relabel: unknown relabel action type %q", cfg.Action))
	}

<<<<<<< HEAD
	return lb.Labels(lset)
=======
	return lb.Labels(lset), true
}

// sum64 sums the md5 hash to an uint64.
func sum64(hash [md5.Size]byte) uint64 {
	var s uint64

	for i, b := range hash {
		shift := uint64((md5.Size - i - 1) * 8)

		s |= uint64(b) << shift
	}
	return s
>>>>>>> 35026fb2
}<|MERGE_RESOLUTION|>--- conflicted
+++ resolved
@@ -296,21 +296,5 @@
 		panic(fmt.Errorf("relabel: unknown relabel action type %q", cfg.Action))
 	}
 
-<<<<<<< HEAD
-	return lb.Labels(lset)
-=======
 	return lb.Labels(lset), true
-}
-
-// sum64 sums the md5 hash to an uint64.
-func sum64(hash [md5.Size]byte) uint64 {
-	var s uint64
-
-	for i, b := range hash {
-		shift := uint64((md5.Size - i - 1) * 8)
-
-		s |= uint64(b) << shift
-	}
-	return s
->>>>>>> 35026fb2
 }