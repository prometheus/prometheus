--- conflicted
+++ resolved
@@ -219,18 +219,6 @@
 
 	p.builder.Reset()
 	metricName := unreplace(s[p.offsets[0]-p.start : p.offsets[1]-p.start])
-<<<<<<< HEAD
-	if p.enableTypeAndUnitLabels {
-		p.builder.AddMetricIdentity(labels.MetricIdentity{
-			Name: metricName,
-			Type: p.mtype,
-			Unit: p.unit,
-		})
-	} else {
-		p.builder.Add(labels.MetricName, metricName)
-	}
-=======
->>>>>>> e81132f1
 
 	m := schema.Metadata{
 		Name: metricName,
@@ -246,13 +234,8 @@
 		a := p.offsets[i] - p.start
 		b := p.offsets[i+1] - p.start
 		label := unreplace(s[a:b])
-<<<<<<< HEAD
-		if p.enableTypeAndUnitLabels && labels.IsMetricIdentityLabel(label) {
-			// Dropping user provided id labels if needed.
-=======
 		if p.enableTypeAndUnitLabels && !m.IsEmptyFor(label) {
 			// Dropping user provided metadata labels, if found in the OM metadata.
->>>>>>> e81132f1
 			continue
 		}
 		c := p.offsets[i+2] - p.start
