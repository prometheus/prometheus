// Copyright 2017 The Prometheus Authors
// Licensed under the Apache License, Version 2.0 (the "License");
// you may not use this file except in compliance with the License.
// You may obtain a copy of the License at
//
// http://www.apache.org/licenses/LICENSE-2.0
//
// Unless required by applicable law or agreed to in writing, software
// distributed under the License is distributed on an "AS IS" BASIS,
// WITHOUT WARRANTIES OR CONDITIONS OF ANY KIND, either express or implied.
// See the License for the specific language governing permissions and
// limitations under the License.

package textparse

import (
	"errors"
	"io"
	"os"
	"testing"

	"github.com/prometheus/common/model"
	"github.com/stretchr/testify/require"

	"github.com/prometheus/prometheus/model/exemplar"
	"github.com/prometheus/prometheus/model/labels"
)

func int64p(x int64) *int64 { return &x }

func TestOpenMetricsParse(t *testing.T) {
	input := `# HELP go_gc_duration_seconds A summary of the GC invocation durations.
# TYPE go_gc_duration_seconds summary
# UNIT go_gc_duration_seconds seconds
go_gc_duration_seconds{quantile="0"} 4.9351e-05
go_gc_duration_seconds{quantile="0.25"} 7.424100000000001e-05
go_gc_duration_seconds{quantile="0.5",a="b"} 8.3835e-05
# HELP nohelp1 
# HELP help2 escape \ \n \\ \" \x chars
# UNIT nounit 
go_gc_duration_seconds{quantile="1.0",a="b"} 8.3835e-05
go_gc_duration_seconds_count 99
some:aggregate:rate5m{a_b="c"} 1
# HELP go_goroutines Number of goroutines that currently exist.
# TYPE go_goroutines gauge
go_goroutines 33 123.123
# TYPE hh histogram
hh_bucket{le="+Inf"} 1
# TYPE gh gaugehistogram
gh_bucket{le="+Inf"} 1
# TYPE hhh histogram
hhh_bucket{le="+Inf"} 1 # {id="histogram-bucket-test"} 4
hhh_count 1 # {id="histogram-count-test"} 4
# TYPE ggh gaugehistogram
ggh_bucket{le="+Inf"} 1 # {id="gaugehistogram-bucket-test",xx="yy"} 4 123.123
ggh_count 1 # {id="gaugehistogram-count-test",xx="yy"} 4 123.123
# TYPE smr_seconds summary
smr_seconds_count 2.0 # {id="summary-count-test"} 1 123.321
smr_seconds_sum 42.0 # {id="summary-sum-test"} 1 123.321
# TYPE ii info
ii{foo="bar"} 1
# TYPE ss stateset
ss{ss="foo"} 1
ss{ss="bar"} 0
ss{A="a"} 0
# TYPE un unknown
_metric_starting_with_underscore 1
testmetric{_label_starting_with_underscore="foo"} 1
testmetric{label="\"bar\""} 1
# HELP foo Counter with and without labels to certify CT is parsed for both cases
# TYPE foo counter
foo_total 17.0 1520879607.789 # {id="counter-test"} 5
foo_created 1520872607.123
foo_total{a="b"} 17.0 1520879607.789 # {id="counter-test"} 5
foo_created{a="b"} 1520872607.123
# HELP bar Summary with CT at the end, making sure we find CT even if it's multiple lines a far
# TYPE bar summary
bar_count 17.0
bar_sum 324789.3
bar{quantile="0.95"} 123.7
bar{quantile="0.99"} 150.0
bar_created 1520872607.123
# HELP baz Histogram with the same objective as above's summary
# TYPE baz histogram
baz_bucket{le="0.0"} 0
baz_bucket{le="+Inf"} 17
baz_count 17
baz_sum 324789.3
baz_created 1520872607.123
# HELP fizz_created Gauge which shouldn't be parsed as CT
# TYPE fizz_created gauge
fizz_created 17.0
# HELP something Histogram with _created between buckets and summary
# TYPE something histogram
something_count 18
something_sum 324789.4
something_created 1520430001
something_bucket{le="0.0"} 1
something_bucket{le="+Inf"} 18
# HELP yum Summary with _created between sum and quantiles
# TYPE yum summary
yum_count 20
yum_sum 324789.5
yum_created 1520430003
yum{quantile="0.95"} 123.7
yum{quantile="0.99"} 150.0
# HELP foobar Summary with _created as the first line
# TYPE foobar summary
foobar_count 21
foobar_created 1520430004
foobar_sum 324789.6
foobar{quantile="0.95"} 123.8
foobar{quantile="0.99"} 150.1`

	input += "\n# HELP metric foo\x00bar"
	input += "\nnull_byte_metric{a=\"abc\x00\"} 1"
	input += "\n# EOF\n"

	exp := []expectedParse{
		{
			m:    "go_gc_duration_seconds",
			help: "A summary of the GC invocation durations.",
		}, {
			m:   "go_gc_duration_seconds",
			typ: model.MetricTypeSummary,
		}, {
			m:    "go_gc_duration_seconds",
			unit: "seconds",
		}, {
			m:    `go_gc_duration_seconds{quantile="0"}`,
			v:    4.9351e-05,
			lset: labels.FromStrings("__name__", "go_gc_duration_seconds", "quantile", "0"),
		}, {
			m:    `go_gc_duration_seconds{quantile="0.25"}`,
			v:    7.424100000000001e-05,
			lset: labels.FromStrings("__name__", "go_gc_duration_seconds", "quantile", "0.25"),
		}, {
			m:    `go_gc_duration_seconds{quantile="0.5",a="b"}`,
			v:    8.3835e-05,
			lset: labels.FromStrings("__name__", "go_gc_duration_seconds", "quantile", "0.5", "a", "b"),
		}, {
			m:    "nohelp1",
			help: "",
		}, {
			m:    "help2",
			help: "escape \\ \n \\ \" \\x chars",
		}, {
			m:    "nounit",
			unit: "",
		}, {
			m:    `go_gc_duration_seconds{quantile="1.0",a="b"}`,
			v:    8.3835e-05,
			lset: labels.FromStrings("__name__", "go_gc_duration_seconds", "quantile", "1.0", "a", "b"),
		}, {
			m:    `go_gc_duration_seconds_count`,
			v:    99,
			lset: labels.FromStrings("__name__", "go_gc_duration_seconds_count"),
		}, {
			m:    `some:aggregate:rate5m{a_b="c"}`,
			v:    1,
			lset: labels.FromStrings("__name__", "some:aggregate:rate5m", "a_b", "c"),
		}, {
			m:    "go_goroutines",
			help: "Number of goroutines that currently exist.",
		}, {
			m:   "go_goroutines",
			typ: model.MetricTypeGauge,
		}, {
			m:    `go_goroutines`,
			v:    33,
			t:    int64p(123123),
			lset: labels.FromStrings("__name__", "go_goroutines"),
		}, {
			m:   "hh",
			typ: model.MetricTypeHistogram,
		}, {
			m:    `hh_bucket{le="+Inf"}`,
			v:    1,
			lset: labels.FromStrings("__name__", "hh_bucket", "le", "+Inf"),
		}, {
			m:   "gh",
			typ: model.MetricTypeGaugeHistogram,
		}, {
			m:    `gh_bucket{le="+Inf"}`,
			v:    1,
			lset: labels.FromStrings("__name__", "gh_bucket", "le", "+Inf"),
		}, {
			m:   "hhh",
			typ: model.MetricTypeHistogram,
		}, {
			m:    `hhh_bucket{le="+Inf"}`,
			v:    1,
			lset: labels.FromStrings("__name__", "hhh_bucket", "le", "+Inf"),
			e:    &exemplar.Exemplar{Labels: labels.FromStrings("id", "histogram-bucket-test"), Value: 4},
		}, {
			m:    `hhh_count`,
			v:    1,
			lset: labels.FromStrings("__name__", "hhh_count"),
			e:    &exemplar.Exemplar{Labels: labels.FromStrings("id", "histogram-count-test"), Value: 4},
		}, {
			m:   "ggh",
			typ: model.MetricTypeGaugeHistogram,
		}, {
			m:    `ggh_bucket{le="+Inf"}`,
			v:    1,
			lset: labels.FromStrings("__name__", "ggh_bucket", "le", "+Inf"),
			e:    &exemplar.Exemplar{Labels: labels.FromStrings("id", "gaugehistogram-bucket-test", "xx", "yy"), Value: 4, HasTs: true, Ts: 123123},
		}, {
			m:    `ggh_count`,
			v:    1,
			lset: labels.FromStrings("__name__", "ggh_count"),
			e:    &exemplar.Exemplar{Labels: labels.FromStrings("id", "gaugehistogram-count-test", "xx", "yy"), Value: 4, HasTs: true, Ts: 123123},
		}, {
			m:   "smr_seconds",
			typ: model.MetricTypeSummary,
		}, {
			m:    `smr_seconds_count`,
			v:    2,
			lset: labels.FromStrings("__name__", "smr_seconds_count"),
			e:    &exemplar.Exemplar{Labels: labels.FromStrings("id", "summary-count-test"), Value: 1, HasTs: true, Ts: 123321},
		}, {
			m:    `smr_seconds_sum`,
			v:    42,
			lset: labels.FromStrings("__name__", "smr_seconds_sum"),
			e:    &exemplar.Exemplar{Labels: labels.FromStrings("id", "summary-sum-test"), Value: 1, HasTs: true, Ts: 123321},
		}, {
			m:   "ii",
			typ: model.MetricTypeInfo,
		}, {
			m:    `ii{foo="bar"}`,
			v:    1,
			lset: labels.FromStrings("__name__", "ii", "foo", "bar"),
		}, {
			m:   "ss",
			typ: model.MetricTypeStateset,
		}, {
			m:    `ss{ss="foo"}`,
			v:    1,
			lset: labels.FromStrings("__name__", "ss", "ss", "foo"),
		}, {
			m:    `ss{ss="bar"}`,
			v:    0,
			lset: labels.FromStrings("__name__", "ss", "ss", "bar"),
		}, {
			m:    `ss{A="a"}`,
			v:    0,
			lset: labels.FromStrings("A", "a", "__name__", "ss"),
		}, {
			m:   "un",
			typ: model.MetricTypeUnknown,
		}, {
			m:    "_metric_starting_with_underscore",
			v:    1,
			lset: labels.FromStrings("__name__", "_metric_starting_with_underscore"),
		}, {
			m:    "testmetric{_label_starting_with_underscore=\"foo\"}",
			v:    1,
			lset: labels.FromStrings("__name__", "testmetric", "_label_starting_with_underscore", "foo"),
		}, {
			m:    "testmetric{label=\"\\\"bar\\\"\"}",
			v:    1,
			lset: labels.FromStrings("__name__", "testmetric", "label", `"bar"`),
		}, {
			m:    "foo",
			help: "Counter with and without labels to certify CT is parsed for both cases",
		}, {
			m:   "foo",
			typ: model.MetricTypeCounter,
		}, {
			m:    "foo_total",
			v:    17,
			lset: labels.FromStrings("__name__", "foo_total"),
			t:    int64p(1520879607789),
			e:    &exemplar.Exemplar{Labels: labels.FromStrings("id", "counter-test"), Value: 5},
			ct:   int64p(1520872607123),
		}, {
			m:    `foo_total{a="b"}`,
			v:    17.0,
			lset: labels.FromStrings("__name__", "foo_total", "a", "b"),
			t:    int64p(1520879607789),
			e:    &exemplar.Exemplar{Labels: labels.FromStrings("id", "counter-test"), Value: 5},
			ct:   int64p(1520872607123),
		}, {
			m:    "bar",
			help: "Summary with CT at the end, making sure we find CT even if it's multiple lines a far",
		}, {
			m:   "bar",
			typ: model.MetricTypeSummary,
		}, {
			m:    "bar_count",
			v:    17.0,
			lset: labels.FromStrings("__name__", "bar_count"),
			ct:   int64p(1520872607123),
		}, {
			m:    "bar_sum",
			v:    324789.3,
			lset: labels.FromStrings("__name__", "bar_sum"),
			ct:   int64p(1520872607123),
		}, {
			m:    `bar{quantile="0.95"}`,
			v:    123.7,
			lset: labels.FromStrings("__name__", "bar", "quantile", "0.95"),
			ct:   int64p(1520872607123),
		}, {
			m:    `bar{quantile="0.99"}`,
			v:    150.0,
			lset: labels.FromStrings("__name__", "bar", "quantile", "0.99"),
			ct:   int64p(1520872607123),
		}, {
			m:    "baz",
			help: "Histogram with the same objective as above's summary",
		}, {
			m:   "baz",
			typ: model.MetricTypeHistogram,
		}, {
			m:    `baz_bucket{le="0.0"}`,
			v:    0,
			lset: labels.FromStrings("__name__", "baz_bucket", "le", "0.0"),
			ct:   int64p(1520872607123),
		}, {
			m:    `baz_bucket{le="+Inf"}`,
			v:    17,
			lset: labels.FromStrings("__name__", "baz_bucket", "le", "+Inf"),
			ct:   int64p(1520872607123),
		}, {
			m:    `baz_count`,
			v:    17,
			lset: labels.FromStrings("__name__", "baz_count"),
			ct:   int64p(1520872607123),
		}, {
			m:    `baz_sum`,
			v:    324789.3,
			lset: labels.FromStrings("__name__", "baz_sum"),
			ct:   int64p(1520872607123),
		}, {
			m:    "fizz_created",
			help: "Gauge which shouldn't be parsed as CT",
		}, {
			m:   "fizz_created",
			typ: model.MetricTypeGauge,
		}, {
			m:    `fizz_created`,
			v:    17,
			lset: labels.FromStrings("__name__", "fizz_created"),
		}, {
			m:    "something",
			help: "Histogram with _created between buckets and summary",
		}, {
			m:   "something",
			typ: model.MetricTypeHistogram,
		}, {
			m:    `something_count`,
			v:    18,
			lset: labels.FromStrings("__name__", "something_count"),
			ct:   int64p(1520430001),
		}, {
			m:    `something_sum`,
			v:    324789.4,
			lset: labels.FromStrings("__name__", "something_sum"),
			ct:   int64p(1520430001),
		}, {
			m:    `something_bucket{le="0.0"}`,
			v:    1,
			lset: labels.FromStrings("__name__", "something_bucket", "le", "0.0"),
			ct:   int64p(1520430001),
		}, {
			m:    `something_bucket{le="+Inf"}`,
			v:    18,
			lset: labels.FromStrings("__name__", "something_bucket", "le", "+Inf"),
			ct:   int64p(1520430001),
		}, {
			m:    "yum",
			help: "Summary with _created between sum and quantiles",
		}, {
			m:   "yum",
			typ: model.MetricTypeSummary,
		}, {
			m:    `yum_count`,
			v:    20,
			lset: labels.FromStrings("__name__", "yum_count"),
			ct:   int64p(1520430003),
		}, {
			m:    `yum_sum`,
			v:    324789.5,
			lset: labels.FromStrings("__name__", "yum_sum"),
			ct:   int64p(1520430003),
		}, {
			m:    `yum{quantile="0.95"}`,
			v:    123.7,
			lset: labels.FromStrings("__name__", "yum", "quantile", "0.95"),
			ct:   int64p(1520430003),
		}, {
			m:    `yum{quantile="0.99"}`,
			v:    150.0,
			lset: labels.FromStrings("__name__", "yum", "quantile", "0.99"),
			ct:   int64p(1520430003),
		}, {
			m:    "foobar",
			help: "Summary with _created as the first line",
		}, {
			m:   "foobar",
			typ: model.MetricTypeSummary,
		}, {
			m:    `foobar_count`,
			v:    21,
			lset: labels.FromStrings("__name__", "foobar_count"),
			ct:   int64p(1520430004),
		}, {
			m:    `foobar_sum`,
			v:    324789.6,
			lset: labels.FromStrings("__name__", "foobar_sum"),
			ct:   int64p(1520430004),
		}, {
			m:    `foobar{quantile="0.95"}`,
			v:    123.8,
			lset: labels.FromStrings("__name__", "foobar", "quantile", "0.95"),
			ct:   int64p(1520430004),
		}, {
			m:    `foobar{quantile="0.99"}`,
			v:    150.1,
			lset: labels.FromStrings("__name__", "foobar", "quantile", "0.99"),
			ct:   int64p(1520430004),
		}, {
			m:    "metric",
			help: "foo\x00bar",
		}, {
			m:    "null_byte_metric{a=\"abc\x00\"}",
			v:    1,
			lset: labels.FromStrings("__name__", "null_byte_metric", "a", "abc\x00"),
		},
	}

	p := NewOpenMetricsParser([]byte(input), labels.NewSymbolTable(), WithOMParserCTSeriesSkipped())
	checkParseResultsWithCT(t, p, exp, true)
}

func TestUTF8OpenMetricsParse(t *testing.T) {
	oldValidationScheme := model.NameValidationScheme
	model.NameValidationScheme = model.UTF8Validation
	defer func() {
		model.NameValidationScheme = oldValidationScheme
	}()

	input := `# HELP "go.gc_duration_seconds" A summary of the GC invocation durations.
# TYPE "go.gc_duration_seconds" summary
# UNIT "go.gc_duration_seconds" seconds
{"go.gc_duration_seconds",quantile="0"} 4.9351e-05
{"go.gc_duration_seconds",quantile="0.25"} 7.424100000000001e-05
{"go.gc_duration_seconds_created"} 1520872607.123
{"go.gc_duration_seconds",quantile="0.5",a="b"} 8.3835e-05
{"http.status",q="0.9",a="b"} 8.3835e-05
{"http.status",q="0.9",a="b"} 8.3835e-05
{q="0.9","http.status",a="b"} 8.3835e-05
{"go.gc_duration_seconds_sum"} 0.004304266
{"Heizölrückstoßabdämpfung 10€ metric with \"interesting\" {character\nchoices}","strange©™\n'quoted' \"name\""="6"} 10.0`

	input += "\n# EOF\n"

	exp := []expectedParse{
		{
			m:    "go.gc_duration_seconds",
			help: "A summary of the GC invocation durations.",
		}, {
			m:   "go.gc_duration_seconds",
			typ: model.MetricTypeSummary,
		}, {
			m:    "go.gc_duration_seconds",
			unit: "seconds",
		}, {
			m:    `{"go.gc_duration_seconds",quantile="0"}`,
			v:    4.9351e-05,
			lset: labels.FromStrings("__name__", "go.gc_duration_seconds", "quantile", "0"),
			ct:   int64p(1520872607123),
		}, {
			m:    `{"go.gc_duration_seconds",quantile="0.25"}`,
			v:    7.424100000000001e-05,
			lset: labels.FromStrings("__name__", "go.gc_duration_seconds", "quantile", "0.25"),
			ct:   int64p(1520872607123),
		}, {
			m:    `{"go.gc_duration_seconds",quantile="0.5",a="b"}`,
			v:    8.3835e-05,
			lset: labels.FromStrings("__name__", "go.gc_duration_seconds", "quantile", "0.5", "a", "b"),
		}, {
			m:    `{"http.status",q="0.9",a="b"}`,
			v:    8.3835e-05,
			lset: labels.FromStrings("__name__", "http.status", "q", "0.9", "a", "b"),
		}, {
			m:    `{"http.status",q="0.9",a="b"}`,
			v:    8.3835e-05,
			lset: labels.FromStrings("__name__", "http.status", "q", "0.9", "a", "b"),
		}, {
			m:    `{q="0.9","http.status",a="b"}`,
			v:    8.3835e-05,
			lset: labels.FromStrings("__name__", "http.status", "q", "0.9", "a", "b"),
		}, {
			m:    `{"go.gc_duration_seconds_sum"}`,
			v:    0.004304266,
			lset: labels.FromStrings("__name__", "go.gc_duration_seconds_sum"),
		}, {
			m: `{"Heizölrückstoßabdämpfung 10€ metric with \"interesting\" {character\nchoices}","strange©™\n'quoted' \"name\""="6"}`,
			v: 10.0,
			lset: labels.FromStrings("__name__", `Heizölrückstoßabdämpfung 10€ metric with "interesting" {character
choices}`, "strange©™\n'quoted' \"name\"", "6"),
		},
	}

	p := NewOpenMetricsParser([]byte(input), labels.NewSymbolTable(), WithOMParserCTSeriesSkipped())
	checkParseResultsWithCT(t, p, exp, true)
}

func TestOpenMetricsParseErrors(t *testing.T) {
	cases := []struct {
		input string
		err   string
	}{
		// Happy cases. EOF is returned by the parser at the end of valid
		// data.
		{
			input: "# EOF",
			err:   "EOF",
		},
		{
			input: "# EOF\n",
			err:   "EOF",
		},
		// Unhappy cases.
		{
			input: "",
			err:   "data does not end with # EOF",
		},
		{
			input: "\n",
			err:   "expected a valid start token, got \"\\n\" (\"INVALID\") while parsing: \"\\n\"",
		},
		{
			input: "metric",
			err:   "expected value after metric, got \"metric\" (\"EOF\") while parsing: \"metric\"",
		},
		{
			input: "metric 1",
			err:   "data does not end with # EOF",
		},
		{
			input: "metric 1\n",
			err:   "data does not end with # EOF",
		},
		{
			input: "metric_total 1 # {aa=\"bb\"} 4",
			err:   "data does not end with # EOF",
		},
		{
			input: "a\n#EOF\n",
			err:   "expected value after metric, got \"\\n\" (\"INVALID\") while parsing: \"a\\n\"",
		},
		{
			input: "\n\n#EOF\n",
			err:   "expected a valid start token, got \"\\n\" (\"INVALID\") while parsing: \"\\n\"",
		},
		{
			input: " a 1\n#EOF\n",
			err:   "expected a valid start token, got \" \" (\"INVALID\") while parsing: \" \"",
		},
		{
			input: "9\n#EOF\n",
			err:   "expected a valid start token, got \"9\" (\"INVALID\") while parsing: \"9\"",
		},
		{
			input: "# TYPE u untyped\n#EOF\n",
			err:   "invalid metric type \"untyped\"",
		},
		{
			input: "# TYPE c counter \n#EOF\n",
			err:   "invalid metric type \"counter \"",
		},
		{
			input: "#  TYPE c counter\n#EOF\n",
			err:   "expected a valid start token, got \"#  \" (\"INVALID\") while parsing: \"#  \"",
		},
		{
			input: "# TYPE \n#EOF\n",
			err:   "expected metric name after TYPE, got \"\\n\" (\"INVALID\") while parsing: \"# TYPE \\n\"",
		},
		{
			input: "# TYPE m\n#EOF\n",
			err:   "expected text in TYPE",
		},
		{
			input: "# UNIT metric suffix\n#EOF\n",
			err:   "unit \"suffix\" not a suffix of metric \"metric\"",
		},
		{
			input: "# UNIT metricsuffix suffix\n#EOF\n",
			err:   "unit \"suffix\" not a suffix of metric \"metricsuffix\"",
		},
		{
			input: "# UNIT m suffix\n#EOF\n",
			err:   "unit \"suffix\" not a suffix of metric \"m\"",
		},
		{
			input: "# UNIT \n#EOF\n",
			err:   "expected metric name after UNIT, got \"\\n\" (\"INVALID\") while parsing: \"# UNIT \\n\"",
		},
		{
			input: "# UNIT m\n#EOF\n",
			err:   "expected text in UNIT",
		},
		{
			input: "# HELP \n#EOF\n",
			err:   "expected metric name after HELP, got \"\\n\" (\"INVALID\") while parsing: \"# HELP \\n\"",
		},
		{
			input: "# HELP m\n#EOF\n",
			err:   "expected text in HELP",
		},
		{
			input: "a\t1\n#EOF\n",
			err:   "expected value after metric, got \"\\t\" (\"INVALID\") while parsing: \"a\\t\"",
		},
		{
			input: "a 1\t2\n#EOF\n",
			err:   "strconv.ParseFloat: parsing \"1\\t2\": invalid syntax while parsing: \"a 1\\t2\"",
		},
		{
			input: "a 1 2 \n#EOF\n",
			err:   "expected next entry after timestamp, got \" \\n\" (\"INVALID\") while parsing: \"a 1 2 \\n\"",
		},
		{
			input: "a 1 2 #\n#EOF\n",
			err:   "expected next entry after timestamp, got \" #\\n\" (\"TIMESTAMP\") while parsing: \"a 1 2 #\\n\"",
		},
		{
			input: "a 1 1z\n#EOF\n",
			err:   "strconv.ParseFloat: parsing \"1z\": invalid syntax while parsing: \"a 1 1z\"",
		},
		{
			input: " # EOF\n",
			err:   "expected a valid start token, got \" \" (\"INVALID\") while parsing: \" \"",
		},
		{
			input: "# EOF\na 1",
			err:   "unexpected data after # EOF",
		},
		{
			input: "# EOF\n\n",
			err:   "unexpected data after # EOF",
		},
		{
			input: "# EOFa 1",
			err:   "unexpected data after # EOF",
		},
		{
			input: "#\tTYPE c counter\n",
			err:   "expected a valid start token, got \"#\\t\" (\"INVALID\") while parsing: \"#\\t\"",
		},
		{
			input: "# TYPE c  counter\n",
			err:   "invalid metric type \" counter\"",
		},
		{
			input: "a 1 1 1\n# EOF\n",
			err:   "expected next entry after timestamp, got \" 1\\n\" (\"TIMESTAMP\") while parsing: \"a 1 1 1\\n\"",
		},
		{
			input: "a{b='c'} 1\n# EOF\n",
			err:   "expected label value, got \"'\" (\"INVALID\") while parsing: \"a{b='\"",
		},
		{
			input: "a{,b=\"c\"} 1\n# EOF\n",
			err:   "expected label name, got \",b\" (\"COMMA\") while parsing: \"a{,b\"",
		},
		{
			input: "a{b=\"c\"d=\"e\"} 1\n# EOF\n",
			err:   "expected comma or brace close, got \"d=\" (\"LNAME\") while parsing: \"a{b=\\\"c\\\"d=\"",
		},
		{
			input: "a{b=\"c\",,d=\"e\"} 1\n# EOF\n",
			err:   "expected label name, got \",d\" (\"COMMA\") while parsing: \"a{b=\\\"c\\\",,d\"",
		},
		{
			input: "a{b=\n# EOF\n",
			err:   "expected label value, got \"\\n\" (\"INVALID\") while parsing: \"a{b=\\n\"",
		},
		{
			input: "a{\xff=\"foo\"} 1\n# EOF\n",
			err:   "expected label name, got \"\\xff\" (\"INVALID\") while parsing: \"a{\\xff\"",
		},
		{
			input: "a{b=\"\xff\"} 1\n# EOF\n",
			err:   "invalid UTF-8 label value: \"\\\"\\xff\\\"\"",
		},
		{
			input: `{"a","b = "c"}
# EOF
`,
			err: "expected equal, got \"c\\\"\" (\"LNAME\") while parsing: \"{\\\"a\\\",\\\"b = \\\"c\\\"\"",
		},
		{
			input: `{"a",b\nc="d"} 1
# EOF
`,
			err: "expected equal, got \"\\\\\" (\"INVALID\") while parsing: \"{\\\"a\\\",b\\\\\"",
		},
		{
			input: "a true\n",
			err:   "strconv.ParseFloat: parsing \"true\": invalid syntax while parsing: \"a true\"",
		},
		{
			input: "something_weird{problem=\"\n# EOF\n",
			err:   "expected label value, got \"\\\"\\n\" (\"INVALID\") while parsing: \"something_weird{problem=\\\"\\n\"",
		},
		{
			input: "empty_label_name{=\"\"} 0\n# EOF\n",
			err:   "expected label name, got \"=\\\"\" (\"EQUAL\") while parsing: \"empty_label_name{=\\\"\"",
		},
		{
			input: "foo 1_2\n\n# EOF\n",
			err:   "unsupported character in float while parsing: \"foo 1_2\"",
		},
		{
			input: "foo 0x1p-3\n\n# EOF\n",
			err:   "unsupported character in float while parsing: \"foo 0x1p-3\"",
		},
		{
			input: "foo 0x1P-3\n\n# EOF\n",
			err:   "unsupported character in float while parsing: \"foo 0x1P-3\"",
		},
		{
			input: "foo 0 1_2\n\n# EOF\n",
			err:   "unsupported character in float while parsing: \"foo 0 1_2\"",
		},
		{
			input: "custom_metric_total 1 # {aa=bb}\n# EOF\n",
			err:   "expected label value, got \"b\" (\"INVALID\") while parsing: \"custom_metric_total 1 # {aa=b\"",
		},
		{
			input: "custom_metric_total 1 # {aa=\"bb\"}\n# EOF\n",
			err:   "expected value after exemplar labels, got \"\\n\" (\"INVALID\") while parsing: \"custom_metric_total 1 # {aa=\\\"bb\\\"}\\n\"",
		},
		{
			input: `custom_metric_total 1 # {aa="bb"}`,
			err:   "expected value after exemplar labels, got \"}\" (\"EOF\") while parsing: \"custom_metric_total 1 # {aa=\\\"bb\\\"}\"",
		},
		{
			input: `custom_metric_total 1 # {bb}`,
			err:   "expected label name, got \"}\" (\"BCLOSE\") while parsing: \"custom_metric_total 1 # {bb}\"",
		},
		{
			input: `custom_metric_total 1 # {bb, a="dd"}`,
			err:   "expected label name, got \", \" (\"COMMA\") while parsing: \"custom_metric_total 1 # {bb, \"",
		},
		{
			input: `custom_metric_total 1 # {aa="bb",,cc="dd"} 1`,
			err:   "expected label name, got \",c\" (\"COMMA\") while parsing: \"custom_metric_total 1 # {aa=\\\"bb\\\",,c\"",
		},
		{
			input: `custom_metric_total 1 # {aa="bb"} 1_2`,
			err:   "unsupported character in float while parsing: \"custom_metric_total 1 # {aa=\\\"bb\\\"} 1_2\"",
		},
		{
			input: `custom_metric_total 1 # {aa="bb"} 0x1p-3`,
			err:   "unsupported character in float while parsing: \"custom_metric_total 1 # {aa=\\\"bb\\\"} 0x1p-3\"",
		},
		{
			input: `custom_metric_total 1 # {aa="bb"} true`,
			err:   "strconv.ParseFloat: parsing \"true\": invalid syntax while parsing: \"custom_metric_total 1 # {aa=\\\"bb\\\"} true\"",
		},
		{
			input: `custom_metric_total 1 # {aa="bb",cc=}`,
			err:   "expected label value, got \"}\" (\"INVALID\") while parsing: \"custom_metric_total 1 # {aa=\\\"bb\\\",cc=}\"",
		},
		{
			input: `custom_metric_total 1 # {aa=\"\xff\"} 9.0`,
			err:   "expected label value, got \"\\\\\" (\"INVALID\") while parsing: \"custom_metric_total 1 # {aa=\\\\\"",
		},
		{
			input: `{b="c",} 1`,
			err:   "metric name not set while parsing: \"{b=\\\"c\\\",} 1\"",
		},
		{
			input: `a 1 NaN`,
			err:   `invalid timestamp NaN`,
		},
		{
			input: `a 1 -Inf`,
			err:   `invalid timestamp -Inf`,
		},
		{
			input: `a 1 Inf`,
			err:   `invalid timestamp +Inf`,
		},
		{
			input: "# TYPE hhh histogram\nhhh_bucket{le=\"+Inf\"} 1 # {aa=\"bb\"} 4 NaN",
			err:   `invalid exemplar timestamp NaN`,
		},
		{
			input: "# TYPE hhh histogram\nhhh_bucket{le=\"+Inf\"} 1 # {aa=\"bb\"} 4 -Inf",
			err:   `invalid exemplar timestamp -Inf`,
		},
	}

	for i, c := range cases {
		p := NewOpenMetricsParser([]byte(c.input), labels.NewSymbolTable(), WithOMParserCTSeriesSkipped())
		var err error
		for err == nil {
			_, err = p.Next()
		}
		require.Equal(t, c.err, err.Error(), "test %d: %s", i, c.input)
	}
}

func TestOMNullByteHandling(t *testing.T) {
	cases := []struct {
		input string
		err   string
	}{
		{
			input: "null_byte_metric{a=\"abc\x00\"} 1\n# EOF\n",
			err:   "",
		},
		{
			input: "a{b=\"\x00ss\"} 1\n# EOF\n",
			err:   "",
		},
		{
			input: "a{b=\"\x00\"} 1\n# EOF\n",
			err:   "",
		},
		{
			input: "a{b=\"\x00\"} 1\n# EOF",
			err:   "",
		},
		{
			input: "a{b=\x00\"ssss\"} 1\n# EOF\n",
			err:   "expected label value, got \"\\x00\" (\"INVALID\") while parsing: \"a{b=\\x00\"",
		},
		{
			input: "a{b=\"\x00",
			err:   "expected label value, got \"\\\"\\x00\" (\"INVALID\") while parsing: \"a{b=\\\"\\x00\"",
		},
		{
			input: "a{b\x00=\"hiih\"}	1",
			err:   "expected equal, got \"\\x00\" (\"INVALID\") while parsing: \"a{b\\x00\"",
		},
		{
			input: "a\x00{b=\"ddd\"} 1",
			err:   "expected value after metric, got \"\\x00\" (\"INVALID\") while parsing: \"a\\x00\"",
		},
		{
			input: "#",
			err:   "expected a valid start token, got \"#\" (\"INVALID\") while parsing: \"#\"",
		},
		{
			input: "# H",
			err:   "expected a valid start token, got \"# H\" (\"INVALID\") while parsing: \"# H\"",
		},
		{
			input: "custom_metric_total 1 # {b=\x00\"ssss\"} 1\n",
			err:   "expected label value, got \"\\x00\" (\"INVALID\") while parsing: \"custom_metric_total 1 # {b=\\x00\"",
		},
		{
			input: "custom_metric_total 1 # {b=\"\x00ss\"} 1\n",
			err:   "expected label value, got \"\\\"\\x00\" (\"INVALID\") while parsing: \"custom_metric_total 1 # {b=\\\"\\x00\"",
		},
	}

	for i, c := range cases {
		p := NewOpenMetricsParser([]byte(c.input), labels.NewSymbolTable(), WithOMParserCTSeriesSkipped())
		var err error
		for err == nil {
			_, err = p.Next()
		}

		if c.err == "" {
			require.Equal(t, io.EOF, err, "test %d", i)
			continue
		}

		require.Equal(t, c.err, err.Error(), "test %d", i)
	}
}

// While not desirable, there are cases were CT fails to parse and
// these tests show them.
// TODO(maniktherana): Make sure OM 1.1/2.0 pass CT via metadata or exemplar-like to avoid this.
func TestCTParseFailures(t *testing.T) {
<<<<<<< HEAD
	input := `# HELP thing Histogram with _created as first line
=======
	input := `# HELP something Histogram with _created between buckets and summary
# TYPE something histogram
something_count 17
something_sum 324789.3
something_created 1520872607.123
something_bucket{le="0.0"} 0
something_bucket{le="+Inf"} 17
# HELP thing Histogram with _created as first line
>>>>>>> f1c57a95
# TYPE thing histogram
thing_created 1520872607.123
thing_count 17
thing_sum 324789.3
thing_bucket{le="0.0"} 0
<<<<<<< HEAD
thing_bucket{le="+Inf"} 17`
=======
thing_bucket{le="+Inf"} 17
# HELP yum Summary with _created between sum and quantiles
# TYPE yum summary
yum_count 17.0
yum_sum 324789.3
yum_created 1520872607.123
yum{quantile="0.95"} 123.7
yum{quantile="0.99"} 150.0
# HELP foobar Summary with _created as the first line
# TYPE foobar summary
foobar_created 1520872607.123
foobar_count 17.0
foobar_sum 324789.3
foobar{quantile="0.95"} 123.7
foobar{quantile="0.99"} 150.0`
>>>>>>> f1c57a95

	input += "\n# EOF\n"

	int64p := func(x int64) *int64 { return &x }

	type expectCT struct {
		m     string
		ct    *int64
		typ   model.MetricType
		help  string
		isErr bool
	}

	exp := []expectCT{
		{
<<<<<<< HEAD
=======
			m:     "something",
			help:  "Histogram with _created between buckets and summary",
			isErr: false,
		}, {
			m:     "something",
			typ:   model.MetricTypeHistogram,
			isErr: false,
		}, {
			m:     `something_count`,
			ct:    int64p(1520872607123),
			isErr: false,
		}, {
			m:     `something_sum`,
			ct:    int64p(1520872607123),
			isErr: false,
		}, {
			m:     `something_bucket{le="0.0"}`,
			ct:    int64p(1520872607123),
			isErr: true,
		}, {
			m:     `something_bucket{le="+Inf"}`,
			ct:    int64p(1520872607123),
			isErr: true,
		}, {
>>>>>>> f1c57a95
			m:     "thing",
			help:  "Histogram with _created as first line",
			isErr: false,
		}, {
			m:     "thing",
			typ:   model.MetricTypeHistogram,
			isErr: false,
		}, {
			m:     `thing_count`,
			ct:    int64p(1520872607123),
			isErr: true,
		}, {
			m:     `thing_sum`,
			ct:    int64p(1520872607123),
			isErr: true,
		}, {
			m:     `thing_bucket{le="0.0"}`,
			ct:    int64p(1520872607123),
			isErr: true,
		}, {
			m:     `thing_bucket{le="+Inf"}`,
			ct:    int64p(1520872607123),
			isErr: true,
<<<<<<< HEAD
=======
		}, {
			m:     "yum",
			help:  "Summary with _created between summary and quantiles",
			isErr: false,
		}, {
			m:     "yum",
			typ:   model.MetricTypeSummary,
			isErr: false,
		}, {
			m:     "yum_count",
			ct:    int64p(1520872607123),
			isErr: false,
		}, {
			m:     "yum_sum",
			ct:    int64p(1520872607123),
			isErr: false,
		}, {
			m:     `yum{quantile="0.95"}`,
			ct:    int64p(1520872607123),
			isErr: true,
		}, {
			m:     `yum{quantile="0.99"}`,
			ct:    int64p(1520872607123),
			isErr: true,
		}, {
			m:     "foobar",
			help:  "Summary with _created as the first line",
			isErr: false,
		}, {
			m:     "foobar",
			typ:   model.MetricTypeSummary,
			isErr: false,
		}, {
			m:     "foobar_count",
			ct:    int64p(1520430004),
			isErr: true,
		}, {
			m:     "foobar_sum",
			ct:    int64p(1520430004),
			isErr: true,
		}, {
			m:     `foobar{quantile="0.95"}`,
			ct:    int64p(1520430004),
			isErr: true,
		}, {
			m:     `foobar{quantile="0.99"}`,
			ct:    int64p(1520430004),
			isErr: true,
>>>>>>> f1c57a95
		},
	}

	p := NewOpenMetricsParser([]byte(input), labels.NewSymbolTable(), WithOMParserCTSeriesSkipped())
	i := 0

	var res labels.Labels
	for {
		et, err := p.Next()
		if errors.Is(err, io.EOF) {
			break
		}
		require.NoError(t, err)

		switch et {
		case EntrySeries:
			p.Metric(&res)

			if ct := p.CreatedTimestamp(); exp[i].isErr {
				require.Nil(t, ct)
			} else {
				require.Equal(t, *exp[i].ct, *ct)
			}
		default:
			i++
			continue
		}
		i++
	}
}

func BenchmarkOMParseCreatedTimestamp(b *testing.B) {
	for parserName, parser := range map[string]func([]byte, *labels.SymbolTable) Parser{
		"openmetrics": func(b []byte, st *labels.SymbolTable) Parser {
			return NewOpenMetricsParser(b, st)
		},
		"openmetrics-skip-ct": func(b []byte, st *labels.SymbolTable) Parser {
			return NewOpenMetricsParser(b, st, WithOMParserCTSeriesSkipped())
		},
	} {
		f, err := os.Open("omtestdata.txt")
		require.NoError(b, err)
		defer f.Close()

		buf, err := io.ReadAll(f)
		require.NoError(b, err)

		b.Run(parserName+"/parse-ct/"+"omtestdata.txt", func(b *testing.B) {
			b.SetBytes(int64(len(buf) / promtestdataSampleCount))
			b.ReportAllocs()
			b.ResetTimer()

			st := labels.NewSymbolTable()
			for i := 0; i < b.N; i += promtestdataSampleCount {
				p := parser(buf, st)

			Outer:
				for i < b.N {
					t, err := p.Next()
					switch t {
					case EntryInvalid:
						if errors.Is(err, io.EOF) {
							break Outer
						}
						b.Fatal(err)
					case EntrySeries:
						p.CreatedTimestamp()
					}
				}
			}
		})
	}
}<|MERGE_RESOLUTION|>--- conflicted
+++ resolved
@@ -883,42 +883,14 @@
 // these tests show them.
 // TODO(maniktherana): Make sure OM 1.1/2.0 pass CT via metadata or exemplar-like to avoid this.
 func TestCTParseFailures(t *testing.T) {
-<<<<<<< HEAD
 	input := `# HELP thing Histogram with _created as first line
-=======
-	input := `# HELP something Histogram with _created between buckets and summary
-# TYPE something histogram
-something_count 17
-something_sum 324789.3
-something_created 1520872607.123
-something_bucket{le="0.0"} 0
-something_bucket{le="+Inf"} 17
-# HELP thing Histogram with _created as first line
->>>>>>> f1c57a95
 # TYPE thing histogram
 thing_created 1520872607.123
 thing_count 17
 thing_sum 324789.3
 thing_bucket{le="0.0"} 0
-<<<<<<< HEAD
 thing_bucket{le="+Inf"} 17`
-=======
-thing_bucket{le="+Inf"} 17
-# HELP yum Summary with _created between sum and quantiles
-# TYPE yum summary
-yum_count 17.0
-yum_sum 324789.3
-yum_created 1520872607.123
-yum{quantile="0.95"} 123.7
-yum{quantile="0.99"} 150.0
-# HELP foobar Summary with _created as the first line
-# TYPE foobar summary
-foobar_created 1520872607.123
-foobar_count 17.0
-foobar_sum 324789.3
-foobar{quantile="0.95"} 123.7
-foobar{quantile="0.99"} 150.0`
->>>>>>> f1c57a95
+
 
 	input += "\n# EOF\n"
 
@@ -934,33 +906,6 @@
 
 	exp := []expectCT{
 		{
-<<<<<<< HEAD
-=======
-			m:     "something",
-			help:  "Histogram with _created between buckets and summary",
-			isErr: false,
-		}, {
-			m:     "something",
-			typ:   model.MetricTypeHistogram,
-			isErr: false,
-		}, {
-			m:     `something_count`,
-			ct:    int64p(1520872607123),
-			isErr: false,
-		}, {
-			m:     `something_sum`,
-			ct:    int64p(1520872607123),
-			isErr: false,
-		}, {
-			m:     `something_bucket{le="0.0"}`,
-			ct:    int64p(1520872607123),
-			isErr: true,
-		}, {
-			m:     `something_bucket{le="+Inf"}`,
-			ct:    int64p(1520872607123),
-			isErr: true,
-		}, {
->>>>>>> f1c57a95
 			m:     "thing",
 			help:  "Histogram with _created as first line",
 			isErr: false,
@@ -984,57 +929,6 @@
 			m:     `thing_bucket{le="+Inf"}`,
 			ct:    int64p(1520872607123),
 			isErr: true,
-<<<<<<< HEAD
-=======
-		}, {
-			m:     "yum",
-			help:  "Summary with _created between summary and quantiles",
-			isErr: false,
-		}, {
-			m:     "yum",
-			typ:   model.MetricTypeSummary,
-			isErr: false,
-		}, {
-			m:     "yum_count",
-			ct:    int64p(1520872607123),
-			isErr: false,
-		}, {
-			m:     "yum_sum",
-			ct:    int64p(1520872607123),
-			isErr: false,
-		}, {
-			m:     `yum{quantile="0.95"}`,
-			ct:    int64p(1520872607123),
-			isErr: true,
-		}, {
-			m:     `yum{quantile="0.99"}`,
-			ct:    int64p(1520872607123),
-			isErr: true,
-		}, {
-			m:     "foobar",
-			help:  "Summary with _created as the first line",
-			isErr: false,
-		}, {
-			m:     "foobar",
-			typ:   model.MetricTypeSummary,
-			isErr: false,
-		}, {
-			m:     "foobar_count",
-			ct:    int64p(1520430004),
-			isErr: true,
-		}, {
-			m:     "foobar_sum",
-			ct:    int64p(1520430004),
-			isErr: true,
-		}, {
-			m:     `foobar{quantile="0.95"}`,
-			ct:    int64p(1520430004),
-			isErr: true,
-		}, {
-			m:     `foobar{quantile="0.99"}`,
-			ct:    int64p(1520430004),
-			isErr: true,
->>>>>>> f1c57a95
 		},
 	}
 
