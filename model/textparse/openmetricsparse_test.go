--- conflicted
+++ resolved
@@ -957,49 +957,6 @@
 		}
 		i++
 	}
-<<<<<<< HEAD
-=======
-}
-
-func TestDeepCopy(t *testing.T) {
-	input := []byte(`# HELP go_goroutines A gauge goroutines.
-# TYPE go_goroutines gauge
-go_goroutines 33 123.123
-# TYPE go_gc_duration_seconds summary
-go_gc_duration_seconds
-go_gc_duration_seconds_created`)
-
-	st := labels.NewSymbolTable()
-	parser := NewOpenMetricsParser(input, st, WithOMParserCTSeriesSkipped()).(*OpenMetricsParser)
-
-	// Modify the original parser state
-	_, err := parser.Next()
-	require.NoError(t, err)
-	require.Equal(t, "go_goroutines", string(parser.l.b[parser.offsets[0]:parser.offsets[1]]))
-	require.True(t, parser.skipCTSeries)
-
-	// Create a deep copy of the parser
-	copyParser := deepCopy(parser)
-	etype, err := copyParser.Next()
-	require.NoError(t, err)
-	require.Equal(t, EntryType, etype)
-	require.True(t, parser.skipCTSeries)
-	require.False(t, copyParser.skipCTSeries)
-
-	// Modify the original parser further
-	parser.Next()
-	parser.Next()
-	parser.Next()
-	require.Equal(t, "go_gc_duration_seconds", string(parser.l.b[parser.offsets[0]:parser.offsets[1]]))
-	require.Equal(t, "summary", string(parser.mtype))
-	require.False(t, copyParser.skipCTSeries)
-	require.True(t, parser.skipCTSeries)
-
-	// Ensure the copy remains unchanged
-	copyParser.Next()
-	copyParser.Next()
-	require.Equal(t, "go_gc_duration_seconds", string(copyParser.l.b[copyParser.offsets[0]:copyParser.offsets[1]]))
-	require.False(t, copyParser.skipCTSeries)
 }
 
 func BenchmarkOMParseCreatedTimestamp(b *testing.B) {
@@ -1043,5 +1000,4 @@
 			}
 		})
 	}
->>>>>>> 98cd80b2
 }