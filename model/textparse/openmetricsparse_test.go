--- conflicted
+++ resolved
@@ -301,16 +301,10 @@
 }
 
 func TestUTF8OpenMetricsParse(t *testing.T) {
-<<<<<<< HEAD
-	model.NameValidationScheme = model.UTF8Validation
-	defer func(){
-		model.NameValidationScheme = model.LegacyValidation
-=======
 	oldValidationScheme := model.NameValidationScheme
 	model.NameValidationScheme = model.UTF8Validation
 	defer func() {
 		model.NameValidationScheme = oldValidationScheme
->>>>>>> 3911f610
 	}()
 
 	input := `# HELP "go.gc_duration_seconds" A summary of the GC invocation durations.
