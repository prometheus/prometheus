--- conflicted
+++ resolved
@@ -38,11 +38,7 @@
 
 test:
 	@echo ">> installing consul binary used in tests"
-<<<<<<< HEAD
-	$(GO) get -u github.com/hashicorp/consul
-=======
 	@$(GO) get -u github.com/hashicorp/consul
->>>>>>> 6454f837
 	@echo ">> running short tests"
 	@$(GO) test -short $(pkgs)
 
