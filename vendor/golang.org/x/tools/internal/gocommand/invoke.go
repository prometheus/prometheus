--- conflicted
+++ resolved
@@ -132,10 +132,6 @@
 	BuildFlags []string
 	ModFlag    string
 	ModFile    string
-<<<<<<< HEAD
-	Overlay    string
-=======
->>>>>>> 8dd0a3e9
 	Env        []string
 	WorkingDir string
 	Logf       func(format string, args ...interface{})
@@ -175,14 +171,6 @@
 			goArgs = append(goArgs, "-mod="+i.ModFlag)
 		}
 	}
-<<<<<<< HEAD
-	appendOverlayFlag := func() {
-		if i.Overlay != "" {
-			goArgs = append(goArgs, "-overlay="+i.Overlay)
-		}
-	}
-=======
->>>>>>> 8dd0a3e9
 
 	switch i.Verb {
 	case "env", "version":
@@ -201,10 +189,6 @@
 		goArgs = append(goArgs, i.BuildFlags...)
 		appendModFile()
 		appendModFlag()
-<<<<<<< HEAD
-		appendOverlayFlag()
-=======
->>>>>>> 8dd0a3e9
 		goArgs = append(goArgs, i.Args...)
 	}
 	cmd := exec.Command("go", goArgs...)
