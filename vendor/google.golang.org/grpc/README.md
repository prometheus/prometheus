--- conflicted
+++ resolved
@@ -16,11 +16,7 @@
 Prerequisites
 -------------
 
-<<<<<<< HEAD
-This requires Go 1.6 or later. Go 1.7 will be required soon.
-=======
 gRPC-Go requires Go 1.9 or later.
->>>>>>> a1f34bec
 
 Constraints
 -----------
