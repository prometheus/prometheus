/*
 *
 * Copyright 2014 gRPC authors.
 *
 * Licensed under the Apache License, Version 2.0 (the "License");
 * you may not use this file except in compliance with the License.
 * You may obtain a copy of the License at
 *
 *     http://www.apache.org/licenses/LICENSE-2.0
 *
 * Unless required by applicable law or agreed to in writing, software
 * distributed under the License is distributed on an "AS IS" BASIS,
 * WITHOUT WARRANTIES OR CONDITIONS OF ANY KIND, either express or implied.
 * See the License for the specific language governing permissions and
 * limitations under the License.
 *
 */

package grpc

import (
	"context"
	"errors"
	"fmt"
	"math"
	"net"
	"reflect"
	"strings"
	"sync"
	"sync/atomic"
	"time"

<<<<<<< HEAD
	"golang.org/x/net/context"
	"golang.org/x/net/trace"
=======
>>>>>>> a1f34bec
	"google.golang.org/grpc/balancer"
	_ "google.golang.org/grpc/balancer/roundrobin" // To register roundrobin.
	"google.golang.org/grpc/codes"
	"google.golang.org/grpc/connectivity"
	"google.golang.org/grpc/credentials"
	"google.golang.org/grpc/grpclog"
<<<<<<< HEAD
	"google.golang.org/grpc/internal/backoff"
	"google.golang.org/grpc/internal/channelz"
	"google.golang.org/grpc/internal/transport"
	"google.golang.org/grpc/keepalive"
=======
	"google.golang.org/grpc/internal"
	"google.golang.org/grpc/internal/backoff"
	"google.golang.org/grpc/internal/channelz"
	"google.golang.org/grpc/internal/envconfig"
	"google.golang.org/grpc/internal/grpcsync"
	"google.golang.org/grpc/internal/transport"
	"google.golang.org/grpc/keepalive"
	"google.golang.org/grpc/metadata"
>>>>>>> a1f34bec
	"google.golang.org/grpc/resolver"
	_ "google.golang.org/grpc/resolver/dns"         // To register dns resolver.
	_ "google.golang.org/grpc/resolver/passthrough" // To register passthrough resolver.
	"google.golang.org/grpc/status"
)

const (
	// minimum time to give a connection to complete
	minConnectTimeout = 20 * time.Second
	// must match grpclbName in grpclb/grpclb.go
	grpclbName = "grpclb"
)

var (
	// ErrClientConnClosing indicates that the operation is illegal because
	// the ClientConn is closing.
	//
	// Deprecated: this error should not be relied upon by users; use the status
	// code of Canceled instead.
	ErrClientConnClosing = status.Error(codes.Canceled, "grpc: the client connection is closing")
	// errConnDrain indicates that the connection starts to be drained and does not accept any new RPCs.
	errConnDrain = errors.New("grpc: the connection is drained")
	// errConnClosing indicates that the connection is closing.
	errConnClosing = errors.New("grpc: the connection is closing")
	// errBalancerClosed indicates that the balancer is closed.
	errBalancerClosed = errors.New("grpc: balancer is closed")
	// We use an accessor so that minConnectTimeout can be
	// atomically read and updated while testing.
	getMinConnectTimeout = func() time.Duration {
		return minConnectTimeout
	}
)

// The following errors are returned from Dial and DialContext
var (
	// errNoTransportSecurity indicates that there is no transport security
	// being set for ClientConn. Users should either set one or explicitly
	// call WithInsecure DialOption to disable security.
	errNoTransportSecurity = errors.New("grpc: no transport security set (use grpc.WithInsecure() explicitly or set credentials)")
	// errTransportCredsAndBundle indicates that creds bundle is used together
	// with other individual Transport Credentials.
	errTransportCredsAndBundle = errors.New("grpc: credentials.Bundle may not be used with individual TransportCredentials")
	// errTransportCredentialsMissing indicates that users want to transmit security
	// information (e.g., oauth2 token) which requires secure connection on an insecure
	// connection.
	errTransportCredentialsMissing = errors.New("grpc: the credentials require transport level security (use grpc.WithTransportCredentials() to set)")
	// errCredentialsConflict indicates that grpc.WithTransportCredentials()
	// and grpc.WithInsecure() are both called for a connection.
	errCredentialsConflict = errors.New("grpc: transport credentials are set for an insecure connection (grpc.WithTransportCredentials() and grpc.WithInsecure() are both called)")
)

const (
	defaultClientMaxReceiveMessageSize = 1024 * 1024 * 4
	defaultClientMaxSendMessageSize    = math.MaxInt32
	// http2IOBufSize specifies the buffer size for sending frames.
	defaultWriteBufSize = 32 * 1024
	defaultReadBufSize  = 32 * 1024
)

// Dial creates a client connection to the given target.
func Dial(target string, opts ...DialOption) (*ClientConn, error) {
	return DialContext(context.Background(), target, opts...)
}

// DialContext creates a client connection to the given target. By default, it's
// a non-blocking dial (the function won't wait for connections to be
// established, and connecting happens in the background). To make it a blocking
// dial, use WithBlock() dial option.
//
// In the non-blocking case, the ctx does not act against the connection. It
// only controls the setup steps.
//
// In the blocking case, ctx can be used to cancel or expire the pending
// connection. Once this function returns, the cancellation and expiration of
// ctx will be noop. Users should call ClientConn.Close to terminate all the
// pending operations after this function returns.
//
// The target name syntax is defined in
// https://github.com/grpc/grpc/blob/master/doc/naming.md.
// e.g. to use dns resolver, a "dns:///" prefix should be applied to the target.
func DialContext(ctx context.Context, target string, opts ...DialOption) (conn *ClientConn, err error) {
	cc := &ClientConn{
<<<<<<< HEAD
		target:         target,
		csMgr:          &connectivityStateManager{},
		conns:          make(map[*addrConn]struct{}),
		dopts:          defaultDialOptions(),
		blockingpicker: newPickerWrapper(),
		czData:         new(channelzData),
=======
		target:            target,
		csMgr:             &connectivityStateManager{},
		conns:             make(map[*addrConn]struct{}),
		dopts:             defaultDialOptions(),
		blockingpicker:    newPickerWrapper(),
		czData:            new(channelzData),
		firstResolveEvent: grpcsync.NewEvent(),
>>>>>>> a1f34bec
	}
	cc.retryThrottler.Store((*retryThrottler)(nil))
	cc.ctx, cc.cancel = context.WithCancel(context.Background())

	for _, opt := range opts {
		opt.apply(&cc.dopts)
	}

	if channelz.IsOn() {
		if cc.dopts.channelzParentID != 0 {
			cc.channelzID = channelz.RegisterChannel(&channelzChannel{cc}, cc.dopts.channelzParentID, target)
<<<<<<< HEAD
		} else {
			cc.channelzID = channelz.RegisterChannel(&channelzChannel{cc}, 0, target)
		}
	}

	if !cc.dopts.insecure {
		if cc.dopts.copts.TransportCredentials == nil {
			return nil, errNoTransportSecurity
		}
	} else {
		if cc.dopts.copts.TransportCredentials != nil {
=======
			channelz.AddTraceEvent(cc.channelzID, &channelz.TraceEventDesc{
				Desc:     "Channel Created",
				Severity: channelz.CtINFO,
				Parent: &channelz.TraceEventDesc{
					Desc:     fmt.Sprintf("Nested Channel(id:%d) created", cc.channelzID),
					Severity: channelz.CtINFO,
				},
			})
		} else {
			cc.channelzID = channelz.RegisterChannel(&channelzChannel{cc}, 0, target)
			channelz.AddTraceEvent(cc.channelzID, &channelz.TraceEventDesc{
				Desc:     "Channel Created",
				Severity: channelz.CtINFO,
			})
		}
		cc.csMgr.channelzID = cc.channelzID
	}

	if !cc.dopts.insecure {
		if cc.dopts.copts.TransportCredentials == nil && cc.dopts.copts.CredsBundle == nil {
			return nil, errNoTransportSecurity
		}
		if cc.dopts.copts.TransportCredentials != nil && cc.dopts.copts.CredsBundle != nil {
			return nil, errTransportCredsAndBundle
		}
	} else {
		if cc.dopts.copts.TransportCredentials != nil || cc.dopts.copts.CredsBundle != nil {
>>>>>>> a1f34bec
			return nil, errCredentialsConflict
		}
		for _, cd := range cc.dopts.copts.PerRPCCredentials {
			if cd.RequireTransportSecurity() {
				return nil, errTransportCredentialsMissing
			}
		}
	}

	cc.mkp = cc.dopts.copts.KeepaliveParams

	if cc.dopts.copts.Dialer == nil {
		cc.dopts.copts.Dialer = newProxyDialer(
			func(ctx context.Context, addr string) (net.Conn, error) {
				network, addr := parseDialTarget(addr)
<<<<<<< HEAD
				return dialContext(ctx, network, addr)
=======
				return (&net.Dialer{}).DialContext(ctx, network, addr)
>>>>>>> a1f34bec
			},
		)
	}

	if cc.dopts.copts.UserAgent != "" {
		cc.dopts.copts.UserAgent += " " + grpcUA
	} else {
		cc.dopts.copts.UserAgent = grpcUA
	}

	if cc.dopts.timeout > 0 {
		var cancel context.CancelFunc
		ctx, cancel = context.WithTimeout(ctx, cc.dopts.timeout)
		defer cancel()
	}

	defer func() {
		select {
		case <-ctx.Done():
			conn, err = nil, ctx.Err()
		default:
		}

		if err != nil {
			cc.Close()
		}
	}()

	scSet := false
	if cc.dopts.scChan != nil {
		// Try to get an initial service config.
		select {
		case sc, ok := <-cc.dopts.scChan:
			if ok {
				cc.sc = sc
				scSet = true
			}
		default:
		}
	}
	if cc.dopts.bs == nil {
		cc.dopts.bs = backoff.Exponential{
			MaxDelay: DefaultBackoffConfig.MaxDelay,
		}
	}
	if cc.dopts.resolverBuilder == nil {
		// Only try to parse target when resolver builder is not already set.
		cc.parsedTarget = parseTarget(cc.target)
		grpclog.Infof("parsed scheme: %q", cc.parsedTarget.Scheme)
		cc.dopts.resolverBuilder = resolver.Get(cc.parsedTarget.Scheme)
		if cc.dopts.resolverBuilder == nil {
			// If resolver builder is still nil, the parse target's scheme is
			// not registered. Fallback to default resolver and set Endpoint to
			// the original unparsed target.
			grpclog.Infof("scheme %q not registered, fallback to default scheme", cc.parsedTarget.Scheme)
			cc.parsedTarget = resolver.Target{
				Scheme:   resolver.GetDefaultScheme(),
				Endpoint: target,
			}
			cc.dopts.resolverBuilder = resolver.Get(cc.parsedTarget.Scheme)
		}
	} else {
		cc.parsedTarget = resolver.Target{Endpoint: target}
	}
	creds := cc.dopts.copts.TransportCredentials
	if creds != nil && creds.Info().ServerName != "" {
		cc.authority = creds.Info().ServerName
	} else if cc.dopts.insecure && cc.dopts.authority != "" {
		cc.authority = cc.dopts.authority
	} else {
		// Use endpoint from "scheme://authority/endpoint" as the default
		// authority for ClientConn.
		cc.authority = cc.parsedTarget.Endpoint
	}

	if cc.dopts.scChan != nil && !scSet {
		// Blocking wait for the initial service config.
		select {
		case sc, ok := <-cc.dopts.scChan:
			if ok {
				cc.sc = sc
			}
		case <-ctx.Done():
			return nil, ctx.Err()
		}
	}
	if cc.dopts.scChan != nil {
		go cc.scWatcher()
	}

	var credsClone credentials.TransportCredentials
	if creds := cc.dopts.copts.TransportCredentials; creds != nil {
		credsClone = creds.Clone()
	}
	cc.balancerBuildOpts = balancer.BuildOptions{
		DialCreds:        credsClone,
<<<<<<< HEAD
=======
		CredsBundle:      cc.dopts.copts.CredsBundle,
>>>>>>> a1f34bec
		Dialer:           cc.dopts.copts.Dialer,
		ChannelzParentID: cc.channelzID,
	}

	// Build the resolver.
<<<<<<< HEAD
	cc.resolverWrapper, err = newCCResolverWrapper(cc)
	if err != nil {
		return nil, fmt.Errorf("failed to build resolver: %v", err)
	}
	// Start the resolver wrapper goroutine after resolverWrapper is created.
	//
	// If the goroutine is started before resolverWrapper is ready, the
	// following may happen: The goroutine sends updates to cc. cc forwards
	// those to balancer. Balancer creates new addrConn. addrConn fails to
	// connect, and calls resolveNow(). resolveNow() tries to use the non-ready
	// resolverWrapper.
	cc.resolverWrapper.start()

=======
	rWrapper, err := newCCResolverWrapper(cc)
	if err != nil {
		return nil, fmt.Errorf("failed to build resolver: %v", err)
	}

	cc.mu.Lock()
	cc.resolverWrapper = rWrapper
	cc.mu.Unlock()
>>>>>>> a1f34bec
	// A blocking dial blocks until the clientConn is ready.
	if cc.dopts.block {
		for {
			s := cc.GetState()
			if s == connectivity.Ready {
				break
			} else if cc.dopts.copts.FailOnNonTempDialError && s == connectivity.TransientFailure {
				if err = cc.blockingpicker.connectionError(); err != nil {
<<<<<<< HEAD
					terr, ok := err.(interface{ Temporary() bool })
=======
					terr, ok := err.(interface {
						Temporary() bool
					})
>>>>>>> a1f34bec
					if ok && !terr.Temporary() {
						return nil, err
					}
				}
			}
			if !cc.WaitForStateChange(ctx, s) {
				// ctx got timeout or canceled.
				return nil, ctx.Err()
			}
		}
	}

	return cc, nil
}

// connectivityStateManager keeps the connectivity.State of ClientConn.
// This struct will eventually be exported so the balancers can access it.
type connectivityStateManager struct {
	mu         sync.Mutex
	state      connectivity.State
	notifyChan chan struct{}
<<<<<<< HEAD
}

// updateState updates the connectivity.State of ClientConn.
// If there's a change it notifies goroutines waiting on state change to
// happen.
func (csm *connectivityStateManager) updateState(state connectivity.State) {
	csm.mu.Lock()
	defer csm.mu.Unlock()
	if csm.state == connectivity.Shutdown {
		return
	}
	if csm.state == state {
		return
	}
	csm.state = state
	if csm.notifyChan != nil {
		// There are other goroutines waiting on this channel.
		close(csm.notifyChan)
		csm.notifyChan = nil
	}
}

=======
	channelzID int64
}

// updateState updates the connectivity.State of ClientConn.
// If there's a change it notifies goroutines waiting on state change to
// happen.
func (csm *connectivityStateManager) updateState(state connectivity.State) {
	csm.mu.Lock()
	defer csm.mu.Unlock()
	if csm.state == connectivity.Shutdown {
		return
	}
	if csm.state == state {
		return
	}
	csm.state = state
	if channelz.IsOn() {
		channelz.AddTraceEvent(csm.channelzID, &channelz.TraceEventDesc{
			Desc:     fmt.Sprintf("Channel Connectivity change to %v", state),
			Severity: channelz.CtINFO,
		})
	}
	if csm.notifyChan != nil {
		// There are other goroutines waiting on this channel.
		close(csm.notifyChan)
		csm.notifyChan = nil
	}
}

>>>>>>> a1f34bec
func (csm *connectivityStateManager) getState() connectivity.State {
	csm.mu.Lock()
	defer csm.mu.Unlock()
	return csm.state
}

func (csm *connectivityStateManager) getNotifyChan() <-chan struct{} {
	csm.mu.Lock()
	defer csm.mu.Unlock()
	if csm.notifyChan == nil {
		csm.notifyChan = make(chan struct{})
	}
	return csm.notifyChan
}

// ClientConn represents a client connection to an RPC server.
type ClientConn struct {
	ctx    context.Context
	cancel context.CancelFunc

	target       string
	parsedTarget resolver.Target
	authority    string
	dopts        dialOptions
	csMgr        *connectivityStateManager

	balancerBuildOpts balancer.BuildOptions
<<<<<<< HEAD
	resolverWrapper   *ccResolverWrapper
	blockingpicker    *pickerWrapper

	mu    sync.RWMutex
	sc    ServiceConfig
	scRaw string
	conns map[*addrConn]struct{}
=======
	blockingpicker    *pickerWrapper

	mu              sync.RWMutex
	resolverWrapper *ccResolverWrapper
	sc              ServiceConfig
	scRaw           string
	conns           map[*addrConn]struct{}
>>>>>>> a1f34bec
	// Keepalive parameter can be updated if a GoAway is received.
	mkp             keepalive.ClientParameters
	curBalancerName string
	preBalancerName string // previous balancer name.
	curAddresses    []resolver.Address
	balancerWrapper *ccBalancerWrapper
	retryThrottler  atomic.Value

<<<<<<< HEAD
=======
	firstResolveEvent *grpcsync.Event

>>>>>>> a1f34bec
	channelzID int64 // channelz unique identification number
	czData     *channelzData
}

// WaitForStateChange waits until the connectivity.State of ClientConn changes from sourceState or
// ctx expires. A true value is returned in former case and false in latter.
// This is an EXPERIMENTAL API.
func (cc *ClientConn) WaitForStateChange(ctx context.Context, sourceState connectivity.State) bool {
	ch := cc.csMgr.getNotifyChan()
	if cc.csMgr.getState() != sourceState {
		return true
<<<<<<< HEAD
=======
	}
	select {
	case <-ctx.Done():
		return false
	case <-ch:
		return true
>>>>>>> a1f34bec
	}
	select {
	case <-ctx.Done():
		return false
	case <-ch:
		return true
	}
}

// GetState returns the connectivity.State of ClientConn.
// This is an EXPERIMENTAL API.
func (cc *ClientConn) GetState() connectivity.State {
	return cc.csMgr.getState()
}

// GetState returns the connectivity.State of ClientConn.
// This is an EXPERIMENTAL API.
func (cc *ClientConn) GetState() connectivity.State {
	return cc.csMgr.getState()
}

func (cc *ClientConn) scWatcher() {
	for {
		select {
		case sc, ok := <-cc.dopts.scChan:
			if !ok {
				return
			}
			cc.mu.Lock()
			// TODO: load balance policy runtime change is ignored.
			// We may revist this decision in the future.
			cc.sc = sc
			cc.scRaw = ""
			cc.mu.Unlock()
		case <-cc.ctx.Done():
			return
		}
	}
}

<<<<<<< HEAD
func (cc *ClientConn) handleResolvedAddrs(addrs []resolver.Address, err error) {
	cc.mu.Lock()
	defer cc.mu.Unlock()
	if cc.conns == nil {
		// cc was closed.
		return
	}

	if reflect.DeepEqual(cc.curAddresses, addrs) {
		return
	}

	cc.curAddresses = addrs

	if cc.dopts.balancerBuilder == nil {
		// Only look at balancer types and switch balancer if balancer dial
		// option is not set.
		var isGRPCLB bool
		for _, a := range addrs {
			if a.Type == resolver.GRPCLB {
				isGRPCLB = true
				break
			}
		}
		var newBalancerName string
		if isGRPCLB {
			newBalancerName = grpclbName
		} else {
			// Address list doesn't contain grpclb address. Try to pick a
			// non-grpclb balancer.
			newBalancerName = cc.curBalancerName
			// If current balancer is grpclb, switch to the previous one.
			if newBalancerName == grpclbName {
				newBalancerName = cc.preBalancerName
			}
			// The following could be true in two cases:
			// - the first time handling resolved addresses
			//   (curBalancerName="")
			// - the first time handling non-grpclb addresses
			//   (curBalancerName="grpclb", preBalancerName="")
			if newBalancerName == "" {
				newBalancerName = PickFirstBalancerName
			}
		}
		cc.switchBalancer(newBalancerName)
	} else if cc.balancerWrapper == nil {
		// Balancer dial option was set, and this is the first time handling
		// resolved addresses. Build a balancer with dopts.balancerBuilder.
		cc.balancerWrapper = newCCBalancerWrapper(cc, cc.dopts.balancerBuilder, cc.balancerBuildOpts)
	}

	cc.balancerWrapper.handleResolvedAddrs(addrs, nil)
}

// switchBalancer starts the switching from current balancer to the balancer
// with the given name.
//
// It will NOT send the current address list to the new balancer. If needed,
// caller of this function should send address list to the new balancer after
// this function returns.
//
// Caller must hold cc.mu.
func (cc *ClientConn) switchBalancer(name string) {
	if cc.conns == nil {
		return
	}

	if strings.ToLower(cc.curBalancerName) == strings.ToLower(name) {
		return
	}

	grpclog.Infof("ClientConn switching balancer to %q", name)
	if cc.dopts.balancerBuilder != nil {
		grpclog.Infoln("ignoring balancer switching: Balancer DialOption used instead")
		return
	}
	// TODO(bar switching) change this to two steps: drain and close.
	// Keep track of sc in wrapper.
	if cc.balancerWrapper != nil {
		cc.balancerWrapper.close()
	}

	builder := balancer.Get(name)
	if builder == nil {
		grpclog.Infof("failed to get balancer builder for: %v, using pick_first instead", name)
		builder = newPickfirstBuilder()
	}
	cc.preBalancerName = cc.curBalancerName
	cc.curBalancerName = builder.Name()
	cc.balancerWrapper = newCCBalancerWrapper(cc, builder, cc.balancerBuildOpts)
}

func (cc *ClientConn) handleSubConnStateChange(sc balancer.SubConn, s connectivity.State) {
	cc.mu.Lock()
	if cc.conns == nil {
		cc.mu.Unlock()
		return
	}
	// TODO(bar switching) send updates to all balancer wrappers when balancer
	// gracefully switching is supported.
	cc.balancerWrapper.handleSubConnStateChange(sc, s)
	cc.mu.Unlock()
}

// newAddrConn creates an addrConn for addrs and adds it to cc.conns.
//
// Caller needs to make sure len(addrs) > 0.
func (cc *ClientConn) newAddrConn(addrs []resolver.Address) (*addrConn, error) {
	ac := &addrConn{
		cc:           cc,
		addrs:        addrs,
		dopts:        cc.dopts,
		czData:       new(channelzData),
		resetBackoff: make(chan struct{}),
	}
	ac.ctx, ac.cancel = context.WithCancel(cc.ctx)
	// Track ac in cc. This needs to be done before any getTransport(...) is called.
=======
// waitForResolvedAddrs blocks until the resolver has provided addresses or the
// context expires.  Returns nil unless the context expires first; otherwise
// returns a status error based on the context.
func (cc *ClientConn) waitForResolvedAddrs(ctx context.Context) error {
	// This is on the RPC path, so we use a fast path to avoid the
	// more-expensive "select" below after the resolver has returned once.
	if cc.firstResolveEvent.HasFired() {
		return nil
	}
	select {
	case <-cc.firstResolveEvent.Done():
		return nil
	case <-ctx.Done():
		return status.FromContextError(ctx.Err()).Err()
	case <-cc.ctx.Done():
		return ErrClientConnClosing
	}
}

func (cc *ClientConn) handleResolvedAddrs(addrs []resolver.Address, err error) {
>>>>>>> a1f34bec
	cc.mu.Lock()
	defer cc.mu.Unlock()
	if cc.conns == nil {
<<<<<<< HEAD
		cc.mu.Unlock()
		return nil, ErrClientConnClosing
	}
	if channelz.IsOn() {
		ac.channelzID = channelz.RegisterSubChannel(ac, cc.channelzID, "")
	}
	cc.conns[ac] = struct{}{}
	cc.mu.Unlock()
	return ac, nil
}

// removeAddrConn removes the addrConn in the subConn from clientConn.
// It also tears down the ac with the given error.
func (cc *ClientConn) removeAddrConn(ac *addrConn, err error) {
	cc.mu.Lock()
	if cc.conns == nil {
		cc.mu.Unlock()
		return
	}
	delete(cc.conns, ac)
	cc.mu.Unlock()
	ac.tearDown(err)
}

func (cc *ClientConn) channelzMetric() *channelz.ChannelInternalMetric {
	return &channelz.ChannelInternalMetric{
		State:                    cc.GetState(),
		Target:                   cc.target,
		CallsStarted:             atomic.LoadInt64(&cc.czData.callsStarted),
		CallsSucceeded:           atomic.LoadInt64(&cc.czData.callsSucceeded),
		CallsFailed:              atomic.LoadInt64(&cc.czData.callsFailed),
		LastCallStartedTimestamp: time.Unix(0, atomic.LoadInt64(&cc.czData.lastCallStartedTime)),
	}
}

// Target returns the target string of the ClientConn.
// This is an EXPERIMENTAL API.
func (cc *ClientConn) Target() string {
	return cc.target
}

func (cc *ClientConn) incrCallsStarted() {
	atomic.AddInt64(&cc.czData.callsStarted, 1)
	atomic.StoreInt64(&cc.czData.lastCallStartedTime, time.Now().UnixNano())
}

func (cc *ClientConn) incrCallsSucceeded() {
	atomic.AddInt64(&cc.czData.callsSucceeded, 1)
}

func (cc *ClientConn) incrCallsFailed() {
	atomic.AddInt64(&cc.czData.callsFailed, 1)
}

// connect starts to creating transport and also starts the transport monitor
// goroutine for this ac.
// It does nothing if the ac is not IDLE.
// TODO(bar) Move this to the addrConn section.
// This was part of resetAddrConn, keep it here to make the diff look clean.
func (ac *addrConn) connect() error {
	ac.mu.Lock()
	if ac.state == connectivity.Shutdown {
		ac.mu.Unlock()
		return errConnClosing
	}
	if ac.state != connectivity.Idle {
		ac.mu.Unlock()
		return nil
	}
	ac.state = connectivity.Connecting
	ac.cc.handleSubConnStateChange(ac.acbw, ac.state)
	ac.mu.Unlock()

	// Start a goroutine connecting to the server asynchronously.
	go func() {
		if err := ac.resetTransport(); err != nil {
			grpclog.Warningf("Failed to dial %s: %v; please retry.", ac.addrs[0].Addr, err)
			if err != errConnClosing {
				// Keep this ac in cc.conns, to get the reason it's torn down.
				ac.tearDown(err)
			}
			return
		}
		ac.transportMonitor()
	}()
	return nil
}

// tryUpdateAddrs tries to update ac.addrs with the new addresses list.
//
// It checks whether current connected address of ac is in the new addrs list.
//  - If true, it updates ac.addrs and returns true. The ac will keep using
//    the existing connection.
//  - If false, it does nothing and returns false.
func (ac *addrConn) tryUpdateAddrs(addrs []resolver.Address) bool {
	ac.mu.Lock()
	defer ac.mu.Unlock()
	grpclog.Infof("addrConn: tryUpdateAddrs curAddr: %v, addrs: %v", ac.curAddr, addrs)
	if ac.state == connectivity.Shutdown {
		ac.addrs = addrs
		return true
	}

	var curAddrFound bool
	for _, a := range addrs {
		if reflect.DeepEqual(ac.curAddr, a) {
			curAddrFound = true
			break
		}
	}
	grpclog.Infof("addrConn: tryUpdateAddrs curAddrFound: %v", curAddrFound)
	if curAddrFound {
		ac.addrs = addrs
		ac.reconnectIdx = 0 // Start reconnecting from beginning in the new list.
	}

	return curAddrFound
}

// GetMethodConfig gets the method config of the input method.
// If there's an exact match for input method (i.e. /service/method), we return
// the corresponding MethodConfig.
// If there isn't an exact match for the input method, we look for the default config
// under the service (i.e /service/). If there is a default MethodConfig for
// the service, we return it.
// Otherwise, we return an empty MethodConfig.
func (cc *ClientConn) GetMethodConfig(method string) MethodConfig {
	// TODO: Avoid the locking here.
	cc.mu.RLock()
	defer cc.mu.RUnlock()
	m, ok := cc.sc.Methods[method]
	if !ok {
		i := strings.LastIndex(method, "/")
		m = cc.sc.Methods[method[:i+1]]
	}
	return m
}

func (cc *ClientConn) getTransport(ctx context.Context, failfast bool, method string) (transport.ClientTransport, func(balancer.DoneInfo), error) {
	t, done, err := cc.blockingpicker.pick(ctx, failfast, balancer.PickOptions{
		FullMethodName: method,
	})
	if err != nil {
		return nil, nil, toRPCErr(err)
	}
	return t, done, nil
}

// handleServiceConfig parses the service config string in JSON format to Go native
// struct ServiceConfig, and store both the struct and the JSON string in ClientConn.
func (cc *ClientConn) handleServiceConfig(js string) error {
	if cc.dopts.disableServiceConfig {
		return nil
	}
	sc, err := parseServiceConfig(js)
	if err != nil {
		return err
	}
	cc.mu.Lock()
	cc.scRaw = js
	cc.sc = sc

	if sc.retryThrottling != nil {
		newThrottler := &retryThrottler{
			tokens: sc.retryThrottling.MaxTokens,
			max:    sc.retryThrottling.MaxTokens,
			thresh: sc.retryThrottling.MaxTokens / 2,
			ratio:  sc.retryThrottling.TokenRatio,
		}
		cc.retryThrottler.Store(newThrottler)
	} else {
		cc.retryThrottler.Store((*retryThrottler)(nil))
	}

	if sc.LB != nil && *sc.LB != grpclbName { // "grpclb" is not a valid balancer option in service config.
		if cc.curBalancerName == grpclbName {
			// If current balancer is grpclb, there's at least one grpclb
			// balancer address in the resolved list. Don't switch the balancer,
			// but change the previous balancer name, so if a new resolved
			// address list doesn't contain grpclb address, balancer will be
			// switched to *sc.LB.
			cc.preBalancerName = *sc.LB
		} else {
			cc.switchBalancer(*sc.LB)
			cc.balancerWrapper.handleResolvedAddrs(cc.curAddresses, nil)
		}
	}

	cc.mu.Unlock()
	return nil
}

func (cc *ClientConn) resolveNow(o resolver.ResolveNowOption) {
	cc.mu.RLock()
	r := cc.resolverWrapper
	cc.mu.RUnlock()
	if r == nil {
		return
	}
	go r.resolveNow(o)
}

// ResetConnectBackoff wakes up all subchannels in transient failure and causes
// them to attempt another connection immediately.  It also resets the backoff
// times used for subsequent attempts regardless of the current state.
//
// In general, this function should not be used.  Typical service or network
// outages result in a reasonable client reconnection strategy by default.
// However, if a previously unavailable network becomes available, this may be
// used to trigger an immediate reconnect.
//
// This API is EXPERIMENTAL.
func (cc *ClientConn) ResetConnectBackoff() {
	cc.mu.Lock()
	defer cc.mu.Unlock()
	for ac := range cc.conns {
		ac.resetConnectBackoff()
	}
}
=======
		// cc was closed.
		return
	}

	if reflect.DeepEqual(cc.curAddresses, addrs) {
		return
	}

	cc.curAddresses = addrs
	cc.firstResolveEvent.Fire()

	if cc.dopts.balancerBuilder == nil {
		// Only look at balancer types and switch balancer if balancer dial
		// option is not set.
		var isGRPCLB bool
		for _, a := range addrs {
			if a.Type == resolver.GRPCLB {
				isGRPCLB = true
				break
			}
		}
		var newBalancerName string
		if isGRPCLB {
			newBalancerName = grpclbName
		} else {
			// Address list doesn't contain grpclb address. Try to pick a
			// non-grpclb balancer.
			newBalancerName = cc.curBalancerName
			// If current balancer is grpclb, switch to the previous one.
			if newBalancerName == grpclbName {
				newBalancerName = cc.preBalancerName
			}
			// The following could be true in two cases:
			// - the first time handling resolved addresses
			//   (curBalancerName="")
			// - the first time handling non-grpclb addresses
			//   (curBalancerName="grpclb", preBalancerName="")
			if newBalancerName == "" {
				newBalancerName = PickFirstBalancerName
			}
		}
		cc.switchBalancer(newBalancerName)
	} else if cc.balancerWrapper == nil {
		// Balancer dial option was set, and this is the first time handling
		// resolved addresses. Build a balancer with dopts.balancerBuilder.
		cc.balancerWrapper = newCCBalancerWrapper(cc, cc.dopts.balancerBuilder, cc.balancerBuildOpts)
	}

	cc.balancerWrapper.handleResolvedAddrs(addrs, nil)
}

// switchBalancer starts the switching from current balancer to the balancer
// with the given name.
//
// It will NOT send the current address list to the new balancer. If needed,
// caller of this function should send address list to the new balancer after
// this function returns.
//
// Caller must hold cc.mu.
func (cc *ClientConn) switchBalancer(name string) {
	if cc.conns == nil {
		return
	}

	if strings.ToLower(cc.curBalancerName) == strings.ToLower(name) {
		return
	}

	grpclog.Infof("ClientConn switching balancer to %q", name)
	if cc.dopts.balancerBuilder != nil {
		grpclog.Infoln("ignoring balancer switching: Balancer DialOption used instead")
		return
	}
	// TODO(bar switching) change this to two steps: drain and close.
	// Keep track of sc in wrapper.
	if cc.balancerWrapper != nil {
		cc.balancerWrapper.close()
	}
>>>>>>> a1f34bec

	builder := balancer.Get(name)
	// TODO(yuxuanli): If user send a service config that does not contain a valid balancer name, should
	// we reuse previous one?
	if channelz.IsOn() {
		if builder == nil {
			channelz.AddTraceEvent(cc.channelzID, &channelz.TraceEventDesc{
				Desc:     fmt.Sprintf("Channel switches to new LB policy %q due to fallback from invalid balancer name", PickFirstBalancerName),
				Severity: channelz.CtWarning,
			})
		} else {
			channelz.AddTraceEvent(cc.channelzID, &channelz.TraceEventDesc{
				Desc:     fmt.Sprintf("Channel switches to new LB policy %q", name),
				Severity: channelz.CtINFO,
			})
		}
	}
	if builder == nil {
		grpclog.Infof("failed to get balancer builder for: %v, using pick_first instead", name)
		builder = newPickfirstBuilder()
	}

	cc.preBalancerName = cc.curBalancerName
	cc.curBalancerName = builder.Name()
	cc.balancerWrapper = newCCBalancerWrapper(cc, builder, cc.balancerBuildOpts)
}

func (cc *ClientConn) handleSubConnStateChange(sc balancer.SubConn, s connectivity.State) {
	cc.mu.Lock()
	if cc.conns == nil {
		cc.mu.Unlock()
		return
	}
	// TODO(bar switching) send updates to all balancer wrappers when balancer
	// gracefully switching is supported.
	cc.balancerWrapper.handleSubConnStateChange(sc, s)
	cc.mu.Unlock()
}

// newAddrConn creates an addrConn for addrs and adds it to cc.conns.
//
// Caller needs to make sure len(addrs) > 0.
func (cc *ClientConn) newAddrConn(addrs []resolver.Address, opts balancer.NewSubConnOptions) (*addrConn, error) {
	ac := &addrConn{
		cc:                  cc,
		addrs:               addrs,
		scopts:              opts,
		dopts:               cc.dopts,
		czData:              new(channelzData),
		successfulHandshake: true, // make the first nextAddr() call _not_ move addrIdx up by 1
		resetBackoff:        make(chan struct{}),
	}
	ac.ctx, ac.cancel = context.WithCancel(cc.ctx)
	// Track ac in cc. This needs to be done before any getTransport(...) is called.
	cc.mu.Lock()
	if cc.conns == nil {
		cc.mu.Unlock()
		return nil, ErrClientConnClosing
	}
	if channelz.IsOn() {
		ac.channelzID = channelz.RegisterSubChannel(ac, cc.channelzID, "")
		channelz.AddTraceEvent(ac.channelzID, &channelz.TraceEventDesc{
			Desc:     "Subchannel Created",
			Severity: channelz.CtINFO,
			Parent: &channelz.TraceEventDesc{
				Desc:     fmt.Sprintf("Subchannel(id:%d) created", ac.channelzID),
				Severity: channelz.CtINFO,
			},
		})
	}
	cc.conns[ac] = struct{}{}
	cc.mu.Unlock()
	return ac, nil
}

// removeAddrConn removes the addrConn in the subConn from clientConn.
// It also tears down the ac with the given error.
func (cc *ClientConn) removeAddrConn(ac *addrConn, err error) {
	cc.mu.Lock()
	if cc.conns == nil {
		cc.mu.Unlock()
		return
	}
	delete(cc.conns, ac)
	cc.mu.Unlock()
	ac.tearDown(err)
}

func (cc *ClientConn) channelzMetric() *channelz.ChannelInternalMetric {
	return &channelz.ChannelInternalMetric{
		State:                    cc.GetState(),
		Target:                   cc.target,
		CallsStarted:             atomic.LoadInt64(&cc.czData.callsStarted),
		CallsSucceeded:           atomic.LoadInt64(&cc.czData.callsSucceeded),
		CallsFailed:              atomic.LoadInt64(&cc.czData.callsFailed),
		LastCallStartedTimestamp: time.Unix(0, atomic.LoadInt64(&cc.czData.lastCallStartedTime)),
	}
}

// Target returns the target string of the ClientConn.
// This is an EXPERIMENTAL API.
func (cc *ClientConn) Target() string {
	return cc.target
}

func (cc *ClientConn) incrCallsStarted() {
	atomic.AddInt64(&cc.czData.callsStarted, 1)
	atomic.StoreInt64(&cc.czData.lastCallStartedTime, time.Now().UnixNano())
}

func (cc *ClientConn) incrCallsSucceeded() {
	atomic.AddInt64(&cc.czData.callsSucceeded, 1)
}

func (cc *ClientConn) incrCallsFailed() {
	atomic.AddInt64(&cc.czData.callsFailed, 1)
}

// connect starts creating a transport.
// It does nothing if the ac is not IDLE.
// TODO(bar) Move this to the addrConn section.
func (ac *addrConn) connect() error {
	ac.mu.Lock()
	if ac.state == connectivity.Shutdown {
		ac.mu.Unlock()
		return errConnClosing
	}
	if ac.state != connectivity.Idle {
		ac.mu.Unlock()
		return nil
	}
	ac.updateConnectivityState(connectivity.Connecting)
	ac.cc.handleSubConnStateChange(ac.acbw, ac.state)
	ac.mu.Unlock()

	// Start a goroutine connecting to the server asynchronously.
	go ac.resetTransport(false)
	return nil
}

// tryUpdateAddrs tries to update ac.addrs with the new addresses list.
//
// It checks whether current connected address of ac is in the new addrs list.
//  - If true, it updates ac.addrs and returns true. The ac will keep using
//    the existing connection.
//  - If false, it does nothing and returns false.
func (ac *addrConn) tryUpdateAddrs(addrs []resolver.Address) bool {
	ac.mu.Lock()
	defer ac.mu.Unlock()
	grpclog.Infof("addrConn: tryUpdateAddrs curAddr: %v, addrs: %v", ac.curAddr, addrs)
	if ac.state == connectivity.Shutdown {
		ac.addrs = addrs
		return true
	}

	var curAddrFound bool
	for _, a := range addrs {
		if reflect.DeepEqual(ac.curAddr, a) {
			curAddrFound = true
			break
		}
	}
	grpclog.Infof("addrConn: tryUpdateAddrs curAddrFound: %v", curAddrFound)
	if curAddrFound {
		ac.addrs = addrs
		ac.addrIdx = 0 // Start reconnecting from beginning in the new list.
	}

	return curAddrFound
}

// GetMethodConfig gets the method config of the input method.
// If there's an exact match for input method (i.e. /service/method), we return
// the corresponding MethodConfig.
// If there isn't an exact match for the input method, we look for the default config
// under the service (i.e /service/). If there is a default MethodConfig for
// the service, we return it.
// Otherwise, we return an empty MethodConfig.
func (cc *ClientConn) GetMethodConfig(method string) MethodConfig {
	// TODO: Avoid the locking here.
	cc.mu.RLock()
	defer cc.mu.RUnlock()
	m, ok := cc.sc.Methods[method]
	if !ok {
		i := strings.LastIndex(method, "/")
		m = cc.sc.Methods[method[:i+1]]
	}
	return m
}

func (cc *ClientConn) healthCheckConfig() *healthCheckConfig {
	cc.mu.RLock()
	defer cc.mu.RUnlock()
	return cc.sc.healthCheckConfig
}

func (cc *ClientConn) getTransport(ctx context.Context, failfast bool, method string) (transport.ClientTransport, func(balancer.DoneInfo), error) {
	hdr, _ := metadata.FromOutgoingContext(ctx)
	t, done, err := cc.blockingpicker.pick(ctx, failfast, balancer.PickOptions{
		FullMethodName: method,
		Header:         hdr,
	})
	if err != nil {
		return nil, nil, toRPCErr(err)
	}
	return t, done, nil
}

// handleServiceConfig parses the service config string in JSON format to Go native
// struct ServiceConfig, and store both the struct and the JSON string in ClientConn.
func (cc *ClientConn) handleServiceConfig(js string) error {
	if cc.dopts.disableServiceConfig {
		return nil
	}
	if cc.scRaw == js {
		return nil
	}
	if channelz.IsOn() {
		channelz.AddTraceEvent(cc.channelzID, &channelz.TraceEventDesc{
			// The special formatting of \"%s\" instead of %q is to provide nice printing of service config
			// for human consumption.
			Desc:     fmt.Sprintf("Channel has a new service config \"%s\"", js),
			Severity: channelz.CtINFO,
		})
	}
	sc, err := parseServiceConfig(js)
	if err != nil {
		return err
	}
	cc.mu.Lock()
	// Check if the ClientConn is already closed. Some fields (e.g.
	// balancerWrapper) are set to nil when closing the ClientConn, and could
	// cause nil pointer panic if we don't have this check.
	if cc.conns == nil {
		cc.mu.Unlock()
		return nil
	}
	cc.scRaw = js
	cc.sc = sc

	if sc.retryThrottling != nil {
		newThrottler := &retryThrottler{
			tokens: sc.retryThrottling.MaxTokens,
			max:    sc.retryThrottling.MaxTokens,
			thresh: sc.retryThrottling.MaxTokens / 2,
			ratio:  sc.retryThrottling.TokenRatio,
		}
		cc.retryThrottler.Store(newThrottler)
	} else {
		cc.retryThrottler.Store((*retryThrottler)(nil))
	}

	if sc.LB != nil && *sc.LB != grpclbName { // "grpclb" is not a valid balancer option in service config.
		if cc.curBalancerName == grpclbName {
			// If current balancer is grpclb, there's at least one grpclb
			// balancer address in the resolved list. Don't switch the balancer,
			// but change the previous balancer name, so if a new resolved
			// address list doesn't contain grpclb address, balancer will be
			// switched to *sc.LB.
			cc.preBalancerName = *sc.LB
		} else {
			cc.switchBalancer(*sc.LB)
			cc.balancerWrapper.handleResolvedAddrs(cc.curAddresses, nil)
		}
	}

	cc.mu.Unlock()
	return nil
}

func (cc *ClientConn) resolveNow(o resolver.ResolveNowOption) {
	cc.mu.RLock()
	r := cc.resolverWrapper
	cc.mu.RUnlock()
	if r == nil {
		return
	}
	go r.resolveNow(o)
}

// ResetConnectBackoff wakes up all subchannels in transient failure and causes
// them to attempt another connection immediately.  It also resets the backoff
// times used for subsequent attempts regardless of the current state.
//
// In general, this function should not be used.  Typical service or network
// outages result in a reasonable client reconnection strategy by default.
// However, if a previously unavailable network becomes available, this may be
// used to trigger an immediate reconnect.
//
// This API is EXPERIMENTAL.
func (cc *ClientConn) ResetConnectBackoff() {
	cc.mu.Lock()
	defer cc.mu.Unlock()
	for ac := range cc.conns {
		ac.resetConnectBackoff()
	}
}

// Close tears down the ClientConn and all underlying connections.
func (cc *ClientConn) Close() error {
	defer cc.cancel()

	cc.mu.Lock()
	if cc.conns == nil {
		cc.mu.Unlock()
		return ErrClientConnClosing
	}
	conns := cc.conns
	cc.conns = nil
	cc.csMgr.updateState(connectivity.Shutdown)

	rWrapper := cc.resolverWrapper
	cc.resolverWrapper = nil
	bWrapper := cc.balancerWrapper
	cc.balancerWrapper = nil
	cc.mu.Unlock()

	cc.blockingpicker.close()

	if rWrapper != nil {
		rWrapper.close()
<<<<<<< HEAD
	}
	if bWrapper != nil {
		bWrapper.close()
	}
=======
	}
	if bWrapper != nil {
		bWrapper.close()
	}
>>>>>>> a1f34bec

	for ac := range conns {
		ac.tearDown(ErrClientConnClosing)
	}
	if channelz.IsOn() {
<<<<<<< HEAD
=======
		ted := &channelz.TraceEventDesc{
			Desc:     "Channel Deleted",
			Severity: channelz.CtINFO,
		}
		if cc.dopts.channelzParentID != 0 {
			ted.Parent = &channelz.TraceEventDesc{
				Desc:     fmt.Sprintf("Nested channel(id:%d) deleted", cc.channelzID),
				Severity: channelz.CtINFO,
			}
		}
		channelz.AddTraceEvent(cc.channelzID, ted)
		// TraceEvent needs to be called before RemoveEntry, as TraceEvent may add trace reference to
		// the entity beng deleted, and thus prevent it from being deleted right away.
>>>>>>> a1f34bec
		channelz.RemoveEntry(cc.channelzID)
	}
	return nil
}

// addrConn is a network connection to a given address.
type addrConn struct {
	ctx    context.Context
	cancel context.CancelFunc

	cc     *ClientConn
<<<<<<< HEAD
	addrs  []resolver.Address
	dopts  dialOptions
	events trace.EventLog
	acbw   balancer.SubConn

	mu           sync.Mutex
	curAddr      resolver.Address
	reconnectIdx int // The index in addrs list to start reconnecting from.
	state        connectivity.State
	// ready is closed and becomes nil when a new transport is up or failed
	// due to timeout.
	ready     chan struct{}
	transport transport.ClientTransport

	// The reason this addrConn is torn down.
	tearDownErr error

	connectRetryNum int
	// backoffDeadline is the time until which resetTransport needs to
	// wait before increasing connectRetryNum count.
=======
	dopts  dialOptions
	acbw   balancer.SubConn
	scopts balancer.NewSubConnOptions

	// transport is set when there's a viable transport (note: ac state may not be READY as LB channel
	// health checking may require server to report healthy to set ac to READY), and is reset
	// to nil when the current transport should no longer be used to create a stream (e.g. after GoAway
	// is received, transport is closed, ac has been torn down).
	transport transport.ClientTransport // The current transport.

	mu      sync.Mutex
	addrIdx int                // The index in addrs list to start reconnecting from.
	curAddr resolver.Address   // The current address.
	addrs   []resolver.Address // All addresses that the resolver resolved to.

	// Use updateConnectivityState for updating addrConn's connectivity state.
	state connectivity.State

	tearDownErr error // The reason this addrConn is torn down.

	backoffIdx int
	// backoffDeadline is the time until which resetTransport needs to
	// wait before increasing backoffIdx count.
>>>>>>> a1f34bec
	backoffDeadline time.Time
	// connectDeadline is the time by which all connection
	// negotiations must complete.
	connectDeadline time.Time

	resetBackoff chan struct{}

	channelzID int64 // channelz unique identification number
	czData     *channelzData
<<<<<<< HEAD
=======

	successfulHandshake bool

	healthCheckEnabled bool
}

// Note: this requires a lock on ac.mu.
func (ac *addrConn) updateConnectivityState(s connectivity.State) {
	ac.state = s
	if channelz.IsOn() {
		channelz.AddTraceEvent(ac.channelzID, &channelz.TraceEventDesc{
			Desc:     fmt.Sprintf("Subchannel Connectivity change to %v", s),
			Severity: channelz.CtINFO,
		})
	}
>>>>>>> a1f34bec
}

// adjustParams updates parameters used to create transports upon
// receiving a GoAway.
func (ac *addrConn) adjustParams(r transport.GoAwayReason) {
	switch r {
	case transport.GoAwayTooManyPings:
		v := 2 * ac.dopts.copts.KeepaliveParams.Time
		ac.cc.mu.Lock()
		if v > ac.cc.mkp.Time {
			ac.cc.mkp.Time = v
		}
		ac.cc.mu.Unlock()
	}
}

<<<<<<< HEAD
// printf records an event in ac's event log, unless ac has been closed.
// REQUIRES ac.mu is held.
func (ac *addrConn) printf(format string, a ...interface{}) {
	if ac.events != nil {
		ac.events.Printf(format, a...)
	}
}

// resetTransport recreates a transport to the address for ac.  The old
// transport will close itself on error or when the clientconn is closed.
// The created transport must receive initial settings frame from the server.
// In case that doesn't happen, transportMonitor will kill the newly created
// transport after connectDeadline has expired.
// In case there was an error on the transport before the settings frame was
// received, resetTransport resumes connecting to backends after the one that
// was previously connected to. In case end of the list is reached, resetTransport
// backs off until the original deadline.
// If the DialOption WithWaitForHandshake was set, resetTrasport returns
// successfully only after server settings are received.
//
// TODO(bar) make sure all state transitions are valid.
func (ac *addrConn) resetTransport() error {
	ac.mu.Lock()
	if ac.state == connectivity.Shutdown {
		ac.mu.Unlock()
		return errConnClosing
	}
	if ac.ready != nil {
		close(ac.ready)
		ac.ready = nil
	}
	ac.transport = nil
	ridx := ac.reconnectIdx
	ac.mu.Unlock()
	ac.cc.mu.RLock()
	ac.dopts.copts.KeepaliveParams = ac.cc.mkp
	ac.cc.mu.RUnlock()
	var backoffDeadline, connectDeadline time.Time
	var resetBackoff chan struct{}
	for connectRetryNum := 0; ; connectRetryNum++ {
		ac.mu.Lock()
		if ac.backoffDeadline.IsZero() {
			// This means either a successful HTTP2 connection was established
			// or this is the first time this addrConn is trying to establish a
			// connection.
			backoffFor := ac.dopts.bs.Backoff(connectRetryNum) // time.Duration.
			resetBackoff = ac.resetBackoff
			// This will be the duration that dial gets to finish.
			dialDuration := getMinConnectTimeout()
			if backoffFor > dialDuration {
				// Give dial more time as we keep failing to connect.
				dialDuration = backoffFor
			}
			start := time.Now()
			backoffDeadline = start.Add(backoffFor)
			connectDeadline = start.Add(dialDuration)
			ridx = 0 // Start connecting from the beginning.
		} else {
			// Continue trying to connect with the same deadlines.
			connectRetryNum = ac.connectRetryNum
			backoffDeadline = ac.backoffDeadline
			connectDeadline = ac.connectDeadline
			ac.backoffDeadline = time.Time{}
			ac.connectDeadline = time.Time{}
			ac.connectRetryNum = 0
		}
=======
// resetTransport makes sure that a healthy ac.transport exists.
//
// The transport will close itself when it encounters an error, or on GOAWAY, or on deadline waiting for handshake, or
// when the clientconn is closed. Each iteration creating a new transport will try a different address that the balancer
// assigned to the addrConn, until it has tried all addresses. Once it has tried all addresses, it will re-resolve to
// get a new address list. If an error is received, the list is re-resolved and the next reset attempt will try from the
// beginning. This method has backoff built in. The backoff amount starts at 0 and increases each time resolution occurs
// (addresses are exhausted). The backoff amount is reset to 0 each time a handshake is received.
//
// If the DialOption WithWaitForHandshake was set, resetTransport returns successfully only after handshake is received.
func (ac *addrConn) resetTransport(resolveNow bool) {
	for {
		// If this is the first in a line of resets, we want to resolve immediately. The only other time we
		// want to reset is if we have tried all the addresses handed to us.
		if resolveNow {
			ac.mu.Lock()
			ac.cc.resolveNow(resolver.ResolveNowOption{})
			ac.mu.Unlock()
		}

		ac.mu.Lock()
>>>>>>> a1f34bec
		if ac.state == connectivity.Shutdown {
			ac.mu.Unlock()
			return
		}
<<<<<<< HEAD
		ac.printf("connecting")
		if ac.state != connectivity.Connecting {
			ac.state = connectivity.Connecting
			ac.cc.handleSubConnStateChange(ac.acbw, ac.state)
		}
		// copy ac.addrs in case of race
		addrsIter := make([]resolver.Address, len(ac.addrs))
		copy(addrsIter, ac.addrs)
		copts := ac.dopts.copts
		ac.mu.Unlock()
		connected, err := ac.createTransport(connectRetryNum, ridx, backoffDeadline, connectDeadline, addrsIter, copts, resetBackoff)
		if err != nil {
			return err
		}
		if connected {
			return nil
		}
	}
}

// createTransport creates a connection to one of the backends in addrs.
// It returns true if a connection was established.
func (ac *addrConn) createTransport(connectRetryNum, ridx int, backoffDeadline, connectDeadline time.Time, addrs []resolver.Address, copts transport.ConnectOptions, resetBackoff chan struct{}) (bool, error) {
	for i := ridx; i < len(addrs); i++ {
		addr := addrs[i]
		target := transport.TargetInfo{
			Addr:      addr.Addr,
			Metadata:  addr.Metadata,
			Authority: ac.cc.authority,
		}
		done := make(chan struct{})
		onPrefaceReceipt := func() {
			ac.mu.Lock()
			close(done)
			if !ac.backoffDeadline.IsZero() {
				// If we haven't already started reconnecting to
				// other backends.
				// Note, this can happen when writer notices an error
				// and triggers resetTransport while at the same time
				// reader receives the preface and invokes this closure.
				ac.backoffDeadline = time.Time{}
				ac.connectDeadline = time.Time{}
				ac.connectRetryNum = 0
			}
			ac.mu.Unlock()
		}
		// Do not cancel in the success path because of
		// this issue in Go1.6: https://github.com/golang/go/issues/15078.
		connectCtx, cancel := context.WithDeadline(ac.ctx, connectDeadline)
		if channelz.IsOn() {
			copts.ChannelzParentID = ac.channelzID
		}
		newTr, err := transport.NewClientTransport(connectCtx, ac.cc.ctx, target, copts, onPrefaceReceipt)
		if err != nil {
			cancel()
			ac.cc.blockingpicker.updateConnectionError(err)
			ac.mu.Lock()
			if ac.state == connectivity.Shutdown {
				// ac.tearDown(...) has been invoked.
				ac.mu.Unlock()
				return false, errConnClosing
			}
			ac.mu.Unlock()
			grpclog.Warningf("grpc: addrConn.createTransport failed to connect to %v. Err :%v. Reconnecting...", addr, err)
			continue
		}
		if ac.dopts.waitForHandshake {
			select {
			case <-done:
			case <-connectCtx.Done():
				// Didn't receive server preface, must kill this new transport now.
				grpclog.Warningf("grpc: addrConn.createTransport failed to receive server preface before deadline.")
				newTr.Close()
				continue
			case <-ac.ctx.Done():
			}
=======

		// The transport that was used before is no longer viable.
		ac.transport = nil
		// If the connection is READY, a failure must have occurred.
		// Otherwise, we'll consider this is a transient failure when:
		//   We've exhausted all addresses
		//   We're in CONNECTING
		//   And it's not the very first addr to try TODO(deklerk) find a better way to do this than checking ac.successfulHandshake
		if ac.state == connectivity.Ready || (ac.addrIdx == len(ac.addrs)-1 && ac.state == connectivity.Connecting && !ac.successfulHandshake) {
			ac.updateConnectivityState(connectivity.TransientFailure)
			ac.cc.handleSubConnStateChange(ac.acbw, ac.state)
		}
		ac.transport = nil
		ac.mu.Unlock()

		if err := ac.nextAddr(); err != nil {
			return
		}

		ac.mu.Lock()
		if ac.state == connectivity.Shutdown {
			ac.mu.Unlock()
			return
		}

		backoffIdx := ac.backoffIdx
		backoffFor := ac.dopts.bs.Backoff(backoffIdx)

		// This will be the duration that dial gets to finish.
		dialDuration := getMinConnectTimeout()
		if backoffFor > dialDuration {
			// Give dial more time as we keep failing to connect.
			dialDuration = backoffFor
>>>>>>> a1f34bec
		}
		start := time.Now()
		connectDeadline := start.Add(dialDuration)
		ac.backoffDeadline = start.Add(backoffFor)
		ac.connectDeadline = connectDeadline

		ac.mu.Unlock()

		ac.cc.mu.RLock()
		ac.dopts.copts.KeepaliveParams = ac.cc.mkp
		ac.cc.mu.RUnlock()

		ac.mu.Lock()
<<<<<<< HEAD
		if ac.state == connectivity.Shutdown {
			ac.mu.Unlock()
			// ac.tearDonn(...) has been invoked.
			newTr.Close()
			return false, errConnClosing
		}
		ac.printf("ready")
		ac.state = connectivity.Ready
		ac.cc.handleSubConnStateChange(ac.acbw, ac.state)
		ac.transport = newTr
		ac.curAddr = addr
		if ac.ready != nil {
			close(ac.ready)
			ac.ready = nil
		}
		select {
		case <-done:
			// If the server has responded back with preface already,
			// don't set the reconnect parameters.
		default:
			ac.connectRetryNum = connectRetryNum
			ac.backoffDeadline = backoffDeadline
			ac.connectDeadline = connectDeadline
			ac.reconnectIdx = i + 1 // Start reconnecting from the next backend in the list.
		}
		ac.mu.Unlock()
		return true, nil
	}
	ac.mu.Lock()
	if ac.state == connectivity.Shutdown {
		ac.mu.Unlock()
		return false, errConnClosing
	}
	ac.state = connectivity.TransientFailure
	ac.cc.handleSubConnStateChange(ac.acbw, ac.state)
	ac.cc.resolveNow(resolver.ResolveNowOption{})
	if ac.ready != nil {
		close(ac.ready)
		ac.ready = nil
	}
	ac.mu.Unlock()
	timer := time.NewTimer(backoffDeadline.Sub(time.Now()))
	select {
	case <-timer.C:
	case <-resetBackoff:
		timer.Stop()
	case <-ac.ctx.Done():
		timer.Stop()
		return false, ac.ctx.Err()
=======

		if ac.state == connectivity.Shutdown {
			ac.mu.Unlock()
			return
		}

		if ac.state != connectivity.Connecting {
			ac.updateConnectivityState(connectivity.Connecting)
			ac.cc.handleSubConnStateChange(ac.acbw, ac.state)
		}

		addr := ac.addrs[ac.addrIdx]
		copts := ac.dopts.copts
		if ac.scopts.CredsBundle != nil {
			copts.CredsBundle = ac.scopts.CredsBundle
		}
		ac.mu.Unlock()

		if channelz.IsOn() {
			channelz.AddTraceEvent(ac.channelzID, &channelz.TraceEventDesc{
				Desc:     fmt.Sprintf("Subchannel picks a new address %q to connect", addr.Addr),
				Severity: channelz.CtINFO,
			})
		}

		if err := ac.createTransport(backoffIdx, addr, copts, connectDeadline); err != nil {
			continue
		}

		return
>>>>>>> a1f34bec
	}
	return false, nil
}

func (ac *addrConn) resetConnectBackoff() {
	ac.mu.Lock()
	close(ac.resetBackoff)
	ac.resetBackoff = make(chan struct{})
	ac.connectRetryNum = 0
	ac.mu.Unlock()
}

<<<<<<< HEAD
// Run in a goroutine to track the error in transport and create the
// new transport if an error happens. It returns when the channel is closing.
func (ac *addrConn) transportMonitor() {
	for {
		var timer *time.Timer
		var cdeadline <-chan time.Time
		ac.mu.Lock()
		t := ac.transport
		if !ac.connectDeadline.IsZero() {
			timer = time.NewTimer(ac.connectDeadline.Sub(time.Now()))
			cdeadline = timer.C
		}
=======
// createTransport creates a connection to one of the backends in addrs.
func (ac *addrConn) createTransport(backoffNum int, addr resolver.Address, copts transport.ConnectOptions, connectDeadline time.Time) error {
	oneReset := sync.Once{}
	skipReset := make(chan struct{})
	allowedToReset := make(chan struct{})
	prefaceReceived := make(chan struct{})
	onCloseCalled := make(chan struct{})

	var prefaceMu sync.Mutex
	var serverPrefaceReceived bool
	var clientPrefaceWrote bool

	hcCtx, hcCancel := context.WithCancel(ac.ctx)

	onGoAway := func(r transport.GoAwayReason) {
		hcCancel()
		ac.mu.Lock()
		ac.adjustParams(r)
>>>>>>> a1f34bec
		ac.mu.Unlock()
		// Block until we receive a goaway or an error occurs.
		select {
<<<<<<< HEAD
		case <-t.GoAway():
			done := t.Error()
			cleanup := t.Close
			// Since this transport will be orphaned (won't have a transportMonitor)
			// we need to launch a goroutine to keep track of clientConn.Close()
			// happening since it might not be noticed by any other goroutine for a while.
			go func() {
				<-done
				cleanup()
			}()
		case <-t.Error():
			// In case this is triggered because clientConn.Close()
			// was called, we want to immeditately close the transport
			// since no other goroutine might notice it for a while.
			t.Close()
		case <-cdeadline:
			ac.mu.Lock()
			// This implies that client received server preface.
			if ac.backoffDeadline.IsZero() {
				ac.mu.Unlock()
				continue
			}
			ac.mu.Unlock()
			timer = nil
			// No server preface received until deadline.
			// Kill the connection.
			grpclog.Warningf("grpc: addrConn.transportMonitor didn't get server preface after waiting. Closing the new transport now.")
			t.Close()
		}
		if timer != nil {
			timer.Stop()
		}
		// If a GoAway happened, regardless of error, adjust our keepalive
		// parameters as appropriate.
		select {
		case <-t.GoAway():
			ac.adjustParams(t.GetGoAwayReason())
		default:
		}
		ac.mu.Lock()
		if ac.state == connectivity.Shutdown {
			ac.mu.Unlock()
			return
		}
		// Set connectivity state to TransientFailure before calling
		// resetTransport. Transition READY->CONNECTING is not valid.
		ac.state = connectivity.TransientFailure
		ac.cc.handleSubConnStateChange(ac.acbw, ac.state)
		ac.cc.resolveNow(resolver.ResolveNowOption{})
		ac.curAddr = resolver.Address{}
		ac.mu.Unlock()
		if err := ac.resetTransport(); err != nil {
			ac.mu.Lock()
			ac.printf("transport exiting: %v", err)
			ac.mu.Unlock()
			grpclog.Warningf("grpc: addrConn.transportMonitor exits due to: %v", err)
			if err != errConnClosing {
				// Keep this ac in cc.conns, to get the reason it's torn down.
				ac.tearDown(err)
=======
		case <-skipReset: // The outer resetTransport loop will handle reconnection.
			return
		case <-allowedToReset: // We're in the clear to reset.
			go oneReset.Do(func() { ac.resetTransport(false) })
		}
	}

	prefaceTimer := time.NewTimer(connectDeadline.Sub(time.Now()))

	onClose := func() {
		hcCancel()
		close(onCloseCalled)
		prefaceTimer.Stop()

		select {
		case <-skipReset: // The outer resetTransport loop will handle reconnection.
			return
		case <-allowedToReset: // We're in the clear to reset.
			oneReset.Do(func() { ac.resetTransport(false) })
		}
	}

	target := transport.TargetInfo{
		Addr:      addr.Addr,
		Metadata:  addr.Metadata,
		Authority: ac.cc.authority,
	}

	onPrefaceReceipt := func() {
		close(prefaceReceived)
		prefaceTimer.Stop()

		// TODO(deklerk): optimization; does anyone else actually use this lock? maybe we can just remove it for this scope
		ac.mu.Lock()

		prefaceMu.Lock()
		serverPrefaceReceived = true
		if clientPrefaceWrote {
			ac.successfulHandshake = true
		}
		prefaceMu.Unlock()

		ac.mu.Unlock()
	}

	connectCtx, cancel := context.WithDeadline(ac.ctx, connectDeadline)
	defer cancel()
	if channelz.IsOn() {
		copts.ChannelzParentID = ac.channelzID
	}

	newTr, err := transport.NewClientTransport(connectCtx, ac.cc.ctx, target, copts, onPrefaceReceipt, onGoAway, onClose)

	if err == nil {
		prefaceMu.Lock()
		clientPrefaceWrote = true
		if serverPrefaceReceived || ac.dopts.reqHandshake == envconfig.RequireHandshakeOff {
			ac.successfulHandshake = true
		}
		prefaceMu.Unlock()

		if ac.dopts.reqHandshake == envconfig.RequireHandshakeOn {
			select {
			case <-prefaceTimer.C:
				// We didn't get the preface in time.
				newTr.Close()
				err = errors.New("timed out waiting for server handshake")
			case <-prefaceReceived:
				// We got the preface - huzzah! things are good.
			case <-onCloseCalled:
				// The transport has already closed - noop.
				close(allowedToReset)
				return nil
			}
		} else if ac.dopts.reqHandshake == envconfig.RequireHandshakeHybrid {
			go func() {
				select {
				case <-prefaceTimer.C:
					// We didn't get the preface in time.
					newTr.Close()
				case <-prefaceReceived:
					// We got the preface just in the nick of time - huzzah!
				case <-onCloseCalled:
					// The transport has already closed - noop.
				}
			}()
		}
	}

	if err != nil {
		// newTr is either nil, or closed.
		ac.cc.blockingpicker.updateConnectionError(err)
		ac.mu.Lock()
		if ac.state == connectivity.Shutdown {
			// ac.tearDown(...) has been invoked.
			ac.mu.Unlock()

			// We don't want to reset during this close because we prefer to kick out of this function and let the loop
			// in resetTransport take care of reconnecting.
			close(skipReset)

			return errConnClosing
		}
		ac.mu.Unlock()
		grpclog.Warningf("grpc: addrConn.createTransport failed to connect to %v. Err :%v. Reconnecting...", addr, err)

		// We don't want to reset during this close because we prefer to kick out of this function and let the loop
		// in resetTransport take care of reconnecting.
		close(skipReset)

		return err
	}

	// Now there is a viable transport to be use, so set ac.transport to reflect the new viable transport.
	ac.mu.Lock()
	if ac.state == connectivity.Shutdown {
		ac.mu.Unlock()
		close(skipReset)
		newTr.Close()
		return nil
	}
	ac.transport = newTr
	ac.mu.Unlock()

	healthCheckConfig := ac.cc.healthCheckConfig()
	// LB channel health checking is only enabled when all the four requirements below are met:
	// 1. it is not disabled by the user with the WithDisableHealthCheck DialOption,
	// 2. the internal.HealthCheckFunc is set by importing the grpc/healthcheck package,
	// 3. a service config with non-empty healthCheckConfig field is provided,
	// 4. the current load balancer allows it.
	if !ac.cc.dopts.disableHealthCheck && healthCheckConfig != nil && ac.scopts.HealthCheckEnabled {
		if internal.HealthCheckFunc != nil {
			go ac.startHealthCheck(hcCtx, newTr, addr, healthCheckConfig.ServiceName)
			close(allowedToReset)
			return nil
		}
		// TODO: add a link to the health check doc in the error message.
		grpclog.Error("the client side LB channel health check function has not been set.")
	}

	// No LB channel health check case
	ac.mu.Lock()

	if ac.state == connectivity.Shutdown {
		ac.mu.Unlock()

		// unblock onGoAway/onClose callback.
		close(skipReset)
		return errConnClosing
	}

	ac.updateConnectivityState(connectivity.Ready)
	ac.cc.handleSubConnStateChange(ac.acbw, ac.state)
	ac.curAddr = addr

	ac.mu.Unlock()

	// Ok, _now_ we will finally let the transport reset if it encounters a closable error. Without this, the reader
	// goroutine failing races with all the code in this method that sets the connection to "ready".
	close(allowedToReset)
	return nil
}

func (ac *addrConn) startHealthCheck(ctx context.Context, newTr transport.ClientTransport, addr resolver.Address, serviceName string) {
	// Set up the health check helper functions
	newStream := func() (interface{}, error) {
		return ac.newClientStream(ctx, &StreamDesc{ServerStreams: true}, "/grpc.health.v1.Health/Watch", newTr)
	}
	firstReady := true
	reportHealth := func(ok bool) {
		ac.mu.Lock()
		defer ac.mu.Unlock()
		if ac.transport != newTr {
			return
		}
		if ok {
			if firstReady {
				firstReady = false
				ac.curAddr = addr
			}
			if ac.state != connectivity.Ready {
				ac.updateConnectivityState(connectivity.Ready)
				ac.cc.handleSubConnStateChange(ac.acbw, ac.state)
			}
		} else {
			if ac.state != connectivity.TransientFailure {
				ac.updateConnectivityState(connectivity.TransientFailure)
				ac.cc.handleSubConnStateChange(ac.acbw, ac.state)
>>>>>>> a1f34bec
			}
			return
		}
	}
<<<<<<< HEAD
}

// getReadyTransport returns the transport if ac's state is READY.
// Otherwise it returns nil, false.
// If ac's state is IDLE, it will trigger ac to connect.
func (ac *addrConn) getReadyTransport() (transport.ClientTransport, bool) {
	ac.mu.Lock()
	if ac.state == connectivity.Ready {
		t := ac.transport
		ac.mu.Unlock()
		return t, true
	}
	var idle bool
	if ac.state == connectivity.Idle {
		idle = true
	}
=======

	err := internal.HealthCheckFunc(ctx, newStream, reportHealth, serviceName)
	if err != nil {
		if status.Code(err) == codes.Unimplemented {
			if channelz.IsOn() {
				channelz.AddTraceEvent(ac.channelzID, &channelz.TraceEventDesc{
					Desc:     "Subchannel health check is unimplemented at server side, thus health check is disabled",
					Severity: channelz.CtError,
				})
			}
			grpclog.Error("Subchannel health check is unimplemented at server side, thus health check is disabled")
		} else {
			grpclog.Errorf("HealthCheckFunc exits with unexpected error %v", err)
		}
	}
}

// nextAddr increments the addrIdx if there are more addresses to try. If
// there are no more addrs to try it will re-resolve, set addrIdx to 0, and
// increment the backoffIdx.
//
// nextAddr must be called without ac.mu being held.
func (ac *addrConn) nextAddr() error {
	ac.mu.Lock()

	// If a handshake has been observed, we want the next usage to start at
	// index 0 immediately.
	if ac.successfulHandshake {
		ac.successfulHandshake = false
		ac.backoffDeadline = time.Time{}
		ac.connectDeadline = time.Time{}
		ac.addrIdx = 0
		ac.backoffIdx = 0
		ac.mu.Unlock()
		return nil
	}

	if ac.addrIdx < len(ac.addrs)-1 {
		ac.addrIdx++
		ac.mu.Unlock()
		return nil
	}

	ac.addrIdx = 0
	ac.backoffIdx++

	if ac.state == connectivity.Shutdown {
		ac.mu.Unlock()
		return errConnClosing
	}
	ac.cc.resolveNow(resolver.ResolveNowOption{})
	backoffDeadline := ac.backoffDeadline
	b := ac.resetBackoff
	ac.mu.Unlock()
	timer := time.NewTimer(backoffDeadline.Sub(time.Now()))
	select {
	case <-timer.C:
	case <-b:
		timer.Stop()
	case <-ac.ctx.Done():
		timer.Stop()
		return ac.ctx.Err()
	}
	return nil
}

func (ac *addrConn) resetConnectBackoff() {
	ac.mu.Lock()
	close(ac.resetBackoff)
	ac.backoffIdx = 0
	ac.resetBackoff = make(chan struct{})
	ac.mu.Unlock()
}

// getReadyTransport returns the transport if ac's state is READY.
// Otherwise it returns nil, false.
// If ac's state is IDLE, it will trigger ac to connect.
func (ac *addrConn) getReadyTransport() (transport.ClientTransport, bool) {
	ac.mu.Lock()
	if ac.state == connectivity.Ready && ac.transport != nil {
		t := ac.transport
		ac.mu.Unlock()
		return t, true
	}
	var idle bool
	if ac.state == connectivity.Idle {
		idle = true
	}
>>>>>>> a1f34bec
	ac.mu.Unlock()
	// Trigger idle ac to connect.
	if idle {
		ac.connect()
	}
	return nil, false
}

// tearDown starts to tear down the addrConn.
// TODO(zhaoq): Make this synchronous to avoid unbounded memory consumption in
// some edge cases (e.g., the caller opens and closes many addrConn's in a
// tight loop.
// tearDown doesn't remove ac from ac.cc.conns.
func (ac *addrConn) tearDown(err error) {
<<<<<<< HEAD
	ac.cancel()
	ac.mu.Lock()
	defer ac.mu.Unlock()
	if ac.state == connectivity.Shutdown {
		return
	}
	ac.curAddr = resolver.Address{}
	if err == errConnDrain && ac.transport != nil {
=======
	ac.mu.Lock()
	if ac.state == connectivity.Shutdown {
		ac.mu.Unlock()
		return
	}
	curTr := ac.transport
	ac.transport = nil
	// We have to set the state to Shutdown before anything else to prevent races
	// between setting the state and logic that waits on context cancelation / etc.
	ac.updateConnectivityState(connectivity.Shutdown)
	ac.cancel()
	ac.tearDownErr = err
	ac.cc.handleSubConnStateChange(ac.acbw, ac.state)
	ac.curAddr = resolver.Address{}
	if err == errConnDrain && curTr != nil {
>>>>>>> a1f34bec
		// GracefulClose(...) may be executed multiple times when
		// i) receiving multiple GoAway frames from the server; or
		// ii) there are concurrent name resolver/Balancer triggered
		// address removal and GoAway.
		// We have to unlock and re-lock here because GracefulClose => Close => onClose, which requires locking ac.mu.
		ac.mu.Unlock()
		curTr.GracefulClose()
		ac.mu.Lock()
	}
<<<<<<< HEAD
	ac.state = connectivity.Shutdown
	ac.tearDownErr = err
	ac.cc.handleSubConnStateChange(ac.acbw, ac.state)
	if ac.events != nil {
		ac.events.Finish()
		ac.events = nil
=======
	if channelz.IsOn() {
		channelz.AddTraceEvent(ac.channelzID, &channelz.TraceEventDesc{
			Desc:     "Subchannel Deleted",
			Severity: channelz.CtINFO,
			Parent: &channelz.TraceEventDesc{
				Desc:     fmt.Sprintf("Subchanel(id:%d) deleted", ac.channelzID),
				Severity: channelz.CtINFO,
			},
		})
		// TraceEvent needs to be called before RemoveEntry, as TraceEvent may add trace reference to
		// the entity beng deleted, and thus prevent it from being deleted right away.
		channelz.RemoveEntry(ac.channelzID)
	}
	ac.mu.Unlock()
}

func (ac *addrConn) getState() connectivity.State {
	ac.mu.Lock()
	defer ac.mu.Unlock()
	return ac.state
}

func (ac *addrConn) ChannelzMetric() *channelz.ChannelInternalMetric {
	ac.mu.Lock()
	addr := ac.curAddr.Addr
	ac.mu.Unlock()
	return &channelz.ChannelInternalMetric{
		State:                    ac.getState(),
		Target:                   addr,
		CallsStarted:             atomic.LoadInt64(&ac.czData.callsStarted),
		CallsSucceeded:           atomic.LoadInt64(&ac.czData.callsSucceeded),
		CallsFailed:              atomic.LoadInt64(&ac.czData.callsFailed),
		LastCallStartedTimestamp: time.Unix(0, atomic.LoadInt64(&ac.czData.lastCallStartedTime)),
>>>>>>> a1f34bec
	}
}

func (ac *addrConn) incrCallsStarted() {
	atomic.AddInt64(&ac.czData.callsStarted, 1)
	atomic.StoreInt64(&ac.czData.lastCallStartedTime, time.Now().UnixNano())
}

func (ac *addrConn) incrCallsSucceeded() {
	atomic.AddInt64(&ac.czData.callsSucceeded, 1)
}

func (ac *addrConn) incrCallsFailed() {
	atomic.AddInt64(&ac.czData.callsFailed, 1)
}

type retryThrottler struct {
	max    float64
	thresh float64
	ratio  float64

	mu     sync.Mutex
	tokens float64 // TODO(dfawley): replace with atomic and remove lock.
}

// throttle subtracts a retry token from the pool and returns whether a retry
// should be throttled (disallowed) based upon the retry throttling policy in
// the service config.
func (rt *retryThrottler) throttle() bool {
	if rt == nil {
		return false
	}
	rt.mu.Lock()
	defer rt.mu.Unlock()
	rt.tokens--
	if rt.tokens < 0 {
		rt.tokens = 0
	}
<<<<<<< HEAD
	if channelz.IsOn() {
		channelz.RemoveEntry(ac.channelzID)
	}
}

func (ac *addrConn) getState() connectivity.State {
	ac.mu.Lock()
	defer ac.mu.Unlock()
	return ac.state
}

func (ac *addrConn) ChannelzMetric() *channelz.ChannelInternalMetric {
	ac.mu.Lock()
	addr := ac.curAddr.Addr
	ac.mu.Unlock()
	return &channelz.ChannelInternalMetric{
		State:                    ac.getState(),
		Target:                   addr,
		CallsStarted:             atomic.LoadInt64(&ac.czData.callsStarted),
		CallsSucceeded:           atomic.LoadInt64(&ac.czData.callsSucceeded),
		CallsFailed:              atomic.LoadInt64(&ac.czData.callsFailed),
		LastCallStartedTimestamp: time.Unix(0, atomic.LoadInt64(&ac.czData.lastCallStartedTime)),
	}
}

func (ac *addrConn) incrCallsStarted() {
	atomic.AddInt64(&ac.czData.callsStarted, 1)
	atomic.StoreInt64(&ac.czData.lastCallStartedTime, time.Now().UnixNano())
}

func (ac *addrConn) incrCallsSucceeded() {
	atomic.AddInt64(&ac.czData.callsSucceeded, 1)
}

func (ac *addrConn) incrCallsFailed() {
	atomic.AddInt64(&ac.czData.callsFailed, 1)
}

type retryThrottler struct {
	max    float64
	thresh float64
	ratio  float64

	mu     sync.Mutex
	tokens float64 // TODO(dfawley): replace with atomic and remove lock.
}

// throttle subtracts a retry token from the pool and returns whether a retry
// should be throttled (disallowed) based upon the retry throttling policy in
// the service config.
func (rt *retryThrottler) throttle() bool {
	if rt == nil {
		return false
	}
	rt.mu.Lock()
	defer rt.mu.Unlock()
	rt.tokens--
	if rt.tokens < 0 {
		rt.tokens = 0
	}
	return rt.tokens <= rt.thresh
}

func (rt *retryThrottler) successfulRPC() {
	if rt == nil {
		return
	}
=======
	return rt.tokens <= rt.thresh
}

func (rt *retryThrottler) successfulRPC() {
	if rt == nil {
		return
	}
>>>>>>> a1f34bec
	rt.mu.Lock()
	defer rt.mu.Unlock()
	rt.tokens += rt.ratio
	if rt.tokens > rt.max {
		rt.tokens = rt.max
	}
}

type channelzChannel struct {
	cc *ClientConn
}

func (c *channelzChannel) ChannelzMetric() *channelz.ChannelInternalMetric {
	return c.cc.channelzMetric()
}

// ErrClientConnTimeout indicates that the ClientConn cannot establish the
// underlying connections within the specified timeout.
//
// Deprecated: This error is never returned by grpc and should not be
// referenced by users.
var ErrClientConnTimeout = errors.New("grpc: timed out when dialing")<|MERGE_RESOLUTION|>--- conflicted
+++ resolved
@@ -30,23 +30,12 @@
 	"sync/atomic"
 	"time"
 
-<<<<<<< HEAD
-	"golang.org/x/net/context"
-	"golang.org/x/net/trace"
-=======
->>>>>>> a1f34bec
 	"google.golang.org/grpc/balancer"
 	_ "google.golang.org/grpc/balancer/roundrobin" // To register roundrobin.
 	"google.golang.org/grpc/codes"
 	"google.golang.org/grpc/connectivity"
 	"google.golang.org/grpc/credentials"
 	"google.golang.org/grpc/grpclog"
-<<<<<<< HEAD
-	"google.golang.org/grpc/internal/backoff"
-	"google.golang.org/grpc/internal/channelz"
-	"google.golang.org/grpc/internal/transport"
-	"google.golang.org/grpc/keepalive"
-=======
 	"google.golang.org/grpc/internal"
 	"google.golang.org/grpc/internal/backoff"
 	"google.golang.org/grpc/internal/channelz"
@@ -55,7 +44,6 @@
 	"google.golang.org/grpc/internal/transport"
 	"google.golang.org/grpc/keepalive"
 	"google.golang.org/grpc/metadata"
->>>>>>> a1f34bec
 	"google.golang.org/grpc/resolver"
 	_ "google.golang.org/grpc/resolver/dns"         // To register dns resolver.
 	_ "google.golang.org/grpc/resolver/passthrough" // To register passthrough resolver.
@@ -138,14 +126,6 @@
 // e.g. to use dns resolver, a "dns:///" prefix should be applied to the target.
 func DialContext(ctx context.Context, target string, opts ...DialOption) (conn *ClientConn, err error) {
 	cc := &ClientConn{
-<<<<<<< HEAD
-		target:         target,
-		csMgr:          &connectivityStateManager{},
-		conns:          make(map[*addrConn]struct{}),
-		dopts:          defaultDialOptions(),
-		blockingpicker: newPickerWrapper(),
-		czData:         new(channelzData),
-=======
 		target:            target,
 		csMgr:             &connectivityStateManager{},
 		conns:             make(map[*addrConn]struct{}),
@@ -153,7 +133,6 @@
 		blockingpicker:    newPickerWrapper(),
 		czData:            new(channelzData),
 		firstResolveEvent: grpcsync.NewEvent(),
->>>>>>> a1f34bec
 	}
 	cc.retryThrottler.Store((*retryThrottler)(nil))
 	cc.ctx, cc.cancel = context.WithCancel(context.Background())
@@ -165,19 +144,6 @@
 	if channelz.IsOn() {
 		if cc.dopts.channelzParentID != 0 {
 			cc.channelzID = channelz.RegisterChannel(&channelzChannel{cc}, cc.dopts.channelzParentID, target)
-<<<<<<< HEAD
-		} else {
-			cc.channelzID = channelz.RegisterChannel(&channelzChannel{cc}, 0, target)
-		}
-	}
-
-	if !cc.dopts.insecure {
-		if cc.dopts.copts.TransportCredentials == nil {
-			return nil, errNoTransportSecurity
-		}
-	} else {
-		if cc.dopts.copts.TransportCredentials != nil {
-=======
 			channelz.AddTraceEvent(cc.channelzID, &channelz.TraceEventDesc{
 				Desc:     "Channel Created",
 				Severity: channelz.CtINFO,
@@ -205,7 +171,6 @@
 		}
 	} else {
 		if cc.dopts.copts.TransportCredentials != nil || cc.dopts.copts.CredsBundle != nil {
->>>>>>> a1f34bec
 			return nil, errCredentialsConflict
 		}
 		for _, cd := range cc.dopts.copts.PerRPCCredentials {
@@ -221,11 +186,7 @@
 		cc.dopts.copts.Dialer = newProxyDialer(
 			func(ctx context.Context, addr string) (net.Conn, error) {
 				network, addr := parseDialTarget(addr)
-<<<<<<< HEAD
-				return dialContext(ctx, network, addr)
-=======
 				return (&net.Dialer{}).DialContext(ctx, network, addr)
->>>>>>> a1f34bec
 			},
 		)
 	}
@@ -322,30 +283,12 @@
 	}
 	cc.balancerBuildOpts = balancer.BuildOptions{
 		DialCreds:        credsClone,
-<<<<<<< HEAD
-=======
 		CredsBundle:      cc.dopts.copts.CredsBundle,
->>>>>>> a1f34bec
 		Dialer:           cc.dopts.copts.Dialer,
 		ChannelzParentID: cc.channelzID,
 	}
 
 	// Build the resolver.
-<<<<<<< HEAD
-	cc.resolverWrapper, err = newCCResolverWrapper(cc)
-	if err != nil {
-		return nil, fmt.Errorf("failed to build resolver: %v", err)
-	}
-	// Start the resolver wrapper goroutine after resolverWrapper is created.
-	//
-	// If the goroutine is started before resolverWrapper is ready, the
-	// following may happen: The goroutine sends updates to cc. cc forwards
-	// those to balancer. Balancer creates new addrConn. addrConn fails to
-	// connect, and calls resolveNow(). resolveNow() tries to use the non-ready
-	// resolverWrapper.
-	cc.resolverWrapper.start()
-
-=======
 	rWrapper, err := newCCResolverWrapper(cc)
 	if err != nil {
 		return nil, fmt.Errorf("failed to build resolver: %v", err)
@@ -354,7 +297,6 @@
 	cc.mu.Lock()
 	cc.resolverWrapper = rWrapper
 	cc.mu.Unlock()
->>>>>>> a1f34bec
 	// A blocking dial blocks until the clientConn is ready.
 	if cc.dopts.block {
 		for {
@@ -363,13 +305,9 @@
 				break
 			} else if cc.dopts.copts.FailOnNonTempDialError && s == connectivity.TransientFailure {
 				if err = cc.blockingpicker.connectionError(); err != nil {
-<<<<<<< HEAD
-					terr, ok := err.(interface{ Temporary() bool })
-=======
 					terr, ok := err.(interface {
 						Temporary() bool
 					})
->>>>>>> a1f34bec
 					if ok && !terr.Temporary() {
 						return nil, err
 					}
@@ -391,7 +329,7 @@
 	mu         sync.Mutex
 	state      connectivity.State
 	notifyChan chan struct{}
-<<<<<<< HEAD
+	channelzID int64
 }
 
 // updateState updates the connectivity.State of ClientConn.
@@ -407,30 +345,6 @@
 		return
 	}
 	csm.state = state
-	if csm.notifyChan != nil {
-		// There are other goroutines waiting on this channel.
-		close(csm.notifyChan)
-		csm.notifyChan = nil
-	}
-}
-
-=======
-	channelzID int64
-}
-
-// updateState updates the connectivity.State of ClientConn.
-// If there's a change it notifies goroutines waiting on state change to
-// happen.
-func (csm *connectivityStateManager) updateState(state connectivity.State) {
-	csm.mu.Lock()
-	defer csm.mu.Unlock()
-	if csm.state == connectivity.Shutdown {
-		return
-	}
-	if csm.state == state {
-		return
-	}
-	csm.state = state
 	if channelz.IsOn() {
 		channelz.AddTraceEvent(csm.channelzID, &channelz.TraceEventDesc{
 			Desc:     fmt.Sprintf("Channel Connectivity change to %v", state),
@@ -444,7 +358,6 @@
 	}
 }
 
->>>>>>> a1f34bec
 func (csm *connectivityStateManager) getState() connectivity.State {
 	csm.mu.Lock()
 	defer csm.mu.Unlock()
@@ -472,15 +385,6 @@
 	csMgr        *connectivityStateManager
 
 	balancerBuildOpts balancer.BuildOptions
-<<<<<<< HEAD
-	resolverWrapper   *ccResolverWrapper
-	blockingpicker    *pickerWrapper
-
-	mu    sync.RWMutex
-	sc    ServiceConfig
-	scRaw string
-	conns map[*addrConn]struct{}
-=======
 	blockingpicker    *pickerWrapper
 
 	mu              sync.RWMutex
@@ -488,7 +392,6 @@
 	sc              ServiceConfig
 	scRaw           string
 	conns           map[*addrConn]struct{}
->>>>>>> a1f34bec
 	// Keepalive parameter can be updated if a GoAway is received.
 	mkp             keepalive.ClientParameters
 	curBalancerName string
@@ -497,11 +400,8 @@
 	balancerWrapper *ccBalancerWrapper
 	retryThrottler  atomic.Value
 
-<<<<<<< HEAD
-=======
 	firstResolveEvent *grpcsync.Event
 
->>>>>>> a1f34bec
 	channelzID int64 // channelz unique identification number
 	czData     *channelzData
 }
@@ -513,28 +413,13 @@
 	ch := cc.csMgr.getNotifyChan()
 	if cc.csMgr.getState() != sourceState {
 		return true
-<<<<<<< HEAD
-=======
 	}
 	select {
 	case <-ctx.Done():
 		return false
 	case <-ch:
 		return true
->>>>>>> a1f34bec
-	}
-	select {
-	case <-ctx.Done():
-		return false
-	case <-ch:
-		return true
-	}
-}
-
-// GetState returns the connectivity.State of ClientConn.
-// This is an EXPERIMENTAL API.
-func (cc *ClientConn) GetState() connectivity.State {
-	return cc.csMgr.getState()
+	}
 }
 
 // GetState returns the connectivity.State of ClientConn.
@@ -562,7 +447,25 @@
 	}
 }
 
-<<<<<<< HEAD
+// waitForResolvedAddrs blocks until the resolver has provided addresses or the
+// context expires.  Returns nil unless the context expires first; otherwise
+// returns a status error based on the context.
+func (cc *ClientConn) waitForResolvedAddrs(ctx context.Context) error {
+	// This is on the RPC path, so we use a fast path to avoid the
+	// more-expensive "select" below after the resolver has returned once.
+	if cc.firstResolveEvent.HasFired() {
+		return nil
+	}
+	select {
+	case <-cc.firstResolveEvent.Done():
+		return nil
+	case <-ctx.Done():
+		return status.FromContextError(ctx.Err()).Err()
+	case <-cc.ctx.Done():
+		return ErrClientConnClosing
+	}
+}
+
 func (cc *ClientConn) handleResolvedAddrs(addrs []resolver.Address, err error) {
 	cc.mu.Lock()
 	defer cc.mu.Unlock()
@@ -576,6 +479,7 @@
 	}
 
 	cc.curAddresses = addrs
+	cc.firstResolveEvent.Fire()
 
 	if cc.dopts.balancerBuilder == nil {
 		// Only look at balancer types and switch balancer if balancer dial
@@ -646,10 +550,26 @@
 	}
 
 	builder := balancer.Get(name)
+	// TODO(yuxuanli): If user send a service config that does not contain a valid balancer name, should
+	// we reuse previous one?
+	if channelz.IsOn() {
+		if builder == nil {
+			channelz.AddTraceEvent(cc.channelzID, &channelz.TraceEventDesc{
+				Desc:     fmt.Sprintf("Channel switches to new LB policy %q due to fallback from invalid balancer name", PickFirstBalancerName),
+				Severity: channelz.CtWarning,
+			})
+		} else {
+			channelz.AddTraceEvent(cc.channelzID, &channelz.TraceEventDesc{
+				Desc:     fmt.Sprintf("Channel switches to new LB policy %q", name),
+				Severity: channelz.CtINFO,
+			})
+		}
+	}
 	if builder == nil {
 		grpclog.Infof("failed to get balancer builder for: %v, using pick_first instead", name)
 		builder = newPickfirstBuilder()
 	}
+
 	cc.preBalancerName = cc.curBalancerName
 	cc.curBalancerName = builder.Name()
 	cc.balancerWrapper = newCCBalancerWrapper(cc, builder, cc.balancerBuildOpts)
@@ -670,47 +590,33 @@
 // newAddrConn creates an addrConn for addrs and adds it to cc.conns.
 //
 // Caller needs to make sure len(addrs) > 0.
-func (cc *ClientConn) newAddrConn(addrs []resolver.Address) (*addrConn, error) {
+func (cc *ClientConn) newAddrConn(addrs []resolver.Address, opts balancer.NewSubConnOptions) (*addrConn, error) {
 	ac := &addrConn{
-		cc:           cc,
-		addrs:        addrs,
-		dopts:        cc.dopts,
-		czData:       new(channelzData),
-		resetBackoff: make(chan struct{}),
+		cc:                  cc,
+		addrs:               addrs,
+		scopts:              opts,
+		dopts:               cc.dopts,
+		czData:              new(channelzData),
+		successfulHandshake: true, // make the first nextAddr() call _not_ move addrIdx up by 1
+		resetBackoff:        make(chan struct{}),
 	}
 	ac.ctx, ac.cancel = context.WithCancel(cc.ctx)
 	// Track ac in cc. This needs to be done before any getTransport(...) is called.
-=======
-// waitForResolvedAddrs blocks until the resolver has provided addresses or the
-// context expires.  Returns nil unless the context expires first; otherwise
-// returns a status error based on the context.
-func (cc *ClientConn) waitForResolvedAddrs(ctx context.Context) error {
-	// This is on the RPC path, so we use a fast path to avoid the
-	// more-expensive "select" below after the resolver has returned once.
-	if cc.firstResolveEvent.HasFired() {
-		return nil
-	}
-	select {
-	case <-cc.firstResolveEvent.Done():
-		return nil
-	case <-ctx.Done():
-		return status.FromContextError(ctx.Err()).Err()
-	case <-cc.ctx.Done():
-		return ErrClientConnClosing
-	}
-}
-
-func (cc *ClientConn) handleResolvedAddrs(addrs []resolver.Address, err error) {
->>>>>>> a1f34bec
 	cc.mu.Lock()
-	defer cc.mu.Unlock()
 	if cc.conns == nil {
-<<<<<<< HEAD
 		cc.mu.Unlock()
 		return nil, ErrClientConnClosing
 	}
 	if channelz.IsOn() {
 		ac.channelzID = channelz.RegisterSubChannel(ac, cc.channelzID, "")
+		channelz.AddTraceEvent(ac.channelzID, &channelz.TraceEventDesc{
+			Desc:     "Subchannel Created",
+			Severity: channelz.CtINFO,
+			Parent: &channelz.TraceEventDesc{
+				Desc:     fmt.Sprintf("Subchannel(id:%d) created", ac.channelzID),
+				Severity: channelz.CtINFO,
+			},
+		})
 	}
 	cc.conns[ac] = struct{}{}
 	cc.mu.Unlock()
@@ -760,11 +666,9 @@
 	atomic.AddInt64(&cc.czData.callsFailed, 1)
 }
 
-// connect starts to creating transport and also starts the transport monitor
-// goroutine for this ac.
+// connect starts creating a transport.
 // It does nothing if the ac is not IDLE.
 // TODO(bar) Move this to the addrConn section.
-// This was part of resetAddrConn, keep it here to make the diff look clean.
 func (ac *addrConn) connect() error {
 	ac.mu.Lock()
 	if ac.state == connectivity.Shutdown {
@@ -775,22 +679,12 @@
 		ac.mu.Unlock()
 		return nil
 	}
-	ac.state = connectivity.Connecting
+	ac.updateConnectivityState(connectivity.Connecting)
 	ac.cc.handleSubConnStateChange(ac.acbw, ac.state)
 	ac.mu.Unlock()
 
 	// Start a goroutine connecting to the server asynchronously.
-	go func() {
-		if err := ac.resetTransport(); err != nil {
-			grpclog.Warningf("Failed to dial %s: %v; please retry.", ac.addrs[0].Addr, err)
-			if err != errConnClosing {
-				// Keep this ac in cc.conns, to get the reason it's torn down.
-				ac.tearDown(err)
-			}
-			return
-		}
-		ac.transportMonitor()
-	}()
+	go ac.resetTransport(false)
 	return nil
 }
 
@@ -819,7 +713,7 @@
 	grpclog.Infof("addrConn: tryUpdateAddrs curAddrFound: %v", curAddrFound)
 	if curAddrFound {
 		ac.addrs = addrs
-		ac.reconnectIdx = 0 // Start reconnecting from beginning in the new list.
+		ac.addrIdx = 0 // Start reconnecting from beginning in the new list.
 	}
 
 	return curAddrFound
@@ -844,9 +738,17 @@
 	return m
 }
 
+func (cc *ClientConn) healthCheckConfig() *healthCheckConfig {
+	cc.mu.RLock()
+	defer cc.mu.RUnlock()
+	return cc.sc.healthCheckConfig
+}
+
 func (cc *ClientConn) getTransport(ctx context.Context, failfast bool, method string) (transport.ClientTransport, func(balancer.DoneInfo), error) {
+	hdr, _ := metadata.FromOutgoingContext(ctx)
 	t, done, err := cc.blockingpicker.pick(ctx, failfast, balancer.PickOptions{
 		FullMethodName: method,
+		Header:         hdr,
 	})
 	if err != nil {
 		return nil, nil, toRPCErr(err)
@@ -860,11 +762,29 @@
 	if cc.dopts.disableServiceConfig {
 		return nil
 	}
+	if cc.scRaw == js {
+		return nil
+	}
+	if channelz.IsOn() {
+		channelz.AddTraceEvent(cc.channelzID, &channelz.TraceEventDesc{
+			// The special formatting of \"%s\" instead of %q is to provide nice printing of service config
+			// for human consumption.
+			Desc:     fmt.Sprintf("Channel has a new service config \"%s\"", js),
+			Severity: channelz.CtINFO,
+		})
+	}
 	sc, err := parseServiceConfig(js)
 	if err != nil {
 		return err
 	}
 	cc.mu.Lock()
+	// Check if the ClientConn is already closed. Some fields (e.g.
+	// balancerWrapper) are set to nil when closing the ClientConn, and could
+	// cause nil pointer panic if we don't have this check.
+	if cc.conns == nil {
+		cc.mu.Unlock()
+		return nil
+	}
 	cc.scRaw = js
 	cc.sc = sc
 
@@ -925,383 +845,6 @@
 		ac.resetConnectBackoff()
 	}
 }
-=======
-		// cc was closed.
-		return
-	}
-
-	if reflect.DeepEqual(cc.curAddresses, addrs) {
-		return
-	}
-
-	cc.curAddresses = addrs
-	cc.firstResolveEvent.Fire()
-
-	if cc.dopts.balancerBuilder == nil {
-		// Only look at balancer types and switch balancer if balancer dial
-		// option is not set.
-		var isGRPCLB bool
-		for _, a := range addrs {
-			if a.Type == resolver.GRPCLB {
-				isGRPCLB = true
-				break
-			}
-		}
-		var newBalancerName string
-		if isGRPCLB {
-			newBalancerName = grpclbName
-		} else {
-			// Address list doesn't contain grpclb address. Try to pick a
-			// non-grpclb balancer.
-			newBalancerName = cc.curBalancerName
-			// If current balancer is grpclb, switch to the previous one.
-			if newBalancerName == grpclbName {
-				newBalancerName = cc.preBalancerName
-			}
-			// The following could be true in two cases:
-			// - the first time handling resolved addresses
-			//   (curBalancerName="")
-			// - the first time handling non-grpclb addresses
-			//   (curBalancerName="grpclb", preBalancerName="")
-			if newBalancerName == "" {
-				newBalancerName = PickFirstBalancerName
-			}
-		}
-		cc.switchBalancer(newBalancerName)
-	} else if cc.balancerWrapper == nil {
-		// Balancer dial option was set, and this is the first time handling
-		// resolved addresses. Build a balancer with dopts.balancerBuilder.
-		cc.balancerWrapper = newCCBalancerWrapper(cc, cc.dopts.balancerBuilder, cc.balancerBuildOpts)
-	}
-
-	cc.balancerWrapper.handleResolvedAddrs(addrs, nil)
-}
-
-// switchBalancer starts the switching from current balancer to the balancer
-// with the given name.
-//
-// It will NOT send the current address list to the new balancer. If needed,
-// caller of this function should send address list to the new balancer after
-// this function returns.
-//
-// Caller must hold cc.mu.
-func (cc *ClientConn) switchBalancer(name string) {
-	if cc.conns == nil {
-		return
-	}
-
-	if strings.ToLower(cc.curBalancerName) == strings.ToLower(name) {
-		return
-	}
-
-	grpclog.Infof("ClientConn switching balancer to %q", name)
-	if cc.dopts.balancerBuilder != nil {
-		grpclog.Infoln("ignoring balancer switching: Balancer DialOption used instead")
-		return
-	}
-	// TODO(bar switching) change this to two steps: drain and close.
-	// Keep track of sc in wrapper.
-	if cc.balancerWrapper != nil {
-		cc.balancerWrapper.close()
-	}
->>>>>>> a1f34bec
-
-	builder := balancer.Get(name)
-	// TODO(yuxuanli): If user send a service config that does not contain a valid balancer name, should
-	// we reuse previous one?
-	if channelz.IsOn() {
-		if builder == nil {
-			channelz.AddTraceEvent(cc.channelzID, &channelz.TraceEventDesc{
-				Desc:     fmt.Sprintf("Channel switches to new LB policy %q due to fallback from invalid balancer name", PickFirstBalancerName),
-				Severity: channelz.CtWarning,
-			})
-		} else {
-			channelz.AddTraceEvent(cc.channelzID, &channelz.TraceEventDesc{
-				Desc:     fmt.Sprintf("Channel switches to new LB policy %q", name),
-				Severity: channelz.CtINFO,
-			})
-		}
-	}
-	if builder == nil {
-		grpclog.Infof("failed to get balancer builder for: %v, using pick_first instead", name)
-		builder = newPickfirstBuilder()
-	}
-
-	cc.preBalancerName = cc.curBalancerName
-	cc.curBalancerName = builder.Name()
-	cc.balancerWrapper = newCCBalancerWrapper(cc, builder, cc.balancerBuildOpts)
-}
-
-func (cc *ClientConn) handleSubConnStateChange(sc balancer.SubConn, s connectivity.State) {
-	cc.mu.Lock()
-	if cc.conns == nil {
-		cc.mu.Unlock()
-		return
-	}
-	// TODO(bar switching) send updates to all balancer wrappers when balancer
-	// gracefully switching is supported.
-	cc.balancerWrapper.handleSubConnStateChange(sc, s)
-	cc.mu.Unlock()
-}
-
-// newAddrConn creates an addrConn for addrs and adds it to cc.conns.
-//
-// Caller needs to make sure len(addrs) > 0.
-func (cc *ClientConn) newAddrConn(addrs []resolver.Address, opts balancer.NewSubConnOptions) (*addrConn, error) {
-	ac := &addrConn{
-		cc:                  cc,
-		addrs:               addrs,
-		scopts:              opts,
-		dopts:               cc.dopts,
-		czData:              new(channelzData),
-		successfulHandshake: true, // make the first nextAddr() call _not_ move addrIdx up by 1
-		resetBackoff:        make(chan struct{}),
-	}
-	ac.ctx, ac.cancel = context.WithCancel(cc.ctx)
-	// Track ac in cc. This needs to be done before any getTransport(...) is called.
-	cc.mu.Lock()
-	if cc.conns == nil {
-		cc.mu.Unlock()
-		return nil, ErrClientConnClosing
-	}
-	if channelz.IsOn() {
-		ac.channelzID = channelz.RegisterSubChannel(ac, cc.channelzID, "")
-		channelz.AddTraceEvent(ac.channelzID, &channelz.TraceEventDesc{
-			Desc:     "Subchannel Created",
-			Severity: channelz.CtINFO,
-			Parent: &channelz.TraceEventDesc{
-				Desc:     fmt.Sprintf("Subchannel(id:%d) created", ac.channelzID),
-				Severity: channelz.CtINFO,
-			},
-		})
-	}
-	cc.conns[ac] = struct{}{}
-	cc.mu.Unlock()
-	return ac, nil
-}
-
-// removeAddrConn removes the addrConn in the subConn from clientConn.
-// It also tears down the ac with the given error.
-func (cc *ClientConn) removeAddrConn(ac *addrConn, err error) {
-	cc.mu.Lock()
-	if cc.conns == nil {
-		cc.mu.Unlock()
-		return
-	}
-	delete(cc.conns, ac)
-	cc.mu.Unlock()
-	ac.tearDown(err)
-}
-
-func (cc *ClientConn) channelzMetric() *channelz.ChannelInternalMetric {
-	return &channelz.ChannelInternalMetric{
-		State:                    cc.GetState(),
-		Target:                   cc.target,
-		CallsStarted:             atomic.LoadInt64(&cc.czData.callsStarted),
-		CallsSucceeded:           atomic.LoadInt64(&cc.czData.callsSucceeded),
-		CallsFailed:              atomic.LoadInt64(&cc.czData.callsFailed),
-		LastCallStartedTimestamp: time.Unix(0, atomic.LoadInt64(&cc.czData.lastCallStartedTime)),
-	}
-}
-
-// Target returns the target string of the ClientConn.
-// This is an EXPERIMENTAL API.
-func (cc *ClientConn) Target() string {
-	return cc.target
-}
-
-func (cc *ClientConn) incrCallsStarted() {
-	atomic.AddInt64(&cc.czData.callsStarted, 1)
-	atomic.StoreInt64(&cc.czData.lastCallStartedTime, time.Now().UnixNano())
-}
-
-func (cc *ClientConn) incrCallsSucceeded() {
-	atomic.AddInt64(&cc.czData.callsSucceeded, 1)
-}
-
-func (cc *ClientConn) incrCallsFailed() {
-	atomic.AddInt64(&cc.czData.callsFailed, 1)
-}
-
-// connect starts creating a transport.
-// It does nothing if the ac is not IDLE.
-// TODO(bar) Move this to the addrConn section.
-func (ac *addrConn) connect() error {
-	ac.mu.Lock()
-	if ac.state == connectivity.Shutdown {
-		ac.mu.Unlock()
-		return errConnClosing
-	}
-	if ac.state != connectivity.Idle {
-		ac.mu.Unlock()
-		return nil
-	}
-	ac.updateConnectivityState(connectivity.Connecting)
-	ac.cc.handleSubConnStateChange(ac.acbw, ac.state)
-	ac.mu.Unlock()
-
-	// Start a goroutine connecting to the server asynchronously.
-	go ac.resetTransport(false)
-	return nil
-}
-
-// tryUpdateAddrs tries to update ac.addrs with the new addresses list.
-//
-// It checks whether current connected address of ac is in the new addrs list.
-//  - If true, it updates ac.addrs and returns true. The ac will keep using
-//    the existing connection.
-//  - If false, it does nothing and returns false.
-func (ac *addrConn) tryUpdateAddrs(addrs []resolver.Address) bool {
-	ac.mu.Lock()
-	defer ac.mu.Unlock()
-	grpclog.Infof("addrConn: tryUpdateAddrs curAddr: %v, addrs: %v", ac.curAddr, addrs)
-	if ac.state == connectivity.Shutdown {
-		ac.addrs = addrs
-		return true
-	}
-
-	var curAddrFound bool
-	for _, a := range addrs {
-		if reflect.DeepEqual(ac.curAddr, a) {
-			curAddrFound = true
-			break
-		}
-	}
-	grpclog.Infof("addrConn: tryUpdateAddrs curAddrFound: %v", curAddrFound)
-	if curAddrFound {
-		ac.addrs = addrs
-		ac.addrIdx = 0 // Start reconnecting from beginning in the new list.
-	}
-
-	return curAddrFound
-}
-
-// GetMethodConfig gets the method config of the input method.
-// If there's an exact match for input method (i.e. /service/method), we return
-// the corresponding MethodConfig.
-// If there isn't an exact match for the input method, we look for the default config
-// under the service (i.e /service/). If there is a default MethodConfig for
-// the service, we return it.
-// Otherwise, we return an empty MethodConfig.
-func (cc *ClientConn) GetMethodConfig(method string) MethodConfig {
-	// TODO: Avoid the locking here.
-	cc.mu.RLock()
-	defer cc.mu.RUnlock()
-	m, ok := cc.sc.Methods[method]
-	if !ok {
-		i := strings.LastIndex(method, "/")
-		m = cc.sc.Methods[method[:i+1]]
-	}
-	return m
-}
-
-func (cc *ClientConn) healthCheckConfig() *healthCheckConfig {
-	cc.mu.RLock()
-	defer cc.mu.RUnlock()
-	return cc.sc.healthCheckConfig
-}
-
-func (cc *ClientConn) getTransport(ctx context.Context, failfast bool, method string) (transport.ClientTransport, func(balancer.DoneInfo), error) {
-	hdr, _ := metadata.FromOutgoingContext(ctx)
-	t, done, err := cc.blockingpicker.pick(ctx, failfast, balancer.PickOptions{
-		FullMethodName: method,
-		Header:         hdr,
-	})
-	if err != nil {
-		return nil, nil, toRPCErr(err)
-	}
-	return t, done, nil
-}
-
-// handleServiceConfig parses the service config string in JSON format to Go native
-// struct ServiceConfig, and store both the struct and the JSON string in ClientConn.
-func (cc *ClientConn) handleServiceConfig(js string) error {
-	if cc.dopts.disableServiceConfig {
-		return nil
-	}
-	if cc.scRaw == js {
-		return nil
-	}
-	if channelz.IsOn() {
-		channelz.AddTraceEvent(cc.channelzID, &channelz.TraceEventDesc{
-			// The special formatting of \"%s\" instead of %q is to provide nice printing of service config
-			// for human consumption.
-			Desc:     fmt.Sprintf("Channel has a new service config \"%s\"", js),
-			Severity: channelz.CtINFO,
-		})
-	}
-	sc, err := parseServiceConfig(js)
-	if err != nil {
-		return err
-	}
-	cc.mu.Lock()
-	// Check if the ClientConn is already closed. Some fields (e.g.
-	// balancerWrapper) are set to nil when closing the ClientConn, and could
-	// cause nil pointer panic if we don't have this check.
-	if cc.conns == nil {
-		cc.mu.Unlock()
-		return nil
-	}
-	cc.scRaw = js
-	cc.sc = sc
-
-	if sc.retryThrottling != nil {
-		newThrottler := &retryThrottler{
-			tokens: sc.retryThrottling.MaxTokens,
-			max:    sc.retryThrottling.MaxTokens,
-			thresh: sc.retryThrottling.MaxTokens / 2,
-			ratio:  sc.retryThrottling.TokenRatio,
-		}
-		cc.retryThrottler.Store(newThrottler)
-	} else {
-		cc.retryThrottler.Store((*retryThrottler)(nil))
-	}
-
-	if sc.LB != nil && *sc.LB != grpclbName { // "grpclb" is not a valid balancer option in service config.
-		if cc.curBalancerName == grpclbName {
-			// If current balancer is grpclb, there's at least one grpclb
-			// balancer address in the resolved list. Don't switch the balancer,
-			// but change the previous balancer name, so if a new resolved
-			// address list doesn't contain grpclb address, balancer will be
-			// switched to *sc.LB.
-			cc.preBalancerName = *sc.LB
-		} else {
-			cc.switchBalancer(*sc.LB)
-			cc.balancerWrapper.handleResolvedAddrs(cc.curAddresses, nil)
-		}
-	}
-
-	cc.mu.Unlock()
-	return nil
-}
-
-func (cc *ClientConn) resolveNow(o resolver.ResolveNowOption) {
-	cc.mu.RLock()
-	r := cc.resolverWrapper
-	cc.mu.RUnlock()
-	if r == nil {
-		return
-	}
-	go r.resolveNow(o)
-}
-
-// ResetConnectBackoff wakes up all subchannels in transient failure and causes
-// them to attempt another connection immediately.  It also resets the backoff
-// times used for subsequent attempts regardless of the current state.
-//
-// In general, this function should not be used.  Typical service or network
-// outages result in a reasonable client reconnection strategy by default.
-// However, if a previously unavailable network becomes available, this may be
-// used to trigger an immediate reconnect.
-//
-// This API is EXPERIMENTAL.
-func (cc *ClientConn) ResetConnectBackoff() {
-	cc.mu.Lock()
-	defer cc.mu.Unlock()
-	for ac := range cc.conns {
-		ac.resetConnectBackoff()
-	}
-}
 
 // Close tears down the ClientConn and all underlying connections.
 func (cc *ClientConn) Close() error {
@@ -1326,24 +869,15 @@
 
 	if rWrapper != nil {
 		rWrapper.close()
-<<<<<<< HEAD
 	}
 	if bWrapper != nil {
 		bWrapper.close()
 	}
-=======
-	}
-	if bWrapper != nil {
-		bWrapper.close()
-	}
->>>>>>> a1f34bec
 
 	for ac := range conns {
 		ac.tearDown(ErrClientConnClosing)
 	}
 	if channelz.IsOn() {
-<<<<<<< HEAD
-=======
 		ted := &channelz.TraceEventDesc{
 			Desc:     "Channel Deleted",
 			Severity: channelz.CtINFO,
@@ -1357,7 +891,6 @@
 		channelz.AddTraceEvent(cc.channelzID, ted)
 		// TraceEvent needs to be called before RemoveEntry, as TraceEvent may add trace reference to
 		// the entity beng deleted, and thus prevent it from being deleted right away.
->>>>>>> a1f34bec
 		channelz.RemoveEntry(cc.channelzID)
 	}
 	return nil
@@ -1369,28 +902,6 @@
 	cancel context.CancelFunc
 
 	cc     *ClientConn
-<<<<<<< HEAD
-	addrs  []resolver.Address
-	dopts  dialOptions
-	events trace.EventLog
-	acbw   balancer.SubConn
-
-	mu           sync.Mutex
-	curAddr      resolver.Address
-	reconnectIdx int // The index in addrs list to start reconnecting from.
-	state        connectivity.State
-	// ready is closed and becomes nil when a new transport is up or failed
-	// due to timeout.
-	ready     chan struct{}
-	transport transport.ClientTransport
-
-	// The reason this addrConn is torn down.
-	tearDownErr error
-
-	connectRetryNum int
-	// backoffDeadline is the time until which resetTransport needs to
-	// wait before increasing connectRetryNum count.
-=======
 	dopts  dialOptions
 	acbw   balancer.SubConn
 	scopts balancer.NewSubConnOptions
@@ -1414,7 +925,6 @@
 	backoffIdx int
 	// backoffDeadline is the time until which resetTransport needs to
 	// wait before increasing backoffIdx count.
->>>>>>> a1f34bec
 	backoffDeadline time.Time
 	// connectDeadline is the time by which all connection
 	// negotiations must complete.
@@ -1424,8 +934,6 @@
 
 	channelzID int64 // channelz unique identification number
 	czData     *channelzData
-<<<<<<< HEAD
-=======
 
 	successfulHandshake bool
 
@@ -1441,7 +949,6 @@
 			Severity: channelz.CtINFO,
 		})
 	}
->>>>>>> a1f34bec
 }
 
 // adjustParams updates parameters used to create transports upon
@@ -1458,74 +965,6 @@
 	}
 }
 
-<<<<<<< HEAD
-// printf records an event in ac's event log, unless ac has been closed.
-// REQUIRES ac.mu is held.
-func (ac *addrConn) printf(format string, a ...interface{}) {
-	if ac.events != nil {
-		ac.events.Printf(format, a...)
-	}
-}
-
-// resetTransport recreates a transport to the address for ac.  The old
-// transport will close itself on error or when the clientconn is closed.
-// The created transport must receive initial settings frame from the server.
-// In case that doesn't happen, transportMonitor will kill the newly created
-// transport after connectDeadline has expired.
-// In case there was an error on the transport before the settings frame was
-// received, resetTransport resumes connecting to backends after the one that
-// was previously connected to. In case end of the list is reached, resetTransport
-// backs off until the original deadline.
-// If the DialOption WithWaitForHandshake was set, resetTrasport returns
-// successfully only after server settings are received.
-//
-// TODO(bar) make sure all state transitions are valid.
-func (ac *addrConn) resetTransport() error {
-	ac.mu.Lock()
-	if ac.state == connectivity.Shutdown {
-		ac.mu.Unlock()
-		return errConnClosing
-	}
-	if ac.ready != nil {
-		close(ac.ready)
-		ac.ready = nil
-	}
-	ac.transport = nil
-	ridx := ac.reconnectIdx
-	ac.mu.Unlock()
-	ac.cc.mu.RLock()
-	ac.dopts.copts.KeepaliveParams = ac.cc.mkp
-	ac.cc.mu.RUnlock()
-	var backoffDeadline, connectDeadline time.Time
-	var resetBackoff chan struct{}
-	for connectRetryNum := 0; ; connectRetryNum++ {
-		ac.mu.Lock()
-		if ac.backoffDeadline.IsZero() {
-			// This means either a successful HTTP2 connection was established
-			// or this is the first time this addrConn is trying to establish a
-			// connection.
-			backoffFor := ac.dopts.bs.Backoff(connectRetryNum) // time.Duration.
-			resetBackoff = ac.resetBackoff
-			// This will be the duration that dial gets to finish.
-			dialDuration := getMinConnectTimeout()
-			if backoffFor > dialDuration {
-				// Give dial more time as we keep failing to connect.
-				dialDuration = backoffFor
-			}
-			start := time.Now()
-			backoffDeadline = start.Add(backoffFor)
-			connectDeadline = start.Add(dialDuration)
-			ridx = 0 // Start connecting from the beginning.
-		} else {
-			// Continue trying to connect with the same deadlines.
-			connectRetryNum = ac.connectRetryNum
-			backoffDeadline = ac.backoffDeadline
-			connectDeadline = ac.connectDeadline
-			ac.backoffDeadline = time.Time{}
-			ac.connectDeadline = time.Time{}
-			ac.connectRetryNum = 0
-		}
-=======
 // resetTransport makes sure that a healthy ac.transport exists.
 //
 // The transport will close itself when it encounters an error, or on GOAWAY, or on deadline waiting for handshake, or
@@ -1547,89 +986,10 @@
 		}
 
 		ac.mu.Lock()
->>>>>>> a1f34bec
 		if ac.state == connectivity.Shutdown {
 			ac.mu.Unlock()
 			return
 		}
-<<<<<<< HEAD
-		ac.printf("connecting")
-		if ac.state != connectivity.Connecting {
-			ac.state = connectivity.Connecting
-			ac.cc.handleSubConnStateChange(ac.acbw, ac.state)
-		}
-		// copy ac.addrs in case of race
-		addrsIter := make([]resolver.Address, len(ac.addrs))
-		copy(addrsIter, ac.addrs)
-		copts := ac.dopts.copts
-		ac.mu.Unlock()
-		connected, err := ac.createTransport(connectRetryNum, ridx, backoffDeadline, connectDeadline, addrsIter, copts, resetBackoff)
-		if err != nil {
-			return err
-		}
-		if connected {
-			return nil
-		}
-	}
-}
-
-// createTransport creates a connection to one of the backends in addrs.
-// It returns true if a connection was established.
-func (ac *addrConn) createTransport(connectRetryNum, ridx int, backoffDeadline, connectDeadline time.Time, addrs []resolver.Address, copts transport.ConnectOptions, resetBackoff chan struct{}) (bool, error) {
-	for i := ridx; i < len(addrs); i++ {
-		addr := addrs[i]
-		target := transport.TargetInfo{
-			Addr:      addr.Addr,
-			Metadata:  addr.Metadata,
-			Authority: ac.cc.authority,
-		}
-		done := make(chan struct{})
-		onPrefaceReceipt := func() {
-			ac.mu.Lock()
-			close(done)
-			if !ac.backoffDeadline.IsZero() {
-				// If we haven't already started reconnecting to
-				// other backends.
-				// Note, this can happen when writer notices an error
-				// and triggers resetTransport while at the same time
-				// reader receives the preface and invokes this closure.
-				ac.backoffDeadline = time.Time{}
-				ac.connectDeadline = time.Time{}
-				ac.connectRetryNum = 0
-			}
-			ac.mu.Unlock()
-		}
-		// Do not cancel in the success path because of
-		// this issue in Go1.6: https://github.com/golang/go/issues/15078.
-		connectCtx, cancel := context.WithDeadline(ac.ctx, connectDeadline)
-		if channelz.IsOn() {
-			copts.ChannelzParentID = ac.channelzID
-		}
-		newTr, err := transport.NewClientTransport(connectCtx, ac.cc.ctx, target, copts, onPrefaceReceipt)
-		if err != nil {
-			cancel()
-			ac.cc.blockingpicker.updateConnectionError(err)
-			ac.mu.Lock()
-			if ac.state == connectivity.Shutdown {
-				// ac.tearDown(...) has been invoked.
-				ac.mu.Unlock()
-				return false, errConnClosing
-			}
-			ac.mu.Unlock()
-			grpclog.Warningf("grpc: addrConn.createTransport failed to connect to %v. Err :%v. Reconnecting...", addr, err)
-			continue
-		}
-		if ac.dopts.waitForHandshake {
-			select {
-			case <-done:
-			case <-connectCtx.Done():
-				// Didn't receive server preface, must kill this new transport now.
-				grpclog.Warningf("grpc: addrConn.createTransport failed to receive server preface before deadline.")
-				newTr.Close()
-				continue
-			case <-ac.ctx.Done():
-			}
-=======
 
 		// The transport that was used before is no longer viable.
 		ac.transport = nil
@@ -1663,7 +1023,6 @@
 		if backoffFor > dialDuration {
 			// Give dial more time as we keep failing to connect.
 			dialDuration = backoffFor
->>>>>>> a1f34bec
 		}
 		start := time.Now()
 		connectDeadline := start.Add(dialDuration)
@@ -1677,57 +1036,6 @@
 		ac.cc.mu.RUnlock()
 
 		ac.mu.Lock()
-<<<<<<< HEAD
-		if ac.state == connectivity.Shutdown {
-			ac.mu.Unlock()
-			// ac.tearDonn(...) has been invoked.
-			newTr.Close()
-			return false, errConnClosing
-		}
-		ac.printf("ready")
-		ac.state = connectivity.Ready
-		ac.cc.handleSubConnStateChange(ac.acbw, ac.state)
-		ac.transport = newTr
-		ac.curAddr = addr
-		if ac.ready != nil {
-			close(ac.ready)
-			ac.ready = nil
-		}
-		select {
-		case <-done:
-			// If the server has responded back with preface already,
-			// don't set the reconnect parameters.
-		default:
-			ac.connectRetryNum = connectRetryNum
-			ac.backoffDeadline = backoffDeadline
-			ac.connectDeadline = connectDeadline
-			ac.reconnectIdx = i + 1 // Start reconnecting from the next backend in the list.
-		}
-		ac.mu.Unlock()
-		return true, nil
-	}
-	ac.mu.Lock()
-	if ac.state == connectivity.Shutdown {
-		ac.mu.Unlock()
-		return false, errConnClosing
-	}
-	ac.state = connectivity.TransientFailure
-	ac.cc.handleSubConnStateChange(ac.acbw, ac.state)
-	ac.cc.resolveNow(resolver.ResolveNowOption{})
-	if ac.ready != nil {
-		close(ac.ready)
-		ac.ready = nil
-	}
-	ac.mu.Unlock()
-	timer := time.NewTimer(backoffDeadline.Sub(time.Now()))
-	select {
-	case <-timer.C:
-	case <-resetBackoff:
-		timer.Stop()
-	case <-ac.ctx.Done():
-		timer.Stop()
-		return false, ac.ctx.Err()
-=======
 
 		if ac.state == connectivity.Shutdown {
 			ac.mu.Unlock()
@@ -1758,33 +1066,9 @@
 		}
 
 		return
->>>>>>> a1f34bec
-	}
-	return false, nil
-}
-
-func (ac *addrConn) resetConnectBackoff() {
-	ac.mu.Lock()
-	close(ac.resetBackoff)
-	ac.resetBackoff = make(chan struct{})
-	ac.connectRetryNum = 0
-	ac.mu.Unlock()
-}
-
-<<<<<<< HEAD
-// Run in a goroutine to track the error in transport and create the
-// new transport if an error happens. It returns when the channel is closing.
-func (ac *addrConn) transportMonitor() {
-	for {
-		var timer *time.Timer
-		var cdeadline <-chan time.Time
-		ac.mu.Lock()
-		t := ac.transport
-		if !ac.connectDeadline.IsZero() {
-			timer = time.NewTimer(ac.connectDeadline.Sub(time.Now()))
-			cdeadline = timer.C
-		}
-=======
+	}
+}
+
 // createTransport creates a connection to one of the backends in addrs.
 func (ac *addrConn) createTransport(backoffNum int, addr resolver.Address, copts transport.ConnectOptions, connectDeadline time.Time) error {
 	oneReset := sync.Once{}
@@ -1803,71 +1087,8 @@
 		hcCancel()
 		ac.mu.Lock()
 		ac.adjustParams(r)
->>>>>>> a1f34bec
 		ac.mu.Unlock()
-		// Block until we receive a goaway or an error occurs.
 		select {
-<<<<<<< HEAD
-		case <-t.GoAway():
-			done := t.Error()
-			cleanup := t.Close
-			// Since this transport will be orphaned (won't have a transportMonitor)
-			// we need to launch a goroutine to keep track of clientConn.Close()
-			// happening since it might not be noticed by any other goroutine for a while.
-			go func() {
-				<-done
-				cleanup()
-			}()
-		case <-t.Error():
-			// In case this is triggered because clientConn.Close()
-			// was called, we want to immeditately close the transport
-			// since no other goroutine might notice it for a while.
-			t.Close()
-		case <-cdeadline:
-			ac.mu.Lock()
-			// This implies that client received server preface.
-			if ac.backoffDeadline.IsZero() {
-				ac.mu.Unlock()
-				continue
-			}
-			ac.mu.Unlock()
-			timer = nil
-			// No server preface received until deadline.
-			// Kill the connection.
-			grpclog.Warningf("grpc: addrConn.transportMonitor didn't get server preface after waiting. Closing the new transport now.")
-			t.Close()
-		}
-		if timer != nil {
-			timer.Stop()
-		}
-		// If a GoAway happened, regardless of error, adjust our keepalive
-		// parameters as appropriate.
-		select {
-		case <-t.GoAway():
-			ac.adjustParams(t.GetGoAwayReason())
-		default:
-		}
-		ac.mu.Lock()
-		if ac.state == connectivity.Shutdown {
-			ac.mu.Unlock()
-			return
-		}
-		// Set connectivity state to TransientFailure before calling
-		// resetTransport. Transition READY->CONNECTING is not valid.
-		ac.state = connectivity.TransientFailure
-		ac.cc.handleSubConnStateChange(ac.acbw, ac.state)
-		ac.cc.resolveNow(resolver.ResolveNowOption{})
-		ac.curAddr = resolver.Address{}
-		ac.mu.Unlock()
-		if err := ac.resetTransport(); err != nil {
-			ac.mu.Lock()
-			ac.printf("transport exiting: %v", err)
-			ac.mu.Unlock()
-			grpclog.Warningf("grpc: addrConn.transportMonitor exits due to: %v", err)
-			if err != errConnClosing {
-				// Keep this ac in cc.conns, to get the reason it's torn down.
-				ac.tearDown(err)
-=======
 		case <-skipReset: // The outer resetTransport loop will handle reconnection.
 			return
 		case <-allowedToReset: // We're in the clear to reset.
@@ -2056,29 +1277,9 @@
 			if ac.state != connectivity.TransientFailure {
 				ac.updateConnectivityState(connectivity.TransientFailure)
 				ac.cc.handleSubConnStateChange(ac.acbw, ac.state)
->>>>>>> a1f34bec
 			}
-			return
-		}
-	}
-<<<<<<< HEAD
-}
-
-// getReadyTransport returns the transport if ac's state is READY.
-// Otherwise it returns nil, false.
-// If ac's state is IDLE, it will trigger ac to connect.
-func (ac *addrConn) getReadyTransport() (transport.ClientTransport, bool) {
-	ac.mu.Lock()
-	if ac.state == connectivity.Ready {
-		t := ac.transport
-		ac.mu.Unlock()
-		return t, true
-	}
-	var idle bool
-	if ac.state == connectivity.Idle {
-		idle = true
-	}
-=======
+		}
+	}
 
 	err := internal.HealthCheckFunc(ctx, newStream, reportHealth, serviceName)
 	if err != nil {
@@ -2167,7 +1368,6 @@
 	if ac.state == connectivity.Idle {
 		idle = true
 	}
->>>>>>> a1f34bec
 	ac.mu.Unlock()
 	// Trigger idle ac to connect.
 	if idle {
@@ -2182,16 +1382,6 @@
 // tight loop.
 // tearDown doesn't remove ac from ac.cc.conns.
 func (ac *addrConn) tearDown(err error) {
-<<<<<<< HEAD
-	ac.cancel()
-	ac.mu.Lock()
-	defer ac.mu.Unlock()
-	if ac.state == connectivity.Shutdown {
-		return
-	}
-	ac.curAddr = resolver.Address{}
-	if err == errConnDrain && ac.transport != nil {
-=======
 	ac.mu.Lock()
 	if ac.state == connectivity.Shutdown {
 		ac.mu.Unlock()
@@ -2207,7 +1397,6 @@
 	ac.cc.handleSubConnStateChange(ac.acbw, ac.state)
 	ac.curAddr = resolver.Address{}
 	if err == errConnDrain && curTr != nil {
->>>>>>> a1f34bec
 		// GracefulClose(...) may be executed multiple times when
 		// i) receiving multiple GoAway frames from the server; or
 		// ii) there are concurrent name resolver/Balancer triggered
@@ -2217,14 +1406,6 @@
 		curTr.GracefulClose()
 		ac.mu.Lock()
 	}
-<<<<<<< HEAD
-	ac.state = connectivity.Shutdown
-	ac.tearDownErr = err
-	ac.cc.handleSubConnStateChange(ac.acbw, ac.state)
-	if ac.events != nil {
-		ac.events.Finish()
-		ac.events = nil
-=======
 	if channelz.IsOn() {
 		channelz.AddTraceEvent(ac.channelzID, &channelz.TraceEventDesc{
 			Desc:     "Subchannel Deleted",
@@ -2258,7 +1439,6 @@
 		CallsSucceeded:           atomic.LoadInt64(&ac.czData.callsSucceeded),
 		CallsFailed:              atomic.LoadInt64(&ac.czData.callsFailed),
 		LastCallStartedTimestamp: time.Unix(0, atomic.LoadInt64(&ac.czData.lastCallStartedTime)),
->>>>>>> a1f34bec
 	}
 }
 
@@ -2297,67 +1477,6 @@
 	if rt.tokens < 0 {
 		rt.tokens = 0
 	}
-<<<<<<< HEAD
-	if channelz.IsOn() {
-		channelz.RemoveEntry(ac.channelzID)
-	}
-}
-
-func (ac *addrConn) getState() connectivity.State {
-	ac.mu.Lock()
-	defer ac.mu.Unlock()
-	return ac.state
-}
-
-func (ac *addrConn) ChannelzMetric() *channelz.ChannelInternalMetric {
-	ac.mu.Lock()
-	addr := ac.curAddr.Addr
-	ac.mu.Unlock()
-	return &channelz.ChannelInternalMetric{
-		State:                    ac.getState(),
-		Target:                   addr,
-		CallsStarted:             atomic.LoadInt64(&ac.czData.callsStarted),
-		CallsSucceeded:           atomic.LoadInt64(&ac.czData.callsSucceeded),
-		CallsFailed:              atomic.LoadInt64(&ac.czData.callsFailed),
-		LastCallStartedTimestamp: time.Unix(0, atomic.LoadInt64(&ac.czData.lastCallStartedTime)),
-	}
-}
-
-func (ac *addrConn) incrCallsStarted() {
-	atomic.AddInt64(&ac.czData.callsStarted, 1)
-	atomic.StoreInt64(&ac.czData.lastCallStartedTime, time.Now().UnixNano())
-}
-
-func (ac *addrConn) incrCallsSucceeded() {
-	atomic.AddInt64(&ac.czData.callsSucceeded, 1)
-}
-
-func (ac *addrConn) incrCallsFailed() {
-	atomic.AddInt64(&ac.czData.callsFailed, 1)
-}
-
-type retryThrottler struct {
-	max    float64
-	thresh float64
-	ratio  float64
-
-	mu     sync.Mutex
-	tokens float64 // TODO(dfawley): replace with atomic and remove lock.
-}
-
-// throttle subtracts a retry token from the pool and returns whether a retry
-// should be throttled (disallowed) based upon the retry throttling policy in
-// the service config.
-func (rt *retryThrottler) throttle() bool {
-	if rt == nil {
-		return false
-	}
-	rt.mu.Lock()
-	defer rt.mu.Unlock()
-	rt.tokens--
-	if rt.tokens < 0 {
-		rt.tokens = 0
-	}
 	return rt.tokens <= rt.thresh
 }
 
@@ -2365,15 +1484,6 @@
 	if rt == nil {
 		return
 	}
-=======
-	return rt.tokens <= rt.thresh
-}
-
-func (rt *retryThrottler) successfulRPC() {
-	if rt == nil {
-		return
-	}
->>>>>>> a1f34bec
 	rt.mu.Lock()
 	defer rt.mu.Unlock()
 	rt.tokens += rt.ratio
