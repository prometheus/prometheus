all: vet test testrace testappengine

build: deps
	go build google.golang.org/grpc/...

clean:
	go clean -i google.golang.org/grpc/...

deps:
	go get -d -v google.golang.org/grpc/...

proto:
	@ if ! which protoc > /dev/null; then \
		echo "error: protoc not installed" >&2; \
		exit 1; \
	fi
	go generate google.golang.org/grpc/...

test: testdeps
<<<<<<< HEAD
	go test -cpu 1,4 -timeout 5m google.golang.org/grpc/...

testappengine: testappenginedeps
	goapp test -cpu 1,4 -timeout 5m google.golang.org/grpc/...
=======
	go test -cpu 1,4 -timeout 7m google.golang.org/grpc/...

testappengine: testappenginedeps
	goapp test -cpu 1,4 -timeout 7m google.golang.org/grpc/...
>>>>>>> a1f34bec

testappenginedeps:
	goapp get -d -v -t -tags 'appengine appenginevm' google.golang.org/grpc/...

testdeps:
	go get -d -v -t google.golang.org/grpc/...

testrace: testdeps
	go test -race -cpu 1,4 -timeout 7m google.golang.org/grpc/...

updatedeps:
	go get -d -v -u -f google.golang.org/grpc/...

updatetestdeps:
	go get -d -v -t -u -f google.golang.org/grpc/...

vet: vetdeps
	./vet.sh

vetdeps:
	./vet.sh -install

.PHONY: \
	all \
	build \
	clean \
	deps \
	proto \
	test \
	testappengine \
	testappenginedeps \
	testdeps \
	testrace \
	updatedeps \
	updatetestdeps \
	vet \
	vetdeps<|MERGE_RESOLUTION|>--- conflicted
+++ resolved
@@ -17,17 +17,10 @@
 	go generate google.golang.org/grpc/...
 
 test: testdeps
-<<<<<<< HEAD
-	go test -cpu 1,4 -timeout 5m google.golang.org/grpc/...
-
-testappengine: testappenginedeps
-	goapp test -cpu 1,4 -timeout 5m google.golang.org/grpc/...
-=======
 	go test -cpu 1,4 -timeout 7m google.golang.org/grpc/...
 
 testappengine: testappenginedeps
 	goapp test -cpu 1,4 -timeout 7m google.golang.org/grpc/...
->>>>>>> a1f34bec
 
 testappenginedeps:
 	goapp get -d -v -t -tags 'appengine appenginevm' google.golang.org/grpc/...
