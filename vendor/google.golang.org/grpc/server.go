/*
 *
 * Copyright 2014 gRPC authors.
 *
 * Licensed under the Apache License, Version 2.0 (the "License");
 * you may not use this file except in compliance with the License.
 * You may obtain a copy of the License at
 *
 *     http://www.apache.org/licenses/LICENSE-2.0
 *
 * Unless required by applicable law or agreed to in writing, software
 * distributed under the License is distributed on an "AS IS" BASIS,
 * WITHOUT WARRANTIES OR CONDITIONS OF ANY KIND, either express or implied.
 * See the License for the specific language governing permissions and
 * limitations under the License.
 *
 */

package grpc

import (
	"context"
	"errors"
	"fmt"
	"io"
	"math"
	"net"
	"net/http"
	"reflect"
	"runtime"
	"strings"
	"sync"
	"sync/atomic"
	"time"

<<<<<<< HEAD
	"io/ioutil"

	"golang.org/x/net/context"
=======
>>>>>>> a1f34bec
	"golang.org/x/net/trace"

	"google.golang.org/grpc/codes"
	"google.golang.org/grpc/credentials"
	"google.golang.org/grpc/encoding"
	"google.golang.org/grpc/encoding/proto"
	"google.golang.org/grpc/grpclog"
<<<<<<< HEAD
=======
	"google.golang.org/grpc/internal/binarylog"
>>>>>>> a1f34bec
	"google.golang.org/grpc/internal/channelz"
	"google.golang.org/grpc/internal/transport"
	"google.golang.org/grpc/keepalive"
	"google.golang.org/grpc/metadata"
	"google.golang.org/grpc/peer"
	"google.golang.org/grpc/stats"
	"google.golang.org/grpc/status"
	"google.golang.org/grpc/tap"
)

const (
	defaultServerMaxReceiveMessageSize = 1024 * 1024 * 4
	defaultServerMaxSendMessageSize    = math.MaxInt32
)

type methodHandler func(srv interface{}, ctx context.Context, dec func(interface{}) error, interceptor UnaryServerInterceptor) (interface{}, error)

// MethodDesc represents an RPC service's method specification.
type MethodDesc struct {
	MethodName string
	Handler    methodHandler
}

// ServiceDesc represents an RPC service's specification.
type ServiceDesc struct {
	ServiceName string
	// The pointer to the service interface. Used to check whether the user
	// provided implementation satisfies the interface requirements.
	HandlerType interface{}
	Methods     []MethodDesc
	Streams     []StreamDesc
	Metadata    interface{}
}

// service consists of the information of the server serving this service and
// the methods in this service.
type service struct {
	server interface{} // the server for service methods
	md     map[string]*MethodDesc
	sd     map[string]*StreamDesc
	mdata  interface{}
}

// Server is a gRPC server to serve RPC requests.
type Server struct {
	opts options

	mu     sync.Mutex // guards following
	lis    map[net.Listener]bool
	conns  map[io.Closer]bool
	serve  bool
	drain  bool
	cv     *sync.Cond          // signaled when connections close for GracefulStop
	m      map[string]*service // service name -> service info
	events trace.EventLog

	quit               chan struct{}
	done               chan struct{}
	quitOnce           sync.Once
	doneOnce           sync.Once
	channelzRemoveOnce sync.Once
	serveWG            sync.WaitGroup // counts active Serve goroutines for GracefulStop

	channelzID int64 // channelz unique identification number
	czData     *channelzData
}

type options struct {
	creds                 credentials.TransportCredentials
	codec                 baseCodec
	cp                    Compressor
	dc                    Decompressor
	unaryInt              UnaryServerInterceptor
	streamInt             StreamServerInterceptor
	inTapHandle           tap.ServerInHandle
	statsHandler          stats.Handler
	maxConcurrentStreams  uint32
	maxReceiveMessageSize int
	maxSendMessageSize    int
	unknownStreamDesc     *StreamDesc
	keepaliveParams       keepalive.ServerParameters
	keepalivePolicy       keepalive.EnforcementPolicy
	initialWindowSize     int32
	initialConnWindowSize int32
	writeBufferSize       int
	readBufferSize        int
	connectionTimeout     time.Duration
	maxHeaderListSize     *uint32
}

var defaultServerOptions = options{
	maxReceiveMessageSize: defaultServerMaxReceiveMessageSize,
	maxSendMessageSize:    defaultServerMaxSendMessageSize,
	connectionTimeout:     120 * time.Second,
	writeBufferSize:       defaultWriteBufSize,
	readBufferSize:        defaultReadBufSize,
}

// A ServerOption sets options such as credentials, codec and keepalive parameters, etc.
type ServerOption func(*options)

// WriteBufferSize determines how much data can be batched before doing a write on the wire.
// The corresponding memory allocation for this buffer will be twice the size to keep syscalls low.
// The default value for this buffer is 32KB.
// Zero will disable the write buffer such that each write will be on underlying connection.
// Note: A Send call may not directly translate to a write.
func WriteBufferSize(s int) ServerOption {
	return func(o *options) {
		o.writeBufferSize = s
	}
}

// ReadBufferSize lets you set the size of read buffer, this determines how much data can be read at most
// for one read syscall.
// The default value for this buffer is 32KB.
// Zero will disable read buffer for a connection so data framer can access the underlying
// conn directly.
func ReadBufferSize(s int) ServerOption {
	return func(o *options) {
		o.readBufferSize = s
	}
}

// InitialWindowSize returns a ServerOption that sets window size for stream.
// The lower bound for window size is 64K and any value smaller than that will be ignored.
func InitialWindowSize(s int32) ServerOption {
	return func(o *options) {
		o.initialWindowSize = s
	}
}

// InitialConnWindowSize returns a ServerOption that sets window size for a connection.
// The lower bound for window size is 64K and any value smaller than that will be ignored.
func InitialConnWindowSize(s int32) ServerOption {
	return func(o *options) {
		o.initialConnWindowSize = s
	}
}

// KeepaliveParams returns a ServerOption that sets keepalive and max-age parameters for the server.
func KeepaliveParams(kp keepalive.ServerParameters) ServerOption {
	return func(o *options) {
		o.keepaliveParams = kp
	}
}

// KeepaliveEnforcementPolicy returns a ServerOption that sets keepalive enforcement policy for the server.
func KeepaliveEnforcementPolicy(kep keepalive.EnforcementPolicy) ServerOption {
	return func(o *options) {
		o.keepalivePolicy = kep
	}
}

// CustomCodec returns a ServerOption that sets a codec for message marshaling and unmarshaling.
//
// This will override any lookups by content-subtype for Codecs registered with RegisterCodec.
func CustomCodec(codec Codec) ServerOption {
	return func(o *options) {
		o.codec = codec
	}
}

// RPCCompressor returns a ServerOption that sets a compressor for outbound
// messages.  For backward compatibility, all outbound messages will be sent
// using this compressor, regardless of incoming message compression.  By
// default, server messages will be sent using the same compressor with which
// request messages were sent.
//
// Deprecated: use encoding.RegisterCompressor instead.
func RPCCompressor(cp Compressor) ServerOption {
	return func(o *options) {
		o.cp = cp
	}
}

// RPCDecompressor returns a ServerOption that sets a decompressor for inbound
// messages.  It has higher priority than decompressors registered via
// encoding.RegisterCompressor.
//
// Deprecated: use encoding.RegisterCompressor instead.
func RPCDecompressor(dc Decompressor) ServerOption {
	return func(o *options) {
		o.dc = dc
	}
}

// MaxMsgSize returns a ServerOption to set the max message size in bytes the server can receive.
// If this is not set, gRPC uses the default limit.
//
// Deprecated: use MaxRecvMsgSize instead.
func MaxMsgSize(m int) ServerOption {
	return MaxRecvMsgSize(m)
}

// MaxRecvMsgSize returns a ServerOption to set the max message size in bytes the server can receive.
// If this is not set, gRPC uses the default 4MB.
func MaxRecvMsgSize(m int) ServerOption {
	return func(o *options) {
		o.maxReceiveMessageSize = m
	}
}

// MaxSendMsgSize returns a ServerOption to set the max message size in bytes the server can send.
// If this is not set, gRPC uses the default 4MB.
func MaxSendMsgSize(m int) ServerOption {
	return func(o *options) {
		o.maxSendMessageSize = m
	}
}

// MaxConcurrentStreams returns a ServerOption that will apply a limit on the number
// of concurrent streams to each ServerTransport.
func MaxConcurrentStreams(n uint32) ServerOption {
	return func(o *options) {
		o.maxConcurrentStreams = n
	}
}

// Creds returns a ServerOption that sets credentials for server connections.
func Creds(c credentials.TransportCredentials) ServerOption {
	return func(o *options) {
		o.creds = c
	}
}

// UnaryInterceptor returns a ServerOption that sets the UnaryServerInterceptor for the
// server. Only one unary interceptor can be installed. The construction of multiple
// interceptors (e.g., chaining) can be implemented at the caller.
func UnaryInterceptor(i UnaryServerInterceptor) ServerOption {
	return func(o *options) {
		if o.unaryInt != nil {
			panic("The unary server interceptor was already set and may not be reset.")
		}
		o.unaryInt = i
	}
}

// StreamInterceptor returns a ServerOption that sets the StreamServerInterceptor for the
// server. Only one stream interceptor can be installed.
func StreamInterceptor(i StreamServerInterceptor) ServerOption {
	return func(o *options) {
		if o.streamInt != nil {
			panic("The stream server interceptor was already set and may not be reset.")
		}
		o.streamInt = i
	}
}

// InTapHandle returns a ServerOption that sets the tap handle for all the server
// transport to be created. Only one can be installed.
func InTapHandle(h tap.ServerInHandle) ServerOption {
	return func(o *options) {
		if o.inTapHandle != nil {
			panic("The tap handle was already set and may not be reset.")
		}
		o.inTapHandle = h
	}
}

// StatsHandler returns a ServerOption that sets the stats handler for the server.
func StatsHandler(h stats.Handler) ServerOption {
	return func(o *options) {
		o.statsHandler = h
	}
}

// UnknownServiceHandler returns a ServerOption that allows for adding a custom
// unknown service handler. The provided method is a bidi-streaming RPC service
// handler that will be invoked instead of returning the "unimplemented" gRPC
// error whenever a request is received for an unregistered service or method.
// The handling function has full access to the Context of the request and the
// stream, and the invocation bypasses interceptors.
func UnknownServiceHandler(streamHandler StreamHandler) ServerOption {
	return func(o *options) {
		o.unknownStreamDesc = &StreamDesc{
			StreamName: "unknown_service_handler",
			Handler:    streamHandler,
			// We need to assume that the users of the streamHandler will want to use both.
			ClientStreams: true,
			ServerStreams: true,
		}
	}
}

// ConnectionTimeout returns a ServerOption that sets the timeout for
// connection establishment (up to and including HTTP/2 handshaking) for all
// new connections.  If this is not set, the default is 120 seconds.  A zero or
// negative value will result in an immediate timeout.
//
// This API is EXPERIMENTAL.
func ConnectionTimeout(d time.Duration) ServerOption {
	return func(o *options) {
		o.connectionTimeout = d
	}
}

// MaxHeaderListSize returns a ServerOption that sets the max (uncompressed) size
// of header list that the server is prepared to accept.
func MaxHeaderListSize(s uint32) ServerOption {
	return func(o *options) {
		o.maxHeaderListSize = &s
	}
}

// NewServer creates a gRPC server which has no service registered and has not
// started to accept requests yet.
func NewServer(opt ...ServerOption) *Server {
	opts := defaultServerOptions
	for _, o := range opt {
		o(&opts)
	}
	s := &Server{
		lis:    make(map[net.Listener]bool),
		opts:   opts,
		conns:  make(map[io.Closer]bool),
		m:      make(map[string]*service),
		quit:   make(chan struct{}),
		done:   make(chan struct{}),
		czData: new(channelzData),
	}
	s.cv = sync.NewCond(&s.mu)
	if EnableTracing {
		_, file, line, _ := runtime.Caller(1)
		s.events = trace.NewEventLog("grpc.Server", fmt.Sprintf("%s:%d", file, line))
	}

	if channelz.IsOn() {
		s.channelzID = channelz.RegisterServer(&channelzServer{s}, "")
	}
	return s
}

// printf records an event in s's event log, unless s has been stopped.
// REQUIRES s.mu is held.
func (s *Server) printf(format string, a ...interface{}) {
	if s.events != nil {
		s.events.Printf(format, a...)
	}
}

// errorf records an error in s's event log, unless s has been stopped.
// REQUIRES s.mu is held.
func (s *Server) errorf(format string, a ...interface{}) {
	if s.events != nil {
		s.events.Errorf(format, a...)
	}
}

// RegisterService registers a service and its implementation to the gRPC
// server. It is called from the IDL generated code. This must be called before
// invoking Serve.
func (s *Server) RegisterService(sd *ServiceDesc, ss interface{}) {
	ht := reflect.TypeOf(sd.HandlerType).Elem()
	st := reflect.TypeOf(ss)
	if !st.Implements(ht) {
		grpclog.Fatalf("grpc: Server.RegisterService found the handler of type %v that does not satisfy %v", st, ht)
	}
	s.register(sd, ss)
}

func (s *Server) register(sd *ServiceDesc, ss interface{}) {
	s.mu.Lock()
	defer s.mu.Unlock()
	s.printf("RegisterService(%q)", sd.ServiceName)
	if s.serve {
		grpclog.Fatalf("grpc: Server.RegisterService after Server.Serve for %q", sd.ServiceName)
	}
	if _, ok := s.m[sd.ServiceName]; ok {
		grpclog.Fatalf("grpc: Server.RegisterService found duplicate service registration for %q", sd.ServiceName)
	}
	srv := &service{
		server: ss,
		md:     make(map[string]*MethodDesc),
		sd:     make(map[string]*StreamDesc),
		mdata:  sd.Metadata,
	}
	for i := range sd.Methods {
		d := &sd.Methods[i]
		srv.md[d.MethodName] = d
	}
	for i := range sd.Streams {
		d := &sd.Streams[i]
		srv.sd[d.StreamName] = d
	}
	s.m[sd.ServiceName] = srv
}

// MethodInfo contains the information of an RPC including its method name and type.
type MethodInfo struct {
	// Name is the method name only, without the service name or package name.
	Name string
	// IsClientStream indicates whether the RPC is a client streaming RPC.
	IsClientStream bool
	// IsServerStream indicates whether the RPC is a server streaming RPC.
	IsServerStream bool
}

// ServiceInfo contains unary RPC method info, streaming RPC method info and metadata for a service.
type ServiceInfo struct {
	Methods []MethodInfo
	// Metadata is the metadata specified in ServiceDesc when registering service.
	Metadata interface{}
}

// GetServiceInfo returns a map from service names to ServiceInfo.
// Service names include the package names, in the form of <package>.<service>.
func (s *Server) GetServiceInfo() map[string]ServiceInfo {
	ret := make(map[string]ServiceInfo)
	for n, srv := range s.m {
		methods := make([]MethodInfo, 0, len(srv.md)+len(srv.sd))
		for m := range srv.md {
			methods = append(methods, MethodInfo{
				Name:           m,
				IsClientStream: false,
				IsServerStream: false,
			})
		}
		for m, d := range srv.sd {
			methods = append(methods, MethodInfo{
				Name:           m,
				IsClientStream: d.ClientStreams,
				IsServerStream: d.ServerStreams,
			})
		}

		ret[n] = ServiceInfo{
			Methods:  methods,
			Metadata: srv.mdata,
		}
	}
	return ret
}

// ErrServerStopped indicates that the operation is now illegal because of
// the server being stopped.
var ErrServerStopped = errors.New("grpc: the server has been stopped")

func (s *Server) useTransportAuthenticator(rawConn net.Conn) (net.Conn, credentials.AuthInfo, error) {
	if s.opts.creds == nil {
		return rawConn, nil, nil
	}
	return s.opts.creds.ServerHandshake(rawConn)
}

type listenSocket struct {
	net.Listener
	channelzID int64
}

func (l *listenSocket) ChannelzMetric() *channelz.SocketInternalMetric {
	return &channelz.SocketInternalMetric{
		SocketOptions: channelz.GetSocketOption(l.Listener),
		LocalAddr:     l.Listener.Addr(),
	}
}

func (l *listenSocket) Close() error {
	err := l.Listener.Close()
	if channelz.IsOn() {
		channelz.RemoveEntry(l.channelzID)
	}
	return err
}

// Serve accepts incoming connections on the listener lis, creating a new
// ServerTransport and service goroutine for each. The service goroutines
// read gRPC requests and then call the registered handlers to reply to them.
// Serve returns when lis.Accept fails with fatal errors.  lis will be closed when
// this method returns.
// Serve will return a non-nil error unless Stop or GracefulStop is called.
func (s *Server) Serve(lis net.Listener) error {
	s.mu.Lock()
	s.printf("serving")
	s.serve = true
	if s.lis == nil {
		// Serve called after Stop or GracefulStop.
		s.mu.Unlock()
		lis.Close()
		return ErrServerStopped
	}

	s.serveWG.Add(1)
	defer func() {
		s.serveWG.Done()
		select {
		// Stop or GracefulStop called; block until done and return nil.
		case <-s.quit:
			<-s.done
		default:
		}
	}()

	ls := &listenSocket{Listener: lis}
	s.lis[ls] = true

	if channelz.IsOn() {
<<<<<<< HEAD
		ls.channelzID = channelz.RegisterListenSocket(ls, s.channelzID, "")
=======
		ls.channelzID = channelz.RegisterListenSocket(ls, s.channelzID, lis.Addr().String())
>>>>>>> a1f34bec
	}
	s.mu.Unlock()

	defer func() {
		s.mu.Lock()
		if s.lis != nil && s.lis[ls] {
			ls.Close()
			delete(s.lis, ls)
		}
		s.mu.Unlock()
	}()

	var tempDelay time.Duration // how long to sleep on accept failure

	for {
		rawConn, err := lis.Accept()
		if err != nil {
			if ne, ok := err.(interface {
				Temporary() bool
			}); ok && ne.Temporary() {
				if tempDelay == 0 {
					tempDelay = 5 * time.Millisecond
				} else {
					tempDelay *= 2
				}
				if max := 1 * time.Second; tempDelay > max {
					tempDelay = max
				}
				s.mu.Lock()
				s.printf("Accept error: %v; retrying in %v", err, tempDelay)
				s.mu.Unlock()
				timer := time.NewTimer(tempDelay)
				select {
				case <-timer.C:
				case <-s.quit:
					timer.Stop()
					return nil
				}
				continue
			}
			s.mu.Lock()
			s.printf("done serving; Accept = %v", err)
			s.mu.Unlock()

			select {
			case <-s.quit:
				return nil
			default:
			}
			return err
		}
		tempDelay = 0
		// Start a new goroutine to deal with rawConn so we don't stall this Accept
		// loop goroutine.
		//
		// Make sure we account for the goroutine so GracefulStop doesn't nil out
		// s.conns before this conn can be added.
		s.serveWG.Add(1)
		go func() {
			s.handleRawConn(rawConn)
			s.serveWG.Done()
		}()
	}
}

// handleRawConn forks a goroutine to handle a just-accepted connection that
// has not had any I/O performed on it yet.
func (s *Server) handleRawConn(rawConn net.Conn) {
	rawConn.SetDeadline(time.Now().Add(s.opts.connectionTimeout))
	conn, authInfo, err := s.useTransportAuthenticator(rawConn)
	if err != nil {
		s.mu.Lock()
		s.errorf("ServerHandshake(%q) failed: %v", rawConn.RemoteAddr(), err)
		s.mu.Unlock()
		grpclog.Warningf("grpc: Server.Serve failed to complete security handshake from %q: %v", rawConn.RemoteAddr(), err)
		// If serverHandshake returns ErrConnDispatched, keep rawConn open.
		if err != credentials.ErrConnDispatched {
			rawConn.Close()
		}
		rawConn.SetDeadline(time.Time{})
		return
	}

	s.mu.Lock()
	if s.conns == nil {
		s.mu.Unlock()
		conn.Close()
		return
	}
	s.mu.Unlock()

	// Finish handshaking (HTTP2)
	st := s.newHTTP2Transport(conn, authInfo)
	if st == nil {
		return
	}

	rawConn.SetDeadline(time.Time{})
	if !s.addConn(st) {
		return
	}
	go func() {
		s.serveStreams(st)
		s.removeConn(st)
	}()
}

// newHTTP2Transport sets up a http/2 transport (using the
// gRPC http2 server transport in transport/http2_server.go).
func (s *Server) newHTTP2Transport(c net.Conn, authInfo credentials.AuthInfo) transport.ServerTransport {
	config := &transport.ServerConfig{
		MaxStreams:            s.opts.maxConcurrentStreams,
		AuthInfo:              authInfo,
		InTapHandle:           s.opts.inTapHandle,
		StatsHandler:          s.opts.statsHandler,
		KeepaliveParams:       s.opts.keepaliveParams,
		KeepalivePolicy:       s.opts.keepalivePolicy,
		InitialWindowSize:     s.opts.initialWindowSize,
		InitialConnWindowSize: s.opts.initialConnWindowSize,
		WriteBufferSize:       s.opts.writeBufferSize,
		ReadBufferSize:        s.opts.readBufferSize,
		ChannelzParentID:      s.channelzID,
		MaxHeaderListSize:     s.opts.maxHeaderListSize,
	}
	st, err := transport.NewServerTransport("http2", c, config)
	if err != nil {
		s.mu.Lock()
		s.errorf("NewServerTransport(%q) failed: %v", c.RemoteAddr(), err)
		s.mu.Unlock()
		c.Close()
		grpclog.Warningln("grpc: Server.Serve failed to create ServerTransport: ", err)
		return nil
	}

	return st
}

func (s *Server) serveStreams(st transport.ServerTransport) {
	defer st.Close()
	var wg sync.WaitGroup
	st.HandleStreams(func(stream *transport.Stream) {
		wg.Add(1)
		go func() {
			defer wg.Done()
			s.handleStream(st, stream, s.traceInfo(st, stream))
		}()
	}, func(ctx context.Context, method string) context.Context {
		if !EnableTracing {
			return ctx
		}
		tr := trace.New("grpc.Recv."+methodFamily(method), method)
		return trace.NewContext(ctx, tr)
	})
	wg.Wait()
}

var _ http.Handler = (*Server)(nil)

// ServeHTTP implements the Go standard library's http.Handler
// interface by responding to the gRPC request r, by looking up
// the requested gRPC method in the gRPC server s.
//
// The provided HTTP request must have arrived on an HTTP/2
// connection. When using the Go standard library's server,
// practically this means that the Request must also have arrived
// over TLS.
//
// To share one port (such as 443 for https) between gRPC and an
// existing http.Handler, use a root http.Handler such as:
//
//   if r.ProtoMajor == 2 && strings.HasPrefix(
//   	r.Header.Get("Content-Type"), "application/grpc") {
//   	grpcServer.ServeHTTP(w, r)
//   } else {
//   	yourMux.ServeHTTP(w, r)
//   }
//
// Note that ServeHTTP uses Go's HTTP/2 server implementation which is totally
// separate from grpc-go's HTTP/2 server. Performance and features may vary
// between the two paths. ServeHTTP does not support some gRPC features
// available through grpc-go's HTTP/2 server, and it is currently EXPERIMENTAL
// and subject to change.
func (s *Server) ServeHTTP(w http.ResponseWriter, r *http.Request) {
	st, err := transport.NewServerHandlerTransport(w, r, s.opts.statsHandler)
	if err != nil {
		http.Error(w, err.Error(), http.StatusInternalServerError)
		return
	}
	if !s.addConn(st) {
		return
	}
	defer s.removeConn(st)
	s.serveStreams(st)
}

// traceInfo returns a traceInfo and associates it with stream, if tracing is enabled.
// If tracing is not enabled, it returns nil.
func (s *Server) traceInfo(st transport.ServerTransport, stream *transport.Stream) (trInfo *traceInfo) {
	tr, ok := trace.FromContext(stream.Context())
	if !ok {
		return nil
	}

	trInfo = &traceInfo{
		tr: tr,
	}
	trInfo.firstLine.client = false
	trInfo.firstLine.remoteAddr = st.RemoteAddr()

	if dl, ok := stream.Context().Deadline(); ok {
		trInfo.firstLine.deadline = dl.Sub(time.Now())
	}
	return trInfo
}

func (s *Server) addConn(c io.Closer) bool {
	s.mu.Lock()
	defer s.mu.Unlock()
	if s.conns == nil {
		c.Close()
		return false
	}
	if s.drain {
		// Transport added after we drained our existing conns: drain it
		// immediately.
		c.(transport.ServerTransport).Drain()
	}
	s.conns[c] = true
	return true
}

func (s *Server) removeConn(c io.Closer) {
	s.mu.Lock()
	defer s.mu.Unlock()
	if s.conns != nil {
		delete(s.conns, c)
		s.cv.Broadcast()
	}
}

func (s *Server) channelzMetric() *channelz.ServerInternalMetric {
	return &channelz.ServerInternalMetric{
		CallsStarted:             atomic.LoadInt64(&s.czData.callsStarted),
		CallsSucceeded:           atomic.LoadInt64(&s.czData.callsSucceeded),
		CallsFailed:              atomic.LoadInt64(&s.czData.callsFailed),
		LastCallStartedTimestamp: time.Unix(0, atomic.LoadInt64(&s.czData.lastCallStartedTime)),
	}
}

func (s *Server) incrCallsStarted() {
	atomic.AddInt64(&s.czData.callsStarted, 1)
	atomic.StoreInt64(&s.czData.lastCallStartedTime, time.Now().UnixNano())
}

func (s *Server) incrCallsSucceeded() {
	atomic.AddInt64(&s.czData.callsSucceeded, 1)
}

func (s *Server) incrCallsFailed() {
	atomic.AddInt64(&s.czData.callsFailed, 1)
}

func (s *Server) sendResponse(t transport.ServerTransport, stream *transport.Stream, msg interface{}, cp Compressor, opts *transport.Options, comp encoding.Compressor) error {
	data, err := encode(s.getCodec(stream.ContentSubtype()), msg)
	if err != nil {
		grpclog.Errorln("grpc: server failed to encode response: ", err)
		return err
	}
	compData, err := compress(data, cp, comp)
	if err != nil {
		grpclog.Errorln("grpc: server failed to compress response: ", err)
		return err
<<<<<<< HEAD
	}
	hdr, payload := msgHeader(data, compData)
	// TODO(dfawley): should we be checking len(data) instead?
	if len(payload) > s.opts.maxSendMessageSize {
		return status.Errorf(codes.ResourceExhausted, "grpc: trying to send message larger than max (%d vs. %d)", len(payload), s.opts.maxSendMessageSize)
	}
=======
	}
	hdr, payload := msgHeader(data, compData)
	// TODO(dfawley): should we be checking len(data) instead?
	if len(payload) > s.opts.maxSendMessageSize {
		return status.Errorf(codes.ResourceExhausted, "grpc: trying to send message larger than max (%d vs. %d)", len(payload), s.opts.maxSendMessageSize)
	}
>>>>>>> a1f34bec
	err = t.Write(stream, hdr, payload, opts)
	if err == nil && s.opts.statsHandler != nil {
		s.opts.statsHandler.HandleRPC(stream.Context(), outPayload(false, msg, data, payload, time.Now()))
	}
	return err
}

func (s *Server) processUnaryRPC(t transport.ServerTransport, stream *transport.Stream, srv *service, md *MethodDesc, trInfo *traceInfo) (err error) {
	if channelz.IsOn() {
		s.incrCallsStarted()
		defer func() {
			if err != nil && err != io.EOF {
				s.incrCallsFailed()
			} else {
				s.incrCallsSucceeded()
			}
		}()
	}
	sh := s.opts.statsHandler
	if sh != nil {
		beginTime := time.Now()
		begin := &stats.Begin{
			BeginTime: beginTime,
		}
		sh.HandleRPC(stream.Context(), begin)
		defer func() {
			end := &stats.End{
				BeginTime: beginTime,
				EndTime:   time.Now(),
			}
			if err != nil && err != io.EOF {
				end.Error = toRPCErr(err)
			}
			sh.HandleRPC(stream.Context(), end)
		}()
	}
	if trInfo != nil {
		defer trInfo.tr.Finish()
		trInfo.firstLine.client = false
		trInfo.tr.LazyLog(&trInfo.firstLine, false)
		defer func() {
			if err != nil && err != io.EOF {
				trInfo.tr.LazyLog(&fmtStringer{"%v", []interface{}{err}}, true)
				trInfo.tr.SetError()
			}
		}()
	}

<<<<<<< HEAD
=======
	binlog := binarylog.GetMethodLogger(stream.Method())
	if binlog != nil {
		ctx := stream.Context()
		md, _ := metadata.FromIncomingContext(ctx)
		logEntry := &binarylog.ClientHeader{
			Header:     md,
			MethodName: stream.Method(),
			PeerAddr:   nil,
		}
		if deadline, ok := ctx.Deadline(); ok {
			logEntry.Timeout = deadline.Sub(time.Now())
			if logEntry.Timeout < 0 {
				logEntry.Timeout = 0
			}
		}
		if a := md[":authority"]; len(a) > 0 {
			logEntry.Authority = a[0]
		}
		if peer, ok := peer.FromContext(ctx); ok {
			logEntry.PeerAddr = peer.Addr
		}
		binlog.Log(logEntry)
	}

>>>>>>> a1f34bec
	// comp and cp are used for compression.  decomp and dc are used for
	// decompression.  If comp and decomp are both set, they are the same;
	// however they are kept separate to ensure that at most one of the
	// compressor/decompressor variable pairs are set for use later.
	var comp, decomp encoding.Compressor
	var cp Compressor
	var dc Decompressor

	// If dc is set and matches the stream's compression, use it.  Otherwise, try
	// to find a matching registered compressor for decomp.
	if rc := stream.RecvCompress(); s.opts.dc != nil && s.opts.dc.Type() == rc {
		dc = s.opts.dc
	} else if rc != "" && rc != encoding.Identity {
		decomp = encoding.GetCompressor(rc)
		if decomp == nil {
			st := status.Newf(codes.Unimplemented, "grpc: Decompressor is not installed for grpc-encoding %q", rc)
			t.WriteStatus(stream, st)
			return st.Err()
		}
<<<<<<< HEAD
	}

	// If cp is set, use it.  Otherwise, attempt to compress the response using
	// the incoming message compression method.
	//
	// NOTE: this needs to be ahead of all handling, https://github.com/grpc/grpc-go/issues/686.
	if s.opts.cp != nil {
		cp = s.opts.cp
		stream.SetSendCompress(cp.Type())
	} else if rc := stream.RecvCompress(); rc != "" && rc != encoding.Identity {
		// Legacy compressor not specified; attempt to respond with same encoding.
		comp = encoding.GetCompressor(rc)
		if comp != nil {
			stream.SetSendCompress(rc)
		}
	}

	p := &parser{r: stream}
	pf, req, err := p.recvMsg(s.opts.maxReceiveMessageSize)
	if err == io.EOF {
		// The entire stream is done (for unary RPC only).
		return err
	}
	if err == io.ErrUnexpectedEOF {
		err = status.Errorf(codes.Internal, io.ErrUnexpectedEOF.Error())
=======
	}

	// If cp is set, use it.  Otherwise, attempt to compress the response using
	// the incoming message compression method.
	//
	// NOTE: this needs to be ahead of all handling, https://github.com/grpc/grpc-go/issues/686.
	if s.opts.cp != nil {
		cp = s.opts.cp
		stream.SetSendCompress(cp.Type())
	} else if rc := stream.RecvCompress(); rc != "" && rc != encoding.Identity {
		// Legacy compressor not specified; attempt to respond with same encoding.
		comp = encoding.GetCompressor(rc)
		if comp != nil {
			stream.SetSendCompress(rc)
		}
	}

	var payInfo *payloadInfo
	if sh != nil || binlog != nil {
		payInfo = &payloadInfo{}
>>>>>>> a1f34bec
	}
	d, err := recvAndDecompress(&parser{r: stream}, stream, dc, s.opts.maxReceiveMessageSize, payInfo, decomp)
	if err != nil {
		if st, ok := status.FromError(err); ok {
			if e := t.WriteStatus(stream, st); e != nil {
				grpclog.Warningf("grpc: Server.processUnaryRPC failed to write status %v", e)
<<<<<<< HEAD
			}
		} else {
			switch st := err.(type) {
			case transport.ConnectionError:
				// Nothing to do here.
			default:
				panic(fmt.Sprintf("grpc: Unexpected error (%T) from recvMsg: %v", st, st))
=======
>>>>>>> a1f34bec
			}
		}
		return err
	}
	if channelz.IsOn() {
		t.IncrMsgRecv()
<<<<<<< HEAD
	}
	if st := checkRecvPayload(pf, stream.RecvCompress(), dc != nil || decomp != nil); st != nil {
		if e := t.WriteStatus(stream, st); e != nil {
			grpclog.Warningf("grpc: Server.processUnaryRPC failed to write status %v", e)
		}
		return st.Err()
	}
	var inPayload *stats.InPayload
	if sh != nil {
		inPayload = &stats.InPayload{
			RecvTime: time.Now(),
		}
	}
	df := func(v interface{}) error {
		if inPayload != nil {
			inPayload.WireLength = len(req)
		}
		if pf == compressionMade {
			var err error
			if dc != nil {
				req, err = dc.Do(bytes.NewReader(req))
				if err != nil {
					return status.Errorf(codes.Internal, err.Error())
				}
			} else {
				tmp, _ := decomp.Decompress(bytes.NewReader(req))
				req, err = ioutil.ReadAll(tmp)
				if err != nil {
					return status.Errorf(codes.Internal, "grpc: failed to decompress the received message %v", err)
				}
			}
		}
		if len(req) > s.opts.maxReceiveMessageSize {
			// TODO: Revisit the error code. Currently keep it consistent with
			// java implementation.
			return status.Errorf(codes.ResourceExhausted, "grpc: received message larger than max (%d vs. %d)", len(req), s.opts.maxReceiveMessageSize)
		}
		if err := s.getCodec(stream.ContentSubtype()).Unmarshal(req, v); err != nil {
=======
	}
	df := func(v interface{}) error {
		if err := s.getCodec(stream.ContentSubtype()).Unmarshal(d, v); err != nil {
>>>>>>> a1f34bec
			return status.Errorf(codes.Internal, "grpc: error unmarshalling request: %v", err)
		}
		if sh != nil {
			sh.HandleRPC(stream.Context(), &stats.InPayload{
				RecvTime: time.Now(),
				Payload:  v,
				Data:     d,
				Length:   len(d),
			})
		}
		if binlog != nil {
			binlog.Log(&binarylog.ClientMessage{
				Message: d,
			})
		}
		if trInfo != nil {
			trInfo.tr.LazyLog(&payload{sent: false, msg: v}, true)
		}
		return nil
	}
	ctx := NewContextWithServerTransportStream(stream.Context(), stream)
	reply, appErr := md.Handler(srv.server, ctx, df, s.opts.unaryInt)
	if appErr != nil {
		appStatus, ok := status.FromError(appErr)
		if !ok {
			// Convert appErr if it is not a grpc status error.
			appErr = status.Error(codes.Unknown, appErr.Error())
			appStatus, _ = status.FromError(appErr)
		}
		if trInfo != nil {
			trInfo.tr.LazyLog(stringer(appStatus.Message()), true)
			trInfo.tr.SetError()
		}
		if e := t.WriteStatus(stream, appStatus); e != nil {
			grpclog.Warningf("grpc: Server.processUnaryRPC failed to write status: %v", e)
<<<<<<< HEAD
=======
		}
		if binlog != nil {
			if h, _ := stream.Header(); h.Len() > 0 {
				// Only log serverHeader if there was header. Otherwise it can
				// be trailer only.
				binlog.Log(&binarylog.ServerHeader{
					Header: h,
				})
			}
			binlog.Log(&binarylog.ServerTrailer{
				Trailer: stream.Trailer(),
				Err:     appErr,
			})
>>>>>>> a1f34bec
		}
		return appErr
	}
	if trInfo != nil {
		trInfo.tr.LazyLog(stringer("OK"), false)
	}
	opts := &transport.Options{Last: true}

	if err := s.sendResponse(t, stream, reply, cp, opts, comp); err != nil {
		if err == io.EOF {
			// The entire stream is done (for unary RPC only).
			return err
		}
		if s, ok := status.FromError(err); ok {
			if e := t.WriteStatus(stream, s); e != nil {
				grpclog.Warningf("grpc: Server.processUnaryRPC failed to write status: %v", e)
			}
		} else {
			switch st := err.(type) {
			case transport.ConnectionError:
				// Nothing to do here.
			default:
				panic(fmt.Sprintf("grpc: Unexpected error (%T) from sendResponse: %v", st, st))
			}
		}
		if binlog != nil {
			h, _ := stream.Header()
			binlog.Log(&binarylog.ServerHeader{
				Header: h,
			})
			binlog.Log(&binarylog.ServerTrailer{
				Trailer: stream.Trailer(),
				Err:     appErr,
			})
		}
		return err
	}
<<<<<<< HEAD
=======
	if binlog != nil {
		h, _ := stream.Header()
		binlog.Log(&binarylog.ServerHeader{
			Header: h,
		})
		binlog.Log(&binarylog.ServerMessage{
			Message: reply,
		})
	}
>>>>>>> a1f34bec
	if channelz.IsOn() {
		t.IncrMsgSent()
	}
	if trInfo != nil {
		trInfo.tr.LazyLog(&payload{sent: true, msg: reply}, true)
	}
	// TODO: Should we be logging if writing status failed here, like above?
	// Should the logging be in WriteStatus?  Should we ignore the WriteStatus
	// error or allow the stats handler to see it?
	err = t.WriteStatus(stream, status.New(codes.OK, ""))
	if binlog != nil {
		binlog.Log(&binarylog.ServerTrailer{
			Trailer: stream.Trailer(),
			Err:     appErr,
		})
	}
	return err
}

func (s *Server) processStreamingRPC(t transport.ServerTransport, stream *transport.Stream, srv *service, sd *StreamDesc, trInfo *traceInfo) (err error) {
	if channelz.IsOn() {
		s.incrCallsStarted()
		defer func() {
			if err != nil && err != io.EOF {
				s.incrCallsFailed()
			} else {
				s.incrCallsSucceeded()
			}
		}()
	}
	sh := s.opts.statsHandler
	if sh != nil {
		beginTime := time.Now()
		begin := &stats.Begin{
			BeginTime: beginTime,
		}
		sh.HandleRPC(stream.Context(), begin)
		defer func() {
			end := &stats.End{
				BeginTime: beginTime,
				EndTime:   time.Now(),
			}
			if err != nil && err != io.EOF {
				end.Error = toRPCErr(err)
			}
			sh.HandleRPC(stream.Context(), end)
		}()
	}
	ctx := NewContextWithServerTransportStream(stream.Context(), stream)
	ss := &serverStream{
		ctx:                   ctx,
		t:                     t,
		s:                     stream,
		p:                     &parser{r: stream},
		codec:                 s.getCodec(stream.ContentSubtype()),
		maxReceiveMessageSize: s.opts.maxReceiveMessageSize,
		maxSendMessageSize:    s.opts.maxSendMessageSize,
		trInfo:                trInfo,
		statsHandler:          sh,
	}

<<<<<<< HEAD
=======
	ss.binlog = binarylog.GetMethodLogger(stream.Method())
	if ss.binlog != nil {
		md, _ := metadata.FromIncomingContext(ctx)
		logEntry := &binarylog.ClientHeader{
			Header:     md,
			MethodName: stream.Method(),
			PeerAddr:   nil,
		}
		if deadline, ok := ctx.Deadline(); ok {
			logEntry.Timeout = deadline.Sub(time.Now())
			if logEntry.Timeout < 0 {
				logEntry.Timeout = 0
			}
		}
		if a := md[":authority"]; len(a) > 0 {
			logEntry.Authority = a[0]
		}
		if peer, ok := peer.FromContext(ss.Context()); ok {
			logEntry.PeerAddr = peer.Addr
		}
		ss.binlog.Log(logEntry)
	}

>>>>>>> a1f34bec
	// If dc is set and matches the stream's compression, use it.  Otherwise, try
	// to find a matching registered compressor for decomp.
	if rc := stream.RecvCompress(); s.opts.dc != nil && s.opts.dc.Type() == rc {
		ss.dc = s.opts.dc
	} else if rc != "" && rc != encoding.Identity {
		ss.decomp = encoding.GetCompressor(rc)
		if ss.decomp == nil {
			st := status.Newf(codes.Unimplemented, "grpc: Decompressor is not installed for grpc-encoding %q", rc)
			t.WriteStatus(ss.s, st)
			return st.Err()
		}
	}

	// If cp is set, use it.  Otherwise, attempt to compress the response using
	// the incoming message compression method.
	//
	// NOTE: this needs to be ahead of all handling, https://github.com/grpc/grpc-go/issues/686.
	if s.opts.cp != nil {
		ss.cp = s.opts.cp
		stream.SetSendCompress(s.opts.cp.Type())
	} else if rc := stream.RecvCompress(); rc != "" && rc != encoding.Identity {
		// Legacy compressor not specified; attempt to respond with same encoding.
		ss.comp = encoding.GetCompressor(rc)
		if ss.comp != nil {
			stream.SetSendCompress(rc)
		}
	}

	if trInfo != nil {
		trInfo.tr.LazyLog(&trInfo.firstLine, false)
		defer func() {
			ss.mu.Lock()
			if err != nil && err != io.EOF {
				ss.trInfo.tr.LazyLog(&fmtStringer{"%v", []interface{}{err}}, true)
				ss.trInfo.tr.SetError()
			}
			ss.trInfo.tr.Finish()
			ss.trInfo.tr = nil
			ss.mu.Unlock()
		}()
	}
	var appErr error
	var server interface{}
	if srv != nil {
		server = srv.server
	}
	if s.opts.streamInt == nil {
		appErr = sd.Handler(server, ss)
	} else {
		info := &StreamServerInfo{
			FullMethod:     stream.Method(),
			IsClientStream: sd.ClientStreams,
			IsServerStream: sd.ServerStreams,
		}
		appErr = s.opts.streamInt(server, ss, info, sd.Handler)
	}
	if appErr != nil {
		appStatus, ok := status.FromError(appErr)
		if !ok {
			appStatus = status.New(codes.Unknown, appErr.Error())
			appErr = appStatus.Err()
		}
		if trInfo != nil {
			ss.mu.Lock()
			ss.trInfo.tr.LazyLog(stringer(appStatus.Message()), true)
			ss.trInfo.tr.SetError()
			ss.mu.Unlock()
		}
		t.WriteStatus(ss.s, appStatus)
		if ss.binlog != nil {
			ss.binlog.Log(&binarylog.ServerTrailer{
				Trailer: ss.s.Trailer(),
				Err:     appErr,
			})
		}
		// TODO: Should we log an error from WriteStatus here and below?
		return appErr
	}
	if trInfo != nil {
		ss.mu.Lock()
		ss.trInfo.tr.LazyLog(stringer("OK"), false)
		ss.mu.Unlock()
	}
<<<<<<< HEAD
	return t.WriteStatus(ss.s, status.New(codes.OK, ""))
=======
	err = t.WriteStatus(ss.s, status.New(codes.OK, ""))
	if ss.binlog != nil {
		ss.binlog.Log(&binarylog.ServerTrailer{
			Trailer: ss.s.Trailer(),
			Err:     appErr,
		})
	}
	return err
>>>>>>> a1f34bec
}

func (s *Server) handleStream(t transport.ServerTransport, stream *transport.Stream, trInfo *traceInfo) {
	sm := stream.Method()
	if sm != "" && sm[0] == '/' {
		sm = sm[1:]
	}
	pos := strings.LastIndex(sm, "/")
	if pos == -1 {
		if trInfo != nil {
			trInfo.tr.LazyLog(&fmtStringer{"Malformed method name %q", []interface{}{sm}}, true)
			trInfo.tr.SetError()
		}
		errDesc := fmt.Sprintf("malformed method name: %q", stream.Method())
		if err := t.WriteStatus(stream, status.New(codes.ResourceExhausted, errDesc)); err != nil {
			if trInfo != nil {
				trInfo.tr.LazyLog(&fmtStringer{"%v", []interface{}{err}}, true)
				trInfo.tr.SetError()
			}
			grpclog.Warningf("grpc: Server.handleStream failed to write status: %v", err)
		}
		if trInfo != nil {
			trInfo.tr.Finish()
		}
		return
	}
	service := sm[:pos]
	method := sm[pos+1:]

	if srv, ok := s.m[service]; ok {
		if md, ok := srv.md[method]; ok {
			s.processUnaryRPC(t, stream, srv, md, trInfo)
			return
		}
<<<<<<< HEAD
		if trInfo != nil {
			trInfo.tr.LazyLog(&fmtStringer{"Unknown service %v", []interface{}{service}}, true)
			trInfo.tr.SetError()
		}
		errDesc := fmt.Sprintf("unknown service %v", service)
		if err := t.WriteStatus(stream, status.New(codes.Unimplemented, errDesc)); err != nil {
			if trInfo != nil {
				trInfo.tr.LazyLog(&fmtStringer{"%v", []interface{}{err}}, true)
				trInfo.tr.SetError()
			}
			grpclog.Warningf("grpc: Server.handleStream failed to write status: %v", err)
		}
		if trInfo != nil {
			trInfo.tr.Finish()
=======
		if sd, ok := srv.sd[method]; ok {
			s.processStreamingRPC(t, stream, srv, sd, trInfo)
			return
>>>>>>> a1f34bec
		}
	}
	// Unknown service, or known server unknown method.
	if unknownDesc := s.opts.unknownStreamDesc; unknownDesc != nil {
		s.processStreamingRPC(t, stream, nil, unknownDesc, trInfo)
		return
	}
	if trInfo != nil {
		trInfo.tr.LazyLog(&fmtStringer{"Unknown service %v", []interface{}{service}}, true)
		trInfo.tr.SetError()
	}
	errDesc := fmt.Sprintf("unknown service %v", service)
	if err := t.WriteStatus(stream, status.New(codes.Unimplemented, errDesc)); err != nil {
		if trInfo != nil {
			trInfo.tr.LazyLog(&fmtStringer{"%v", []interface{}{err}}, true)
			trInfo.tr.SetError()
		}
		grpclog.Warningf("grpc: Server.handleStream failed to write status: %v", err)
	}
	if trInfo != nil {
		trInfo.tr.Finish()
	}
}

// The key to save ServerTransportStream in the context.
type streamKey struct{}

// NewContextWithServerTransportStream creates a new context from ctx and
// attaches stream to it.
//
// This API is EXPERIMENTAL.
func NewContextWithServerTransportStream(ctx context.Context, stream ServerTransportStream) context.Context {
	return context.WithValue(ctx, streamKey{}, stream)
}

// ServerTransportStream is a minimal interface that a transport stream must
// implement. This can be used to mock an actual transport stream for tests of
// handler code that use, for example, grpc.SetHeader (which requires some
// stream to be in context).
//
// See also NewContextWithServerTransportStream.
//
// This API is EXPERIMENTAL.
type ServerTransportStream interface {
	Method() string
	SetHeader(md metadata.MD) error
	SendHeader(md metadata.MD) error
	SetTrailer(md metadata.MD) error
}

// ServerTransportStreamFromContext returns the ServerTransportStream saved in
// ctx. Returns nil if the given context has no stream associated with it
// (which implies it is not an RPC invocation context).
//
// This API is EXPERIMENTAL.
func ServerTransportStreamFromContext(ctx context.Context) ServerTransportStream {
	s, _ := ctx.Value(streamKey{}).(ServerTransportStream)
	return s
}

// Stop stops the gRPC server. It immediately closes all open
// connections and listeners.
// It cancels all active RPCs on the server side and the corresponding
// pending RPCs on the client side will get notified by connection
// errors.
func (s *Server) Stop() {
	s.quitOnce.Do(func() {
		close(s.quit)
	})

	defer func() {
		s.serveWG.Wait()
		s.doneOnce.Do(func() {
			close(s.done)
		})
	}()

	s.channelzRemoveOnce.Do(func() {
		if channelz.IsOn() {
			channelz.RemoveEntry(s.channelzID)
		}
	})

	s.mu.Lock()
	listeners := s.lis
	s.lis = nil
	st := s.conns
	s.conns = nil
	// interrupt GracefulStop if Stop and GracefulStop are called concurrently.
	s.cv.Broadcast()
	s.mu.Unlock()

	for lis := range listeners {
		lis.Close()
	}
	for c := range st {
		c.Close()
	}

	s.mu.Lock()
	if s.events != nil {
		s.events.Finish()
		s.events = nil
	}
	s.mu.Unlock()
}

// GracefulStop stops the gRPC server gracefully. It stops the server from
// accepting new connections and RPCs and blocks until all the pending RPCs are
// finished.
func (s *Server) GracefulStop() {
	s.quitOnce.Do(func() {
		close(s.quit)
	})

	defer func() {
		s.doneOnce.Do(func() {
			close(s.done)
		})
	}()

	s.channelzRemoveOnce.Do(func() {
		if channelz.IsOn() {
			channelz.RemoveEntry(s.channelzID)
		}
	})
	s.mu.Lock()
	if s.conns == nil {
		s.mu.Unlock()
		return
	}

	for lis := range s.lis {
		lis.Close()
	}
	s.lis = nil
	if !s.drain {
		for c := range s.conns {
			c.(transport.ServerTransport).Drain()
		}
		s.drain = true
	}

	// Wait for serving threads to be ready to exit.  Only then can we be sure no
	// new conns will be created.
	s.mu.Unlock()
	s.serveWG.Wait()
	s.mu.Lock()

	for len(s.conns) != 0 {
		s.cv.Wait()
	}
	s.conns = nil
	if s.events != nil {
		s.events.Finish()
		s.events = nil
	}
	s.mu.Unlock()
}

// contentSubtype must be lowercase
// cannot return nil
func (s *Server) getCodec(contentSubtype string) baseCodec {
	if s.opts.codec != nil {
		return s.opts.codec
	}
	if contentSubtype == "" {
		return encoding.GetCodec(proto.Name)
	}
	codec := encoding.GetCodec(contentSubtype)
	if codec == nil {
		return encoding.GetCodec(proto.Name)
	}
	return codec
}

// SetHeader sets the header metadata.
// When called multiple times, all the provided metadata will be merged.
// All the metadata will be sent out when one of the following happens:
//  - grpc.SendHeader() is called;
//  - The first response is sent out;
//  - An RPC status is sent out (error or success).
func SetHeader(ctx context.Context, md metadata.MD) error {
	if md.Len() == 0 {
		return nil
	}
	stream := ServerTransportStreamFromContext(ctx)
	if stream == nil {
		return status.Errorf(codes.Internal, "grpc: failed to fetch the stream from the context %v", ctx)
	}
	return stream.SetHeader(md)
}

// SendHeader sends header metadata. It may be called at most once.
// The provided md and headers set by SetHeader() will be sent.
func SendHeader(ctx context.Context, md metadata.MD) error {
	stream := ServerTransportStreamFromContext(ctx)
	if stream == nil {
		return status.Errorf(codes.Internal, "grpc: failed to fetch the stream from the context %v", ctx)
	}
	if err := stream.SendHeader(md); err != nil {
		return toRPCErr(err)
	}
	return nil
}

// SetTrailer sets the trailer metadata that will be sent when an RPC returns.
// When called more than once, all the provided metadata will be merged.
func SetTrailer(ctx context.Context, md metadata.MD) error {
	if md.Len() == 0 {
		return nil
	}
	stream := ServerTransportStreamFromContext(ctx)
	if stream == nil {
		return status.Errorf(codes.Internal, "grpc: failed to fetch the stream from the context %v", ctx)
	}
	return stream.SetTrailer(md)
}

// Method returns the method string for the server context.  The returned
// string is in the format of "/service/method".
func Method(ctx context.Context) (string, bool) {
	s := ServerTransportStreamFromContext(ctx)
	if s == nil {
		return "", false
	}
	return s.Method(), true
}

type channelzServer struct {
	s *Server
}

func (c *channelzServer) ChannelzMetric() *channelz.ServerInternalMetric {
	return c.s.channelzMetric()
}<|MERGE_RESOLUTION|>--- conflicted
+++ resolved
@@ -33,12 +33,6 @@
 	"sync/atomic"
 	"time"
 
-<<<<<<< HEAD
-	"io/ioutil"
-
-	"golang.org/x/net/context"
-=======
->>>>>>> a1f34bec
 	"golang.org/x/net/trace"
 
 	"google.golang.org/grpc/codes"
@@ -46,10 +40,7 @@
 	"google.golang.org/grpc/encoding"
 	"google.golang.org/grpc/encoding/proto"
 	"google.golang.org/grpc/grpclog"
-<<<<<<< HEAD
-=======
 	"google.golang.org/grpc/internal/binarylog"
->>>>>>> a1f34bec
 	"google.golang.org/grpc/internal/channelz"
 	"google.golang.org/grpc/internal/transport"
 	"google.golang.org/grpc/keepalive"
@@ -546,11 +537,7 @@
 	s.lis[ls] = true
 
 	if channelz.IsOn() {
-<<<<<<< HEAD
-		ls.channelzID = channelz.RegisterListenSocket(ls, s.channelzID, "")
-=======
 		ls.channelzID = channelz.RegisterListenSocket(ls, s.channelzID, lis.Addr().String())
->>>>>>> a1f34bec
 	}
 	s.mu.Unlock()
 
@@ -823,21 +810,12 @@
 	if err != nil {
 		grpclog.Errorln("grpc: server failed to compress response: ", err)
 		return err
-<<<<<<< HEAD
 	}
 	hdr, payload := msgHeader(data, compData)
 	// TODO(dfawley): should we be checking len(data) instead?
 	if len(payload) > s.opts.maxSendMessageSize {
 		return status.Errorf(codes.ResourceExhausted, "grpc: trying to send message larger than max (%d vs. %d)", len(payload), s.opts.maxSendMessageSize)
 	}
-=======
-	}
-	hdr, payload := msgHeader(data, compData)
-	// TODO(dfawley): should we be checking len(data) instead?
-	if len(payload) > s.opts.maxSendMessageSize {
-		return status.Errorf(codes.ResourceExhausted, "grpc: trying to send message larger than max (%d vs. %d)", len(payload), s.opts.maxSendMessageSize)
-	}
->>>>>>> a1f34bec
 	err = t.Write(stream, hdr, payload, opts)
 	if err == nil && s.opts.statsHandler != nil {
 		s.opts.statsHandler.HandleRPC(stream.Context(), outPayload(false, msg, data, payload, time.Now()))
@@ -886,8 +864,6 @@
 		}()
 	}
 
-<<<<<<< HEAD
-=======
 	binlog := binarylog.GetMethodLogger(stream.Method())
 	if binlog != nil {
 		ctx := stream.Context()
@@ -912,7 +888,6 @@
 		binlog.Log(logEntry)
 	}
 
->>>>>>> a1f34bec
 	// comp and cp are used for compression.  decomp and dc are used for
 	// decompression.  If comp and decomp are both set, they are the same;
 	// however they are kept separate to ensure that at most one of the
@@ -932,7 +907,6 @@
 			t.WriteStatus(stream, st)
 			return st.Err()
 		}
-<<<<<<< HEAD
 	}
 
 	// If cp is set, use it.  Otherwise, attempt to compress the response using
@@ -950,102 +924,24 @@
 		}
 	}
 
-	p := &parser{r: stream}
-	pf, req, err := p.recvMsg(s.opts.maxReceiveMessageSize)
-	if err == io.EOF {
-		// The entire stream is done (for unary RPC only).
-		return err
-	}
-	if err == io.ErrUnexpectedEOF {
-		err = status.Errorf(codes.Internal, io.ErrUnexpectedEOF.Error())
-=======
-	}
-
-	// If cp is set, use it.  Otherwise, attempt to compress the response using
-	// the incoming message compression method.
-	//
-	// NOTE: this needs to be ahead of all handling, https://github.com/grpc/grpc-go/issues/686.
-	if s.opts.cp != nil {
-		cp = s.opts.cp
-		stream.SetSendCompress(cp.Type())
-	} else if rc := stream.RecvCompress(); rc != "" && rc != encoding.Identity {
-		// Legacy compressor not specified; attempt to respond with same encoding.
-		comp = encoding.GetCompressor(rc)
-		if comp != nil {
-			stream.SetSendCompress(rc)
-		}
-	}
-
 	var payInfo *payloadInfo
 	if sh != nil || binlog != nil {
 		payInfo = &payloadInfo{}
->>>>>>> a1f34bec
 	}
 	d, err := recvAndDecompress(&parser{r: stream}, stream, dc, s.opts.maxReceiveMessageSize, payInfo, decomp)
 	if err != nil {
 		if st, ok := status.FromError(err); ok {
 			if e := t.WriteStatus(stream, st); e != nil {
 				grpclog.Warningf("grpc: Server.processUnaryRPC failed to write status %v", e)
-<<<<<<< HEAD
-			}
-		} else {
-			switch st := err.(type) {
-			case transport.ConnectionError:
-				// Nothing to do here.
-			default:
-				panic(fmt.Sprintf("grpc: Unexpected error (%T) from recvMsg: %v", st, st))
-=======
->>>>>>> a1f34bec
 			}
 		}
 		return err
 	}
 	if channelz.IsOn() {
 		t.IncrMsgRecv()
-<<<<<<< HEAD
-	}
-	if st := checkRecvPayload(pf, stream.RecvCompress(), dc != nil || decomp != nil); st != nil {
-		if e := t.WriteStatus(stream, st); e != nil {
-			grpclog.Warningf("grpc: Server.processUnaryRPC failed to write status %v", e)
-		}
-		return st.Err()
-	}
-	var inPayload *stats.InPayload
-	if sh != nil {
-		inPayload = &stats.InPayload{
-			RecvTime: time.Now(),
-		}
-	}
-	df := func(v interface{}) error {
-		if inPayload != nil {
-			inPayload.WireLength = len(req)
-		}
-		if pf == compressionMade {
-			var err error
-			if dc != nil {
-				req, err = dc.Do(bytes.NewReader(req))
-				if err != nil {
-					return status.Errorf(codes.Internal, err.Error())
-				}
-			} else {
-				tmp, _ := decomp.Decompress(bytes.NewReader(req))
-				req, err = ioutil.ReadAll(tmp)
-				if err != nil {
-					return status.Errorf(codes.Internal, "grpc: failed to decompress the received message %v", err)
-				}
-			}
-		}
-		if len(req) > s.opts.maxReceiveMessageSize {
-			// TODO: Revisit the error code. Currently keep it consistent with
-			// java implementation.
-			return status.Errorf(codes.ResourceExhausted, "grpc: received message larger than max (%d vs. %d)", len(req), s.opts.maxReceiveMessageSize)
-		}
-		if err := s.getCodec(stream.ContentSubtype()).Unmarshal(req, v); err != nil {
-=======
 	}
 	df := func(v interface{}) error {
 		if err := s.getCodec(stream.ContentSubtype()).Unmarshal(d, v); err != nil {
->>>>>>> a1f34bec
 			return status.Errorf(codes.Internal, "grpc: error unmarshalling request: %v", err)
 		}
 		if sh != nil {
@@ -1081,8 +977,6 @@
 		}
 		if e := t.WriteStatus(stream, appStatus); e != nil {
 			grpclog.Warningf("grpc: Server.processUnaryRPC failed to write status: %v", e)
-<<<<<<< HEAD
-=======
 		}
 		if binlog != nil {
 			if h, _ := stream.Header(); h.Len() > 0 {
@@ -1096,7 +990,6 @@
 				Trailer: stream.Trailer(),
 				Err:     appErr,
 			})
->>>>>>> a1f34bec
 		}
 		return appErr
 	}
@@ -1134,8 +1027,6 @@
 		}
 		return err
 	}
-<<<<<<< HEAD
-=======
 	if binlog != nil {
 		h, _ := stream.Header()
 		binlog.Log(&binarylog.ServerHeader{
@@ -1145,7 +1036,6 @@
 			Message: reply,
 		})
 	}
->>>>>>> a1f34bec
 	if channelz.IsOn() {
 		t.IncrMsgSent()
 	}
@@ -1207,8 +1097,6 @@
 		statsHandler:          sh,
 	}
 
-<<<<<<< HEAD
-=======
 	ss.binlog = binarylog.GetMethodLogger(stream.Method())
 	if ss.binlog != nil {
 		md, _ := metadata.FromIncomingContext(ctx)
@@ -1232,7 +1120,6 @@
 		ss.binlog.Log(logEntry)
 	}
 
->>>>>>> a1f34bec
 	// If dc is set and matches the stream's compression, use it.  Otherwise, try
 	// to find a matching registered compressor for decomp.
 	if rc := stream.RecvCompress(); s.opts.dc != nil && s.opts.dc.Type() == rc {
@@ -1316,9 +1203,6 @@
 		ss.trInfo.tr.LazyLog(stringer("OK"), false)
 		ss.mu.Unlock()
 	}
-<<<<<<< HEAD
-	return t.WriteStatus(ss.s, status.New(codes.OK, ""))
-=======
 	err = t.WriteStatus(ss.s, status.New(codes.OK, ""))
 	if ss.binlog != nil {
 		ss.binlog.Log(&binarylog.ServerTrailer{
@@ -1327,7 +1211,6 @@
 		})
 	}
 	return err
->>>>>>> a1f34bec
 }
 
 func (s *Server) handleStream(t transport.ServerTransport, stream *transport.Stream, trInfo *traceInfo) {
@@ -1362,26 +1245,9 @@
 			s.processUnaryRPC(t, stream, srv, md, trInfo)
 			return
 		}
-<<<<<<< HEAD
-		if trInfo != nil {
-			trInfo.tr.LazyLog(&fmtStringer{"Unknown service %v", []interface{}{service}}, true)
-			trInfo.tr.SetError()
-		}
-		errDesc := fmt.Sprintf("unknown service %v", service)
-		if err := t.WriteStatus(stream, status.New(codes.Unimplemented, errDesc)); err != nil {
-			if trInfo != nil {
-				trInfo.tr.LazyLog(&fmtStringer{"%v", []interface{}{err}}, true)
-				trInfo.tr.SetError()
-			}
-			grpclog.Warningf("grpc: Server.handleStream failed to write status: %v", err)
-		}
-		if trInfo != nil {
-			trInfo.tr.Finish()
-=======
 		if sd, ok := srv.sd[method]; ok {
 			s.processStreamingRPC(t, stream, srv, sd, trInfo)
 			return
->>>>>>> a1f34bec
 		}
 	}
 	// Unknown service, or known server unknown method.
