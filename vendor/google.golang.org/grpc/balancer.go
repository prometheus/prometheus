/*
 *
 * Copyright 2016 gRPC authors.
 *
 * Licensed under the Apache License, Version 2.0 (the "License");
 * you may not use this file except in compliance with the License.
 * You may obtain a copy of the License at
 *
 *     http://www.apache.org/licenses/LICENSE-2.0
 *
 * Unless required by applicable law or agreed to in writing, software
 * distributed under the License is distributed on an "AS IS" BASIS,
 * WITHOUT WARRANTIES OR CONDITIONS OF ANY KIND, either express or implied.
 * See the License for the specific language governing permissions and
 * limitations under the License.
 *
 */

package grpc

import (
<<<<<<< HEAD
=======
	"context"
>>>>>>> a1f34bec
	"net"
	"sync"

	"google.golang.org/grpc/codes"
	"google.golang.org/grpc/credentials"
	"google.golang.org/grpc/grpclog"
	"google.golang.org/grpc/naming"
	"google.golang.org/grpc/status"
)

// Address represents a server the client connects to.
//
// Deprecated: please use package balancer.
type Address struct {
	// Addr is the server address on which a connection will be established.
	Addr string
	// Metadata is the information associated with Addr, which may be used
	// to make load balancing decision.
	Metadata interface{}
}

// BalancerConfig specifies the configurations for Balancer.
//
// Deprecated: please use package balancer.
type BalancerConfig struct {
	// DialCreds is the transport credential the Balancer implementation can
	// use to dial to a remote load balancer server. The Balancer implementations
	// can ignore this if it does not need to talk to another party securely.
	DialCreds credentials.TransportCredentials
	// Dialer is the custom dialer the Balancer implementation can use to dial
	// to a remote load balancer server. The Balancer implementations
	// can ignore this if it doesn't need to talk to remote balancer.
	Dialer func(context.Context, string) (net.Conn, error)
}

// BalancerGetOptions configures a Get call.
//
// Deprecated: please use package balancer.
type BalancerGetOptions struct {
	// BlockingWait specifies whether Get should block when there is no
	// connected address.
	BlockingWait bool
}

// Balancer chooses network addresses for RPCs.
//
// Deprecated: please use package balancer.
type Balancer interface {
	// Start does the initialization work to bootstrap a Balancer. For example,
	// this function may start the name resolution and watch the updates. It will
	// be called when dialing.
	Start(target string, config BalancerConfig) error
	// Up informs the Balancer that gRPC has a connection to the server at
	// addr. It returns down which is called once the connection to addr gets
	// lost or closed.
	// TODO: It is not clear how to construct and take advantage of the meaningful error
	// parameter for down. Need realistic demands to guide.
	Up(addr Address) (down func(error))
	// Get gets the address of a server for the RPC corresponding to ctx.
	// i) If it returns a connected address, gRPC internals issues the RPC on the
	// connection to this address;
	// ii) If it returns an address on which the connection is under construction
	// (initiated by Notify(...)) but not connected, gRPC internals
	//  * fails RPC if the RPC is fail-fast and connection is in the TransientFailure or
	//  Shutdown state;
	//  or
	//  * issues RPC on the connection otherwise.
	// iii) If it returns an address on which the connection does not exist, gRPC
	// internals treats it as an error and will fail the corresponding RPC.
	//
	// Therefore, the following is the recommended rule when writing a custom Balancer.
	// If opts.BlockingWait is true, it should return a connected address or
	// block if there is no connected address. It should respect the timeout or
	// cancellation of ctx when blocking. If opts.BlockingWait is false (for fail-fast
	// RPCs), it should return an address it has notified via Notify(...) immediately
	// instead of blocking.
	//
	// The function returns put which is called once the rpc has completed or failed.
	// put can collect and report RPC stats to a remote load balancer.
	//
	// This function should only return the errors Balancer cannot recover by itself.
	// gRPC internals will fail the RPC if an error is returned.
	Get(ctx context.Context, opts BalancerGetOptions) (addr Address, put func(), err error)
	// Notify returns a channel that is used by gRPC internals to watch the addresses
	// gRPC needs to connect. The addresses might be from a name resolver or remote
	// load balancer. gRPC internals will compare it with the existing connected
	// addresses. If the address Balancer notified is not in the existing connected
	// addresses, gRPC starts to connect the address. If an address in the existing
	// connected addresses is not in the notification list, the corresponding connection
	// is shutdown gracefully. Otherwise, there are no operations to take. Note that
	// the Address slice must be the full list of the Addresses which should be connected.
	// It is NOT delta.
	Notify() <-chan []Address
	// Close shuts down the balancer.
	Close() error
}

// RoundRobin returns a Balancer that selects addresses round-robin. It uses r to watch
// the name resolution updates and updates the addresses available correspondingly.
//
// Deprecated: please use package balancer/roundrobin.
func RoundRobin(r naming.Resolver) Balancer {
	return &roundRobin{r: r}
}

type addrInfo struct {
	addr      Address
	connected bool
}

type roundRobin struct {
	r      naming.Resolver
	w      naming.Watcher
	addrs  []*addrInfo // all the addresses the client should potentially connect
	mu     sync.Mutex
	addrCh chan []Address // the channel to notify gRPC internals the list of addresses the client should connect to.
	next   int            // index of the next address to return for Get()
	waitCh chan struct{}  // the channel to block when there is no connected address available
	done   bool           // The Balancer is closed.
}

func (rr *roundRobin) watchAddrUpdates() error {
	updates, err := rr.w.Next()
	if err != nil {
		grpclog.Warningf("grpc: the naming watcher stops working due to %v.", err)
		return err
	}
	rr.mu.Lock()
	defer rr.mu.Unlock()
	for _, update := range updates {
		addr := Address{
			Addr:     update.Addr,
			Metadata: update.Metadata,
		}
		switch update.Op {
		case naming.Add:
			var exist bool
			for _, v := range rr.addrs {
				if addr == v.addr {
					exist = true
					grpclog.Infoln("grpc: The name resolver wanted to add an existing address: ", addr)
					break
				}
			}
			if exist {
				continue
			}
			rr.addrs = append(rr.addrs, &addrInfo{addr: addr})
		case naming.Delete:
			for i, v := range rr.addrs {
				if addr == v.addr {
					copy(rr.addrs[i:], rr.addrs[i+1:])
					rr.addrs = rr.addrs[:len(rr.addrs)-1]
					break
				}
			}
		default:
			grpclog.Errorln("Unknown update.Op ", update.Op)
		}
	}
	// Make a copy of rr.addrs and write it onto rr.addrCh so that gRPC internals gets notified.
	open := make([]Address, len(rr.addrs))
	for i, v := range rr.addrs {
		open[i] = v.addr
	}
	if rr.done {
		return ErrClientConnClosing
	}
	select {
	case <-rr.addrCh:
	default:
	}
	rr.addrCh <- open
	return nil
}

func (rr *roundRobin) Start(target string, config BalancerConfig) error {
	rr.mu.Lock()
	defer rr.mu.Unlock()
	if rr.done {
		return ErrClientConnClosing
	}
	if rr.r == nil {
		// If there is no name resolver installed, it is not needed to
		// do name resolution. In this case, target is added into rr.addrs
		// as the only address available and rr.addrCh stays nil.
		rr.addrs = append(rr.addrs, &addrInfo{addr: Address{Addr: target}})
		return nil
	}
	w, err := rr.r.Resolve(target)
	if err != nil {
		return err
	}
	rr.w = w
	rr.addrCh = make(chan []Address, 1)
	go func() {
		for {
			if err := rr.watchAddrUpdates(); err != nil {
				return
			}
		}
	}()
	return nil
}

// Up sets the connected state of addr and sends notification if there are pending
// Get() calls.
func (rr *roundRobin) Up(addr Address) func(error) {
	rr.mu.Lock()
	defer rr.mu.Unlock()
	var cnt int
	for _, a := range rr.addrs {
		if a.addr == addr {
			if a.connected {
				return nil
			}
			a.connected = true
		}
		if a.connected {
			cnt++
		}
	}
	// addr is only one which is connected. Notify the Get() callers who are blocking.
	if cnt == 1 && rr.waitCh != nil {
		close(rr.waitCh)
		rr.waitCh = nil
	}
	return func(err error) {
		rr.down(addr, err)
	}
}

// down unsets the connected state of addr.
func (rr *roundRobin) down(addr Address, err error) {
	rr.mu.Lock()
	defer rr.mu.Unlock()
	for _, a := range rr.addrs {
		if addr == a.addr {
			a.connected = false
			break
		}
	}
}

// Get returns the next addr in the rotation.
func (rr *roundRobin) Get(ctx context.Context, opts BalancerGetOptions) (addr Address, put func(), err error) {
	var ch chan struct{}
	rr.mu.Lock()
	if rr.done {
		rr.mu.Unlock()
		err = ErrClientConnClosing
		return
	}

	if len(rr.addrs) > 0 {
		if rr.next >= len(rr.addrs) {
			rr.next = 0
		}
		next := rr.next
		for {
			a := rr.addrs[next]
			next = (next + 1) % len(rr.addrs)
			if a.connected {
				addr = a.addr
				rr.next = next
				rr.mu.Unlock()
				return
			}
			if next == rr.next {
				// Has iterated all the possible address but none is connected.
				break
			}
		}
	}
	if !opts.BlockingWait {
		if len(rr.addrs) == 0 {
			rr.mu.Unlock()
			err = status.Errorf(codes.Unavailable, "there is no address available")
			return
		}
		// Returns the next addr on rr.addrs for failfast RPCs.
		addr = rr.addrs[rr.next].addr
		rr.next++
		rr.mu.Unlock()
		return
	}
	// Wait on rr.waitCh for non-failfast RPCs.
	if rr.waitCh == nil {
		ch = make(chan struct{})
		rr.waitCh = ch
	} else {
		ch = rr.waitCh
	}
	rr.mu.Unlock()
	for {
		select {
		case <-ctx.Done():
			err = ctx.Err()
			return
		case <-ch:
			rr.mu.Lock()
			if rr.done {
				rr.mu.Unlock()
				err = ErrClientConnClosing
				return
			}

			if len(rr.addrs) > 0 {
				if rr.next >= len(rr.addrs) {
					rr.next = 0
				}
				next := rr.next
				for {
					a := rr.addrs[next]
					next = (next + 1) % len(rr.addrs)
					if a.connected {
						addr = a.addr
						rr.next = next
						rr.mu.Unlock()
						return
					}
					if next == rr.next {
						// Has iterated all the possible address but none is connected.
						break
					}
				}
			}
			// The newly added addr got removed by Down() again.
			if rr.waitCh == nil {
				ch = make(chan struct{})
				rr.waitCh = ch
			} else {
				ch = rr.waitCh
			}
			rr.mu.Unlock()
		}
	}
}

func (rr *roundRobin) Notify() <-chan []Address {
	return rr.addrCh
}

func (rr *roundRobin) Close() error {
	rr.mu.Lock()
	defer rr.mu.Unlock()
	if rr.done {
		return errBalancerClosed
	}
	rr.done = true
	if rr.w != nil {
		rr.w.Close()
	}
	if rr.waitCh != nil {
		close(rr.waitCh)
		rr.waitCh = nil
	}
	if rr.addrCh != nil {
		close(rr.addrCh)
	}
	return nil
}

// pickFirst is used to test multi-addresses in one addrConn in which all addresses share the same addrConn.
// It is a wrapper around roundRobin balancer. The logic of all methods works fine because balancer.Get()
// returns the only address Up by resetTransport().
type pickFirst struct {
	*roundRobin
}<|MERGE_RESOLUTION|>--- conflicted
+++ resolved
@@ -19,10 +19,7 @@
 package grpc
 
 import (
-<<<<<<< HEAD
-=======
 	"context"
->>>>>>> a1f34bec
 	"net"
 	"sync"
 
