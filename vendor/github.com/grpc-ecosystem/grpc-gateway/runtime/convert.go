--- conflicted
+++ resolved
@@ -9,10 +9,7 @@
 	"github.com/golang/protobuf/jsonpb"
 	"github.com/golang/protobuf/ptypes/duration"
 	"github.com/golang/protobuf/ptypes/timestamp"
-<<<<<<< HEAD
-=======
 	"github.com/golang/protobuf/ptypes/wrappers"
->>>>>>> a1f34bec
 )
 
 // String just returns the given string.
@@ -255,8 +252,6 @@
 		values[i] = value
 	}
 	return values, nil
-<<<<<<< HEAD
-=======
 }
 
 /*
@@ -314,5 +309,4 @@
 func BytesValue(val string) (*wrappers.BytesValue, error) {
 	parsedVal, err := Bytes(val)
 	return &wrappers.BytesValue{Value: parsedVal}, err
->>>>>>> a1f34bec
 }