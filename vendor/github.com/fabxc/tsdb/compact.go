package tsdb

import (
	"math/rand"
	"os"
	"path/filepath"
	"time"

	"github.com/coreos/etcd/pkg/fileutil"
	"github.com/fabxc/tsdb/labels"
	"github.com/oklog/ulid"
	"github.com/pkg/errors"
	"github.com/prometheus/client_golang/prometheus"
)

// Compactor provides compaction against an underlying storage
// of time series data.
type Compactor interface {
	// Plan returns a set of non-overlapping directories that can
	// be compacted concurrently.
	// Results returned when compactions are in progress are undefined.
	Plan(dir string) ([][]string, error)

	// Write persists a Block into a directory.
	Write(dir string, b Block) error

	// Compact runs compaction against the provided directories. Must
	// only be called concurrently with results of Plan().
	Compact(dirs ...string) error
}

// compactor implements the Compactor interface.
type compactor struct {
	metrics *compactorMetrics
	opts    *compactorOptions
}

type compactorMetrics struct {
	ran      prometheus.Counter
	failed   prometheus.Counter
	duration prometheus.Histogram
}

func newCompactorMetrics(r prometheus.Registerer) *compactorMetrics {
	m := &compactorMetrics{}

	m.ran = prometheus.NewCounter(prometheus.CounterOpts{
		Name: "tsdb_compactions_total",
		Help: "Total number of compactions that were executed for the partition.",
	})
	m.failed = prometheus.NewCounter(prometheus.CounterOpts{
		Name: "tsdb_compactions_failed_total",
		Help: "Total number of compactions that failed for the partition.",
	})
	m.duration = prometheus.NewHistogram(prometheus.HistogramOpts{
		Name: "tsdb_compaction_duration",
		Help: "Duration of compaction runs.",
	})

	if r != nil {
		r.MustRegister(
			m.ran,
			m.failed,
			m.duration,
		)
	}
	return m
}

type compactorOptions struct {
	maxBlockRange uint64
}

func newCompactor(r prometheus.Registerer, opts *compactorOptions) *compactor {
	return &compactor{
		opts:    opts,
		metrics: newCompactorMetrics(r),
	}
}

type compactionInfo struct {
	seq        int
	generation int
	mint, maxt int64
}

const compactionBlocksLen = 3

func (c *compactor) Plan(dir string) ([][]string, error) {
	dirs, err := blockDirs(dir)
	if err != nil {
		return nil, err
	}

	var bs []*BlockMeta

	for _, dir := range dirs {
		meta, err := readMetaFile(dir)
		if err != nil {
			return nil, err
		}
		if meta.Compaction.Generation > 0 {
			bs = append(bs, meta)
		}
	}

	if len(bs) == 0 {
		return nil, nil
	}

	sliceDirs := func(i, j int) [][]string {
		var res []string
		for k := i; k < j; k++ {
			res = append(res, dirs[k])
		}
		return [][]string{res}
	}

	// Then we care about compacting multiple blocks, starting with the oldest.
	for i := 0; i < len(bs)-compactionBlocksLen+1; i++ {
		if c.match(bs[i : i+3]) {
			return sliceDirs(i, i+compactionBlocksLen), nil
		}
	}

	return nil, nil
}

func (c *compactor) match(bs []*BlockMeta) bool {
	g := bs[0].Compaction.Generation

	for _, b := range bs {
		if b.Compaction.Generation != g {
			return false
		}
	}
	return uint64(bs[len(bs)-1].MaxTime-bs[0].MinTime) <= c.opts.maxBlockRange
}

var entropy = rand.New(rand.NewSource(time.Now().UnixNano()))

func mergeBlockMetas(blocks ...Block) (res BlockMeta) {
	m0 := blocks[0].Meta()

	res.Sequence = m0.Sequence
	res.MinTime = m0.MinTime
	res.MaxTime = blocks[len(blocks)-1].Meta().MaxTime
	res.ULID = ulid.MustNew(ulid.Now(), entropy)

	res.Compaction.Generation = m0.Compaction.Generation + 1

	for _, b := range blocks {
		res.Stats.NumSamples += b.Meta().Stats.NumSamples
	}
	return res
}

func (c *compactor) Compact(dirs ...string) (err error) {
	var blocks []Block

	for _, d := range dirs {
		b, err := newPersistedBlock(d)
		if err != nil {
			return err
		}
<<<<<<< HEAD
=======
		defer b.Close()

>>>>>>> d352faae
		blocks = append(blocks, b)
	}

	return c.write(dirs[0], blocks...)
}

func (c *compactor) Write(dir string, b Block) error {
	return c.write(dir, b)
}

// write creates a new block that is the union of the provided blocks into dir.
// It cleans up all files of the old blocks after completing successfully.
func (c *compactor) write(dir string, blocks ...Block) (err error) {
	defer func(t time.Time) {
		if err != nil {
			c.metrics.failed.Inc()
		}
		c.metrics.duration.Observe(time.Since(t).Seconds())
	}(time.Now())

	tmp := dir + ".tmp"

	if err = os.RemoveAll(tmp); err != nil {
		return err
	}

	if err = os.MkdirAll(tmp, 0777); err != nil {
		return err
	}

	// Populate chunk and index files into temporary directory with
	// data of all blocks.
	chunkw, err := newChunkWriter(chunkDir(tmp))
	if err != nil {
		return errors.Wrap(err, "open chunk writer")
	}
	indexw, err := newIndexWriter(tmp)
	if err != nil {
		return errors.Wrap(err, "open index writer")
	}

	meta, err := c.populate(blocks, indexw, chunkw)
	if err != nil {
		return errors.Wrap(err, "write compaction")
	}
	if err = writeMetaFile(tmp, meta); err != nil {
		return errors.Wrap(err, "write merged meta")
	}

	if err = chunkw.Close(); err != nil {
		return errors.Wrap(err, "close chunk writer")
	}
	if err = indexw.Close(); err != nil {
		return errors.Wrap(err, "close index writer")
	}

	// Block successfully written, make visible and remove old ones.
	if err := renameFile(tmp, dir); err != nil {
		return errors.Wrap(err, "rename block dir")
	}
	for _, b := range blocks[1:] {
		if err := os.RemoveAll(b.Dir()); err != nil {
			return err
		}
	}
	// Properly sync parent dir to ensure changes are visible.
	df, err := fileutil.OpenDir(dir)
	if err != nil {
		return errors.Wrap(err, "sync block dir")
	}
	if err := fileutil.Fsync(df); err != nil {
		return errors.Wrap(err, "sync block dir")
	}

	return nil
}

// populate fills the index and chunk writers with new data gathered as the union
// of the provided blocks. It returns meta information for the new block.
func (c *compactor) populate(blocks []Block, indexw IndexWriter, chunkw ChunkWriter) (*BlockMeta, error) {
	var set compactionSet

	for i, b := range blocks {
		all, err := b.Index().Postings("", "")
		if err != nil {
			return nil, err
		}
		// TODO(fabxc): find more transparent way of handling this.
		if hb, ok := b.(*headBlock); ok {
			all = hb.remapPostings(all)
		}
		s := newCompactionSeriesSet(b.Index(), b.Chunks(), all)

		if i == 0 {
			set = s
			continue
		}
		set, err = newCompactionMerger(set, s)
		if err != nil {
			return nil, err
		}
	}

	// We fully rebuild the postings list index from merged series.
	var (
		postings = &memPostings{m: make(map[term][]uint32, 512)}
		values   = map[string]stringset{}
		i        = uint32(0)
		meta     = mergeBlockMetas(blocks...)
	)

	for set.Next() {
		lset, chunks := set.At()
		if err := chunkw.WriteChunks(chunks...); err != nil {
			return nil, err
		}

		indexw.AddSeries(i, lset, chunks...)

		meta.Stats.NumChunks += uint64(len(chunks))
		meta.Stats.NumSeries++

		for _, l := range lset {
			valset, ok := values[l.Name]
			if !ok {
				valset = stringset{}
				values[l.Name] = valset
			}
			valset.set(l.Value)

			postings.add(i, term{name: l.Name, value: l.Value})
		}
		i++
	}
	if set.Err() != nil {
		return nil, set.Err()
	}

	s := make([]string, 0, 256)
	for n, v := range values {
		s = s[:0]

		for x := range v {
			s = append(s, x)
		}
		if err := indexw.WriteLabelIndex([]string{n}, s); err != nil {
			return nil, err
		}
	}

	for t := range postings.m {
		if err := indexw.WritePostings(t.name, t.value, postings.get(t)); err != nil {
			return nil, err
		}
	}
	// Write a postings list containing all series.
	all := make([]uint32, i)
	for i := range all {
		all[i] = uint32(i)
	}
	if err := indexw.WritePostings("", "", newListPostings(all)); err != nil {
		return nil, err
	}

	return &meta, nil
}

type compactionSet interface {
	Next() bool
	At() (labels.Labels, []ChunkMeta)
	Err() error
}

type compactionSeriesSet struct {
	p      Postings
	index  IndexReader
	chunks ChunkReader

	l   labels.Labels
	c   []ChunkMeta
	err error
}

func newCompactionSeriesSet(i IndexReader, c ChunkReader, p Postings) *compactionSeriesSet {
	return &compactionSeriesSet{
		index:  i,
		chunks: c,
		p:      p,
	}
}

func (c *compactionSeriesSet) Next() bool {
	if !c.p.Next() {
		return false
	}

	c.l, c.c, c.err = c.index.Series(c.p.At())
	if c.err != nil {
		return false
	}
	for i := range c.c {
		chk := &c.c[i]

		chk.Chunk, c.err = c.chunks.Chunk(chk.Ref)
		if c.err != nil {
			return false
		}
	}

	return true
}

func (c *compactionSeriesSet) Err() error {
	if c.err != nil {
		return c.err
	}
	return c.p.Err()
}

func (c *compactionSeriesSet) At() (labels.Labels, []ChunkMeta) {
	return c.l, c.c
}

type compactionMerger struct {
	a, b compactionSet

	aok, bok bool
	l        labels.Labels
	c        []ChunkMeta
}

type compactionSeries struct {
	labels labels.Labels
	chunks []ChunkMeta
}

func newCompactionMerger(a, b compactionSet) (*compactionMerger, error) {
	c := &compactionMerger{
		a: a,
		b: b,
	}
	// Initialize first elements of both sets as Next() needs
	// one element look-ahead.
	c.aok = c.a.Next()
	c.bok = c.b.Next()

	return c, c.Err()
}

func (c *compactionMerger) compare() int {
	if !c.aok {
		return 1
	}
	if !c.bok {
		return -1
	}
	a, _ := c.a.At()
	b, _ := c.b.At()
	return labels.Compare(a, b)
}

func (c *compactionMerger) Next() bool {
	if !c.aok && !c.bok || c.Err() != nil {
		return false
	}

	d := c.compare()
	// Both sets contain the current series. Chain them into a single one.
	if d > 0 {
		c.l, c.c = c.b.At()
		c.bok = c.b.Next()
	} else if d < 0 {
		c.l, c.c = c.a.At()
		c.aok = c.a.Next()
	} else {
		l, ca := c.a.At()
		_, cb := c.b.At()

		c.l = l
		c.c = append(ca, cb...)

		c.aok = c.a.Next()
		c.bok = c.b.Next()
	}
	return true
}

func (c *compactionMerger) Err() error {
	if c.a.Err() != nil {
		return c.a.Err()
	}
	return c.b.Err()
}

func (c *compactionMerger) At() (labels.Labels, []ChunkMeta) {
	return c.l, c.c
}

func renameFile(from, to string) error {
	if err := os.RemoveAll(to); err != nil {
		return err
	}
	if err := os.Rename(from, to); err != nil {
		return err
	}

	// Directory was renamed; sync parent dir to persist rename.
	pdir, err := fileutil.OpenDir(filepath.Dir(to))
	if err != nil {
		return err
	}
	if err = fileutil.Fsync(pdir); err != nil {
		return err
	}
	if err = pdir.Close(); err != nil {
		return err
	}
	return nil
}<|MERGE_RESOLUTION|>--- conflicted
+++ resolved
@@ -163,11 +163,8 @@
 		if err != nil {
 			return err
 		}
-<<<<<<< HEAD
-=======
 		defer b.Close()
 
->>>>>>> d352faae
 		blocks = append(blocks, b)
 	}
 
