--- conflicted
+++ resolved
@@ -5,11 +5,7 @@
 // Basic regular expressions for validating strings
 const (
 	Email             string = "^(((([a-zA-Z]|\\d|[!#\\$%&'\\*\\+\\-\\/=\\?\\^_`{\\|}~]|[\\x{00A0}-\\x{D7FF}\\x{F900}-\\x{FDCF}\\x{FDF0}-\\x{FFEF}])+(\\.([a-zA-Z]|\\d|[!#\\$%&'\\*\\+\\-\\/=\\?\\^_`{\\|}~]|[\\x{00A0}-\\x{D7FF}\\x{F900}-\\x{FDCF}\\x{FDF0}-\\x{FFEF}])+)*)|((\\x22)((((\\x20|\\x09)*(\\x0d\\x0a))?(\\x20|\\x09)+)?(([\\x01-\\x08\\x0b\\x0c\\x0e-\\x1f\\x7f]|\\x21|[\\x23-\\x5b]|[\\x5d-\\x7e]|[\\x{00A0}-\\x{D7FF}\\x{F900}-\\x{FDCF}\\x{FDF0}-\\x{FFEF}])|(\\([\\x01-\\x09\\x0b\\x0c\\x0d-\\x7f]|[\\x{00A0}-\\x{D7FF}\\x{F900}-\\x{FDCF}\\x{FDF0}-\\x{FFEF}]))))*(((\\x20|\\x09)*(\\x0d\\x0a))?(\\x20|\\x09)+)?(\\x22)))@((([a-zA-Z]|\\d|[\\x{00A0}-\\x{D7FF}\\x{F900}-\\x{FDCF}\\x{FDF0}-\\x{FFEF}])|(([a-zA-Z]|\\d|[\\x{00A0}-\\x{D7FF}\\x{F900}-\\x{FDCF}\\x{FDF0}-\\x{FFEF}])([a-zA-Z]|\\d|-|\\.|_|~|[\\x{00A0}-\\x{D7FF}\\x{F900}-\\x{FDCF}\\x{FDF0}-\\x{FFEF}])*([a-zA-Z]|\\d|[\\x{00A0}-\\x{D7FF}\\x{F900}-\\x{FDCF}\\x{FDF0}-\\x{FFEF}])))\\.)+(([a-zA-Z]|[\\x{00A0}-\\x{D7FF}\\x{F900}-\\x{FDCF}\\x{FDF0}-\\x{FFEF}])|(([a-zA-Z]|[\\x{00A0}-\\x{D7FF}\\x{F900}-\\x{FDCF}\\x{FDF0}-\\x{FFEF}])([a-zA-Z]|\\d|-|_|~|[\\x{00A0}-\\x{D7FF}\\x{F900}-\\x{FDCF}\\x{FDF0}-\\x{FFEF}])*([a-zA-Z]|[\\x{00A0}-\\x{D7FF}\\x{F900}-\\x{FDCF}\\x{FDF0}-\\x{FFEF}])))\\.?$"
-<<<<<<< HEAD
-	CreditCard        string = "^(?:4[0-9]{12}(?:[0-9]{3})?|5[1-5][0-9]{14}|6(?:011|5[0-9][0-9])[0-9]{12}|3[47][0-9]{13}|3(?:0[0-5]|[68][0-9])[0-9]{11}|(?:2131|1800|35\\d{3})\\d{11})$"
-=======
 	CreditCard        string = "^(?:4[0-9]{12}(?:[0-9]{3})?|5[1-5][0-9]{14}|(222[1-9]|22[3-9][0-9]|2[3-6][0-9]{2}|27[01][0-9]|2720)[0-9]{12}|6(?:011|5[0-9][0-9])[0-9]{12}|3[47][0-9]{13}|3(?:0[0-5]|[68][0-9])[0-9]{11}|(?:2131|1800|35\\d{3})\\d{11}|6[27][0-9]{14})$"
->>>>>>> 7aa5fb01
 	ISBN10            string = "^(?:[0-9]{9}X|[0-9]{10})$"
 	ISBN13            string = "^(?:[0-9]{13})$"
 	UUID3             string = "^[0-9a-f]{8}-[0-9a-f]{4}-3[0-9a-f]{3}-[0-9a-f]{4}-[0-9a-f]{12}$"
@@ -31,10 +27,7 @@
 	Base64            string = "^(?:[A-Za-z0-9+\\/]{4})*(?:[A-Za-z0-9+\\/]{2}==|[A-Za-z0-9+\\/]{3}=|[A-Za-z0-9+\\/]{4})$"
 	PrintableASCII    string = "^[\x20-\x7E]+$"
 	DataURI           string = "^data:.+\\/(.+);base64$"
-<<<<<<< HEAD
-=======
 	MagnetURI         string = "^magnet:\\?xt=urn:[a-zA-Z0-9]+:[a-zA-Z0-9]{32,40}&dn=.+&tr=.+$"
->>>>>>> 7aa5fb01
 	Latitude          string = "^[-+]?([1-8]?\\d(\\.\\d+)?|90(\\.0+)?)$"
 	Longitude         string = "^[-+]?(180(\\.0+)?|((1[0-7]\\d)|([1-9]?\\d))(\\.\\d+)?)$"
 	DNSName           string = `^([a-zA-Z0-9_]{1}[a-zA-Z0-9_-]{0,62}){1}(\.[a-zA-Z0-9_]{1}[a-zA-Z0-9_-]{0,62})*[\._]?$`
@@ -43,11 +36,7 @@
 	URLUsername       string = `(\S+(:\S*)?@)`
 	URLPath           string = `((\/|\?|#)[^\s]*)`
 	URLPort           string = `(:(\d{1,5}))`
-<<<<<<< HEAD
-	URLIP             string = `([1-9]\d?|1\d\d|2[01]\d|22[0-3])(\.(1?\d{1,2}|2[0-4]\d|25[0-5])){2}(?:\.([0-9]\d?|1\d\d|2[0-4]\d|25[0-4]))`
-=======
 	URLIP             string = `([1-9]\d?|1\d\d|2[01]\d|22[0-3]|24\d|25[0-5])(\.(\d{1,2}|1\d\d|2[0-4]\d|25[0-5])){2}(?:\.([0-9]\d?|1\d\d|2[0-4]\d|25[0-5]))`
->>>>>>> 7aa5fb01
 	URLSubdomain      string = `((www\.)|([a-zA-Z0-9]+([-_\.]?[a-zA-Z0-9])*[a-zA-Z0-9]\.[a-zA-Z0-9]+))`
 	URL               string = `^` + URLSchema + `?` + URLUsername + `?` + `((` + URLIP + `|(\[` + IP + `\])|(([a-zA-Z0-9]([a-zA-Z0-9-_]+)?[a-zA-Z0-9]([-\.][a-zA-Z0-9]+)*)|(` + URLSubdomain + `?))?(([a-zA-Z\x{00a1}-\x{ffff}0-9]+-?-?)*[a-zA-Z\x{00a1}-\x{ffff}0-9]+)(?:\.([a-zA-Z\x{00a1}-\x{ffff}]{1,}))?))\.?` + URLPort + `?` + URLPath + `?$`
 	SSN               string = `^\d{3}[- ]?\d{2}[- ]?\d{4}$`
@@ -98,10 +87,7 @@
 	rxHalfWidth         = regexp.MustCompile(HalfWidth)
 	rxBase64            = regexp.MustCompile(Base64)
 	rxDataURI           = regexp.MustCompile(DataURI)
-<<<<<<< HEAD
-=======
 	rxMagnetURI         = regexp.MustCompile(MagnetURI)
->>>>>>> 7aa5fb01
 	rxLatitude          = regexp.MustCompile(Latitude)
 	rxLongitude         = regexp.MustCompile(Longitude)
 	rxDNSName           = regexp.MustCompile(DNSName)
