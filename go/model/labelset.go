package model

import (
	"bytes"
	"encoding/json"
	"slices"
	"sort"
	"strings"
	"unsafe"

	"github.com/mailru/easyjson/jwriter"
)

// LabelSet container for label pairs
//
// Warning! This container used for Go-C++ interatcion and shouldn't be modified.
type LabelSet struct {
	data  []byte // contain result of Stringify labelset
	pairs []pair
}

type pair struct{ key, value delegatedStringView }

func (p *pair) shift(d int32) {
	p.key.begin += d
	p.value.begin += d
}

type delegatedStringView struct{ begin, len int32 }

func (view delegatedStringView) reveal(data []byte) string {
	b := data[view.begin : view.begin+view.len]
	return *(*string)(unsafe.Pointer(&b)) //nolint:gosec // this is memory optimisation
}

// number of bytes addet to each key-value pair in LabelSet data
const additionalSymbols = 2 // ':' between key and value and ';' at the end

// EmptyLabelSet is a constructor of empty LabelSet
func EmptyLabelSet() LabelSet {
	return LabelSet{}
}

// LabelSetFromMap is a constructor for predefined LabelSet
func LabelSetFromMap(m map[string]string) LabelSet {
	var size int
	keys := make([]string, 0, len(m))
	for key, value := range m {
		keys = append(keys, key)
		size += len(key) + len(value) + additionalSymbols
	}
	if len(keys) > 1 {
		sort.Strings(keys)
	}

	ls := LabelSet{
		data:  make([]byte, 0, size),
		pairs: make([]pair, 0, len(m)),
	}

	for _, key := range keys {
		ls.append(key, m[key])
	}

	return ls
}

// LabelSetFromSlice is a constructor for predefined LabelSet.
func LabelSetFromSlice(s []SimpleLabel) LabelSet {
	if len(s) > 1 {
		slices.SortFunc(s, func(a, b SimpleLabel) int { return strings.Compare(a.Name, b.Name) })
	}

	var size int
	for _, l := range s {
		size += len(l.Name) + len(l.Value) + additionalSymbols
	}

	ls := LabelSet{
		data:  make([]byte, 0, size),
		pairs: make([]pair, 0, len(s)),
	}

	for _, l := range s {
		ls.append(l.Name, l.Value)
	}

	return ls
}

// LabelSetFromPairs is a short constructor for tests
func LabelSetFromPairs(kv ...string) LabelSet {
	if len(kv)%additionalSymbols != 0 {
		panic("kv is not pairs")
	}

	idx := make([]int, len(kv)/additionalSymbols)
	for i := range idx {
		idx[i] = additionalSymbols * i
	}
	if len(idx) > 1 {
		sort.Slice(idx, func(i, j int) bool { return kv[idx[i]] < kv[idx[j]] })
	}

	var size int
	for i := range kv {
		size += len(kv[i]) + 1
	}

	ls := LabelSet{
		data:  make([]byte, 0, size),
		pairs: make([]pair, 0, len(kv)/additionalSymbols),
	}

	for _, i := range idx {
		ls.append(kv[i], kv[i+1])
	}

	return ls
}

// String return pairs in format k1:v1;k2:v2;
//
// Implements fmt.Stringer.
func (ls LabelSet) String() string {
	return *(*string)(unsafe.Pointer(&ls.data)) //nolint:gosec // memory and cpu optimization
}

// IsEmpty returns true if label set is empty
func (ls LabelSet) IsEmpty() bool {
	return ls.Len() == 0
}

// Get returns label value by key or default value if there is no key in label set
func (ls LabelSet) Get(key, defaultValue string) string {
	if n, ok := ls.get(key); ok {
		return ls.Value(n)
	}
	return defaultValue
}

// Len returns number of label pairs
func (ls LabelSet) Len() int {
	return len(ls.pairs)
}

// Key returns i-th key
func (ls LabelSet) Key(i int) string {
	return ls.pairs[i].key.reveal(ls.data)
}

// Value returns i-th value
func (ls LabelSet) Value(i int) string {
	return ls.pairs[i].value.reveal(ls.data)
}

// ToMap returns label pairs as map
func (ls LabelSet) ToMap() map[string]string {
	m := make(map[string]string, ls.Len())
	for i := 0; i < ls.Len(); i++ {
		m[ls.Key(i)] = ls.Value(i)
	}
	return m
}

// With return LabelSet with label key-value
func (ls LabelSet) With(key, value string) LabelSet {
	i, ok := ls.get(key)
	if ok && ls.Value(i) == value {
		// key-value already equal given
		return ls
	}

	if ok {
		// we should replace value
		oldValue := ls.Value(i)
		d := int32(len(value) - len(oldValue))
		res := LabelSet{
			data:  make([]byte, 0, len(ls.data)+int(d)),
			pairs: make([]pair, 0, len(ls.pairs)),
		}
		res.appendFrom(ls, 0, i)
		res.append(key, value)
		res.appendFrom(ls, i+1, ls.Len())
		return res
	}

	// we should insert key and value
	d := int32(len(key) + len(value) + additionalSymbols)
	res := LabelSet{
		data:  make([]byte, 0, len(ls.data)+int(d)),
		pairs: make([]pair, 0, len(ls.pairs)+1),
	}
	res.appendFrom(ls, 0, i)
	res.append(key, value)
	res.appendFrom(ls, i, ls.Len())
	return res
}

// WithPairs returns result of merge label set with kv pairs
func (ls LabelSet) WithPairs(kv ...string) LabelSet {
	return ls.Merge(LabelSetFromPairs(kv...))
}

// Merge returns result of merge ls with updates
func (ls LabelSet) Merge(updates LabelSet) LabelSet {
	if updates.IsEmpty() {
		return ls
	}
	if updates.Len() == 1 {
		return ls.With(updates.Key(0), updates.Value(0))
	}
	walk := func(fn func(i int, set LabelSet)) (lsPos, updatesPos int) {
		for lsPos < ls.Len() && updatesPos < updates.Len() {
			switch strings.Compare(ls.Key(lsPos), updates.Key(updatesPos)) {
			case -1:
				fn(lsPos, ls)
				lsPos++
			case 0:
				lsPos++
				fallthrough
			case 1:
				fn(updatesPos, updates)
				updatesPos++
			}
		}
		return lsPos, updatesPos
	}
	size, n := 0, 0
	lsPos, updatesPos := walk(func(i int, set LabelSet) {
		size += set.keyLen(i) + set.valueLen(i) + additionalSymbols
		n++
	})
	if lsPos+1 < ls.Len() {
		size += len(ls.data) - int(ls.pairs[lsPos+1].key.begin)
		n += ls.Len() - lsPos
	}
	if updatesPos+1 < updates.Len() {
		size += len(updates.data) - int(updates.pairs[updatesPos+1].key.begin)
		n += updates.Len() - updatesPos
	}

	res := LabelSet{
		data:  make([]byte, 0, size),
		pairs: make([]pair, 0, n),
	}
	lsPos, updatesPos = walk(func(i int, set LabelSet) {
		res.append(set.Key(i), set.Value(i))
	})
	res.appendFrom(ls, lsPos, ls.Len())
	res.appendFrom(updates, updatesPos, updates.Len())
	return res
}

// SplitBy returns label set splited into 2 label sets:
// * extracted contains labels with given keys
// * rest all others
//
//nolint:gocyclo // this function will be removed
func (ls LabelSet) SplitBy(keys ...string) (extracted, rest LabelSet) {
	if len(keys) == 0 {
		return EmptyLabelSet(), ls
	}
	sortedKeys := make([]string, len(keys))
	copy(sortedKeys, keys)
	sort.Strings(sortedKeys)
	extracted = LabelSet{
		data:  make([]byte, 0, len(ls.data)),
		pairs: make([]pair, 0, len(ls.pairs)),
	}
	for i, j := 0, 0; i < ls.Len() && j < len(sortedKeys); {
		switch strings.Compare(ls.Key(i), sortedKeys[j]) {
		case -1:
			i++
		case 0:
			extracted.append(ls.Key(i), ls.Value(i))
			i++
			j++
		case 1:
			j++
		}
	}
	if len(extracted.data) == cap(extracted.data) {
		return extracted, EmptyLabelSet()
	}
	rest = LabelSet{
		data:  extracted.data[len(extracted.data):],
		pairs: extracted.pairs[len(extracted.pairs):],
	}
	i, j := 0, 0
	for i < ls.Len() && j < len(sortedKeys) {
		switch strings.Compare(ls.Key(i), sortedKeys[j]) {
		case -1:
			rest.append(ls.Key(i), ls.Value(i))
			i++
		case 0:
			i++
			j++
		case 1:
			j++
		}
	}
	rest.appendFrom(ls, i, ls.Len())
	return extracted, rest
}

// Without returns new label set without given keys
func (ls LabelSet) Without(keys ...string) LabelSet {
	sortedKeys := make([]string, len(keys))
	copy(sortedKeys, keys)
	sort.Strings(sortedKeys)
	res := LabelSet{
		data:  make([]byte, 0, len(ls.data)),
		pairs: make([]pair, 0, len(ls.pairs)),
	}
	i, j := 0, 0
	for i < ls.Len() && j < len(sortedKeys) {
		switch strings.Compare(ls.Key(i), sortedKeys[j]) {
		case -1:
			res.append(ls.Key(i), ls.Value(i))
			i++
		case 0:
			i++
			j++
		case 1:
			j++
		}
	}
	res.appendFrom(ls, i, ls.Len())
	return res
}

// MarshalJSON implements json.Marshaler
func (ls LabelSet) MarshalJSON() ([]byte, error) {
	w := &jwriter.Writer{}
	w.RawByte('{')
	first := true
	for i := range ls.pairs {
		if !first {
			w.RawByte(',')
		}
		w.String(ls.Key(i))
		w.RawByte(':')
		w.String(ls.Value(i))
		first = false
	}
	w.RawByte('}')
	return w.BuildBytes()
}

// UnmarshalJSON implements json.Unmarshaler
func (ls *LabelSet) UnmarshalJSON(data []byte) error {
	m := map[string]string{}
	if err := json.Unmarshal(data, &m); err != nil {
		return err
	}
	*ls = LabelSetFromMap(m)
	return nil
}

// MarshalYAML implements yaml.Marshaler
func (ls LabelSet) MarshalYAML() (interface{}, error) {
	return ls.ToMap(), nil
}

// UnmarshalYAML implements yaml/v2.Unmarshaler (v3 compatible)
func (ls *LabelSet) UnmarshalYAML(unmarshal func(interface{}) error) error {
	m := map[string]string{}
	if err := unmarshal(&m); err != nil {
		return err
	}
	*ls = LabelSetFromMap(m)
	return nil
}

func (ls *LabelSet) append(key, value string) {
	dKey := delegatedStringView{int32(len(ls.data)), int32(len(key))}
	ls.data = append(ls.data, []byte(key)...)
	ls.data = append(ls.data, ':')

	dValue := delegatedStringView{int32(len(ls.data)), int32(len(value))}
	ls.data = append(ls.data, []byte(value)...)
	ls.data = append(ls.data, ';')

	ls.pairs = append(ls.pairs, pair{dKey, dValue})
}

// appendFrom appends items from other in half-interval [a; b)
func (ls *LabelSet) appendFrom(other LabelSet, a, b int) {
	if a >= b {
		return
	}

	begin := other.pairs[a].key.begin
	end := int32(len(other.data))
	if b < other.Len() {
		end = other.pairs[b].key.begin
	}
	delta := int32(len(ls.data)) - begin

	ls.data = append(ls.data, other.data[begin:end]...)

	i := len(ls.pairs)
	n := i + b - a
	ls.pairs = append(ls.pairs, other.pairs[a:b]...)
	for ; i < n; i++ {
		ls.pairs[i].shift(delta)
	}
}

func (ls LabelSet) get(key string) (int, bool) {
	cmp := func(i int) int {
		return strings.Compare(key, ls.Key(i))
	}
	return sort.Find(len(ls.pairs), cmp)
}

func (ls LabelSet) keyLen(i int) int {
	return int(ls.pairs[i].key.len)
}

func (ls LabelSet) valueLen(i int) int {
	return int(ls.pairs[i].value.len)
}

//
// LabelSetBuilder
//

// LabelSetBuilder used for carry labels pairs
type LabelSetBuilder struct {
	pairs map[string]string
}

// NewLabelSetBuilder is a constructor
func NewLabelSetBuilder() *LabelSetBuilder {
	return &LabelSetBuilder{
		pairs: map[string]string{},
	}
}

// Build label set
func (builder *LabelSetBuilder) Build() LabelSet {
	return LabelSetFromMap(builder.pairs)
}

// Add a name/value pair. Note that if you add the same name twice, the last one added will be recorded.
func (builder *LabelSetBuilder) Add(key, value string) {
	builder.pairs[key] = value
}

// Set key-value in label set
func (builder *LabelSetBuilder) Set(key, value string) *LabelSetBuilder {
	builder.pairs[key] = value
	return builder
}

// Delete key-value pair from label set
func (builder *LabelSetBuilder) Delete(keys ...string) *LabelSetBuilder {
	for _, key := range keys {
		delete(builder.pairs, key)
	}
	return builder
}

// NewWith clone builder and add given key-value
func (builder *LabelSetBuilder) NewWith(key, value string) *LabelSetBuilder {
	res := make(map[string]string, len(builder.pairs)+1)
	for k, v := range builder.pairs {
		res[k] = v
	}
	res[key] = value
	return &LabelSetBuilder{pairs: res}
}

// Reset clear builder container.
func (builder *LabelSetBuilder) Reset() {
	for name := range builder.pairs {
		delete(builder.pairs, name)
	}
}

// Has returns true if the label with the given name is present.
func (builder *LabelSetBuilder) Has(name string) bool {
	_, ok := builder.pairs[name]
	return ok
}

// Get returns the value for the label with the given name. Returns an empty string if the label doesn't exist.
func (builder *LabelSetBuilder) Get(name string) string {
	return builder.pairs[name]
}

//
// LabelSetSimpleBuilder
//

// SimpleLabel is a key/value pair of strings.
type SimpleLabel struct {
	Name  string
	Value string
}

// LabelSetSimpleBuilder used for carry labels pairs with check depuplicate.
type LabelSetSimpleBuilder struct {
	pairs  []SimpleLabel
	sorted bool
}

// NewLabelSetSimpleBuilder is a constructor.
func NewLabelSetSimpleBuilder() *LabelSetSimpleBuilder {
	return &LabelSetSimpleBuilder{pairs: []SimpleLabel{}}
}

// NewLabelSetSimpleBuilderSize is a constructor with container size.
func NewLabelSetSimpleBuilderSize(size int) *LabelSetSimpleBuilder {
	return &LabelSetSimpleBuilder{pairs: make([]SimpleLabel, 0, size)}
}

// Add a name/value pair. Note if you Add the same name twice you will get a duplicate label, which is invalid.
func (builder *LabelSetSimpleBuilder) Add(name, value string) {
	if value == "" {
		// Empty labels are the same as missing labels.
		return
	}
<<<<<<< HEAD
	builder.pairs = append(builder.pairs, SimpleLabel{Name: name, Value: value})
	builder.sorted = false
}

// Set the name/value pair as a label. A value of "" means delete that label.
func (builder *LabelSetSimpleBuilder) Set(name, value string) {
	if value == "" {
		// Empty labels are the same as missing labels.
		builder.Del(name)
		return
	}
	for i, a := range builder.pairs {
		if a.Name == name {
			builder.pairs[i].Value = value
			return
		}
	}
=======

>>>>>>> 0bab47df
	builder.pairs = append(builder.pairs, SimpleLabel{Name: name, Value: value})
	n := len(builder.pairs)
	builder.sorted = builder.sorted && (n > 1 && builder.pairs[n-1].Name > builder.pairs[n-2].Name)

}

// Set the name/value pair as a label. A value of "" means delete that label.
func (builder *LabelSetSimpleBuilder) Set(name, value string) {
	if value == "" {
		// Empty labels are the same as missing labels.
		builder.Del(name)
		return
	}
	for i, a := range builder.pairs {
		if a.Name == name {
			builder.pairs[i].Value = value
			return
		}
	}
	builder.pairs = append(builder.pairs, SimpleLabel{Name: name, Value: value})
	n := len(builder.pairs)
	builder.sorted = builder.sorted && (n > 1 && builder.pairs[n-1].Name > builder.pairs[n-2].Name)
}

// Del deletes the label of the given name.
func (builder *LabelSetSimpleBuilder) Del(name string) {
	for i, a := range builder.pairs {
		if a.Name == name {
			builder.pairs = append(builder.pairs[:i], builder.pairs[i+1:]...)
			return
		}
	}
}

// Del deletes the label of the given name.
func (builder *LabelSetSimpleBuilder) Del(name string) {
	for i, a := range builder.pairs {
		if a.Name == name {
			builder.pairs = append(builder.pairs[:i], builder.pairs[i+1:]...)
			return
		}
	}
}

// Build label set.
func (builder *LabelSetSimpleBuilder) Build() LabelSet {
	if !builder.sorted {
		builder.Sort()
	}

	var size int
	for _, l := range builder.pairs {
		size += len(l.Name) + len(l.Value) + additionalSymbols
	}

	ls := LabelSet{
		data:  make([]byte, 0, size),
		pairs: make([]pair, 0, len(builder.pairs)),
	}

	for _, l := range builder.pairs {
		ls.append(l.Name, l.Value)
	}

	return ls
}

// Get returns the value for the label with the given name. Returns an empty string if the label doesn't exist.
func (builder *LabelSetSimpleBuilder) Get(name string) string {
	for _, l := range builder.pairs {
		if l.Name == name {
			return l.Value
		}
	}
	return ""
}

// Has returns true if the label with the given name is present.
func (builder *LabelSetSimpleBuilder) Has(name string) bool {
	for _, l := range builder.pairs {
		if l.Name == name {
			return true
		}
	}
	return false
}

// HasDuplicateLabelNames returns whether ls has duplicate label names.
func (builder *LabelSetSimpleBuilder) HasDuplicateLabelNames() (string, bool) {
	builder.Sort()
	for i, l := range builder.pairs {
		if i == 0 {
			continue
		}
		if l.Name == builder.pairs[i-1].Name {
			return l.Name, true
		}
	}
	return "", false
}

// Reset clear builder container.
func (builder *LabelSetSimpleBuilder) Reset() {
	builder.pairs = builder.pairs[:0]
	builder.sorted = false
}

// Sort the labels added so far by name.
func (builder *LabelSetSimpleBuilder) Sort() {
	if builder.sorted {
		return
	}
	slices.SortFunc(builder.pairs, func(a, b SimpleLabel) int { return strings.Compare(a.Name, b.Name) })
	builder.sorted = true
}

func (builder *LabelSetSimpleBuilder) String() string {
	var b bytes.Buffer

	for _, l := range builder.pairs {
		_, _ = b.WriteString(l.Name)
		_ = b.WriteByte(':')
		_, _ = b.WriteString(l.Value)
		_ = b.WriteByte(';')
	}

	return b.String()
}<|MERGE_RESOLUTION|>--- conflicted
+++ resolved
@@ -523,9 +523,11 @@
 		// Empty labels are the same as missing labels.
 		return
 	}
-<<<<<<< HEAD
+
 	builder.pairs = append(builder.pairs, SimpleLabel{Name: name, Value: value})
-	builder.sorted = false
+	n := len(builder.pairs)
+	builder.sorted = builder.sorted && (n > 1 && builder.pairs[n-1].Name > builder.pairs[n-2].Name)
+
 }
 
 // Set the name/value pair as a label. A value of "" means delete that label.
@@ -541,28 +543,6 @@
 			return
 		}
 	}
-=======
-
->>>>>>> 0bab47df
-	builder.pairs = append(builder.pairs, SimpleLabel{Name: name, Value: value})
-	n := len(builder.pairs)
-	builder.sorted = builder.sorted && (n > 1 && builder.pairs[n-1].Name > builder.pairs[n-2].Name)
-
-}
-
-// Set the name/value pair as a label. A value of "" means delete that label.
-func (builder *LabelSetSimpleBuilder) Set(name, value string) {
-	if value == "" {
-		// Empty labels are the same as missing labels.
-		builder.Del(name)
-		return
-	}
-	for i, a := range builder.pairs {
-		if a.Name == name {
-			builder.pairs[i].Value = value
-			return
-		}
-	}
 	builder.pairs = append(builder.pairs, SimpleLabel{Name: name, Value: value})
 	n := len(builder.pairs)
 	builder.sorted = builder.sorted && (n > 1 && builder.pairs[n-1].Name > builder.pairs[n-2].Name)
@@ -578,16 +558,6 @@
 	}
 }
 
-// Del deletes the label of the given name.
-func (builder *LabelSetSimpleBuilder) Del(name string) {
-	for i, a := range builder.pairs {
-		if a.Name == name {
-			builder.pairs = append(builder.pairs[:i], builder.pairs[i+1:]...)
-			return
-		}
-	}
-}
-
 // Build label set.
 func (builder *LabelSetSimpleBuilder) Build() LabelSet {
 	if !builder.sorted {
