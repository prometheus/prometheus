--- conflicted
+++ resolved
@@ -329,8 +329,6 @@
 }
 
 func (s *LabelSetSuite) TestLabelSetSimpleBuilder_HasNotDuplicateLabelNames_Set() {
-<<<<<<< HEAD
-=======
 	labels := []model.SimpleLabel{
 		{"__name__", "example"},
 		{"container", "~unknown"},
@@ -350,39 +348,18 @@
 }
 
 func (s *LabelSetSuite) TestLabelSetSimpleBuilder_Reset() {
->>>>>>> 0bab47df
-	labels := []model.SimpleLabel{
-		{"__name__", "example"},
-		{"container", "~unknown"},
-		{"instance", "instance"},
-		{"job", "test"},
-		{"container", "empty"},
-	}
-
-	builder := model.NewLabelSetSimpleBuilder()
-	for _, l := range labels {
-		builder.Set(l.Name, l.Value)
-	}
-
-	dup, has := builder.HasDuplicateLabelNames()
-	s.Equal("", dup)
-	s.False(has)
-}
-
-func (s *LabelSetSuite) TestLabelSetSimpleBuilder_Reset() {
-	labels := []model.SimpleLabel{
-		{"__name__", "example"},
-		{"flags", "empty"},
-		{"container", "~unknown"},
-		{"instance", "instance"},
-		{"job", "test"},
-	}
-
-	builder := model.NewLabelSetSimpleBuilder()
-	for _, l := range labels {
-		builder.Add(l.Name, l.Value)
-	}
-<<<<<<< HEAD
+	labels := []model.SimpleLabel{
+		{"__name__", "example"},
+		{"flags", "empty"},
+		{"container", "~unknown"},
+		{"instance", "instance"},
+		{"job", "test"},
+	}
+
+	builder := model.NewLabelSetSimpleBuilder()
+	for _, l := range labels {
+		builder.Add(l.Name, l.Value)
+	}
 	ls := builder.Build()
 	s.Equal("__name__:example;container:~unknown;flags:empty;instance:instance;job:test;", ls.String())
 
@@ -399,7 +376,12 @@
 		{"container", "~unknown"},
 		{"instance", "instance"},
 		{"job", "test"},
-=======
+	}
+
+	builder := model.NewLabelSetSimpleBuilder()
+	for _, l := range labels {
+		builder.Add(l.Name, l.Value)
+	}
 	s.Equal("__name__:example;flags:empty;container:~unknown;instance:instance;job:test;", builder.String())
 	builder.Sort()
 	s.Equal("__name__:example;container:~unknown;flags:empty;instance:instance;job:test;", builder.String())
@@ -408,19 +390,12 @@
 func (s *LabelSetSuite) TestLabelSetSimpleBuilder_Sort_1() {
 	labels := []model.SimpleLabel{
 		{"__name__", "example"},
->>>>>>> 0bab47df
-	}
-
-	builder := model.NewLabelSetSimpleBuilder()
-	for _, l := range labels {
-		builder.Add(l.Name, l.Value)
-	}
-<<<<<<< HEAD
-	builder.Sort()
-	ls := builder.Build()
-	builder.Sort()
-	s.Equal("__name__:example;container:~unknown;flags:empty;instance:instance;job:test;", ls.String())
-=======
+	}
+
+	builder := model.NewLabelSetSimpleBuilder()
+	for _, l := range labels {
+		builder.Add(l.Name, l.Value)
+	}
 	s.Equal("__name__:example;", builder.String())
 	builder.Sort()
 	s.Equal("__name__:example;", builder.String())
@@ -454,5 +429,4 @@
 	s.Equal("container:~unknown;flags:empty;", builder.String())
 	builder.Sort()
 	s.Equal("container:~unknown;flags:empty;", builder.String())
->>>>>>> 0bab47df
 }