--- conflicted
+++ resolved
@@ -196,13 +196,9 @@
 	return msr, nil
 }
 
-<<<<<<< HEAD
-// Append append to relabeling hashdex data.
-=======
 // Append append to relabeling heshdex data.
 //
 //revive:disable-next-line:function-length long but readable.
->>>>>>> 9c006bd5
 func (msr *ManagerRelabeler) Append(
 	ctx context.Context,
 	incomingData *IncomingData,
@@ -722,8 +718,6 @@
 		// create if not exist
 		s.shardLsses[shardID] = cppbridge.NewQueryableLssStorage()
 	}
-<<<<<<< HEAD
-=======
 }
 
 func (s *shards) reconfigureHeads(numberOfShards uint16) {
@@ -759,7 +753,6 @@
 	}
 
 	return
->>>>>>> 9c006bd5
 }
 
 // reconfiguringInputRelabeler reconfiguring input relabelers for all shards.
