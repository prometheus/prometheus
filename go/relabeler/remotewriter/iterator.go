--- conflicted
+++ resolved
@@ -370,13 +370,6 @@
 
 func (i *Iterator) minTimestamp() int64 {
 	sampleAgeLimit := time.Duration(i.queueConfig.SampleAgeLimit)
-<<<<<<< HEAD
-=======
-	if sampleAgeLimit == 0 {
-		// sampleAgeLimit = time.Hour * 24 * 30
-		sampleAgeLimit = time.Hour
-	}
->>>>>>> a34eba4f
 	return i.clock.Now().Add(-sampleAgeLimit).UnixMilli()
 }
 
