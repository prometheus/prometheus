--- conflicted
+++ resolved
@@ -40,11 +40,8 @@
 	ShardID() uint16
 	DataStorage() DataStorage
 	LSS() LSS
-<<<<<<< HEAD
 	Wal() Wal
 	InputRelabelers() map[string]InputRelabeler
-=======
->>>>>>> 3c7cb4c8
 }
 
 // ShardFn - shard function.
