--- conflicted
+++ resolved
@@ -42,23 +42,7 @@
 	inputRelabelerConfigs []*config.InputRelabelerConfig,
 	numberOfShards uint16,
 ) error {
-<<<<<<< HEAD
-	return h.reconfigureInputRelabeler(inputRelabelerConfigs, numberOfShards)
-=======
-	h.reconfigureStages(numberOfShards)
-
-	h.reconfigureLsses(numberOfShards)
-
-	if err := h.reconfigureRelabelersData(inputRelabelerConfigs, numberOfShards); err != nil {
-		return err
-	}
-
-	h.reconfigureDataStorages(numberOfShards)
-
-	h.numberOfShards = numberOfShards
-
-	return nil
->>>>>>> 3c7cb4c8
+	return h.reconfigureRelabelersData(inputRelabelerConfigs, numberOfShards)
 }
 
 // reconfiguringStages reconfiguring stages for all shards.
@@ -114,13 +98,8 @@
 	}
 }
 
-<<<<<<< HEAD
-// reconfigureInputRelabeler reconfiguring input relabelers for all shards.
-func (h *Head) reconfigureInputRelabeler(
-=======
 // reconfigureRelabelersData reconfiguring relabelers data for all shards.
 func (h *Head) reconfigureRelabelersData(
->>>>>>> 3c7cb4c8
 	inputRelabelerConfigs []*config.InputRelabelerConfig,
 	numberOfShards uint16,
 ) error {
@@ -286,17 +265,10 @@
 			task.AddResult(shardID, innerSeries)
 		case task := <-h.genericTaskCh[shardID]:
 			task.ExecuteOnShard(&shard{
-<<<<<<< HEAD
 				id:              shardID,
 				dataStorage:     h.dataStorages[shardID],
 				lssWrapper:      &lssWrapper{lss: h.lsses[shardID]},
 				wal:             h.wals[shardID],
-				inputRelabelers: inputRelabelers,
-=======
-				id:          shardID,
-				dataStorage: h.dataStorages[shardID],
-				lssWrapper:  &lssWrapper{lss: h.lsses[shardID]},
->>>>>>> 3c7cb4c8
 			})
 		}
 	}
@@ -334,17 +306,10 @@
 }
 
 type shard struct {
-<<<<<<< HEAD
 	id              uint16
 	lssWrapper      *lssWrapper
 	dataStorage     *DataStorage
 	wal             *ShardWal
-	inputRelabelers map[string]*cppbridge.InputPerShardRelabeler
-=======
-	id          uint16
-	lssWrapper  *lssWrapper
-	dataStorage *DataStorage
->>>>>>> 3c7cb4c8
 }
 
 func (s *shard) ShardID() uint16 {
@@ -357,20 +322,8 @@
 
 func (s *shard) LSS() relabeler.LSS {
 	return s.lssWrapper
-<<<<<<< HEAD
 }
 
 func (s *shard) Wal() relabeler.Wal {
 	return s.wal
 }
-
-func (s *shard) InputRelabelers() map[string]relabeler.InputRelabeler {
-	result := make(map[string]relabeler.InputRelabeler)
-	for key, inputRelabeler := range s.inputRelabelers {
-		ir := inputRelabeler
-		result[key] = ir
-	}
-	return result
-=======
->>>>>>> 3c7cb4c8
-}