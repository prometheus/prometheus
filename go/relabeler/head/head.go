package head

import (
	"context"
	"errors"
	"fmt"
	"github.com/prometheus/prometheus/pp/go/relabeler/logger"
	"math"
	"runtime"
	"sort"
	"strconv"
	"sync"

	"github.com/prometheus/prometheus/pp/go/cppbridge"
	"github.com/prometheus/prometheus/pp/go/relabeler"
	"github.com/prometheus/prometheus/pp/go/relabeler/config"
	"github.com/prometheus/prometheus/pp/go/util"
	"github.com/prometheus/client_golang/prometheus"
)

// RelabelerData data for relabeling - inputRelabelers per shard and state.
type RelabelerData struct {
	state           *cppbridge.State
	inputRelabelers []*cppbridge.InputPerShardRelabeler
}

// NewRelabelerData init new RelabelerData.
func NewRelabelerData(
	rCfgs []*cppbridge.RelabelConfig,
	generationHead uint64,
	numberOfShards uint16,
) (*RelabelerData, error) {
	rd := &RelabelerData{
		inputRelabelers: make([]*cppbridge.InputPerShardRelabeler, 0, numberOfShards),
	}

	if err := rd.Reconfigure(rCfgs, generationHead, numberOfShards); err != nil {
		return nil, err
	}

	return rd, nil
}

// State return State of relabeler.
func (rd *RelabelerData) State(generationHead uint64) *cppbridge.State {
	if rd.state == nil {
		rd.state = cppbridge.NewState(uint16(len(rd.inputRelabelers)))
		rd.state.Reconfigure(
			rd.generationRelabeler(),
			generationHead,
			uint16(len(rd.inputRelabelers)),
		)
	}

	return rd.state
}

// InputRelabelerByShard return InputRelabeler by shard.
func (rd *RelabelerData) InputRelabelerByShard(shardID uint16) *cppbridge.InputPerShardRelabeler {
	return rd.inputRelabelers[shardID]
}

// Reconfigure update configuration on InputRelabeler and State.
func (rd *RelabelerData) Reconfigure(
	rCfgs []*cppbridge.RelabelConfig,
	generationHead uint64,
	numberOfShards uint16,
) error {
	if err := rd.reconfigureInputRelabelers(rCfgs, numberOfShards); err != nil {
		return err
	}

	if rd.state != nil {
		rd.state.Reconfigure(rd.generationRelabeler(), generationHead, numberOfShards)
	}

	return nil
}

// generationRelabeler return current(shardID == 0) relabeler's generation.
func (rd *RelabelerData) generationRelabeler() uint64 {
	return rd.inputRelabelers[0].Generation()
}

// Reconfigure update configuration on InputRelabeler.
func (rd *RelabelerData) reconfigureInputRelabelers(
	rCfgs []*cppbridge.RelabelConfig,
	numberOfShards uint16,
) error {
	sr, err := rd.updateOrCreateStatelessRelabeler(rCfgs)
	if err != nil {
		return err
	}

	if len(rd.inputRelabelers) == int(numberOfShards) {
		return nil
	}

	if len(rd.inputRelabelers) > int(numberOfShards) {
		// cut
		rd.inputRelabelers = rd.inputRelabelers[:numberOfShards]
	}

	if len(rd.inputRelabelers) < int(numberOfShards) {
		// grow
		rd.inputRelabelers = append(
			rd.inputRelabelers,
			make([]*cppbridge.InputPerShardRelabeler, int(numberOfShards)-len(rd.inputRelabelers))...,
		)
	}

	for shardID := range rd.inputRelabelers {
		if rd.inputRelabelers[shardID] != nil {
			// TODO may be depreacate ResetTo and always recreate
			rd.inputRelabelers[shardID].ResetTo(numberOfShards)
			continue
		}

		if rd.inputRelabelers[shardID], err = cppbridge.NewInputPerShardRelabeler(
			sr,
			numberOfShards,
			uint16(shardID),
		); err != nil {
			return err
		}
	}

	return nil
}

// updateOrCreateStatelessRelabeler check inputRelabeler(shardID == 0) for key
// and update configs for StatelessRelabeler, if not exist - create new.
func (rd *RelabelerData) updateOrCreateStatelessRelabeler(
	rCfgs []*cppbridge.RelabelConfig,
) (*cppbridge.StatelessRelabeler, error) {
	if len(rd.inputRelabelers) == 0 || rd.inputRelabelers[0] == nil {
		return cppbridge.NewStatelessRelabeler(rCfgs)
	}

	sr := rd.inputRelabelers[0].StatelessRelabeler()
	if sr.EqualConfigs(rCfgs) {
		return sr, nil
	}

	if err := sr.ResetTo(rCfgs); err != nil {
		return nil, err
	}

	return sr, nil
}

type Head struct {
	id               string
	finalizer        *Finalizer
	referenceCounter relabeler.ReferenceCounter
	generation       uint64

	relabelersData             map[string]*RelabelerData
	dataStorages               []*DataStorage
	wals                       []*ShardWal
	lsses                      []*cppbridge.LabelSetStorage
	stageInputRelabeling       []chan *TaskInputRelabeling
	stageAppendRelabelerSeries []chan *TaskAppendRelabelerSeries
	genericTaskCh              []chan *GenericTask
	numberOfShards             uint16
	// stat
	memoryInUse *prometheus.GaugeVec
	series      prometheus.Gauge
	stopc       chan struct{}
	wg          *sync.WaitGroup
}

func New(
	id string,
	generation uint64,
	inputRelabelerConfigs []*config.InputRelabelerConfig,
	lsses []*cppbridge.LabelSetStorage,
	wals []*ShardWal,
	dataStorages []*DataStorage,
	numberOfShards uint16,
	registerer prometheus.Registerer) (*Head, error) {

	stageInputRelabeling := make([]chan *TaskInputRelabeling, numberOfShards)
	stageAppendRelabelerSeries := make([]chan *TaskAppendRelabelerSeries, numberOfShards)
	stageUpdateRelabelerState := make([]chan *TaskUpdateRelabelerState, numberOfShards)
	genericTaskCh := make([]chan *GenericTask, numberOfShards)

	var shardID uint16
	for ; shardID < numberOfShards; shardID++ {
		stageInputRelabeling[shardID] = make(chan *TaskInputRelabeling, chanBufferSize)
		stageAppendRelabelerSeries[shardID] = make(chan *TaskAppendRelabelerSeries, chanBufferSize)
		stageUpdateRelabelerState[shardID] = make(chan *TaskUpdateRelabelerState, chanBufferSize)
		genericTaskCh[shardID] = make(chan *GenericTask, chanBufferSize)
	}

	factory := util.NewUnconflictRegisterer(registerer)
	h := &Head{
<<<<<<< HEAD
		id:                         id,
		finalizer:                  NewFinalizer(),
		referenceCounter:           relabeler.NewLoggedAtomicReferenceCounter(fmt.Sprintf("HEAD {%d}", generation)),
		generation:                 generation,
		lsses:                      lsses,
		wals:                       wals,
		dataStorages:               dataStorages,
		stageInputRelabeling:       stageInputRelabeling,
		stageAppendRelabelerSeries: stageAppendRelabelerSeries,
		stageUpdateRelabelerState:  stageUpdateRelabelerState,
		genericTaskCh:              genericTaskCh,
		stopc:                      make(chan struct{}),
		wg:                         &sync.WaitGroup{},
		inputRelabelers: make(
			map[relabelerKey]*cppbridge.InputPerShardRelabeler,
			int(numberOfShards)*len(inputRelabelerConfigs),
		),
		numberOfShards: numberOfShards,
=======
		finalizer:        NewFinalizer(),
		referenceCounter: relabeler.NewLoggedAtomicReferenceCounter(fmt.Sprintf("HEAD {%d}", generation)),
		generation:       generation,
		stopc:            make(chan struct{}),
		wg:               &sync.WaitGroup{},
		relabelersData:   make(map[string]*RelabelerData, len(inputRelabelerConfigs)),
>>>>>>> 3c7cb4c8
		// stat
		memoryInUse: factory.NewGaugeVec(
			prometheus.GaugeOpts{
				Name: "prompp_head_cgo_memory_bytes",
				Help: "Current value memory in use in bytes.",
			},
			[]string{"generation", "allocator", "id"},
		),
		series: factory.NewGauge(prometheus.GaugeOpts{
			Name: "prompp_head_series",
			Help: "Total number of series in the heads block.",
		}),
	}

	if err := h.reconfigure(inputRelabelerConfigs, numberOfShards); err != nil {
		return nil, err
	}

	h.run()

	runtime.SetFinalizer(h, func(h *Head) {
<<<<<<< HEAD
		logger.Debugf("head {%d} destroyed", generation)
=======
		fmt.Println("HEAD {", h.generation, "} DESTROYED")
>>>>>>> 3c7cb4c8
	})

	return h, nil
}

func (h *Head) ID() string {
	return h.id
}

func (h *Head) Generation() uint64 {
	return h.generation
}

func (h *Head) ReferenceCounter() relabeler.ReferenceCounter {
	return h.referenceCounter
}

// Append incoming data to head.
func (h *Head) Append(
	ctx context.Context,
	incomingData *relabeler.IncomingData,
	state *cppbridge.State,
	relabelerID string,
) ([][]*cppbridge.InnerSeries, error) {
	if h.finalizer.FinalizeCalled() {
		return nil, errors.New("appending to a finalized head")
	}

	rd, ok := h.relabelersData[relabelerID]
	if !ok {
		return nil, fmt.Errorf("relabeler ID not exist: %s", relabelerID)
	}

	if state != nil {
		state.Reconfigure(rd.generationRelabeler(), h.generation, h.numberOfShards)
	}

	if state == nil {
		state = rd.State(h.generation)
	}

	inputPromise := NewInputRelabelingPromise(h.numberOfShards)
	h.enqueueInputRelabeling(NewTaskInputRelabeling(
		ctx,
		inputPromise,
		relabeler.NewDestructibleIncomingData(incomingData, int(h.numberOfShards)),
		rd,
		state,
	))
	if err := inputPromise.Wait(ctx); err != nil {
		// reset msr.rotateWG on error
		return nil, fmt.Errorf("failed input promise: %s", err)
	}

<<<<<<< HEAD
	err := h.forEachShard(func(shard relabeler.Shard) error {
		return shard.Wal().Write(inputPromise.ShardsInnerSeries(shard.ShardID()))
	})

	if err != nil {
		return nil, fmt.Errorf("failed to write wal: %w", err)
	}
=======
	inputPromise.UpdateRelabeler()
>>>>>>> 3c7cb4c8

	_ = h.forEachShard(func(shard relabeler.Shard) error {
		shard.DataStorage().AppendInnerSeriesSlice(inputPromise.ShardsInnerSeries(shard.ShardID()))
		return nil
	})

	return inputPromise.data, nil
}

func (h *Head) ForEachShard(fn relabeler.ShardFn) error {
	if h.finalizer.FinalizeCalled() {
		<-h.finalizer.Done()
	}

	return h.forEachShard(fn)
}

func (h *Head) OnShard(shardID uint16, fn relabeler.ShardFn) error {
	if h.finalizer.FinalizeCalled() {
		<-h.finalizer.Done()
	}

	return h.onShard(shardID, fn)
}

func (h *Head) NumberOfShards() uint16 {
	return h.numberOfShards
}

func (h *Head) Finalize() {
	// todo: wait all tasks on stop
	_ = h.finalizer.Finalize(func() error {
		_ = h.forEachShard(func(shard relabeler.Shard) error {
			shard.DataStorage().MergeOutOfOrderChunks()
			return nil
		})

		h.stop()
		for relabelerID := range h.relabelersData {
			// clear unnecessary
			h.memoryInUse.DeletePartialMatch(prometheus.Labels{
				"generation": fmt.Sprintf("%d", h.generation),
				"allocator":  fmt.Sprintf("input_relabeler_%s", relabelerID),
			})
		}
		h.relabelersData = nil
		return nil
	})
}

func (h *Head) Reconfigure(inputRelabelerConfigs []*config.InputRelabelerConfig, numberOfShards uint16) error {
	if h.finalizer.FinalizeCalled() {
		return errors.New("reconfiguring finalized head")
	}

	h.stop()
	if err := h.reconfigure(inputRelabelerConfigs, numberOfShards); err != nil {
		return err
	}
	h.run()
	return nil
}

func (h *Head) WriteMetrics() {
	h.series.Set(float64(h.Status(1).HeadStats.NumSeries))

	_ = h.ForEachShard(func(shard relabeler.Shard) error {
		h.memoryInUse.With(
			prometheus.Labels{
				"generation": fmt.Sprintf("%d", h.generation),
				"allocator":  "main_lss",
				"id":         fmt.Sprintf("%d", shard.ShardID()),
			},
		).Set(float64(shard.LSS().AllocatedMemory()))

		h.memoryInUse.With(
			prometheus.Labels{
				"generation": fmt.Sprintf("%d", h.generation),
				"allocator":  "data_storage",
				"id":         fmt.Sprintf("%d", shard.ShardID()),
			},
		).Set(float64(shard.DataStorage().AllocatedMemory()))

		return nil
	})
}

func (h *Head) Status(limit int) relabeler.HeadStatus {
	shardStatuses := make([]*cppbridge.HeadStatus, h.NumberOfShards())
	_ = h.ForEachShard(func(shard relabeler.Shard) error {
		shardStatuses[shard.ShardID()] = cppbridge.GetHeadStatus(
			shard.LSS().Raw().Pointer(),
			shard.DataStorage().Raw().Pointer(),
			limit,
		)
		return nil
	})

	headStatus := relabeler.HeadStatus{
		HeadStats: relabeler.HeadStats{
			MinTime: math.MaxInt64,
			MaxTime: math.MinInt64,
		},
	}

	seriesStats := make(map[string]uint64)
	labelsStats := make(map[string]uint64)
	memoryStats := make(map[string]uint64)
	countStats := make(map[string]uint64)

	for _, shardStatus := range shardStatuses {
		if headStatus.HeadStats.MaxTime < shardStatus.TimeInterval.Max {
			headStatus.HeadStats.MaxTime = shardStatus.TimeInterval.Max
		}
		if headStatus.HeadStats.MinTime > shardStatus.TimeInterval.Min {
			headStatus.HeadStats.MinTime = shardStatus.TimeInterval.Min
		}

		headStatus.HeadStats.NumSeries += uint64(shardStatus.NumSeries)
		headStatus.HeadStats.ChunkCount += int64(shardStatus.ChunkCount)
		headStatus.HeadStats.NumLabelPairs += int(shardStatus.NumLabelPairs)

		for _, stat := range shardStatus.SeriesCountByMetricName {
			seriesStats[stat.Name] += uint64(stat.Count)
		}
		for _, stat := range shardStatus.LabelValueCountByLabelName {
			labelsStats[stat.Name] += uint64(stat.Count)
		}
		for _, stat := range shardStatus.MemoryInBytesByLabelName {
			memoryStats[stat.Name] += uint64(stat.Size)
		}
		for _, stat := range shardStatus.SeriesCountByLabelValuePair {
			countStats[stat.Name+"="+stat.Value] += uint64(stat.Count)
		}
	}

	headStatus.SeriesCountByMetricName = getSortedStats(seriesStats, limit)
	headStatus.LabelValueCountByLabelName = getSortedStats(labelsStats, limit)
	headStatus.MemoryInBytesByLabelName = getSortedStats(memoryStats, limit)
	headStatus.SeriesCountByLabelValuePair = getSortedStats(countStats, limit)

	return headStatus
}

func getSortedStats(stats map[string]uint64, limit int) []relabeler.HeadStat {
	result := make([]relabeler.HeadStat, 0, len(stats))
	for k, v := range stats {
		result = append(result, relabeler.HeadStat{
			Name:  k,
			Value: v,
		})
	}

	sort.Slice(result, func(i, j int) bool {
		return result[i].Value > result[j].Value
	})

	if len(result) > limit {
		return result[:limit]
	}

	return result
}

func (h *Head) Rotate() error {
	return nil
}

func (h *Head) Close() error {
	if !h.finalizer.FinalizeCalled() {
		return errors.New("closing not finalized head")
	}
	<-h.finalizer.Done()
	h.memoryInUse.DeletePartialMatch(prometheus.Labels{"generation": strconv.FormatUint(h.generation, 10)})
	var err error
	for _, wal := range h.wals {
		err = errors.Join(err, wal.Close())
	}
	return err
}

// enqueueInputRelabeling send task to shard for input relabeling.
func (h *Head) enqueueInputRelabeling(task *TaskInputRelabeling) {
	for _, s := range h.stageInputRelabeling {
		s <- task
	}
}

func (h *Head) Discard() error {
	return nil
}

// enqueueHeadAppending append all series after input relabeling stage to head.
func (h *Head) forEachShard(fn relabeler.ShardFn) error {
	task := NewGenericTask(fn, h.numberOfShards)
	if h.finalizer.Finalized() {
		for shardID := uint16(0); shardID < h.numberOfShards; shardID++ {
			s := &shard{
				id:          shardID,
				dataStorage: h.dataStorages[shardID],
				lssWrapper:  &lssWrapper{lss: h.lsses[shardID]},
			}
			go func(shard *shard) {
				task.ExecuteOnShard(shard)
			}(s)
		}
		task.Wait()
		return errors.Join(task.Errors()...)
	}

	for _, shardGenericTaskCh := range h.genericTaskCh {
		shardGenericTaskCh <- task
	}
	task.Wait()
	return errors.Join(task.Errors()...)
}

func (h *Head) onShard(shardID uint16, fn relabeler.ShardFn) error {
	if h.finalizer.FinalizeCalled() {
		<-h.finalizer.Done()

		s := &shard{
			id:          shardID,
			dataStorage: h.dataStorages[shardID],
			lssWrapper:  &lssWrapper{lss: h.lsses[shardID]},
		}

		return fn(s)
	}

	task := NewSingleGenericTask(fn, h.numberOfShards)
	h.genericTaskCh[shardID] <- task
	task.Wait()
	return errors.Join(task.Errors()...)
}

func (h *Head) run() {
	var shardID uint16
	for ; shardID < h.numberOfShards; shardID++ {
		h.wg.Add(1)
		go func(shardID uint16) {
			defer h.wg.Done()
			h.shardLoop(shardID, h.stopc)
		}(shardID)
	}
}

func (h *Head) stop() {
	close(h.stopc)
	h.wg.Wait()
	h.stopc = make(chan struct{})
}<|MERGE_RESOLUTION|>--- conflicted
+++ resolved
@@ -195,7 +195,6 @@
 
 	factory := util.NewUnconflictRegisterer(registerer)
 	h := &Head{
-<<<<<<< HEAD
 		id:                         id,
 		finalizer:                  NewFinalizer(),
 		referenceCounter:           relabeler.NewLoggedAtomicReferenceCounter(fmt.Sprintf("HEAD {%d}", generation)),
@@ -209,19 +208,8 @@
 		genericTaskCh:              genericTaskCh,
 		stopc:                      make(chan struct{}),
 		wg:                         &sync.WaitGroup{},
-		inputRelabelers: make(
-			map[relabelerKey]*cppbridge.InputPerShardRelabeler,
-			int(numberOfShards)*len(inputRelabelerConfigs),
-		),
+		relabelersData:   make(map[string]*RelabelerData, len(inputRelabelerConfigs)),
 		numberOfShards: numberOfShards,
-=======
-		finalizer:        NewFinalizer(),
-		referenceCounter: relabeler.NewLoggedAtomicReferenceCounter(fmt.Sprintf("HEAD {%d}", generation)),
-		generation:       generation,
-		stopc:            make(chan struct{}),
-		wg:               &sync.WaitGroup{},
-		relabelersData:   make(map[string]*RelabelerData, len(inputRelabelerConfigs)),
->>>>>>> 3c7cb4c8
 		// stat
 		memoryInUse: factory.NewGaugeVec(
 			prometheus.GaugeOpts{
@@ -243,11 +231,7 @@
 	h.run()
 
 	runtime.SetFinalizer(h, func(h *Head) {
-<<<<<<< HEAD
 		logger.Debugf("head {%d} destroyed", generation)
-=======
-		fmt.Println("HEAD {", h.generation, "} DESTROYED")
->>>>>>> 3c7cb4c8
 	})
 
 	return h, nil
@@ -302,7 +286,8 @@
 		return nil, fmt.Errorf("failed input promise: %s", err)
 	}
 
-<<<<<<< HEAD
+	inputPromise.UpdateRelabeler()
+
 	err := h.forEachShard(func(shard relabeler.Shard) error {
 		return shard.Wal().Write(inputPromise.ShardsInnerSeries(shard.ShardID()))
 	})
@@ -310,9 +295,6 @@
 	if err != nil {
 		return nil, fmt.Errorf("failed to write wal: %w", err)
 	}
-=======
-	inputPromise.UpdateRelabeler()
->>>>>>> 3c7cb4c8
 
 	_ = h.forEachShard(func(shard relabeler.Shard) error {
 		shard.DataStorage().AppendInnerSeriesSlice(inputPromise.ShardsInnerSeries(shard.ShardID()))
