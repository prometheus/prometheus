package appender

import (
	"time"

	"github.com/prometheus/prometheus/pp/go/relabeler/logger"
	"github.com/prometheus/prometheus/pp/go/util"
	"github.com/prometheus/client_golang/prometheus"
)

// DefaultRotateDuration - default block duration.
const DefaultRotateDuration = 2 * time.Hour

// Rotatable is something that can be rotated.
type Rotatable interface {
	Rotate() error
}

type RotationTimer interface {
	Chan() <-chan time.Time
	Reset()
	Stop()
}

// Rotator is a rotation trigger.
type Rotator struct {
<<<<<<< HEAD
	rotatable Rotatable
	timer     RotationTimer
	run       chan struct{}
	closer    *util.Closer
}

// NewRotator - Rotator constructor.
func NewRotator(rotatable Rotatable, timer RotationTimer) *Rotator {
	r := &Rotator{
		rotatable: rotatable,
		timer:     timer,
		run:       make(chan struct{}),
		closer:    util.NewCloser(),
=======
	rotatable     Rotatable
	rotateTimer   *relabeler.RotateTimer
	run           chan struct{}
	closer        *util.Closer
	rotateCounter prometheus.Counter
}

// NewRotator - Rotator constructor.
func NewRotator(
	rotatable Rotatable,
	clock clockwork.Clock,
	rotateDuration time.Duration,
	registerer prometheus.Registerer,
) *Rotator {
	factory := util.NewUnconflictRegisterer(registerer)
	r := &Rotator{
		rotatable:   rotatable,
		rotateTimer: relabeler.NewRotateTimer(clock, rotateDuration),
		run:         make(chan struct{}),
		closer:      util.NewCloser(),
		rotateCounter: factory.NewCounter(
			prometheus.CounterOpts{
				Name: "prompp_rotator_rotate_count",
				Help: "Total counter of rotate rotatable object.",
			},
		),
>>>>>>> 3c7cb4c8
	}
	go r.loop()

	return r
}

// Run - runs rotation loop.
func (r *Rotator) Run() {
	close(r.run)
}

func (r *Rotator) loop() {
	defer r.closer.Done()

	select {
	case <-r.run:
		r.timer.Reset()
	case <-r.closer.Signal():
		return
	}

	for {
		select {
		case <-r.closer.Signal():
			return

		case <-r.timer.Chan():
			logger.Debugf("start rotation")
			if err := r.rotatable.Rotate(); err != nil {
				logger.Errorf("rotation failed: %s", err.Error())
			}
			r.rotateCounter.Inc()

			r.timer.Reset()
		}
	}
}

// Close - io.Closer interface implementation.
func (r *Rotator) Close() error {
	return r.closer.Close()
}<|MERGE_RESOLUTION|>--- conflicted
+++ resolved
@@ -24,48 +24,26 @@
 
 // Rotator is a rotation trigger.
 type Rotator struct {
-<<<<<<< HEAD
 	rotatable Rotatable
 	timer     RotationTimer
 	run       chan struct{}
 	closer    *util.Closer
+	rotateCounter prometheus.Counter
 }
 
 // NewRotator - Rotator constructor.
-func NewRotator(rotatable Rotatable, timer RotationTimer) *Rotator {
+func NewRotator(rotatable Rotatable, timer RotationTimer, registerer prometheus.Registerer) *Rotator {
 	r := &Rotator{
 		rotatable: rotatable,
 		timer:     timer,
 		run:       make(chan struct{}),
 		closer:    util.NewCloser(),
-=======
-	rotatable     Rotatable
-	rotateTimer   *relabeler.RotateTimer
-	run           chan struct{}
-	closer        *util.Closer
-	rotateCounter prometheus.Counter
-}
-
-// NewRotator - Rotator constructor.
-func NewRotator(
-	rotatable Rotatable,
-	clock clockwork.Clock,
-	rotateDuration time.Duration,
-	registerer prometheus.Registerer,
-) *Rotator {
-	factory := util.NewUnconflictRegisterer(registerer)
-	r := &Rotator{
-		rotatable:   rotatable,
-		rotateTimer: relabeler.NewRotateTimer(clock, rotateDuration),
-		run:         make(chan struct{}),
-		closer:      util.NewCloser(),
 		rotateCounter: factory.NewCounter(
 			prometheus.CounterOpts{
 				Name: "prompp_rotator_rotate_count",
 				Help: "Total counter of rotate rotatable object.",
 			},
 		),
->>>>>>> 3c7cb4c8
 	}
 	go r.loop()
 
