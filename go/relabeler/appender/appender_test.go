package appender_test

import (
	"context"
	"errors"
	"fmt"
	"io"
	"math"
	"os"
	"path/filepath"
	"sync"
	"testing"
	"time"

	"github.com/prometheus/prometheus/pp/go/relabeler/appender"
	"github.com/prometheus/prometheus/pp/go/relabeler/config"
	"github.com/prometheus/prometheus/pp/go/relabeler/distributor"
	"github.com/prometheus/prometheus/pp/go/relabeler/head"
	"github.com/prometheus/prometheus/pp/go/relabeler/logger"
	"github.com/prometheus/prometheus/pp/go/relabeler/querier"
	"github.com/stretchr/testify/require"

	"github.com/google/uuid"
	"github.com/jonboulle/clockwork"
	"github.com/prometheus/prometheus/pp/go/cppbridge"
	"github.com/prometheus/prometheus/pp/go/frames"
	"github.com/prometheus/prometheus/pp/go/frames/framestest"
	"github.com/prometheus/prometheus/pp/go/relabeler"
	"github.com/prometheus/client_golang/prometheus"
	"github.com/prometheus/prometheus/prompb"
	"github.com/stretchr/testify/suite"
)

const finalFrame = "final"

type AppenderSuite struct {
	suite.Suite

	baseCtx context.Context
}

func TestAppender(t *testing.T) {
	suite.Run(t, new(AppenderSuite))
}

func (s *AppenderSuite) SetupSuite() {
	s.baseCtx = context.Background()
	s.errorHandler()
}

func (s *AppenderSuite) TestManagerRelabelerKeep() {
	relabelerID := s.T().Name()
	destination := make(chan string, 16)

	clock := clockwork.NewFakeClock()
	var numberOfShards uint16 = 3

	relabelingCfgs := []*cppbridge.RelabelConfig{
		{
			SourceLabels: []string{"job"},
			Regex:        "abc",
			Action:       cppbridge.Keep,
		},
	}
	destinationGroup1 := s.makeDestinationGroup(
		"destination_1",
		destination,
		clock,
		nil,
		relabelingCfgs,
		numberOfShards,
	)

	relabelingCfgs = []*cppbridge.RelabelConfig{
		{
			SourceLabels: []string{"job"},
			Regex:        "abc",
			Action:       cppbridge.Keep,
		},
	}
	destinationGroup2 := s.makeDestinationGroup(
		"destination_2",
		destination,
		clock,
		nil,
		relabelingCfgs,
		numberOfShards,
	)

	s.T().Log("make input relabeler")
	inputRelabelerConfigs := []*config.InputRelabelerConfig{
		config.NewInputRelabelerConfig(
			relabelerID,
			[]*cppbridge.RelabelConfig{
				{
					SourceLabels: []string{"job"},
					Regex:        "abc",
					Action:       cppbridge.Keep,
				},
			},
		),
	}

	destinationGroups := relabeler.DestinationGroups{
		destinationGroup1,
		destinationGroup2,
	}

	dstrb := distributor.NewDistributor(destinationGroups)

	tmpDir, err := os.MkdirTemp("", "appender_test")
	require.NoError(s.T(), err)
	defer func() {
		_ = os.RemoveAll(tmpDir)
	}()

	headID := "head_id"
	hd, err := head.Create(headID, 0, tmpDir, inputRelabelerConfigs, numberOfShards, prometheus.DefaultRegisterer)
	require.NoError(s.T(), err)
	defer func() { _ = hd.Close() }()

	s.T().Log("make appender")
	metrics := querier.NewMetrics(prometheus.DefaultRegisterer)
	app := appender.NewQueryableAppender(hd, dstrb, metrics)

	hlimits := cppbridge.DefaultWALHashdexLimits()

	s.T().Log("append first data")
	wr := &prompb.WriteRequest{
		Timeseries: []prompb.TimeSeries{
			{
				Labels: []prompb.Label{
					{Name: "__name__", Value: "value"},
					{Name: "instance", Value: "value1"},
					{Name: "job", Value: "abc"},
				},
				Samples: []prompb.Sample{
					{Value: 0.1, Timestamp: time.Now().UnixMilli()},
				},
			},
		},
	}
	h := s.makeIncomingData(wr, hlimits)
	err = app.Append(s.baseCtx, h, nil, relabelerID)
	s.Require().NoError(err)

	time.AfterFunc(100*time.Millisecond, func() {
		clock.Advance(500 * time.Millisecond)
	})

	s.T().Log("wait send to 2 destinations")
	s.Equal(wr.String(), <-destination)
	s.Equal(wr.String(), <-destination)

	s.T().Log("append second data")
	wr = &prompb.WriteRequest{
		Timeseries: []prompb.TimeSeries{
			{
				Labels: []prompb.Label{
					{Name: "__name__", Value: "value"},
					{Name: "instance", Value: "value1"},
					{Name: "job", Value: "abc"},
				},
				Samples: []prompb.Sample{
					{Value: 0.2, Timestamp: time.Now().UnixMilli()},
				},
			},
		},
	}
	h = s.makeIncomingData(wr, hlimits)
	err = app.Append(s.baseCtx, h, nil, relabelerID)
	s.Require().NoError(err)

	time.AfterFunc(100*time.Millisecond, func() {
		clock.Advance(500 * time.Millisecond)
	})

	s.T().Log("wait send to 2 destinations")
	s.Equal(wr.String(), <-destination)
	s.Equal(wr.String(), <-destination)

	s.T().Log("shutdown manager")
	shutdownCtx, cancel := context.WithTimeout(s.baseCtx, 150*time.Millisecond)
	err = dstrb.Shutdown(shutdownCtx)
	cancel()
	s.Require().NoError(err)
}

func (s *AppenderSuite) TestManagerRelabelerRelabeling() {
	relabelerID := s.T().Name()
	destination := make(chan string, 16)

	clock := clockwork.NewFakeClock()
	var numberOfShards uint16 = 3

	relabelingCfgs := []*cppbridge.RelabelConfig{
		{
			SourceLabels: []string{"__name__"},
			Regex:        "some:([^-]+):([^,]+)",
			TargetLabel:  "${1}",
			Replacement:  "${2}",
			Action:       cppbridge.Replace,
		},
	}
	destinationGroup1 := s.makeDestinationGroup(
		"destination_1",
		destination,
		clock,
		nil,
		relabelingCfgs,
		numberOfShards,
	)

	relabelingCfgs = []*cppbridge.RelabelConfig{
		{
			SourceLabels: []string{"__name__"},
			Regex:        "some:([^-]+):([^,]+)",
			TargetLabel:  "${1}",
			Replacement:  "${2}",
			Action:       cppbridge.Replace,
		},
	}
	destinationGroup2 := s.makeDestinationGroup(
		"destination_2",
		destination,
		clock,
		nil,
		relabelingCfgs,
		numberOfShards,
	)

	s.T().Log("make input relabeler")
	inputRelabelerConfigs := []*config.InputRelabelerConfig{
		config.NewInputRelabelerConfig(
			relabelerID,
			[]*cppbridge.RelabelConfig{
				{
					SourceLabels: []string{"job"},
					Regex:        "abc",
					Action:       cppbridge.Keep,
				},
			},
		),
	}

	destinationGroups := relabeler.DestinationGroups{
		destinationGroup1,
		destinationGroup2,
	}

	dstrb := distributor.NewDistributor(destinationGroups)
	tmpDir, err := os.MkdirTemp("", "appender_test")
	require.NoError(s.T(), err)
	defer func() {
		_ = os.RemoveAll(tmpDir)
	}()

	headID := "head_id"
	hd, err := head.Create(headID, 0, tmpDir, inputRelabelerConfigs, numberOfShards, prometheus.DefaultRegisterer)
	require.NoError(s.T(), err)
	defer func() { _ = hd.Close() }()
	s.T().Log("make appender")
	metrics := querier.NewMetrics(prometheus.DefaultRegisterer)
	app := appender.NewQueryableAppender(hd, dstrb, metrics)

	hlimits := cppbridge.DefaultWALHashdexLimits()

	s.T().Log("append first data")
	wr := &prompb.WriteRequest{
		Timeseries: []prompb.TimeSeries{
			{
				Labels: []prompb.Label{
					{Name: "__name__", Value: "some:job2:boj"},
					{Name: "instance", Value: "value1"},
					{Name: "job", Value: "abc"},
				},
				Samples: []prompb.Sample{
					{Value: 0.1, Timestamp: 100},
				},
			},
		},
	}
	h := s.makeIncomingData(wr, hlimits)
	err = app.Append(s.baseCtx, h, nil, relabelerID)
	s.Require().NoError(err)

	time.AfterFunc(100*time.Millisecond, func() {
		clock.Advance(500 * time.Millisecond)
	})

	s.T().Log("wait send to 2 destinations")
	wr.Timeseries[0].Labels = append(wr.Timeseries[0].Labels, prompb.Label{Name: "job2", Value: "boj"})
	s.Equal(wr.String(), <-destination)
	s.Equal(wr.String(), <-destination)

	s.T().Log("append second data")
	wr = &prompb.WriteRequest{
		Timeseries: []prompb.TimeSeries{
			{
				Labels: []prompb.Label{
					{Name: "__name__", Value: "some:job2:boj"},
					{Name: "instance", Value: "value1"},
					{Name: "job", Value: "abc"},
				},
				Samples: []prompb.Sample{
					{Value: 0.1, Timestamp: 101},
				},
			},
			{
				Labels: []prompb.Label{
					{Name: "__name__", Value: "value"},
					{Name: "instance", Value: "value2"},
					{Name: "job", Value: "abv"},
				},
				Samples: []prompb.Sample{
					{Value: 0.1, Timestamp: time.Now().UnixMilli()},
				},
			},
		},
	}
	h = s.makeIncomingData(wr, hlimits)
	err = app.Append(s.baseCtx, h, nil, relabelerID)
	s.Require().NoError(err)

	time.AfterFunc(100*time.Millisecond, func() {
		clock.Advance(500 * time.Millisecond)
	})

	s.T().Log("wait send to 2 destinations")
	wr.Timeseries[0].Labels = append(wr.Timeseries[0].Labels, prompb.Label{Name: "job2", Value: "boj"})
	wr.Timeseries = wr.Timeseries[:1]
	s.Equal(wr.String(), <-destination)
	s.Equal(wr.String(), <-destination)

	s.T().Log("shutdown manager")
	shutdownCtx, cancel := context.WithTimeout(s.baseCtx, 100*time.Millisecond)
	err = dstrb.Shutdown(shutdownCtx)
	cancel()
	s.Require().NoError(err)
}

func (s *AppenderSuite) TestManagerRelabelerRelabelingAddNewLabel() {
	relabelerID := s.T().Name()
	destination := make(chan string, 16)

	clock := clockwork.NewFakeClock()
	var numberOfShards uint16 = 3

	relabelingCfgs := []*cppbridge.RelabelConfig{
		{
			Regex:       ".*",
			TargetLabel: "lname",
			Replacement: "blabla",
			Action:      cppbridge.Replace,
		},
	}
	destinationGroup1 := s.makeDestinationGroup(
		"destination_1",
		destination,
		clock,
		nil,
		relabelingCfgs,
		numberOfShards,
	)

	relabelingCfgs = []*cppbridge.RelabelConfig{
		{
			Regex:       ".*",
			TargetLabel: "lname",
			Replacement: "blabla",
			Action:      cppbridge.Replace,
		},
	}
	destinationGroup2 := s.makeDestinationGroup(
		"destination_2",
		destination,
		clock,
		nil,
		relabelingCfgs,
		numberOfShards,
	)

	s.T().Log("make input relabeler")
	inputRelabelerConfigs := []*config.InputRelabelerConfig{
		config.NewInputRelabelerConfig(
			relabelerID,
			[]*cppbridge.RelabelConfig{
				{
					SourceLabels: []string{"job"},
					Regex:        "abc",
					Action:       cppbridge.Keep,
				},
			},
		),
	}

	destinationGroups := relabeler.DestinationGroups{
		destinationGroup1,
		destinationGroup2,
	}

	dstrb := distributor.NewDistributor(destinationGroups)
	tmpDir, err := os.MkdirTemp("", "appender_test")
	require.NoError(s.T(), err)
	defer func() {
		_ = os.RemoveAll(tmpDir)
	}()

	headID := "head_id"
	hd, err := head.Create(headID, 0, tmpDir, inputRelabelerConfigs, numberOfShards, prometheus.DefaultRegisterer)
	require.NoError(s.T(), err)
	defer func() { _ = hd.Close() }()
	s.T().Log("make appender")
	metrics := querier.NewMetrics(prometheus.DefaultRegisterer)
	app := appender.NewQueryableAppender(hd, dstrb, metrics)

	hlimits := cppbridge.DefaultWALHashdexLimits()

	s.T().Log("append first data")
	wr := &prompb.WriteRequest{
		Timeseries: []prompb.TimeSeries{
			{
				Labels: []prompb.Label{
					{Name: "__name__", Value: "some:job2:boj"},
					{Name: "instance", Value: "value1"},
					{Name: "job", Value: "abc"},
				},
				Samples: []prompb.Sample{
					{Value: 0.1, Timestamp: 100},
				},
			},
		},
	}
	h := s.makeIncomingData(wr, hlimits)
	err = app.Append(s.baseCtx, h, nil, relabelerID)
	s.Require().NoError(err)

	time.AfterFunc(100*time.Millisecond, func() {
		clock.Advance(500 * time.Millisecond)
	})

	s.T().Log("wait send to 2 destinations")
	wr.Timeseries[0].Labels = append(wr.Timeseries[0].Labels, prompb.Label{Name: "lname", Value: "blabla"})
	s.Equal(wr.String(), <-destination)
	s.Equal(wr.String(), <-destination)

	s.T().Log("append second data")
	wr = &prompb.WriteRequest{
		Timeseries: []prompb.TimeSeries{
			{
				Labels: []prompb.Label{
					{Name: "__name__", Value: "some:job2:boj"},
					{Name: "instance", Value: "value1"},
					{Name: "job", Value: "abc"},
				},
				Samples: []prompb.Sample{
					{Value: 0.1, Timestamp: 101},
				},
			},
			{
				Labels: []prompb.Label{
					{Name: "__name__", Value: "value"},
					{Name: "instance", Value: "value2"},
					{Name: "job", Value: "abv"},
				},
				Samples: []prompb.Sample{
					{Value: 0.1, Timestamp: time.Now().UnixMilli()},
				},
			},
		},
	}
	h = s.makeIncomingData(wr, hlimits)
	err = app.Append(s.baseCtx, h, nil, relabelerID)
	s.Require().NoError(err)

	time.AfterFunc(100*time.Millisecond, func() {
		clock.Advance(500 * time.Millisecond)
	})

	s.T().Log("wait send to 2 destinations")
	wr.Timeseries[0].Labels = append(wr.Timeseries[0].Labels, prompb.Label{Name: "lname", Value: "blabla"})
	wr.Timeseries = wr.Timeseries[:1]
	s.Equal(wr.String(), <-destination)
	s.Equal(wr.String(), <-destination)

	s.T().Log("shutdown manager")
	shutdownCtx, cancel := context.WithTimeout(s.baseCtx, 200*time.Millisecond)
	err = dstrb.Shutdown(shutdownCtx)
	cancel()
	s.Require().NoError(err)
}

func (s *AppenderSuite) TestManagerRelabelerRelabelingWithExternalLabelsEnd() {
	relabelerID := s.T().Name()
	destination := make(chan string, 16)

	clock := clockwork.NewFakeClock()
	var numberOfShards uint16 = 3

	externalLabels := []cppbridge.Label{{Name: "zzz", Value: "zzz"}}

	relabelingCfgs := []*cppbridge.RelabelConfig{
		{
			SourceLabels: []string{"__name__"},
			Regex:        "some:([^-]+):([^,]+)",
			TargetLabel:  "${1}",
			Replacement:  "${2}",
			Action:       cppbridge.Replace,
		},
	}
	destinationGroup1 := s.makeDestinationGroup(
		"destination_1",
		destination,
		clock,
		externalLabels,
		relabelingCfgs,
		numberOfShards,
	)

	relabelingCfgs = []*cppbridge.RelabelConfig{
		{
			SourceLabels: []string{"__name__"},
			Regex:        "some:([^-]+):([^,]+)",
			TargetLabel:  "${1}",
			Replacement:  "${2}",
			Action:       cppbridge.Replace,
		},
	}
	destinationGroup2 := s.makeDestinationGroup(
		"destination_2",
		destination,
		clock,
		externalLabels,
		relabelingCfgs,
		numberOfShards,
	)

	s.T().Log("make input relabeler")
	inputRelabelerConfigs := []*config.InputRelabelerConfig{
		config.NewInputRelabelerConfig(
			relabelerID,
			[]*cppbridge.RelabelConfig{
				{
					SourceLabels: []string{"job"},
					Regex:        "abc",
					Action:       cppbridge.Keep,
				},
			},
		),
	}

	destinationGroups := relabeler.DestinationGroups{
		destinationGroup1,
		destinationGroup2,
	}

	dstrb := distributor.NewDistributor(destinationGroups)
	tmpDir, err := os.MkdirTemp("", "appender_test")
	require.NoError(s.T(), err)
	defer func() {
		_ = os.RemoveAll(tmpDir)
	}()

	headID := "head_id"
	hd, err := head.Create(headID, 0, tmpDir, inputRelabelerConfigs, numberOfShards, prometheus.DefaultRegisterer)
	require.NoError(s.T(), err)
	defer func() { _ = hd.Close() }()
	require.NoError(s.T(), err)
	s.T().Log("make appender")
	metrics := querier.NewMetrics(prometheus.DefaultRegisterer)
	app := appender.NewQueryableAppender(hd, dstrb, metrics)
	hlimits := cppbridge.DefaultWALHashdexLimits()

	s.T().Log("append first data")
	wr := &prompb.WriteRequest{
		Timeseries: []prompb.TimeSeries{
			{
				Labels: []prompb.Label{
					{Name: "__name__", Value: "some:job2:boj"},
					{Name: "instance", Value: "value1"},
					{Name: "job", Value: "abc"},
				},
				Samples: []prompb.Sample{
					{Value: 0.1, Timestamp: 100},
				},
			},
		},
	}
	h := s.makeIncomingData(wr, hlimits)
	err = app.Append(s.baseCtx, h, nil, relabelerID)
	s.Require().NoError(err)

	time.AfterFunc(100*time.Millisecond, func() {
		clock.Advance(500 * time.Millisecond)
	})

	s.T().Log("wait send to 2 destinations")
	wr.Timeseries[0].Labels = append(wr.Timeseries[0].Labels, prompb.Label{Name: "job2", Value: "boj"}, prompb.Label{Name: "zzz", Value: "zzz"})
	s.Equal(wr.String(), <-destination)
	s.Equal(wr.String(), <-destination)

	s.T().Log("append second data")
	wr = &prompb.WriteRequest{
		Timeseries: []prompb.TimeSeries{
			{
				Labels: []prompb.Label{
					{Name: "__name__", Value: "some:job2:boj"},
					{Name: "instance", Value: "value1"},
					{Name: "job", Value: "abc"},
				},
				Samples: []prompb.Sample{
					{Value: 0.1, Timestamp: 101},
				},
			},
			{
				Labels: []prompb.Label{
					{Name: "__name__", Value: "value"},
					{Name: "instance", Value: "value2"},
					{Name: "job", Value: "abv"},
				},
				Samples: []prompb.Sample{
					{Value: 0.1, Timestamp: time.Now().UnixMilli()},
				},
			},
		},
	}
	h = s.makeIncomingData(wr, hlimits)
	err = app.Append(s.baseCtx, h, nil, relabelerID)
	s.Require().NoError(err)

	time.AfterFunc(100*time.Millisecond, func() {
		clock.Advance(500 * time.Millisecond)
	})

	s.T().Log("wait send to 2 destinations")
	wr.Timeseries[0].Labels = append(wr.Timeseries[0].Labels, prompb.Label{Name: "job2", Value: "boj"}, prompb.Label{Name: "zzz", Value: "zzz"})
	wr.Timeseries = wr.Timeseries[:1]
	s.Equal(wr.String(), <-destination)
	s.Equal(wr.String(), <-destination)

	s.T().Log("shutdown manager")
	shutdownCtx, cancel := context.WithTimeout(s.baseCtx, 200*time.Millisecond)
	err = dstrb.Shutdown(shutdownCtx)
	cancel()
	s.Require().NoError(err)
}

func (s *AppenderSuite) TestManagerRelabelerRelabelingWithExternalLabelsRelabel() {
	relabelerID := s.T().Name()
	destination := make(chan string, 16)

	clock := clockwork.NewFakeClock()
	var numberOfShards uint16 = 3

	externalLabels := []cppbridge.Label{{Name: "job", Value: "zzz"}}

	relabelingCfgs := []*cppbridge.RelabelConfig{
		{
			SourceLabels: []string{"__name__"},
			Regex:        "some:([^-]+):([^,]+)",
			TargetLabel:  "${1}",
			Replacement:  "${2}",
			Action:       cppbridge.Replace,
		},
	}
	destinationGroup1 := s.makeDestinationGroup(
		"destination_1",
		destination,
		clock,
		externalLabels,
		relabelingCfgs,
		numberOfShards,
	)

	relabelingCfgs = []*cppbridge.RelabelConfig{
		{
			SourceLabels: []string{"__name__"},
			Regex:        "some:([^-]+):([^,]+)",
			TargetLabel:  "${1}",
			Replacement:  "${2}",
			Action:       cppbridge.Replace,
		},
	}
	destinationGroup2 := s.makeDestinationGroup(
		"destination_2",
		destination,
		clock,
		externalLabels,
		relabelingCfgs,
		numberOfShards,
	)

	s.T().Log("make input relabeler")
	inputRelabelerConfigs := []*config.InputRelabelerConfig{
		config.NewInputRelabelerConfig(
			relabelerID,
			[]*cppbridge.RelabelConfig{
				{
					SourceLabels: []string{"job"},
					Regex:        "abc",
					Action:       cppbridge.Keep,
				},
			},
		),
	}

	destinationGroups := relabeler.DestinationGroups{
		destinationGroup1,
		destinationGroup2,
	}

	dstrb := distributor.NewDistributor(destinationGroups)
	tmpDir, err := os.MkdirTemp("", "appender_test")
	require.NoError(s.T(), err)
	defer func() {
		_ = os.RemoveAll(tmpDir)
	}()

	headID := "head_id"
	hd, err := head.Create(headID, 0, tmpDir, inputRelabelerConfigs, numberOfShards, prometheus.DefaultRegisterer)
	require.NoError(s.T(), err)
	defer func() { _ = hd.Close() }()
	s.T().Log("make appender")
	metrics := querier.NewMetrics(prometheus.DefaultRegisterer)
	app := appender.NewQueryableAppender(hd, dstrb, metrics)

	hlimits := cppbridge.DefaultWALHashdexLimits()

	s.T().Log("append first data")
	wr := &prompb.WriteRequest{
		Timeseries: []prompb.TimeSeries{
			{
				Labels: []prompb.Label{
					{Name: "__name__", Value: "some:job2:boj"},
					{Name: "instance", Value: "value1"},
					{Name: "job", Value: "abc"},
				},
				Samples: []prompb.Sample{
					{Value: 0.1, Timestamp: 100},
				},
			},
		},
	}
	h := s.makeIncomingData(wr, hlimits)
	err = app.Append(s.baseCtx, h, nil, relabelerID)
	s.Require().NoError(err)

	time.AfterFunc(100*time.Millisecond, func() {
		clock.Advance(500 * time.Millisecond)
	})

	s.T().Log("wait send to 2 destinations")
	wr.Timeseries[0].Labels = append(wr.Timeseries[0].Labels, prompb.Label{Name: "job2", Value: "boj"})
	s.Equal(wr.String(), <-destination)
	s.Equal(wr.String(), <-destination)

	s.T().Log("append second data")
	wr = &prompb.WriteRequest{
		Timeseries: []prompb.TimeSeries{
			{
				Labels: []prompb.Label{
					{Name: "__name__", Value: "some:job2:boj"},
					{Name: "instance", Value: "value1"},
					{Name: "job", Value: "abc"},
				},
				Samples: []prompb.Sample{
					{Value: 0.1, Timestamp: 101},
				},
			},
			{
				Labels: []prompb.Label{
					{Name: "__name__", Value: "value"},
					{Name: "instance", Value: "value2"},
					{Name: "job", Value: "abv"},
				},
				Samples: []prompb.Sample{
					{Value: 0.1, Timestamp: time.Now().UnixMilli()},
				},
			},
		},
	}
	h = s.makeIncomingData(wr, hlimits)
	err = app.Append(s.baseCtx, h, nil, relabelerID)
	s.Require().NoError(err)

	time.AfterFunc(100*time.Millisecond, func() {
		clock.Advance(500 * time.Millisecond)
	})

	s.T().Log("wait send to 2 destinations")
	wr.Timeseries[0].Labels = append(wr.Timeseries[0].Labels, prompb.Label{Name: "job2", Value: "boj"})
	wr.Timeseries = wr.Timeseries[:1]
	s.Equal(wr.String(), <-destination)
	s.Equal(wr.String(), <-destination)

	s.T().Log("shutdown manager")
	shutdownCtx, cancel := context.WithTimeout(s.baseCtx, 100*time.Millisecond)
	err = dstrb.Shutdown(shutdownCtx)
	cancel()
	s.Require().NoError(err)
}

func (s *AppenderSuite) TestManagerRelabelerRelabelingWithTargetLabels() {
	relabelerID := s.T().Name()
	destination := make(chan string, 16)

	clock := clockwork.NewFakeClock()
	var numberOfShards uint16 = 3

	options := &cppbridge.RelabelerOptions{
		TargetLabels: []cppbridge.Label{{Name: "zname", Value: "target_value"}},
	}
	state := cppbridge.NewState(numberOfShards)
	state.SetRelabelerOptions(options)

	relabelingCfgs := []*cppbridge.RelabelConfig{
		{
			SourceLabels: []string{"__name__"},
			Regex:        "some:([^-]+):([^,]+)",
			TargetLabel:  "${1}",
			Replacement:  "${2}",
			Action:       cppbridge.Replace,
		},
	}
	destinationGroup1 := s.makeDestinationGroup(
		"destination_1",
		destination,
		clock,
		nil,
		relabelingCfgs,
		numberOfShards,
	)

	relabelingCfgs = []*cppbridge.RelabelConfig{
		{
			SourceLabels: []string{"__name__"},
			Regex:        "some:([^-]+):([^,]+)",
			TargetLabel:  "${1}",
			Replacement:  "${2}",
			Action:       cppbridge.Replace,
		},
	}
	destinationGroup2 := s.makeDestinationGroup(
		"destination_2",
		destination,
		clock,
		nil,
		relabelingCfgs,
		numberOfShards,
	)

	s.T().Log("make input relabeler")
	inputRelabelerConfigs := []*config.InputRelabelerConfig{
		config.NewInputRelabelerConfig(
			relabelerID,
			[]*cppbridge.RelabelConfig{
				{
					SourceLabels: []string{"job"},
					Regex:        "abc",
					Action:       cppbridge.Keep,
				},
			},
		),
	}

	destinationGroups := relabeler.DestinationGroups{
		destinationGroup1,
		destinationGroup2,
	}

	dstrb := distributor.NewDistributor(destinationGroups)
	tmpDir, err := os.MkdirTemp("", "appender_test")
	require.NoError(s.T(), err)
	defer func() {
		_ = os.RemoveAll(tmpDir)
	}()

	headID := "head_id"
	hd, err := head.Create(headID, 0, tmpDir, inputRelabelerConfigs, numberOfShards, prometheus.DefaultRegisterer)
	require.NoError(s.T(), err)
	defer func() { _ = hd.Close() }()
	s.T().Log("make appender")
	metrics := querier.NewMetrics(prometheus.DefaultRegisterer)
	app := appender.NewQueryableAppender(hd, dstrb, metrics)

	hlimits := cppbridge.DefaultWALHashdexLimits()

	s.T().Log("append first data")
	wr := &prompb.WriteRequest{
		Timeseries: []prompb.TimeSeries{
			{
				Labels: []prompb.Label{
					{Name: "__name__", Value: "some:job2:boj"},
					{Name: "instance", Value: "value1"},
					{Name: "job", Value: "abc"},
				},
				Samples: []prompb.Sample{
					{Value: 0.1, Timestamp: 100},
				},
			},
		},
	}
	h := s.makeIncomingData(wr, hlimits)
	err = app.Append(s.baseCtx, h, state, relabelerID)
	s.Require().NoError(err)

	time.AfterFunc(100*time.Millisecond, func() {
		clock.Advance(500 * time.Millisecond)
	})

	s.T().Log("wait send to 2 destinations")
	expectedWr := &prompb.WriteRequest{
		Timeseries: []prompb.TimeSeries{
			{
				Labels: []prompb.Label{
					{Name: "__name__", Value: "some:job2:boj"},
					{Name: "instance", Value: "value1"},
					{Name: "job", Value: "abc"},
					{Name: "job2", Value: "boj"},
					{Name: "zname", Value: "target_value"},
				},
				Samples: []prompb.Sample{
					{Value: 0.1, Timestamp: 100},
				},
			},
		},
	}

	s.Equal(expectedWr.String(), <-destination)
	s.Equal(expectedWr.String(), <-destination)

	s.T().Log("append second data")
	wr = &prompb.WriteRequest{
		Timeseries: []prompb.TimeSeries{
			{
				Labels: []prompb.Label{
					{Name: "__name__", Value: "some:job2:boj"},
					{Name: "instance", Value: "value1"},
					{Name: "job", Value: "abc"},
				},
				Samples: []prompb.Sample{
					{Value: 0.1, Timestamp: 101},
				},
			},
			{
				Labels: []prompb.Label{
					{Name: "__name__", Value: "value"},
					{Name: "instance", Value: "value2"},
					{Name: "job", Value: "abv"},
				},
				Samples: []prompb.Sample{
					{Value: 0.1, Timestamp: time.Now().UnixMilli()},
				},
			},
		},
	}
	h = s.makeIncomingData(wr, hlimits)
	err = app.Append(s.baseCtx, h, state, relabelerID)
	s.Require().NoError(err)

	time.AfterFunc(100*time.Millisecond, func() {
		clock.Advance(500 * time.Millisecond)
	})

	s.T().Log("wait send to 2 destinations")
	expectedWr = &prompb.WriteRequest{
		Timeseries: []prompb.TimeSeries{
			{
				Labels: []prompb.Label{
					{Name: "__name__", Value: "some:job2:boj"},
					{Name: "instance", Value: "value1"},
					{Name: "job", Value: "abc"},
					{Name: "job2", Value: "boj"},
					{Name: "zname", Value: "target_value"},
				},
				Samples: []prompb.Sample{
					{Value: 0.1, Timestamp: 101},
				},
			},
		},
	}
	s.Equal(expectedWr.String(), <-destination)
	s.Equal(expectedWr.String(), <-destination)

	s.T().Log("shutdown manager")
	shutdownCtx, cancel := context.WithTimeout(s.baseCtx, 100*time.Millisecond)
	err = dstrb.Shutdown(shutdownCtx)
	cancel()
	s.Require().NoError(err)
}

func (s *AppenderSuite) TestManagerRelabelerRelabelingWithTargetLabels_ConflictingLabels() {
	relabelerID := s.T().Name()
	destination := make(chan string, 16)

	clock := clockwork.NewFakeClock()
	var numberOfShards uint16 = 3

	options := &cppbridge.RelabelerOptions{
		TargetLabels: []cppbridge.Label{{Name: "instance", Value: "target_instance"}},
	}
	state := cppbridge.NewState(numberOfShards)
	state.SetRelabelerOptions(options)

	relabelingCfgs := []*cppbridge.RelabelConfig{
		{
			SourceLabels: []string{"__name__"},
			Regex:        "some:([^-]+):([^,]+)",
			TargetLabel:  "${1}",
			Replacement:  "${2}",
			Action:       cppbridge.Replace,
		},
	}
	destinationGroup1 := s.makeDestinationGroup(
		"destination_1",
		destination,
		clock,
		nil,
		relabelingCfgs,
		numberOfShards,
	)

	relabelingCfgs = []*cppbridge.RelabelConfig{
		{
			SourceLabels: []string{"__name__"},
			Regex:        "some:([^-]+):([^,]+)",
			TargetLabel:  "${1}",
			Replacement:  "${2}",
			Action:       cppbridge.Replace,
		},
	}
	destinationGroup2 := s.makeDestinationGroup(
		"destination_2",
		destination,
		clock,
		nil,
		relabelingCfgs,
		numberOfShards,
	)

	s.T().Log("make input relabeler")
	inputRelabelerConfigs := []*config.InputRelabelerConfig{
		config.NewInputRelabelerConfig(
			relabelerID,
			[]*cppbridge.RelabelConfig{
				{
					SourceLabels: []string{"job"},
					Regex:        "abc",
					Action:       cppbridge.Keep,
				},
			},
		),
	}

	destinationGroups := relabeler.DestinationGroups{
		destinationGroup1,
		destinationGroup2,
	}

	dstrb := distributor.NewDistributor(destinationGroups)
	tmpDir, err := os.MkdirTemp("", "appender_test")
	require.NoError(s.T(), err)
	defer func() {
		_ = os.RemoveAll(tmpDir)
	}()

	headID := "head_id"
	hd, err := head.Create(headID, 0, tmpDir, inputRelabelerConfigs, numberOfShards, prometheus.DefaultRegisterer)
	require.NoError(s.T(), err)
	defer func() { _ = hd.Close() }()
	s.T().Log("make appender")
	metrics := querier.NewMetrics(prometheus.DefaultRegisterer)
	app := appender.NewQueryableAppender(hd, dstrb, metrics)

	hlimits := cppbridge.DefaultWALHashdexLimits()

	s.T().Log("append first data")
	wr := &prompb.WriteRequest{
		Timeseries: []prompb.TimeSeries{
			{
				Labels: []prompb.Label{
					{Name: "__name__", Value: "some:job2:boj"},
					{Name: "instance", Value: "value1"},
					{Name: "job", Value: "abc"},
				},
				Samples: []prompb.Sample{
					{Value: 0.1, Timestamp: 100},
				},
			},
		},
	}
	h := s.makeIncomingData(wr, hlimits)
	err = app.Append(s.baseCtx, h, state, relabelerID)
	s.Require().NoError(err)

	time.AfterFunc(100*time.Millisecond, func() {
		clock.Advance(500 * time.Millisecond)
	})

	s.T().Log("wait send to 2 destinations")
	expectedWr := &prompb.WriteRequest{
		Timeseries: []prompb.TimeSeries{
			{
				Labels: []prompb.Label{
					{Name: "__name__", Value: "some:job2:boj"},
					{Name: "exported_instance", Value: "value1"},
					{Name: "instance", Value: "target_instance"},
					{Name: "job", Value: "abc"},
					{Name: "job2", Value: "boj"},
				},
				Samples: []prompb.Sample{
					{Value: 0.1, Timestamp: 100},
				},
			},
		},
	}

	s.Equal(expectedWr.String(), <-destination)
	s.Equal(expectedWr.String(), <-destination)

	s.T().Log("append second data")
	wr = &prompb.WriteRequest{
		Timeseries: []prompb.TimeSeries{
			{
				Labels: []prompb.Label{
					{Name: "__name__", Value: "some:job2:boj"},
					{Name: "instance", Value: "value1"},
					{Name: "job", Value: "abc"},
				},
				Samples: []prompb.Sample{
					{Value: 0.1, Timestamp: 101},
				},
			},
			{
				Labels: []prompb.Label{
					{Name: "__name__", Value: "value"},
					{Name: "instance", Value: "value2"},
					{Name: "job", Value: "abv"},
				},
				Samples: []prompb.Sample{
					{Value: 0.1, Timestamp: time.Now().UnixMilli()},
				},
			},
		},
	}
	h = s.makeIncomingData(wr, hlimits)
	err = app.Append(s.baseCtx, h, state, relabelerID)
	s.Require().NoError(err)

	time.AfterFunc(100*time.Millisecond, func() {
		clock.Advance(500 * time.Millisecond)
	})

	s.T().Log("wait send to 2 destinations")
	expectedWr = &prompb.WriteRequest{
		Timeseries: []prompb.TimeSeries{
			{
				Labels: []prompb.Label{
					{Name: "__name__", Value: "some:job2:boj"},
					{Name: "exported_instance", Value: "value1"},
					{Name: "instance", Value: "target_instance"},
					{Name: "job", Value: "abc"},
					{Name: "job2", Value: "boj"},
				},
				Samples: []prompb.Sample{
					{Value: 0.1, Timestamp: 101},
				},
			},
		},
	}
	s.Equal(expectedWr.String(), <-destination)
	s.Equal(expectedWr.String(), <-destination)

	s.T().Log("shutdown manager")
	shutdownCtx, cancel := context.WithTimeout(s.baseCtx, 100*time.Millisecond)
	err = dstrb.Shutdown(shutdownCtx)
	cancel()
	s.Require().NoError(err)
}

func (s *AppenderSuite) TestManagerRelabelerRelabelingWithTargetLabels_ConflictingLabels_Honor() {
	relabelerID := s.T().Name()
	destination := make(chan string, 16)

	clock := clockwork.NewFakeClock()
	var numberOfShards uint16 = 3

	options := &cppbridge.RelabelerOptions{
		TargetLabels: []cppbridge.Label{{Name: "instance", Value: "target_instance"}},
		HonorLabels:  true,
	}
	state := cppbridge.NewState(numberOfShards)
	state.SetRelabelerOptions(options)

	relabelingCfgs := []*cppbridge.RelabelConfig{
		{
			SourceLabels: []string{"__name__"},
			Regex:        "some:([^-]+):([^,]+)",
			TargetLabel:  "${1}",
			Replacement:  "${2}",
			Action:       cppbridge.Replace,
		},
	}
	destinationGroup1 := s.makeDestinationGroup(
		"destination_1",
		destination,
		clock,
		nil,
		relabelingCfgs,
		numberOfShards,
	)

	relabelingCfgs = []*cppbridge.RelabelConfig{
		{
			SourceLabels: []string{"__name__"},
			Regex:        "some:([^-]+):([^,]+)",
			TargetLabel:  "${1}",
			Replacement:  "${2}",
			Action:       cppbridge.Replace,
		},
	}
	destinationGroup2 := s.makeDestinationGroup(
		"destination_2",
		destination,
		clock,
		nil,
		relabelingCfgs,
		numberOfShards,
	)

	s.T().Log("make input relabeler")
	inputRelabelerConfigs := []*config.InputRelabelerConfig{
		config.NewInputRelabelerConfig(
			relabelerID,
			[]*cppbridge.RelabelConfig{
				{
					SourceLabels: []string{"job"},
					Regex:        "abc",
					Action:       cppbridge.Keep,
				},
			},
		),
	}

	destinationGroups := relabeler.DestinationGroups{
		destinationGroup1,
		destinationGroup2,
	}

	dstrb := distributor.NewDistributor(destinationGroups)
	tmpDir, err := os.MkdirTemp("", "appender_test")
	require.NoError(s.T(), err)
	defer func() {
		_ = os.RemoveAll(tmpDir)
	}()

	headID := "head_id"
	hd, err := head.Create(headID, 0, tmpDir, inputRelabelerConfigs, numberOfShards, prometheus.DefaultRegisterer)
	require.NoError(s.T(), err)
	defer func() { _ = hd.Close() }()
	s.T().Log("make appender")
	metrics := querier.NewMetrics(prometheus.DefaultRegisterer)
	app := appender.NewQueryableAppender(hd, dstrb, metrics)

	hlimits := cppbridge.DefaultWALHashdexLimits()

	s.T().Log("append first data")
	wr := &prompb.WriteRequest{
		Timeseries: []prompb.TimeSeries{
			{
				Labels: []prompb.Label{
					{Name: "__name__", Value: "some:job2:boj"},
					{Name: "instance", Value: "value1"},
					{Name: "job", Value: "abc"},
				},
				Samples: []prompb.Sample{
					{Value: 0.1, Timestamp: 100},
				},
			},
		},
	}
	h := s.makeIncomingData(wr, hlimits)
	err = app.Append(s.baseCtx, h, state, relabelerID)
	s.Require().NoError(err)

	time.AfterFunc(100*time.Millisecond, func() {
		clock.Advance(500 * time.Millisecond)
	})

	s.T().Log("wait send to 2 destinations")
	expectedWr := &prompb.WriteRequest{
		Timeseries: []prompb.TimeSeries{
			{
				Labels: []prompb.Label{
					{Name: "__name__", Value: "some:job2:boj"},
					{Name: "instance", Value: "value1"},
					{Name: "job", Value: "abc"},
					{Name: "job2", Value: "boj"},
				},
				Samples: []prompb.Sample{
					{Value: 0.1, Timestamp: 100},
				},
			},
		},
	}

	s.Equal(expectedWr.String(), <-destination)
	s.Equal(expectedWr.String(), <-destination)

	s.T().Log("append second data")
	wr = &prompb.WriteRequest{
		Timeseries: []prompb.TimeSeries{
			{
				Labels: []prompb.Label{
					{Name: "__name__", Value: "some:job2:boj"},
					{Name: "instance", Value: "value1"},
					{Name: "job", Value: "abc"},
				},
				Samples: []prompb.Sample{
					{Value: 0.1, Timestamp: 101},
				},
			},
			{
				Labels: []prompb.Label{
					{Name: "__name__", Value: "value"},
					{Name: "instance", Value: "value2"},
					{Name: "job", Value: "abv"},
				},
				Samples: []prompb.Sample{
					{Value: 0.1, Timestamp: time.Now().UnixMilli()},
				},
			},
		},
	}
	h = s.makeIncomingData(wr, hlimits)
	err = app.Append(s.baseCtx, h, state, relabelerID)
	s.Require().NoError(err)

	time.AfterFunc(100*time.Millisecond, func() {
		clock.Advance(500 * time.Millisecond)
	})

	s.T().Log("wait send to 2 destinations")
	expectedWr = &prompb.WriteRequest{
		Timeseries: []prompb.TimeSeries{
			{
				Labels: []prompb.Label{
					{Name: "__name__", Value: "some:job2:boj"},
					{Name: "instance", Value: "value1"},
					{Name: "job", Value: "abc"},
					{Name: "job2", Value: "boj"},
				},
				Samples: []prompb.Sample{
					{Value: 0.1, Timestamp: 101},
				},
			},
		},
	}
	s.Equal(expectedWr.String(), <-destination)
	s.Equal(expectedWr.String(), <-destination)

	s.T().Log("shutdown manager")
	shutdownCtx, cancel := context.WithTimeout(s.baseCtx, 100*time.Millisecond)
	err = dstrb.Shutdown(shutdownCtx)
	cancel()
	s.Require().NoError(err)
}

type noOpStorage struct{}

func (noOpStorage) Add(_ relabeler.Head) {}

func (s *AppenderSuite) TestManagerRelabelerRelabelingWithRotate() {
	relabelerID := s.T().Name()
	destination := make(chan string, 16)

	clock := clockwork.NewFakeClock()
	var numberOfShards uint16 = 3

	relabelingCfgs := []*cppbridge.RelabelConfig{
		{
			Regex:       ".*",
			TargetLabel: "lname",
			Replacement: "blabla",
			Action:      cppbridge.Replace,
		},
	}
	destinationGroup1 := s.makeDestinationGroup(
		"destination_1",
		destination,
		clock,
		nil,
		relabelingCfgs,
		numberOfShards,
	)

	relabelingCfgs = []*cppbridge.RelabelConfig{
		{
			Regex:       ".*",
			TargetLabel: "lname",
			Replacement: "blabla",
			Action:      cppbridge.Replace,
		},
	}
	destinationGroup2 := s.makeDestinationGroup(
		"destination_2",
		destination,
		clock,
		nil,
		relabelingCfgs,
		numberOfShards,
	)

	s.T().Log("make input relabeler")
	inputRelabelerConfigs := []*config.InputRelabelerConfig{
		config.NewInputRelabelerConfig(
			relabelerID,
			[]*cppbridge.RelabelConfig{
				{
					SourceLabels: []string{"job"},
					Regex:        "abc",
					Action:       cppbridge.Keep,
				},
			},
		),
	}

	destinationGroups := relabeler.DestinationGroups{
		destinationGroup1,
		destinationGroup2,
	}

	dstrb := distributor.NewDistributor(destinationGroups)
	var tmpDirsToRemove []string
	defer func() {
		for _, tmpDirToRemove := range tmpDirsToRemove {
			_ = os.RemoveAll(tmpDirToRemove)
		}
	}()

	var headsToClose []io.Closer
	defer func() {
		for _, h := range headsToClose {
			_ = h.Close()
		}
	}()
	tmpDir, err := os.MkdirTemp("", "appender_test")
	require.NoError(s.T(), err)
	tmpDirsToRemove = append(tmpDirsToRemove, tmpDir)

	var generation uint64 = 0

	headID := "head_id"
	hd, err := head.Create(headID, generation, tmpDir, inputRelabelerConfigs, numberOfShards, prometheus.DefaultRegisterer)
	require.NoError(s.T(), err)
	headsToClose = append(headsToClose, hd)

	builder := head.NewBuilder(
		head.ConfigSourceFunc(
			func() ([]*config.InputRelabelerConfig, uint16) {
				return inputRelabelerConfigs, numberOfShards
			},
		),
		func(inputRelabelerConfigs []*config.InputRelabelerConfig, numberOfShards uint16) (relabeler.Head, error) {
			newDir, err := os.MkdirTemp("", "appender_test")
			require.NoError(s.T(), err)
			tmpDirsToRemove = append(tmpDirsToRemove, newDir)
			newHeadID := "head_id"
			generation++
			newHead, err := head.Create(newHeadID, generation, newDir, inputRelabelerConfigs, numberOfShards, prometheus.DefaultRegisterer)
			require.NoError(s.T(), err)
			headsToClose = append(headsToClose, newHead)
			return newHead, nil
		},
	)

	rotatableHead, err := appender.NewRotatableHead(hd, noOpStorage{}, builder)
	require.NoError(s.T(), err)
	s.T().Log("make appender")
	metrics := querier.NewMetrics(prometheus.DefaultRegisterer)
	app := appender.NewQueryableAppender(rotatableHead, dstrb, metrics)

<<<<<<< HEAD
	rotationTimer := relabeler.NewRotateTimer(clock, appender.DefaultRotateDuration)
	defer rotationTimer.Stop()
	rotator := appender.NewRotator(app, rotationTimer)
=======
	rotator := appender.NewRotator(app, clock, appender.DefaultRotateDuration, nil)
>>>>>>> 3c7cb4c8
	rotator.Run()
	defer func() { _ = rotator.Close() }()

	hlimits := cppbridge.DefaultWALHashdexLimits()

	s.T().Log("append first data")
	wr := &prompb.WriteRequest{
		Timeseries: []prompb.TimeSeries{
			{
				Labels: []prompb.Label{
					{Name: "__name__", Value: "some:job2:boj"},
					{Name: "instance", Value: "value1"},
					{Name: "job", Value: "abc"},
				},
				Samples: []prompb.Sample{
					{Value: 0.1, Timestamp: 100},
				},
			},
		},
	}
	h := s.makeIncomingData(wr, hlimits)
	err = app.Append(s.baseCtx, h, nil, relabelerID)
	s.Require().NoError(err)

	time.AfterFunc(100*time.Millisecond, func() {
		clock.Advance(500 * time.Millisecond)
	})

	s.T().Log("first wait send to 2 destinations")
	wr.Timeseries[0].Labels = append(wr.Timeseries[0].Labels, prompb.Label{Name: "lname", Value: "blabla"})
	s.Equal(wr.String(), <-destination)
	s.Equal(wr.String(), <-destination)

	s.T().Log("rotate")
	clock.Advance(2 * time.Hour)
	time.Sleep(100 * time.Millisecond)

	s.T().Log("first final frame")
	for i := 0; i < 1<<relabeler.DefaultShardsNumberPower*2; i++ {
		s.Equal(finalFrame, <-destination)
	}

	s.T().Log("append second data")
	wr = &prompb.WriteRequest{
		Timeseries: []prompb.TimeSeries{
			{
				Labels: []prompb.Label{
					{Name: "__name__", Value: "some:job2:boj"},
					{Name: "instance", Value: "value1"},
					{Name: "job", Value: "abc"},
				},
				Samples: []prompb.Sample{
					{Value: 0.1, Timestamp: 101},
				},
			},
			{
				Labels: []prompb.Label{
					{Name: "__name__", Value: "value"},
					{Name: "instance", Value: "value2"},
					{Name: "job", Value: "abv"},
				},
				Samples: []prompb.Sample{
					{Value: 0.1, Timestamp: time.Now().UnixMilli()},
				},
			},
		},
	}
	h = s.makeIncomingData(wr, hlimits)
	err = app.Append(s.baseCtx, h, nil, relabelerID)
	s.Require().NoError(err)

	time.AfterFunc(100*time.Millisecond, func() {
		clock.Advance(500 * time.Millisecond)
	})

	s.T().Log("second wait send to 2 destinations")
	wr.Timeseries[0].Labels = append(wr.Timeseries[0].Labels, prompb.Label{Name: "lname", Value: "blabla"})
	wr.Timeseries = wr.Timeseries[:1]
	s.Equal(wr.String(), <-destination)
	s.Equal(wr.String(), <-destination)

	s.T().Log("append third data")
	wr = &prompb.WriteRequest{
		Timeseries: []prompb.TimeSeries{
			{
				Labels: []prompb.Label{
					{Name: "__name__", Value: "some:job2:boj"},
					{Name: "instance", Value: "value1"},
					{Name: "job", Value: "abc"},
				},
				Samples: []prompb.Sample{
					{Value: 0.1, Timestamp: 101},
				},
			},
			{
				Labels: []prompb.Label{
					{Name: "__name__", Value: "value"},
					{Name: "instance", Value: "value2"},
					{Name: "job", Value: "abv"},
				},
				Samples: []prompb.Sample{
					{Value: 0.1, Timestamp: time.Now().UnixMilli()},
				},
			},
		},
	}
	h = s.makeIncomingData(wr, hlimits)
	err = app.Append(s.baseCtx, h, nil, relabelerID)
	s.Require().NoError(err)

	time.AfterFunc(100*time.Millisecond, func() {
		clock.Advance(500 * time.Millisecond)
	})

	s.T().Log("third wait send to 2 destinations")
	wr.Timeseries[0].Labels = append(wr.Timeseries[0].Labels, prompb.Label{Name: "lname", Value: "blabla"})
	wr.Timeseries = wr.Timeseries[:1]
	s.Equal(wr.String(), <-destination)
	s.Equal(wr.String(), <-destination)

	s.T().Log("shutdown manager")
	shutdownCtx, cancel := context.WithTimeout(s.baseCtx, 100*time.Millisecond)
	err = dstrb.Shutdown(shutdownCtx)
	cancel()
	s.Require().NoError(err)
}

func (s *AppenderSuite) makeDestinationGroup(
	destinationName string,
	destination chan string,
	clock clockwork.FakeClock,
	externalLabels []cppbridge.Label,
	relabelingCfgs []*cppbridge.RelabelConfig,
	numberOfShards uint16,
) *relabeler.DestinationGroup {
	s.T().Log("make DestinationGroupConfig")
	dir, err := s.mkDir(destinationName)
	s.Require().NoError(err)
	dgcfg := &relabeler.DestinationGroupConfig{
		Name:           destinationName,
		Dir:            dir,
		Relabeling:     relabelingCfgs,
		ExternalLabels: externalLabels,
		ManagerKeeper: &relabeler.ManagerKeeperConfig{
			ShutdownTimeout:       10 * time.Second,
			UncommittedTimeWindow: 5 * time.Second,
			RefillSenderManager: relabeler.RefillSendManagerConfig{
				ScanInterval:  3 * time.Second,
				MaxRefillSize: 10000,
			},
		},
		NumberOfShards: numberOfShards,
	}

	s.T().Log("use auto-ack transport (ack segements after ms delay), default 1 shards with 2 destination groups")
	dialers := []relabeler.Dialer{s.transportNewAutoAck(s.T().Name(), 50*time.Millisecond, destination)}

	s.T().Log("use no-op refill: assumed that it won't be touched")
	refillCtor := s.constructorForRefill(&ManagerRefillMock{
		AckFunc:                func(cppbridge.SegmentKey, string) {},
		WriteAckStatusFunc:     func(context.Context) error { return nil },
		IntermediateRenameFunc: func() error { return nil },
		ShutdownFunc:           func(context.Context) error { return nil },
	})
	refillSenderCtor := s.constructorForRefillSender(&ManagerRefillSenderMock{})

	destinationGroup, err := relabeler.NewDestinationGroup(
		s.baseCtx,
		dgcfg,
		s.encoderSelector,
		refillCtor,
		refillSenderCtor,
		clock,
		dialers,
		nil,
	)
	s.Require().NoError(err)

	return destinationGroup
}

func (s *AppenderSuite) makeIncomingData(
	wr *prompb.WriteRequest,
	hlimits cppbridge.WALHashdexLimits,
) *relabeler.IncomingData {
	data, err := wr.Marshal()
	s.Require().NoError(err)
	h, err := cppbridge.NewWALProtobufHashdex(data, hlimits)
	s.Require().NoError(err)
	// incomingData
	return &relabeler.IncomingData{Hashdex: h, Data: newProtoDataTest(data)}
}

// protoDataTest - test data.
type protoDataTest struct {
	data []byte
}

func newProtoDataTest(data []byte) *protoDataTest {
	return &protoDataTest{
		data: data,
	}
}

// Bytes - return bytes, for implements.
func (pd *protoDataTest) Bytes() []byte {
	return pd.data
}

// Destroy - clear memory, for implements.
func (pd *protoDataTest) Destroy() {
	pd.data = nil
}

func (*AppenderSuite) constructorForRefill(refill *ManagerRefillMock) relabeler.ManagerRefillCtor {
	return func(
		_ string,
		blockID uuid.UUID,
		destinations []string,
		shardsNumberPower, _ uint8,
		_ bool,
		_ string,
		_ prometheus.Registerer,
	) (relabeler.ManagerRefill, error) {
		if refill.BlockIDFunc == nil {
			refill.BlockIDFunc = func() uuid.UUID { return blockID }
		}
		refill.ShardsFunc = func() int { return 1 << shardsNumberPower }
		if refill.DestinationsFunc == nil {
			refill.DestinationsFunc = func() int { return len(destinations) }
		}
		if refill.LastSegmentFunc == nil {
			refill.LastSegmentFunc = func(uint16, string) uint32 { return math.MaxUint32 }
		}
		if refill.IsContinuableFunc == nil {
			refill.IsContinuableFunc = func() bool { return true }
		}

		return refill, nil
	}
}

func (*AppenderSuite) constructorForRefillSender(mrs *ManagerRefillSenderMock) relabeler.MangerRefillSenderCtor {
	return func(
		_ relabeler.RefillSendManagerConfig,
		_ string,
		_ []relabeler.Dialer,
		_ clockwork.Clock,
		_ string,
		_ prometheus.Registerer,
	) (relabeler.ManagerRefillSender, error) {
		if mrs.RunFunc == nil {
			mrs.RunFunc = func(ctx context.Context) {
				<-ctx.Done()
				if !errors.Is(context.Cause(ctx), relabeler.ErrShutdown) {
					relabeler.Errorf("scan and send loop context canceled: %s", context.Cause(ctx))
				}
			}
		}
		if mrs.ShutdownFunc == nil {
			mrs.ShutdownFunc = func(ctx context.Context) error {
				if ctx.Err() != nil && !errors.Is(context.Cause(ctx), relabeler.ErrShutdown) {
					relabeler.Errorf("scan and send loop context canceled: %s", context.Cause(ctx))
					return context.Cause(ctx)
				}

				return nil
			}
		}
		return mrs, nil
	}
}

func (s *AppenderSuite) errorHandler() {
	relabeler.Errorf = s.T().Errorf
	relabeler.Warnf = s.T().Logf
	relabeler.Infof = s.T().Logf
	relabeler.Debugf = s.T().Logf

	logger.Errorf = s.T().Errorf
	logger.Warnf = s.T().Logf
	logger.Infof = s.T().Logf
	logger.Debugf = s.T().Logf
}

func (*AppenderSuite) mkDir(dName string) (string, error) {
	return os.MkdirTemp("", filepath.Clean(fmt.Sprintf("refill-%s-", dName)))
}

// revive:disable-next-line:flag-parameter this is a flag, but it's more convenient this way
func (*AppenderSuite) encoderSelector(isShrinkable bool) relabeler.ManagerEncoderCtor {
	if isShrinkable {
		return func(shardID uint16, shardsNumberPower uint8) relabeler.ManagerEncoder {
			return cppbridge.NewWALEncoderLightweight(shardID, shardsNumberPower)
		}
	}

	return func(shardID uint16, shardsNumberPower uint8) relabeler.ManagerEncoder {
		return cppbridge.NewWALEncoder(shardID, shardsNumberPower)
	}
}

//revive:disable-next-line:cognitive-complexity this is test
func (*AppenderSuite) transportNewAutoAck(
	name string,
	delay time.Duration,
	dest chan string,
) relabeler.Dialer {
	return &DialerMock{
		StringFunc: func() string { return name },
		DialFunc: func(_ context.Context, _ relabeler.ShardMeta) (relabeler.Transport, error) {
			m := new(sync.Mutex)
			var ack func(uint32)
			decoder := cppbridge.NewWALDecoder(3)
			frID := 0
			transport := &TransportMock{
				OnAckFunc: func(fn func(uint32)) {
					m.Lock()
					defer m.Unlock()
					ack = fn
				},
				OnRejectFunc:    func(_ func(uint32)) {},
				OnReadErrorFunc: func(_ func(error)) {},
				SendFunc: func(ctx context.Context, frame frames.FrameWriter) error {
					rs, err := framestest.ReadSegment(ctx, frame)
					if err != nil {
						return err
					}

					if rs.GetSize() == 0 {
						// Final
						dest <- finalFrame
						return nil
					}

					pc, err := decoder.Decode(ctx, rs.Body)
					if err != nil {
						panic(err)
					}
					wr := &prompb.WriteRequest{}
					err = pc.UnmarshalTo(wr)
					if err != nil {
						return err
					}

					time.AfterFunc(delay, func() {
						m.Lock()
						defer m.Unlock()
						ack(rs.ID)
						if wr.String() == "" {
							return
						}
						frID++
						select {
						case dest <- wr.String():
						default:
						}
					})
					return nil
				},
				ListenFunc: func(_ context.Context) {},
				CloseFunc: func() error {
					m.Lock()
					defer m.Unlock()
					ack = func(_ uint32) {}
					return nil
				},
			}

			return transport, nil
		},
	}
}

func (s *AppenderSuite) TestManagerRelabelerKeepWithStaleNans() {
	relabelerID := s.T().Name()
	destination := make(chan string, 16)

	clock := clockwork.NewFakeClock()
	var numberOfShards uint16 = 3

	relabelingCfgs := []*cppbridge.RelabelConfig{
		{
			SourceLabels: []string{"job"},
			Regex:        "abc",
			Action:       cppbridge.Keep,
		},
	}
	destinationGroup1 := s.makeDestinationGroup(
		"destination_1",
		destination,
		clock,
		nil,
		relabelingCfgs,
		numberOfShards,
	)

	relabelingCfgs = []*cppbridge.RelabelConfig{
		{
			SourceLabels: []string{"job"},
			Regex:        "abc",
			Action:       cppbridge.Keep,
		},
	}
	destinationGroup2 := s.makeDestinationGroup(
		"destination_2",
		destination,
		clock,
		nil,
		relabelingCfgs,
		numberOfShards,
	)

	s.T().Log("make input relabeler")
	inputRelabelerConfigs := []*config.InputRelabelerConfig{
		config.NewInputRelabelerConfig(
			relabelerID,
			[]*cppbridge.RelabelConfig{
				{
					SourceLabels: []string{"job"},
					Regex:        "abc",
					Action:       cppbridge.Keep,
				},
			},
		),
	}

	destinationGroups := relabeler.DestinationGroups{
		destinationGroup1,
		destinationGroup2,
	}

	dstrb := distributor.NewDistributor(destinationGroups)
	tmpDir, err := os.MkdirTemp("", "appender_test")
	require.NoError(s.T(), err)
	defer func() {
		_ = os.RemoveAll(tmpDir)
	}()

	headID := "head_id"
	hd, err := head.Create(headID, 0, tmpDir, inputRelabelerConfigs, numberOfShards, prometheus.DefaultRegisterer)
	require.NoError(s.T(), err)
	defer func() { _ = hd.Close() }()
	s.T().Log("make appender")
	metrics := querier.NewMetrics(prometheus.DefaultRegisterer)
	app := appender.NewQueryableAppender(hd, dstrb, metrics)

	hlimits := cppbridge.DefaultWALHashdexLimits()

	s.T().Log("append first data")
	firstWr := &prompb.WriteRequest{
		Timeseries: []prompb.TimeSeries{
			{
				Labels: []prompb.Label{
					{Name: "__name__", Value: "value"},
					{Name: "instance", Value: "value1"},
					{Name: "job", Value: "abc"},
				},
				Samples: []prompb.Sample{
					{Value: 0.1, Timestamp: time.Now().UnixMilli()},
				},
			},
		},
	}
	h := s.makeIncomingData(firstWr, hlimits)

	state := cppbridge.NewState(numberOfShards)
	state.EnableTrackStaleness()
	state.SetStaleNansTS(time.Now().UnixMilli())

	err = app.AppendWithStaleNans(s.baseCtx, h, state, relabelerID)
	s.Require().NoError(err)

	time.AfterFunc(100*time.Millisecond, func() {
		clock.Advance(500 * time.Millisecond)
	})

	s.T().Log("wait send to 2 destinations")
	s.Equal(firstWr.String(), <-destination)
	s.Equal(firstWr.String(), <-destination)

	s.T().Log("append second data")
	secondWr := &prompb.WriteRequest{
		Timeseries: []prompb.TimeSeries{
			{
				Labels: []prompb.Label{
					{Name: "__name__", Value: "value"},
					{Name: "instance", Value: "value3"},
					{Name: "job", Value: "abc"},
				},
				Samples: []prompb.Sample{
					{Value: 0.2, Timestamp: time.Now().UnixMilli()},
				},
			},
		},
	}

	h = s.makeIncomingData(secondWr, hlimits)
	state.SetStaleNansTS(time.Now().UnixMilli())
	err = app.AppendWithStaleNans(s.baseCtx, h, state, relabelerID)
	s.Require().NoError(err)

	time.AfterFunc(100*time.Millisecond, func() {
		clock.Advance(500 * time.Millisecond)
	})

	s.T().Log("wait send to 2 destinations")
	firstWr.Timeseries = append(firstWr.Timeseries, secondWr.Timeseries...)
	firstWr.Timeseries[0].Samples[0].Value = math.NaN()
	firstWr.Timeseries[0].Samples[0].Timestamp = state.StaleNansTS()

	s.Equal(firstWr.String(), <-destination)
	s.Equal(firstWr.String(), <-destination)

	s.T().Log("shutdown distributor")
	shutdownCtx, cancel := context.WithTimeout(s.baseCtx, 500*time.Millisecond)
	err = dstrb.Shutdown(shutdownCtx)
	cancel()
	s.Require().NoError(err)
}

func (s *AppenderSuite) TestManagerRelabelerRelabelingWithRotateWithStaleNans() {
	relabelerID := s.T().Name()
	destination := make(chan string, 16)

	clock := clockwork.NewFakeClock()
	var numberOfShards uint16 = 3

	relabelingCfgs := []*cppbridge.RelabelConfig{
		{
			Regex:       ".*",
			TargetLabel: "lname",
			Replacement: "blabla",
			Action:      cppbridge.Replace,
		},
	}
	destinationGroup1 := s.makeDestinationGroup(
		"destination_1",
		destination,
		clock,
		nil,
		relabelingCfgs,
		numberOfShards,
	)

	relabelingCfgs = []*cppbridge.RelabelConfig{
		{
			Regex:       ".*",
			TargetLabel: "lname",
			Replacement: "blabla",
			Action:      cppbridge.Replace,
		},
	}
	destinationGroup2 := s.makeDestinationGroup(
		"destination_2",
		destination,
		clock,
		nil,
		relabelingCfgs,
		numberOfShards,
	)

	s.T().Log("make input relabeler")
	inputRelabelerConfigs := []*config.InputRelabelerConfig{
		config.NewInputRelabelerConfig(
			relabelerID,
			[]*cppbridge.RelabelConfig{
				{
					SourceLabels: []string{"job"},
					Regex:        "abc",
					Action:       cppbridge.Keep,
				},
			},
		),
	}

	destinationGroups := relabeler.DestinationGroups{
		destinationGroup1,
		destinationGroup2,
	}

	dstrb := distributor.NewDistributor(destinationGroups)

	var tmpDirsToRemove []string
	defer func() {
		for _, tmpDirToRemove := range tmpDirsToRemove {
			_ = os.RemoveAll(tmpDirToRemove)
		}
	}()

	var headsToClose []io.Closer
	defer func() {
		for _, h := range headsToClose {
			_ = h.Close()
		}
	}()
	tmpDir, err := os.MkdirTemp("", "appender_test")
	require.NoError(s.T(), err)
	tmpDirsToRemove = append(tmpDirsToRemove, tmpDir)

	var generation uint64 = 0

	headID := fmt.Sprintf("head_id_%d", generation)
	hd, err := head.Create(headID, generation, tmpDir, inputRelabelerConfigs, numberOfShards, prometheus.DefaultRegisterer)
	require.NoError(s.T(), err)
	headsToClose = append(headsToClose, hd)

	builder := head.NewBuilder(
		head.ConfigSourceFunc(
			func() ([]*config.InputRelabelerConfig, uint16) {
				return inputRelabelerConfigs, numberOfShards
			},
		),
		func(inputRelabelerConfigs []*config.InputRelabelerConfig, numberOfShards uint16) (relabeler.Head, error) {
			newDir, buildErr := os.MkdirTemp("", "appender_test")
			require.NoError(s.T(), buildErr)
			tmpDirsToRemove = append(tmpDirsToRemove, newDir)
			generation++
			newHeadID := fmt.Sprintf("head_id_%d", generation)
			newHead, buildErr := head.Create(newHeadID, generation, newDir, inputRelabelerConfigs, numberOfShards, prometheus.DefaultRegisterer)
			require.NoError(s.T(), buildErr)
			headsToClose = append(headsToClose, newHead)
			return newHead, nil
		},
	)

	rotatableHead, err := appender.NewRotatableHead(hd, noOpStorage{}, builder)
	require.NoError(s.T(), err)

	s.T().Log("make appender")
	metrics := querier.NewMetrics(prometheus.DefaultRegisterer)
	app := appender.NewQueryableAppender(rotatableHead, dstrb, metrics)

<<<<<<< HEAD
	rotationTimer := relabeler.NewRotateTimer(clock, appender.DefaultRotateDuration)
	defer rotationTimer.Stop()
	rotator := appender.NewRotator(app, rotationTimer)
=======
	rotator := appender.NewRotator(app, clock, appender.DefaultRotateDuration, nil)
	defer func() {
		_ = rotator.Close()
	}()
>>>>>>> 3c7cb4c8
	rotator.Run()
	defer func() { _ = rotator.Close() }()

	hlimits := cppbridge.DefaultWALHashdexLimits()

	s.T().Log("append first data")
	wr := &prompb.WriteRequest{
		Timeseries: []prompb.TimeSeries{
			{
				Labels: []prompb.Label{
					{Name: "__name__", Value: "some:job2:boj"},
					{Name: "instance", Value: "value1"},
					{Name: "job", Value: "abc"},
				},
				Samples: []prompb.Sample{
					{Value: 0.1, Timestamp: 100},
				},
			},
		},
	}
	h := s.makeIncomingData(wr, hlimits)
	state := cppbridge.NewState(numberOfShards)
	state.EnableTrackStaleness()
	state.SetStaleNansTS(time.Now().UnixMilli())
	err = app.AppendWithStaleNans(s.baseCtx, h, state, relabelerID)
	s.Require().NoError(err)

	time.AfterFunc(100*time.Millisecond, func() {
		clock.Advance(500 * time.Millisecond)
	})

	s.T().Log("first wait send to 2 destinations")
	wr.Timeseries[0].Labels = append(wr.Timeseries[0].Labels, prompb.Label{Name: "lname", Value: "blabla"})
	s.Equal(wr.String(), <-destination)
	s.Equal(wr.String(), <-destination)

	s.T().Log("rotate")
	clock.Advance(2 * time.Hour)
	time.Sleep(100 * time.Millisecond)

	s.T().Log("first final frame")
	for i := 0; i < 1<<relabeler.DefaultShardsNumberPower*2; i++ {
		s.Equal(finalFrame, <-destination)
	}

	s.T().Log("append second data")
	secondWr := &prompb.WriteRequest{
		Timeseries: []prompb.TimeSeries{
			{
				Labels: []prompb.Label{
					{Name: "__name__", Value: "some:job2:boj"},
					{Name: "instance", Value: "value2"},
					{Name: "job", Value: "abc"},
				},
				Samples: []prompb.Sample{
					{Value: 0.1, Timestamp: 101},
				},
			},
			{
				Labels: []prompb.Label{
					{Name: "__name__", Value: "value"},
					{Name: "instance", Value: "value2"},
					{Name: "job", Value: "abv"},
				},
				Samples: []prompb.Sample{
					{Value: 0.1, Timestamp: time.Now().UnixMilli()},
				},
			},
		},
	}
	h = s.makeIncomingData(secondWr, hlimits)
	state.SetStaleNansTS(time.Now().UnixMilli())
	err = app.AppendWithStaleNans(s.baseCtx, h, state, relabelerID)
	s.Require().NoError(err)

	time.AfterFunc(100*time.Millisecond, func() {
		clock.Advance(500 * time.Millisecond)
	})

	s.T().Log("second wait send to 2 destinations")
	secondWr.Timeseries[0].Labels = append(secondWr.Timeseries[0].Labels, prompb.Label{Name: "lname", Value: "blabla"})
	secondWr.Timeseries = secondWr.Timeseries[:1]
	s.Equal(secondWr.String(), <-destination)
	s.Equal(secondWr.String(), <-destination)

	s.T().Log("append third data")
	thirdWr := &prompb.WriteRequest{
		Timeseries: []prompb.TimeSeries{
			{
				Labels: []prompb.Label{
					{Name: "__name__", Value: "some:job2:boj"},
					{Name: "instance", Value: "value3"},
					{Name: "job", Value: "abc"},
				},
				Samples: []prompb.Sample{
					{Value: 0.1, Timestamp: 101},
				},
			},
			{
				Labels: []prompb.Label{
					{Name: "__name__", Value: "value"},
					{Name: "instance", Value: "value2"},
					{Name: "job", Value: "abv"},
				},
				Samples: []prompb.Sample{
					{Value: 0.1, Timestamp: time.Now().UnixMilli()},
				},
			},
		},
	}
	h = s.makeIncomingData(thirdWr, hlimits)
	state.SetStaleNansTS(time.Now().UnixMilli())
	err = app.AppendWithStaleNans(s.baseCtx, h, state, relabelerID)
	s.Require().NoError(err)

	time.AfterFunc(100*time.Millisecond, func() {
		clock.Advance(500 * time.Millisecond)
	})

	s.T().Log("third wait send to 2 destinations")
	thirdWr.Timeseries[0].Labels = append(thirdWr.Timeseries[0].Labels, prompb.Label{Name: "lname", Value: "blabla"})
	thirdWr.Timeseries = thirdWr.Timeseries[:1]
	secondWr.Timeseries[0].Samples[0].Value = math.NaN()
	secondWr.Timeseries[0].Samples[0].Timestamp = state.StaleNansTS()
	secondWr.Timeseries = append(secondWr.Timeseries, thirdWr.Timeseries...)
	s.Equal(secondWr.String(), <-destination)
	s.Equal(secondWr.String(), <-destination)

	s.T().Log("shutdown manager")
	shutdownCtx, cancel := context.WithTimeout(s.baseCtx, 100*time.Millisecond)
	err = dstrb.Shutdown(shutdownCtx)
	cancel()
	s.Require().NoError(err)
}<|MERGE_RESOLUTION|>--- conflicted
+++ resolved
@@ -1480,13 +1480,9 @@
 	metrics := querier.NewMetrics(prometheus.DefaultRegisterer)
 	app := appender.NewQueryableAppender(rotatableHead, dstrb, metrics)
 
-<<<<<<< HEAD
 	rotationTimer := relabeler.NewRotateTimer(clock, appender.DefaultRotateDuration)
 	defer rotationTimer.Stop()
 	rotator := appender.NewRotator(app, rotationTimer)
-=======
-	rotator := appender.NewRotator(app, clock, appender.DefaultRotateDuration, nil)
->>>>>>> 3c7cb4c8
 	rotator.Run()
 	defer func() { _ = rotator.Close() }()
 
@@ -2120,16 +2116,9 @@
 	metrics := querier.NewMetrics(prometheus.DefaultRegisterer)
 	app := appender.NewQueryableAppender(rotatableHead, dstrb, metrics)
 
-<<<<<<< HEAD
 	rotationTimer := relabeler.NewRotateTimer(clock, appender.DefaultRotateDuration)
 	defer rotationTimer.Stop()
 	rotator := appender.NewRotator(app, rotationTimer)
-=======
-	rotator := appender.NewRotator(app, clock, appender.DefaultRotateDuration, nil)
-	defer func() {
-		_ = rotator.Close()
-	}()
->>>>>>> 3c7cb4c8
 	rotator.Run()
 	defer func() { _ = rotator.Close() }()
 
