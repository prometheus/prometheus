--- conflicted
+++ resolved
@@ -1350,21 +1350,13 @@
 	)
 }
 
-<<<<<<< HEAD
-func indexWriterWriteHeader(writer uintptr, data *[]byte) {
-=======
 func indexWriterWriteHeader(writer uintptr, data []byte) []byte {
->>>>>>> 1e99c11e
 	var args = struct {
 		writer uintptr
 	}{writer}
 
 	var res = struct {
-<<<<<<< HEAD
-		data *[]byte
-=======
 		data []byte
->>>>>>> 1e99c11e
 	}{data}
 
 	fastcgo.UnsafeCall2(
@@ -1372,27 +1364,17 @@
 		uintptr(unsafe.Pointer(&args)),
 		uintptr(unsafe.Pointer(&res)),
 	)
-<<<<<<< HEAD
-}
-
-func indexWriterWriteSymbols(writer uintptr, data *[]byte) {
-=======
 
 	return res.data
 }
 
 func indexWriterWriteSymbols(writer uintptr, data []byte) []byte {
->>>>>>> 1e99c11e
 	var args = struct {
 		writer uintptr
 	}{writer}
 
 	var res = struct {
-<<<<<<< HEAD
-		data *[]byte
-=======
 		data []byte
->>>>>>> 1e99c11e
 	}{data}
 
 	fastcgo.UnsafeCall2(
@@ -1400,32 +1382,20 @@
 		uintptr(unsafe.Pointer(&args)),
 		uintptr(unsafe.Pointer(&res)),
 	)
-<<<<<<< HEAD
-}
-
-func indexWriterWriteNextSeriesBatch(writer uintptr, batch_size uint32, data *[]byte, has_more_data *bool) {
-=======
 
 	return res.data
 }
 
 func indexWriterWriteNextSeriesBatch(writer uintptr, batch_size uint32, data []byte) ([]byte, bool) {
->>>>>>> 1e99c11e
 	var args = struct {
 		writer     uintptr
 		batch_size uint32
 	}{writer, batch_size}
 
 	var res = struct {
-<<<<<<< HEAD
-		has_more_data bool
-		data          *[]byte
-	}{false, data}
-=======
 		data          []byte
 		has_more_data bool
 	}{data, false}
->>>>>>> 1e99c11e
 
 	fastcgo.UnsafeCall2(
 		C.prompp_index_writer_write_next_series_batch,
@@ -1433,27 +1403,16 @@
 		uintptr(unsafe.Pointer(&res)),
 	)
 
-<<<<<<< HEAD
-	*has_more_data = res.has_more_data
-}
-
-func indexWriterWriteLabelIndices(writer uintptr, data *[]byte) {
-=======
 	return res.data, res.has_more_data
 }
 
 func indexWriterWriteLabelIndices(writer uintptr, data []byte) []byte {
->>>>>>> 1e99c11e
 	var args = struct {
 		writer uintptr
 	}{writer}
 
 	var res = struct {
-<<<<<<< HEAD
-		data *[]byte
-=======
 		data []byte
->>>>>>> 1e99c11e
 	}{data}
 
 	fastcgo.UnsafeCall2(
@@ -1461,32 +1420,20 @@
 		uintptr(unsafe.Pointer(&args)),
 		uintptr(unsafe.Pointer(&res)),
 	)
-<<<<<<< HEAD
-}
-
-func indexWriterWriteNextPostingsBatch(writer uintptr, max_batch_size uint32, data *[]byte, has_more_data *bool) {
-=======
 
 	return res.data
 }
 
 func indexWriterWriteNextPostingsBatch(writer uintptr, max_batch_size uint32, data []byte) ([]byte, bool) {
->>>>>>> 1e99c11e
 	var args = struct {
 		writer         uintptr
 		max_batch_size uint32
 	}{writer, max_batch_size}
 
 	var res = struct {
-<<<<<<< HEAD
-		has_more_data bool
-		data          *[]byte
-	}{false, data}
-=======
 		data          []byte
 		has_more_data bool
 	}{data, false}
->>>>>>> 1e99c11e
 
 	fastcgo.UnsafeCall2(
 		C.prompp_index_writer_write_next_postings_batch,
@@ -1494,27 +1441,16 @@
 		uintptr(unsafe.Pointer(&res)),
 	)
 
-<<<<<<< HEAD
-	*has_more_data = res.has_more_data
-}
-
-func indexWriterWriteLabelIndicesTable(writer uintptr, data *[]byte) {
-=======
 	return res.data, res.has_more_data
 }
 
 func indexWriterWriteLabelIndicesTable(writer uintptr, data []byte) []byte {
->>>>>>> 1e99c11e
 	var args = struct {
 		writer uintptr
 	}{writer}
 
 	var res = struct {
-<<<<<<< HEAD
-		data *[]byte
-=======
 		data []byte
->>>>>>> 1e99c11e
 	}{data}
 
 	fastcgo.UnsafeCall2(
@@ -1522,27 +1458,17 @@
 		uintptr(unsafe.Pointer(&args)),
 		uintptr(unsafe.Pointer(&res)),
 	)
-<<<<<<< HEAD
-}
-
-func indexWriterWritePostingsTableOffsets(writer uintptr, data *[]byte) {
-=======
 
 	return res.data
 }
 
 func indexWriterWritePostingsTableOffsets(writer uintptr, data []byte) []byte {
->>>>>>> 1e99c11e
 	var args = struct {
 		writer uintptr
 	}{writer}
 
 	var res = struct {
-<<<<<<< HEAD
-		data *[]byte
-=======
 		data []byte
->>>>>>> 1e99c11e
 	}{data}
 
 	fastcgo.UnsafeCall2(
@@ -1550,27 +1476,17 @@
 		uintptr(unsafe.Pointer(&args)),
 		uintptr(unsafe.Pointer(&res)),
 	)
-<<<<<<< HEAD
-}
-
-func indexWriterWriteTableOfContents(writer uintptr, data *[]byte) {
-=======
 
 	return res.data
 }
 
 func indexWriterWriteTableOfContents(writer uintptr, data []byte) []byte {
->>>>>>> 1e99c11e
 	var args = struct {
 		writer uintptr
 	}{writer}
 
 	var res = struct {
-<<<<<<< HEAD
-		data *[]byte
-=======
 		data []byte
->>>>>>> 1e99c11e
 	}{data}
 
 	fastcgo.UnsafeCall2(
@@ -1578,9 +1494,6 @@
 		uintptr(unsafe.Pointer(&args)),
 		uintptr(unsafe.Pointer(&res)),
 	)
-<<<<<<< HEAD
-=======
 
 	return res.data
->>>>>>> 1e99c11e
 }