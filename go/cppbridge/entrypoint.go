--- conflicted
+++ resolved
@@ -949,119 +949,6 @@
 	)
 }
 
-<<<<<<< HEAD
-func indexWriterCtor(lss uintptr, chunk_metadata_list *[][]ChunkMetadata) uintptr {
-	var args = struct {
-		lss                 uintptr
-		chunk_metadata_list *[][]ChunkMetadata
-	}{lss, chunk_metadata_list}
-
-	var res struct {
-		writer uintptr
-	}
-
-	fastcgo.UnsafeCall2(
-		C.prompp_index_writer_ctor,
-		uintptr(unsafe.Pointer(&args)),
-		uintptr(unsafe.Pointer(&res)),
-	)
-
-	return res.writer
-}
-
-func indexWriterDtor(writer uintptr) {
-	var args = struct {
-		writer uintptr
-	}{writer}
-
-	fastcgo.UnsafeCall1(
-		C.prompp_index_writer_dtor,
-		uintptr(unsafe.Pointer(&args)),
-	)
-}
-
-func indexWriterWriteHeader(writer uintptr, data *[]byte) {
-	var args = struct {
-		writer uintptr
-	}{writer}
-
-	var res = struct {
-		data *[]byte
-	}{data}
-
-	fastcgo.UnsafeCall2(
-		C.prompp_index_writer_write_header,
-		uintptr(unsafe.Pointer(&args)),
-		uintptr(unsafe.Pointer(&res)),
-	)
-}
-
-func indexWriterWriteSymbols(writer uintptr, data *[]byte) {
-	var args = struct {
-		writer uintptr
-	}{writer}
-
-	var res = struct {
-		data *[]byte
-	}{data}
-
-	fastcgo.UnsafeCall2(
-		C.prompp_index_writer_write_symbols,
-		uintptr(unsafe.Pointer(&args)),
-		uintptr(unsafe.Pointer(&res)),
-	)
-}
-
-func indexWriterWriteNextSeriesBatch(writer uintptr, batch_size uint32, data *[]byte, has_more_data *bool) {
-	var args = struct {
-		writer     uintptr
-		batch_size uint32
-	}{writer, batch_size}
-
-	var res = struct {
-		has_more_data bool
-		data          *[]byte
-	}{false, data}
-
-	fastcgo.UnsafeCall2(
-		C.prompp_index_writer_write_next_series_batch,
-		uintptr(unsafe.Pointer(&args)),
-		uintptr(unsafe.Pointer(&res)),
-	)
-
-	*has_more_data = res.has_more_data
-}
-
-func indexWriterWriteLabelIndices(writer uintptr, data *[]byte) {
-	var args = struct {
-		writer uintptr
-	}{writer}
-
-	var res = struct {
-		data *[]byte
-	}{data}
-
-	fastcgo.UnsafeCall2(
-		C.prompp_index_writer_write_label_indices,
-		uintptr(unsafe.Pointer(&args)),
-		uintptr(unsafe.Pointer(&res)),
-	)
-}
-
-func indexWriterWriteNextPostingsBatch(writer uintptr, max_batch_size uint32, data *[]byte, has_more_data *bool) {
-	var args = struct {
-		writer         uintptr
-		max_batch_size uint32
-	}{writer, max_batch_size}
-
-	var res = struct {
-		has_more_data bool
-		data          *[]byte
-	}{false, data}
-
-	fastcgo.UnsafeCall2(
-		C.prompp_index_writer_write_next_postings_batch,
-=======
 func seriesDataDataStorageCtor() uintptr {
 	var res struct {
 		dataStorage uintptr
@@ -1107,61 +994,10 @@
 
 	fastcgo.UnsafeCall2(
 		C.prompp_series_data_encoder_ctor,
->>>>>>> 322f85b1
-		uintptr(unsafe.Pointer(&args)),
-		uintptr(unsafe.Pointer(&res)),
-	)
-
-<<<<<<< HEAD
-	*has_more_data = res.has_more_data
-}
-
-func indexWriterWriteLabelIndicesTable(writer uintptr, data *[]byte) {
-	var args = struct {
-		writer uintptr
-	}{writer}
-
-	var res = struct {
-		data *[]byte
-	}{data}
-
-	fastcgo.UnsafeCall2(
-		C.prompp_index_writer_write_label_indices_table,
-		uintptr(unsafe.Pointer(&args)),
-		uintptr(unsafe.Pointer(&res)),
-	)
-}
-
-func indexWriterWritePostingsTableOffsets(writer uintptr, data *[]byte) {
-	var args = struct {
-		writer uintptr
-	}{writer}
-
-	var res = struct {
-		data *[]byte
-	}{data}
-
-	fastcgo.UnsafeCall2(
-		C.prompp_index_writer_write_postings_table_offsets,
-		uintptr(unsafe.Pointer(&args)),
-		uintptr(unsafe.Pointer(&res)),
-	)
-}
-
-func indexWriterWriteTableOfContents(writer uintptr, data *[]byte) {
-	var args = struct {
-		writer uintptr
-	}{writer}
-
-	var res = struct {
-		data *[]byte
-	}{data}
-
-	fastcgo.UnsafeCall2(
-		C.prompp_index_writer_write_table_of_contents,
-		uintptr(unsafe.Pointer(&args)),
-		uintptr(unsafe.Pointer(&res)),
-=======
+		uintptr(unsafe.Pointer(&args)),
+		uintptr(unsafe.Pointer(&res)),
+	)
+
 	return res.encoder
 }
 
@@ -1199,6 +1035,171 @@
 	fastcgo.UnsafeCall1(
 		C.prompp_series_data_encoder_dtor,
 		uintptr(unsafe.Pointer(&args)),
->>>>>>> 322f85b1
+	)
+}
+
+func indexWriterCtor(lss uintptr, chunk_metadata_list *[][]ChunkMetadata) uintptr {
+	var args = struct {
+		lss                 uintptr
+		chunk_metadata_list *[][]ChunkMetadata
+	}{lss, chunk_metadata_list}
+
+	var res struct {
+		writer uintptr
+	}
+
+	fastcgo.UnsafeCall2(
+		C.prompp_index_writer_ctor,
+		uintptr(unsafe.Pointer(&args)),
+		uintptr(unsafe.Pointer(&res)),
+	)
+
+	return res.writer
+}
+
+func indexWriterDtor(writer uintptr) {
+	var args = struct {
+		writer uintptr
+	}{writer}
+
+	fastcgo.UnsafeCall1(
+		C.prompp_index_writer_dtor,
+		uintptr(unsafe.Pointer(&args)),
+	)
+}
+
+func indexWriterWriteHeader(writer uintptr, data *[]byte) {
+	var args = struct {
+		writer uintptr
+	}{writer}
+
+	var res = struct {
+		data *[]byte
+	}{data}
+
+	fastcgo.UnsafeCall2(
+		C.prompp_index_writer_write_header,
+		uintptr(unsafe.Pointer(&args)),
+		uintptr(unsafe.Pointer(&res)),
+	)
+}
+
+func indexWriterWriteSymbols(writer uintptr, data *[]byte) {
+	var args = struct {
+		writer uintptr
+	}{writer}
+
+	var res = struct {
+		data *[]byte
+	}{data}
+
+	fastcgo.UnsafeCall2(
+		C.prompp_index_writer_write_symbols,
+		uintptr(unsafe.Pointer(&args)),
+		uintptr(unsafe.Pointer(&res)),
+	)
+}
+
+func indexWriterWriteNextSeriesBatch(writer uintptr, batch_size uint32, data *[]byte, has_more_data *bool) {
+	var args = struct {
+		writer     uintptr
+		batch_size uint32
+	}{writer, batch_size}
+
+	var res = struct {
+		has_more_data bool
+		data          *[]byte
+	}{false, data}
+
+	fastcgo.UnsafeCall2(
+		C.prompp_index_writer_write_next_series_batch,
+		uintptr(unsafe.Pointer(&args)),
+		uintptr(unsafe.Pointer(&res)),
+	)
+
+	*has_more_data = res.has_more_data
+}
+
+func indexWriterWriteLabelIndices(writer uintptr, data *[]byte) {
+	var args = struct {
+		writer uintptr
+	}{writer}
+
+	var res = struct {
+		data *[]byte
+	}{data}
+
+	fastcgo.UnsafeCall2(
+		C.prompp_index_writer_write_label_indices,
+		uintptr(unsafe.Pointer(&args)),
+		uintptr(unsafe.Pointer(&res)),
+	)
+}
+
+func indexWriterWriteNextPostingsBatch(writer uintptr, max_batch_size uint32, data *[]byte, has_more_data *bool) {
+	var args = struct {
+		writer         uintptr
+		max_batch_size uint32
+	}{writer, max_batch_size}
+
+	var res = struct {
+		has_more_data bool
+		data          *[]byte
+	}{false, data}
+
+	fastcgo.UnsafeCall2(
+		C.prompp_index_writer_write_next_postings_batch,
+		uintptr(unsafe.Pointer(&args)),
+		uintptr(unsafe.Pointer(&res)),
+	)
+
+	*has_more_data = res.has_more_data
+}
+
+func indexWriterWriteLabelIndicesTable(writer uintptr, data *[]byte) {
+	var args = struct {
+		writer uintptr
+	}{writer}
+
+	var res = struct {
+		data *[]byte
+	}{data}
+
+	fastcgo.UnsafeCall2(
+		C.prompp_index_writer_write_label_indices_table,
+		uintptr(unsafe.Pointer(&args)),
+		uintptr(unsafe.Pointer(&res)),
+	)
+}
+
+func indexWriterWritePostingsTableOffsets(writer uintptr, data *[]byte) {
+	var args = struct {
+		writer uintptr
+	}{writer}
+
+	var res = struct {
+		data *[]byte
+	}{data}
+
+	fastcgo.UnsafeCall2(
+		C.prompp_index_writer_write_postings_table_offsets,
+		uintptr(unsafe.Pointer(&args)),
+		uintptr(unsafe.Pointer(&res)),
+	)
+}
+
+func indexWriterWriteTableOfContents(writer uintptr, data *[]byte) {
+	var args = struct {
+		writer uintptr
+	}{writer}
+
+	var res = struct {
+		data *[]byte
+	}{data}
+
+	fastcgo.UnsafeCall2(
+		C.prompp_index_writer_write_table_of_contents,
+		uintptr(unsafe.Pointer(&args)),
+		uintptr(unsafe.Pointer(&res)),
 	)
 }