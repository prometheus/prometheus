--- conflicted
+++ resolved
@@ -1713,7 +1713,49 @@
 	)
 }
 
-<<<<<<< HEAD
+func walScraperHashdexCtor() uintptr {
+	var res struct {
+		hashdex uintptr
+	}
+
+	fastcgo.UnsafeCall1(
+		C.prompp_wal_scraper_hashdex_ctor,
+		uintptr(unsafe.Pointer(&res)),
+	)
+
+	return res.hashdex
+}
+
+func walScraperHashdexParse(hashdex uintptr, buffer []byte, default_timestamp int64) uint32 {
+	var args = struct {
+		hashdex           uintptr
+		buffer            []byte
+		default_timestamp int64
+	}{hashdex, buffer, default_timestamp}
+	var res struct {
+		error uint32
+	}
+
+	fastcgo.UnsafeCall2(
+		C.prompp_wal_scraper_hashdex_parse,
+		uintptr(unsafe.Pointer(&args)),
+		uintptr(unsafe.Pointer(&res)),
+	)
+
+	return res.error
+}
+
+func walScraperHashdexDtor(hashdex uintptr) {
+	var args = struct {
+		hashdex uintptr
+	}{hashdex}
+
+	fastcgo.UnsafeCall1(
+		C.prompp_wal_scraper_hashdex_dtor,
+		uintptr(unsafe.Pointer(&args)),
+	)
+}
+
 func headWalEncoderCtor(shardID uint16, logShards uint8, lss uintptr) uintptr {
 	var args = struct {
 		shardID   uint16
@@ -1833,38 +1875,10 @@
 
 	fastcgo.UnsafeCall2(
 		C.prompp_head_wal_decoder_create_encoder,
-=======
-func walScraperHashdexCtor() uintptr {
-	var res struct {
-		hashdex uintptr
-	}
-
-	fastcgo.UnsafeCall1(
-		C.prompp_wal_scraper_hashdex_ctor,
-		uintptr(unsafe.Pointer(&res)),
-	)
-
-	return res.hashdex
-}
-
-func walScraperHashdexParse(hashdex uintptr, buffer []byte, default_timestamp int64) uint32 {
-	var args = struct {
-		hashdex           uintptr
-		buffer            []byte
-		default_timestamp int64
-	}{hashdex, buffer, default_timestamp}
-	var res struct {
-		error uint32
-	}
-
-	fastcgo.UnsafeCall2(
-		C.prompp_wal_scraper_hashdex_parse,
->>>>>>> 82dc9c06
-		uintptr(unsafe.Pointer(&args)),
-		uintptr(unsafe.Pointer(&res)),
-	)
-
-<<<<<<< HEAD
+		uintptr(unsafe.Pointer(&args)),
+		uintptr(unsafe.Pointer(&res)),
+	)
+
 	return res.encoder
 }
 
@@ -1875,18 +1889,6 @@
 
 	fastcgo.UnsafeCall1(
 		C.prompp_head_wal_decoder_dtor,
-=======
-	return res.error
-}
-
-func walScraperHashdexDtor(hashdex uintptr) {
-	var args = struct {
-		hashdex uintptr
-	}{hashdex}
-
-	fastcgo.UnsafeCall1(
-		C.prompp_wal_scraper_hashdex_dtor,
->>>>>>> 82dc9c06
 		uintptr(unsafe.Pointer(&args)),
 	)
 }