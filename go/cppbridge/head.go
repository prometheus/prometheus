package cppbridge

import (
	"math"
	"runtime"
	"unsafe"
)

const (
	MaxPointsInChunk            = 240
	Uint32Size                  = 4
	SerializedChunkMetadataSize = 13
)

// HeadDataStorage is Go wrapper around series_data::Data_storage.
type HeadDataStorage struct {
	dataStorage uintptr
}

// NewHeadDataStorage - constructor.
func NewHeadDataStorage() *HeadDataStorage {
	ds := &HeadDataStorage{
		dataStorage: seriesDataDataStorageCtor(),
	}

	runtime.SetFinalizer(ds, func(ds *HeadDataStorage) {
		seriesDataDataStorageDtor(ds.dataStorage)
	})

	return ds
}

// Reset - resets data storage.
func (ds *HeadDataStorage) Reset() {
	seriesDataDataStorageReset(ds.dataStorage)
}

func (ds *HeadDataStorage) Pointer() uintptr {
	return ds.dataStorage
}

func (ds *HeadDataStorage) AllocatedMemory() uint64 {
	return seriesDataDataStorageAllocatedMemory(ds.dataStorage)
}

// HeadEncoder is Go wrapper around series_data::Encoder.
type HeadEncoder struct {
	encoder     uintptr
	dataStorage *HeadDataStorage
}

// NewHeadEncoderWithDataStorage - constructor.
func NewHeadEncoderWithDataStorage(dataStorage *HeadDataStorage) *HeadEncoder {
	encoder := &HeadEncoder{
		encoder:     seriesDataEncoderCtor(dataStorage.dataStorage),
		dataStorage: dataStorage,
	}

	runtime.SetFinalizer(encoder, func(e *HeadEncoder) {
		seriesDataEncoderDtor(e.encoder)
	})

	return encoder
}

// NewHeadEncoder - constructor.
func NewHeadEncoder() *HeadEncoder {
	return NewHeadEncoderWithDataStorage(NewHeadDataStorage())
}

// Encode - encodes single triplet.
func (e *HeadEncoder) Encode(seriesID uint32, timestamp int64, value float64) {
	seriesDataEncoderEncode(e.encoder, seriesID, timestamp, value)
}

// EncodeInnerSeriesSlice - encodes InnerSeries slice produced by relabeler.
func (e *HeadEncoder) EncodeInnerSeriesSlice(innerSeriesSlice []*InnerSeries) {
	seriesDataEncoderEncodeInnerSeriesSlice(e.encoder, innerSeriesSlice)
}

func (e *HeadEncoder) MergeOutOfOrderChunks() {
	seriesDataEncoderMergeOutOfOrderChunks(e.encoder)
}

type RecodedChunk struct {
	MinT         int64
	MaxT         int64
	SeriesId     uint32
	SamplesCount uint8
	HasMoreData  bool
	ChunkData    []byte
}

const (
	InvalidSeriesId = math.MaxUint32
)

// ChunkRecoder is Go wrapper around C++ ChunkRecoder.
type ChunkRecoder struct {
	recoder      uintptr
	recodedChunk RecodedChunk

	dataStorage *HeadDataStorage
}

func NewChunkRecoder(dataStorage *HeadDataStorage) *ChunkRecoder {
	chunkRecoder := &ChunkRecoder{
		recoder:     seriesDataChunkRecoderCtor(dataStorage.dataStorage),
		dataStorage: dataStorage,
	}

	runtime.SetFinalizer(chunkRecoder, func(chunkRecoder *ChunkRecoder) {
		seriesDataChunkRecoderDtor(chunkRecoder.recoder)
	})

	return chunkRecoder
}

func (recoder *ChunkRecoder) RecodeNextChunk() RecodedChunk {
	seriesDataChunkRecoderRecodeNextChunk(recoder.recoder, &recoder.recodedChunk)
	return recoder.recodedChunk
}

type HeadDataStorageQuery struct {
	StartTimestampMs int64
	EndTimestampMs   int64
	LabelSetIDs      []uint32
}

type HeadDataStorageSerializedChunks struct {
	data []byte
}

type HeadDataStorageSerializedChunkMetadata [13]byte

func (cm *HeadDataStorageSerializedChunkMetadata) SeriesID() uint32 {
	return *(*uint32)(unsafe.Pointer(&cm[0]))
}

func (r *HeadDataStorageSerializedChunks) Data() []byte {
	return r.data
}

func (r *HeadDataStorageSerializedChunks) numberOfChunks() int {
	return int(*(*int32)(unsafe.Pointer(&r.data[0])))
}

func (r *HeadDataStorageSerializedChunks) ChunkMetadataList() []HeadDataStorageSerializedChunkMetadata {
<<<<<<< HEAD
	offset := 4
	chunkMetadataList := make([]HeadDataStorageSerializedChunkMetadata, 0, r.numberOfChunks())
	for i := 0; i < r.numberOfChunks(); i++ {
		chunkMetadataList = append(chunkMetadataList, HeadDataStorageSerializedChunkMetadata(r.data[offset:offset+13]))
		offset += 13
=======
	offset := Uint32Size
	chunkMetadataList := make([]HeadDataStorageSerializedChunkMetadata, 0, r.numberOfChunks())
	for i := 0; i < r.numberOfChunks(); i++ {
		chunkMetadataList = append(chunkMetadataList, HeadDataStorageSerializedChunkMetadata(r.data[offset:offset+SerializedChunkMetadataSize]))
		offset += SerializedChunkMetadataSize
>>>>>>> 0bab47df
	}
	return chunkMetadataList
}

func (ds *HeadDataStorage) Query(query HeadDataStorageQuery) *HeadDataStorageSerializedChunks {
	serializedChunks := &HeadDataStorageSerializedChunks{
		data: seriesDataDataStorageQuery(ds.dataStorage, query),
	}
	runtime.SetFinalizer(serializedChunks, func(sc *HeadDataStorageSerializedChunks) {
		freeBytes(sc.data)
	})
	return serializedChunks
}

type HeadDataStorageDeserializer struct {
	deserializer     uintptr
	serializedChunks *HeadDataStorageSerializedChunks
}

func NewHeadDataStorageDeserializer(serializedChunks *HeadDataStorageSerializedChunks) *HeadDataStorageDeserializer {
	d := &HeadDataStorageDeserializer{
		deserializer:     seriesDataDeserializerCtor(serializedChunks.Data()),
		serializedChunks: serializedChunks,
	}
	runtime.SetFinalizer(d, func(d *HeadDataStorageDeserializer) {
<<<<<<< HEAD
		// fmt.Println("Deserializer destroyed")
=======
>>>>>>> 0bab47df
		seriesDataDeserializerDtor(d.deserializer)
	})
	return d
}

func (d *HeadDataStorageDeserializer) CreateDecodeIterator(chunkMetadata HeadDataStorageSerializedChunkMetadata) *HeadDataStorageDecodeIterator {
	decodeIterator := &HeadDataStorageDecodeIterator{
		decodeIterator: seriesDataDeserializerCreateDecodeIterator(d.deserializer, chunkMetadata[:]),
	}

	runtime.SetFinalizer(decodeIterator, func(decodeIterator *HeadDataStorageDecodeIterator) {
		seriesDataDecodeIteratorDtor(decodeIterator.decodeIterator)
	})

	return decodeIterator
}

type HeadDataStorageDecodeIterator struct {
	decodeIterator uintptr
	started        bool
	finished       bool
}

func (i *HeadDataStorageDecodeIterator) Next() bool {
	if !i.started {
		i.started = true
		return true
	}

	if i.finished {
		return false
	}

	i.finished = !seriesDataDecodeIteratorNext(i.decodeIterator)
	return !i.finished
}

func (i *HeadDataStorageDecodeIterator) Sample() (int64, float64) {
	return seriesDataDecodeIteratorSample(i.decodeIterator)
}<|MERGE_RESOLUTION|>--- conflicted
+++ resolved
@@ -146,19 +146,11 @@
 }
 
 func (r *HeadDataStorageSerializedChunks) ChunkMetadataList() []HeadDataStorageSerializedChunkMetadata {
-<<<<<<< HEAD
-	offset := 4
-	chunkMetadataList := make([]HeadDataStorageSerializedChunkMetadata, 0, r.numberOfChunks())
-	for i := 0; i < r.numberOfChunks(); i++ {
-		chunkMetadataList = append(chunkMetadataList, HeadDataStorageSerializedChunkMetadata(r.data[offset:offset+13]))
-		offset += 13
-=======
 	offset := Uint32Size
 	chunkMetadataList := make([]HeadDataStorageSerializedChunkMetadata, 0, r.numberOfChunks())
 	for i := 0; i < r.numberOfChunks(); i++ {
 		chunkMetadataList = append(chunkMetadataList, HeadDataStorageSerializedChunkMetadata(r.data[offset:offset+SerializedChunkMetadataSize]))
 		offset += SerializedChunkMetadataSize
->>>>>>> 0bab47df
 	}
 	return chunkMetadataList
 }
@@ -184,10 +176,6 @@
 		serializedChunks: serializedChunks,
 	}
 	runtime.SetFinalizer(d, func(d *HeadDataStorageDeserializer) {
-<<<<<<< HEAD
-		// fmt.Println("Deserializer destroyed")
-=======
->>>>>>> 0bab47df
 		seriesDataDeserializerDtor(d.deserializer)
 	})
 	return d
