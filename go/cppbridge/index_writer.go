package cppbridge

import (
	"runtime"
)

type ChunkMetadata struct {
	MinTimestamp int64
	MaxTimestamp int64
<<<<<<< HEAD
	Size         uint32 // todo: size -> offset
=======
	Reference    uint64
>>>>>>> d989a740
}

type IndexWriter struct {
	writer              uintptr
	chunk_metadata_list *[][]ChunkMetadata
	lss                 *LabelSetStorage
	data                []byte
}

func NewIndexWriter(lss *LabelSetStorage, chunk_metadata_list *[][]ChunkMetadata) *IndexWriter {
	writer := &IndexWriter{
		writer:              indexWriterCtor(lss.Pointer(), chunk_metadata_list),
		chunk_metadata_list: chunk_metadata_list,
		lss:                 lss,
	}
	runtime.SetFinalizer(writer, func(writer *IndexWriter) {
		freeBytes(writer.data)
		indexWriterDtor(writer.writer)
	})
	return writer
}

func (writer *IndexWriter) WriteHeader() []byte {
	indexWriterWriteHeader(writer.writer, &writer.data)
	return writer.data
}

func (writer *IndexWriter) WriteSymbols() []byte {
	indexWriterWriteSymbols(writer.writer, &writer.data)
	return writer.data
}

func (writer *IndexWriter) WriteNextSeriesBatch(batch_size uint32) ([]byte, bool) {
	has_more_data := false
	indexWriterWriteNextSeriesBatch(writer.writer, batch_size, &writer.data, &has_more_data)
	return writer.data, has_more_data
}

func (writer *IndexWriter) WriteLabelIndices() []byte {
	indexWriterWriteLabelIndices(writer.writer, &writer.data)
	return writer.data
}

func (writer *IndexWriter) WriteNextPostingsBatch(max_batch_size uint32) ([]byte, bool) {
	has_more_data := false
	indexWriterWriteNextPostingsBatch(writer.writer, max_batch_size, &writer.data, &has_more_data)
	return writer.data, has_more_data
}

func (writer *IndexWriter) WriteLabelIndicesTable() []byte {
	indexWriterWriteLabelIndicesTable(writer.writer, &writer.data)
	return writer.data
}

func (writer *IndexWriter) WritePostingsTableOffsets() []byte {
	indexWriterWritePostingsTableOffsets(writer.writer, &writer.data)
	return writer.data
}

func (writer *IndexWriter) WriteTableOfContents() []byte {
	indexWriterWriteTableOfContents(writer.writer, &writer.data)
	return writer.data
}<|MERGE_RESOLUTION|>--- conflicted
+++ resolved
@@ -7,11 +7,7 @@
 type ChunkMetadata struct {
 	MinTimestamp int64
 	MaxTimestamp int64
-<<<<<<< HEAD
-	Size         uint32 // todo: size -> offset
-=======
 	Reference    uint64
->>>>>>> d989a740
 }
 
 type IndexWriter struct {
