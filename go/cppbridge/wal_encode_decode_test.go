--- conflicted
+++ resolved
@@ -329,15 +329,10 @@
 
 	count := 3
 	for i := 1; i < count; i++ {
-<<<<<<< HEAD
-		meta := cppbridge.MetaInjection{
-			SentAt:    time.Now().UnixNano(),
-=======
 		now := time.Now()
 		meta := cppbridge.MetaInjection{
 			Now:       now.UnixNano(),
 			SentAt:    now.UnixNano(),
->>>>>>> 1e99c11e
 			AgentUUID: "UUID",
 			Hostname:  "SOMEHOSTNAME",
 		}
@@ -368,10 +363,6 @@
 		segByte := s.transferringData(gos)
 
 		s.T().Log("decoding to hashdex")
-<<<<<<< HEAD
-		tsNow := time.Now().UnixMilli()
-=======
->>>>>>> 1e99c11e
 		hContent, err := dec.DecodeToHashdexWithMetricInjection(s.baseCtx, segByte, &meta)
 		s.Require().NoError(err)
 
@@ -395,11 +386,7 @@
 		s.T().Log("compare income and outcome protobuf")
 		actualWr := &prompb.WriteRequest{}
 		s.Require().NoError(protocont.UnmarshalTo(actualWr))
-<<<<<<< HEAD
-		s.metricInjection(expectedWr, &meta, tsNow)
-=======
 		s.metricInjection(expectedWr, &meta, now)
->>>>>>> 1e99c11e
 		slices.SortFunc(expectedWr.Timeseries, func(a, b prompb.TimeSeries) int { return strings.Compare(a.String(), b.String()) })
 		slices.SortFunc(actualWr.Timeseries, func(a, b prompb.TimeSeries) int { return strings.Compare(a.String(), b.String()) })
 		s.Equal(expectedWr.String(), actualWr.String())
@@ -500,14 +487,9 @@
 	s.EqualValues(1, protocont.Samples())
 }
 
-<<<<<<< HEAD
-func (*EncoderDecoderSuite) metricInjection(wr *prompb.WriteRequest, meta *cppbridge.MetaInjection, ts int64) {
-	tsNowClient := float64(meta.SentAt / int64(time.Second))
-=======
 func (*EncoderDecoderSuite) metricInjection(wr *prompb.WriteRequest, meta *cppbridge.MetaInjection, ts time.Time) {
 	tsNowClient := float64(meta.SentAt) / float64(time.Second)
 
->>>>>>> 1e99c11e
 	wr.Timeseries = append(wr.Timeseries,
 		prompb.TimeSeries{
 			Labels: []prompb.Label{
@@ -520,11 +502,7 @@
 				{Name: "okmeter_plugin_instance", Value: "/usr/local/okagent/etc/config.yaml"},
 			},
 			Samples: []prompb.Sample{
-<<<<<<< HEAD
-				{Value: tsNowClient, Timestamp: ts},
-=======
 				{Value: tsNowClient, Timestamp: ts.UnixMilli()},
->>>>>>> 1e99c11e
 			},
 		},
 		prompb.TimeSeries{
@@ -535,11 +513,7 @@
 				{Name: "job", Value: "collector"},
 			},
 			Samples: []prompb.Sample{
-<<<<<<< HEAD
-				{Value: 1, Timestamp: ts},
-=======
 				{Value: 1, Timestamp: ts.UnixMilli()},
->>>>>>> 1e99c11e
 			},
 		},
 		prompb.TimeSeries{
@@ -550,11 +524,7 @@
 				{Name: "job", Value: "collector"},
 			},
 			Samples: []prompb.Sample{
-<<<<<<< HEAD
-				{Value: float64(ts/1000) - tsNowClient, Timestamp: ts},
-=======
 				{Value: float64(ts.UnixMilli()*int64(time.Millisecond)-meta.SentAt) / float64(time.Second), Timestamp: ts.UnixMilli()},
->>>>>>> 1e99c11e
 			},
 		},
 	)
