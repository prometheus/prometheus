--- conflicted
+++ resolved
@@ -83,36 +83,20 @@
 #endif
 
 /**
-<<<<<<< HEAD
- * @brief Construct a new WAL EncoderLightweight
-=======
  * @brief Construct a new Head WAL encoder
->>>>>>> 82dc9c06
  *
  * @param args {
  *     shardID            uint16  // shard number
  *     logShards          uint8   // logarithm to the base 2 of total shards count
-<<<<<<< HEAD
- * }
- * @param res {
- *     encoderLightweight uintptr // pointer to constructed encoder
-=======
  *.    lss                uintptr // pointer to lss
  * }
  * @param res {
  *     encoder uintptr // pointer to constructed encoder
->>>>>>> 82dc9c06
  * }
  */
 void prompp_head_wal_encoder_ctor(void* args, void* res);
 
 /**
-<<<<<<< HEAD
- * @brief Destroy EncoderLightweight
- *
- * @param args {
- *     encoderLightweight uintptr // pointer to constructed encoder
-=======
  * @brief Create encoder from decoder
  *
  * @param args {
@@ -129,7 +113,6 @@
  *
  * @param args {
  *     encoder uintptr // pointer to constructed encoder
->>>>>>> 82dc9c06
  * }
  */
 void prompp_head_wal_encoder_dtor(void* args);
@@ -138,13 +121,8 @@
  * @brief Add inner series to current segment
  *
  * @param args {
-<<<<<<< HEAD
- *     incomingInnerSeries []*InnerSeries // go slice with incoming InnerSeries;
- *     encoderLightweight  uintptr        // pointer to constructed encoder;
-=======
  *     incomingInnerSeries []*InnerSeries // go slice with inner series;
  *     encoder  uintptr        // pointer to constructed encoder;
->>>>>>> 82dc9c06
  * }
  * @param res {
  *     earliestTimestamp   int64          // minimal sample timestamp in segment
@@ -162,11 +140,7 @@
  * @brief Flush segment
  *
  * @param args {
-<<<<<<< HEAD
- *     encoderLightweight uintptr // pointer to constructed encoder
-=======
  *     encoder uintptr // pointer to constructed encoder
->>>>>>> 82dc9c06
  * }
  * @param res {
  *     earliestTimestamp  int64   // minimal sample timestamp in segment
@@ -182,16 +156,10 @@
 void prompp_head_wal_encoder_finalize(void* args, void* res);
 
 /**
-<<<<<<< HEAD
- * @brief Construct a new WAL Decoder
- *
- * @param args {
-=======
  * @brief Construct a new Head WAL Decoder
  *
  * @param args {
  *     lss             uintptr // pointer to lss
->>>>>>> 82dc9c06
  *     encoder_version uint8_t // basic encoder version
  * }
  *
@@ -216,11 +184,7 @@
  * @param args {
  *     decoder uintptr // pointer to constructed decoder
  *     segment []byte  // segment content
-<<<<<<< HEAD
- *     inner_series *InnerSeries // decoded content
-=======
  *    inner_series *InnerSeries // decoded content
->>>>>>> 82dc9c06
  * }
  * @param res {
  *     created_at int64  // timestamp in ns when data was start writed to encoder
@@ -235,21 +199,6 @@
  */
 void prompp_head_wal_decoder_decode(void* args, void* res);
 
-<<<<<<< HEAD
-/**
- * @brief Create encoder from decoder
- *
- * @param args {
- *     decoder uintptr // pointer to decoder
- * }
- * @param res {
- *     encoder uintptr // pointer to constructed encoder
- * }
- */
-void prompp_head_wal_decoder_create_encoder(void* args, void* res);
-
-=======
->>>>>>> 82dc9c06
 #ifdef __cplusplus
 }  // extern "C"
 #endif
