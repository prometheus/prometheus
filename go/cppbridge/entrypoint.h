--- conflicted
+++ resolved
@@ -630,11 +630,18 @@
  * @brief series data Encoder constructor.
  *
  * @param args {
-<<<<<<< HEAD
+ *     encoder uintptr // pointer to constructed encoder
+ * }
+ *
+ * @param res {
+ *     encoder uintptr // pointer to constructed encoder
+ * }
+ */
+/**
+ * @brief series data Encoder constructor.
+ *
+ * @param args {
  *     data_storage uintptr // pointer to constructed data storage
-=======
- *     encoder uintptr // pointer to constructed encoder
->>>>>>> eac825c4
  * }
  *
  * @param res {
@@ -666,7 +673,14 @@
 void prompp_series_data_encoder_encode_inner_series_slice(void* args);
 
 /**
-<<<<<<< HEAD
+ * @brief series data Encoder destructor.
+ *
+ * @param args {
+ *     encoder uintptr // pointer to constructed encoder
+ * }
+ */
+
+/**
  * @brief merge outdated chunks
  *
  * @param args {
@@ -676,8 +690,6 @@
 void prompp_series_data_encoder_merge_out_of_order_chunks(void* args);
 
 /**
-=======
->>>>>>> eac825c4
  * @brief series data Encoder destructor.
  *
  * @param args {
