--- conflicted
+++ resolved
@@ -277,12 +277,6 @@
 	return d
 }
 
-<<<<<<< HEAD
-// Decode - decodes incoming encoding data and return protobuf.
-func (d *WALOutputDecoder) Decode(segment []byte) (*DecodedRefSamples, error) {
-	refSamples, exception := walOutputDecoderDecode(segment, d.decoder)
-	return NewDecodedRefSamples(refSamples, d.shardID), handleException(exception)
-=======
 // Decode - decodes incoming encoding data and return protobuf, lowerLimitTimestamp - timestamp in milliseconds,
 // skip sample lower limit timestamp.
 func (d *WALOutputDecoder) Decode(
@@ -296,7 +290,6 @@
 
 	maxTimestamp, refSamples, exception := walOutputDecoderDecode(segment, d.decoder, lowerLimitTimestamp)
 	return newDecodedRefSamples(refSamples, d.shardID), maxTimestamp, handleException(exception)
->>>>>>> 8e2ea90e
 }
 
 // LoadFrom load from dump(slice byte) output decoder state(output_lss and cache).
