version: 2
updates:
  - package-ecosystem: "gomod"
    directory: "/"
    schedule:
      interval: "monthly"
<<<<<<< HEAD
    # Disable version updates; we will get them when we update from upstream Prometheus.
    open-pull-requests-limit: 0
=======
    groups:
      k8s.io:
          patterns:
            - "k8s.io/*"
      go.opentelemetry.io:
          patterns:
            - "go.opentelemetry.io/*"
>>>>>>> b6f903b5
  - package-ecosystem: "gomod"
    directory: "/documentation/examples/remote_storage"
    schedule:
      interval: "monthly"
    open-pull-requests-limit: 0
  - package-ecosystem: "npm"
    directory: "/web/ui"
    schedule:
      interval: "monthly"
    open-pull-requests-limit: 0
  - package-ecosystem: "github-actions"
    directory: "/"
    schedule:
      interval: "monthly"
    open-pull-requests-limit: 0
  - package-ecosystem: "docker"
    directory: "/"
    schedule:
      interval: "monthly"
    open-pull-requests-limit: 0<|MERGE_RESOLUTION|>--- conflicted
+++ resolved
@@ -4,10 +4,6 @@
     directory: "/"
     schedule:
       interval: "monthly"
-<<<<<<< HEAD
-    # Disable version updates; we will get them when we update from upstream Prometheus.
-    open-pull-requests-limit: 0
-=======
     groups:
       k8s.io:
           patterns:
@@ -15,7 +11,8 @@
       go.opentelemetry.io:
           patterns:
             - "go.opentelemetry.io/*"
->>>>>>> b6f903b5
+    # Disable version updates; we will get them when we update from upstream Prometheus.
+    open-pull-requests-limit: 0
   - package-ecosystem: "gomod"
     directory: "/documentation/examples/remote_storage"
     schedule:
