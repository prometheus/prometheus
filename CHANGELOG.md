--- conflicted
+++ resolved
@@ -1,11 +1,8 @@
-<<<<<<< HEAD
-=======
 ## 2.24.1 / 2021-01-20
 
 * [ENHANCEMENT] Cache basic authentication results to significantly improve performance of HTTP endpoints (via an update of prometheus/exporter-toolkit).
 * [BUGFIX] Prevent user enumeration by timing requests sent to authenticated HTTP endpoints (via an update of prometheus/exporter-toolkit).
 
->>>>>>> 02ee690e
 ## 2.24.0 / 2021-01-06
 
 * [FEATURE] Add TLS and basic authentication to HTTP endpoints. #8316
