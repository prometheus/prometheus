--- conflicted
+++ resolved
@@ -2,15 +2,10 @@
 
 ## main / unreleased
 
-<<<<<<< HEAD
+* [FEATURE] OTLP receiver: Support promoting OTel scope name/version/schema URL/attributes as metric labels, enable via configuration parameter `otlp.promote_scope_metadata`. #16730 #16760
 * [ENHANCEMENT] TSDB: Add configuration parameters for only caching series label symbols when writing TSDB indexes. #15836
 
-## 3.4.2 / 2025-06-04
-=======
-* [FEATURE] OTLP receiver: Support promoting OTel scope name/version/schema URL/attributes as metric labels, enable via configuration parameter `otlp.promote_scope_metadata`. #16730 #16760
-
 ## 3.4.2 / 2025-06-26
->>>>>>> d902abc5
 
 * [BUGFIX] OTLP receiver: Fix default configuration not being respected if the `otlp:` block is unset in the config file. #16693
 
