--- conflicted
+++ resolved
@@ -2,11 +2,6 @@
 
 ## unreleased
 
-<<<<<<< HEAD
-* [CHANGE] Notifier: Increment the prometheus_notifications_errors_total metric by the number of affected alerts rather than by one per batch of affected alerts. #15428
-* [ENHANCEMENT] OTLP receiver: Convert also metric metadata. #15416
-* [BUGFIX] OTLP receiver: Allow colons in non-standard units. #15710
-=======
 ## 3.1.0 / 2025-01-02
 
  * [SECURITY] upgrade golang.org/x/crypto to address reported CVE-2024-45337. #15691
@@ -54,7 +49,6 @@
  * [BUGFIX] TSDB: Fix race on stale values in headAppender. #15322
  * [BUGFIX] UI: Fix selector / series formatting for empty metric names. #15340
  * [BUGFIX] OTLP receiver: Allow colons in non-standard units. #15710
->>>>>>> 7086161a
 
 ## 3.0.1 / 2024-11-28
 
