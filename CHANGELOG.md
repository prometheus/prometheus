--- conflicted
+++ resolved
@@ -1,5 +1,4 @@
-<<<<<<< HEAD
-## 2.8.0-rc.0 / 2019-03-01
+## 2.8.0-rc.0 / 2019-03-06
 
 * [CHANGE] `prometheus_tsdb_storage_blocks_bytes_total` is now `prometheus_tsdb_storage_blocks_bytes`. prometheus/tsdb#506
 * [FEATURE] [EXPERIMENTAL] Time overlapping blocks are now allowed; vertical compaction and vertical query merge. It is an optional feature which is controlled by `--storage.tsdb.allow-overlapping-blocks` flag, disabled by default. prometheus/tsdb#370
@@ -19,11 +18,10 @@
   * `prometheus_target_scrape_pool_reloads_total`
   * `prometheus_target_scrape_pool_reloads_failed_total`
 * [BUGFIX] Fix panic when aggregator param is not a literal. #5290
-=======
+
 ## 2.7.2 / 2019-03-02
 
 * [BUGFIX] `prometheus_rule_group_last_evaluation_timestamp_seconds` is now a unix timestamp. #5186
->>>>>>> 225bc774
 
 ## 2.7.1 / 2019-01-31
 
