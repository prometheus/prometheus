--- conflicted
+++ resolved
@@ -2,13 +2,11 @@
 
 ## main / unreleased
 
-<<<<<<< HEAD
 * [BUGFIX] Discovery/Consul: Fix filter parameter not being applied to health service endpoint, causing Node and Node.Meta filters to be ignored. #16087
-=======
+
 ## 3.7.1 / 2025-10-16
 
 * [BUGFIX] OTLP: Prefix `key_` to label name when translating an OTel attribute name starting with a single underscore, and keep multiple consecutive underscores in label name when translating an OTel attribute name. This reverts the breaking changes introduced in 3.7.0. #17344
->>>>>>> 09e7111a
 
 ## 3.7.0 / 2025-10-15
 
