--- conflicted
+++ resolved
@@ -3,12 +3,9 @@
 ## unreleased
 
 * [CHANGE] `holt_winters` is now called `double_exponential_smoothing` and moves behind the [experimental-promql-functions feature flag](https://prometheus.io/docs/prometheus/latest/feature_flags/#experimental-promql-functions). #14930
-<<<<<<< HEAD
+* [CHANGE] API: The OTLP receiver endpoint can now be enabled using `--web.enable-otlp-receiver` instead of `--enable-feature=otlp-write-receiver`. #14894
 * [BUGFIX] PromQL: Fix stddev+stdvar aggregations to always ignore native histograms. #14941
 * [BUGFIX] PromQL: Fix stddev+stdvar aggregations to treat Infinity consistently. #14941
-=======
-* [CHANGE] API: The OTLP receiver endpoint can now be enabled using `--web.enable-otlp-receiver` instead of `--enable-feature=otlp-write-receiver`. #14894
->>>>>>> 02d0de99
 * [BUGFIX] PromQL: Only return "possible non-counter" annotation when `rate` returns points. #14910
 
 ## 3.0.0-beta.0 / 2024-09-05
