# Changelog

## 3.4.0 / 2025-05-17

* [CHANGE] Config: Make setting out-of-order native histograms feature (`--enable-feature=ooo-native-histograms`) a no-op. Out-of-order native histograms are now always enabled when `out_of_order_time_window` is greater than zero and `--enable-feature=native-histograms` is set. #16207
* [FEATURE] OTLP translate: Add feature flag for optionally translating OTel explicit bucket histograms into native histograms with custom buckets. #15850
* [FEATURE] OTLP translate: Add option to receive OTLP metrics without translating names or attributes. #16441
* [FEATURE] PromQL: allow arithmetic operations in durations in PromQL parser. #16249
* [FEATURE] OTLP receiver: Add primitive support for ingesting OTLP delta metrics as-is. #16360
* [ENHANCEMENT] PromQL: histogram_fraction for bucket histograms. #16095
* [ENHANCEMENT] TSDB: add `prometheus_tsdb_wal_replay_unknown_refs_total` and `prometheus_tsdb_wbl_replay_unknown_refs_total` metrics to track unknown series references during WAL/WBL replay. #16166
<<<<<<< HEAD
* [ENHANCEMENT] API: Allow error response code to be customized. #16257
* [BUGFIX] TSDB: fix unknown series errors and possible lost data during WAL replay when series are removed from the head due to inactivity and reappear before the next WAL checkpoint. #16060
=======
* [ENHANCEMENT] Scraping: Add config option for escaping scheme request. #16066
* [ENHANCEMENT] Config: Add global config option for convert_classic_histograms_to_nhcb. #16226
* [ENHANCEMENT] Alerting: make batch size configurable (`--alertmanager.notification-batch-size`). #16254
* [PERF] Kubernetes SD: make endpointSlice discovery more efficient. #16433
* [BUGFIX] Config: Fix auto-reload on changes to rule and scrape config files. #16340
* [BUGFIX] Scraping: Skip native histogram series if ingestion is disabled. #16218
* [BUGFIX] TSDB: Handle metadata/tombstones/exemplars for duplicate series during WAL replay. #16231
* [BUGFIX] TSDB: Avoid processing exemplars outside the valid time range during WAL replay. #16242
* [BUGFIX] Promtool: Add feature flags for PromQL features. #16443
* [BUGFIX] Rules: correct logging of alert name & template data. #15093
* [BUGFIX] PromQL: Use arithmetic mean for `histogram_stddev()` and `histogram_stdvar()` . #16444

## 3.3.0 / 2025-04-15

* [FEATURE] PromQL: Implement `idelta()` and `irate()` for native histograms. #15853
* [ENHANCEMENT] Scaleway SD: Add `__meta_scaleway_instance_public_ipv4_addresses` and `__meta_scaleway_instance_public_ipv6_addresses` labels. #14228
* [ENHANCEMENT] TSDB: Reduce locking while reloading blocks. #12920
* [ENHANCEMENT] PromQL: Allow UTF-8 labels in `label_replace()`. #15974
* [ENHANCEMENT] Promtool: `tsdb create-blocks-from openmetrics` can now read from a Pipe. #16011
* [ENHANCEMENT] Rules: Add support for anchors and aliases in rule files. #14957
* [ENHANCEMENT] Dockerfile: Make `/prometheus` writable. #16073
* [ENHANCEMENT] API: Include scrape pool name for dropped targets in `/api/v1/targets`. #16085
* [ENHANCEMENT] UI: Improve time formatting and copying of selectors. #15999 #16165
* [ENHANCEMENT] UI: Bring back vertical grid lines and graph legend series toggling instructions. #16163 #16164
* [ENHANCEMENT] Mixin: The `cluster` label can be customized using `clusterLabel`. #15826
* [PERF] TSDB: Optimize some operations on head chunks by taking shortcuts. #12659
* [PERF] TSDB & Agent: Reduce memory footprint during WL replay. #15778
* [PERF] Remote-Write: Reduce memory footprint during WAL replay. #16197
* [PERF] API: Reduce memory footprint during header parsing. #16001
* [PERF] Rules: Improve dependency evaluation, enabling better concurrency. #16039
* [PERF] Scraping: Improve scraping performance for native histograms. #15731
* [PERF] Scraping: Improve parsing of created timestamps. #16072
* [BUGFIX] Scraping: Bump cache iteration after error to avoid false duplicate detections. #16174
* [BUGFIX] Scraping: Skip native histograms series when ingestion is disabled. #16218
* [BUGFIX] PromQL: Fix counter reset detection for native histograms. #15902 #15987
* [BUGFIX] PromQL: Fix inconsistent behavior with an empty range. #15970
* [BUGFIX] PromQL: Fix inconsistent annotation in `quantile_over_time()`. #16018
* [BUGFIX] PromQL: Prevent `label_join()` from producing duplicates. #15975
* [BUGFIX] PromQL: Ignore native histograms in `scalar()`, `sort()` and `sort_desc()`. #15964
* [BUGFIX] PromQL: Fix annotations for binary operations between incompatible native histograms. #15895
* [BUGFIX] Alerting: Consider alert relabeling when deciding whether alerts are dropped. #15979
* [BUGFIX] Config: Set `GoGC` to the default value in case of an empty configuration. #16052
* [BUGFIX] TSDB: Fix unknown series errors and potential data loss during WAL replay when inactive series are removed from the head and reappear before the next WAL checkpoint. #16060
* [BUGFIX] Scaleway SD: The public IP will no longer be set to `__meta_meta_scaleway_instance_public_ipv4` if it is an IPv6 address. #14228
* [BUGFIX] UI: Display the correct value of Alerting rules' `keep_firing_for`. #16211
>>>>>>> 1d9dfde9

## 3.2.1 / 2025-02-25

* [BUGFIX] Don't send Accept` header `escape=allow-utf-8` when `metric_name_validation_scheme: legacy` is configured. #16061

## 3.2.0 / 2025-02-17

* [CHANGE] relabel: Replace actions can now use UTF-8 characters in `targetLabel` field. Note that `$<chars>` or `${<chars>}` will be expanded. This also apply to `replacement` field for `LabelMap` action. #15851
* [CHANGE] rulefmt: Rule names can use UTF-8 characters, except `{` and `}` characters (due to common mistake checks). #15851
* [FEATURE] remote/otlp: Add feature flag `otlp-deltatocumulative` to support conversion from delta to cumulative. #15165
* [ENHANCEMENT] openstack SD: Discover Octavia loadbalancers. #15539
* [ENHANCEMENT] scrape: Add metadata for automatic metrics to WAL for `metadata-wal-records` feature. #15837
* [ENHANCEMENT] promtool: Support linting of scrape interval, through lint option `too-long-scrape-interval`. #15719
* [ENHANCEMENT] promtool: Add --ignore-unknown-fields option. #15706
* [ENHANCEMENT] ui: Make "hide empty rules" and hide empty rules" persistent #15807
* [ENHANCEMENT] web/api: Add a limit parameter to `/query` and `/query_range`. #15552
* [ENHANCEMENT] api: Add fields Node and ServerTime to `/status`. #15784
* [PERF] Scraping: defer computing labels for dropped targets until they are needed by the UI.  #15261
* [BUGFIX] remotewrite2: Fix invalid metadata bug for metrics without metadata. #15829
* [BUGFIX] remotewrite2: Fix the unit field propagation. #15825
* [BUGFIX] scrape: Fix WAL metadata for histograms and summaries. #15832
* [BUGFIX] ui: Merge duplicate "Alerts page settings" sections. #15810
* [BUGFIX] PromQL: Fix `<aggr_over_time>` functions with histograms. #15711

## 3.1.0 / 2025-01-02

 * [SECURITY] upgrade golang.org/x/crypto to address reported CVE-2024-45337. #15691
 * [CHANGE] Notifier: Increment prometheus_notifications_errors_total by the number of affected alerts rather than per batch. #15428
 * [CHANGE] API: list rules field "groupNextToken:omitempty" renamed to "groupNextToken". #15400
 * [ENHANCEMENT] OTLP translate: keep identifying attributes in target_info. #15448
 * [ENHANCEMENT] Paginate rule groups, add infinite scroll to rules within groups. #15677
 * [ENHANCEMENT] TSDB: Improve calculation of space used by labels. #13880
 * [ENHANCEMENT] Rules: new metric rule_group_last_rule_duration_sum_seconds. #15672
 * [ENHANCEMENT] Observability: Export 'go_sync_mutex_wait_total_seconds_total' metric. #15339
 * [ENHANCEMEN] Remote-Write: optionally use a DNS resolver that picks a random IP. #15329
 * [PERF] Optimize `l=~".+"` matcher. #15474, #15684
 * [PERF] TSDB: Cache all symbols for compaction . #15455
 * [PERF] TSDB: MemPostings: keep a map of label values slices. #15426
 * [PERF] Remote-Write: Remove interning hook. #15456
 * [PERF] Scrape: optimize string manipulation for experimental native histograms with custom buckets. #15453
 * [PERF] TSDB: reduce memory allocations. #15465, #15427
 * [PERF] Storage: Implement limit in mergeGenericQuerier. #14489
 * [PERF] TSDB: Optimize inverse matching. #14144
 * [PERF] Regex: use stack memory for lowercase copy of string. #15210
 * [PERF] TSDB: When deleting from postings index, pause to unlock and let readers read. #15242
 * [BUGFIX] Main: Avoid possible segfault at exit. (#15724)
 * [BUGFIX] Rules: Do not run rules concurrently if uncertain about dependencies. #15560
 * [BUGFIX] PromQL: Adds test for `absent`, `absent_over_time` and `deriv` func with histograms. #15667
 * [BUGFIX] PromQL: Fix various bugs related to quoting UTF-8 characters. #15531
 * [BUGFIX] Scrape: fix nil panic after scrape loop reload. #15563
 * [BUGFIX] Remote-write: fix panic on repeated log message. #15562
 * [BUGFIX] Scrape: reload would ignore always_scrape_classic_histograms and convert_classic_histograms_to_nhcb configs. #15489
 * [BUGFIX] TSDB: fix data corruption in experimental native histograms. #15482
 * [BUGFIX] PromQL: Ignore histograms in all time related functions. #15479
 * [BUGFIX] OTLP receiver: Convert metric metadata. #15416
 * [BUGFIX] PromQL: Fix `resets` function for histograms. #15527
 * [BUGFIX] PromQL: Fix behaviour of `changes()` for mix of histograms and floats. #15469
 * [BUGFIX] PromQL: Fix behaviour of some aggregations with histograms. #15432
 * [BUGFIX] allow quoted exemplar keys in openmetrics text format. #15260
 * [BUGFIX] TSDB: fixes for rare conditions when loading write-behind-log (WBL). #15380
 * [BUGFIX] `round()` function did not remove `__name__` label. #15250
 * [BUGFIX] Promtool: analyze block shows metric name with 0 cardinality. #15438
 * [BUGFIX] PromQL: Fix `count_values` for histograms. #15422
 * [BUGFIX] PromQL: fix issues with comparison binary operations with `bool` modifier and native histograms. #15413
 * [BUGFIX] PromQL: fix incorrect "native histogram ignored in aggregation" annotations. #15414
 * [BUGFIX] PromQL: Corrects the behaviour of some operator and aggregators with Native Histograms. #15245
 * [BUGFIX] TSDB: Always return unknown hint for first sample in non-gauge histogram chunk. #15343
 * [BUGFIX] PromQL: Clamp functions: Ignore any points with native histograms. #15169
 * [BUGFIX] TSDB: Fix race on stale values in headAppender. #15322
 * [BUGFIX] UI: Fix selector / series formatting for empty metric names. #15340
 * [BUGFIX] OTLP receiver: Allow colons in non-standard units. #15710

## 3.0.1 / 2024-11-28

The first bug fix release for Prometheus 3.

* [BUGFIX] Promql: Make subqueries left open. #15431
* [BUGFIX] Fix memory leak when query log is enabled. #15434
* [BUGFIX] Support utf8 names on /v1/label/:name/values endpoint. #15399

## 3.0.0 / 2024-11-14

This release includes new features such as a brand new UI and UTF-8 support enabled by default. As this marks the first new major version in seven years, several breaking changes are introduced. The breaking changes are mainly around the removal of deprecated feature flags and CLI arguments, and the full list can be found below. For users that want to upgrade we recommend to read through our [migration guide](https://prometheus.io/docs/prometheus/3.0/migration/).

* [CHANGE] Set the `GOMAXPROCS` variable automatically to match the Linux CPU quota. Use `--no-auto-gomaxprocs` to disable it. The `auto-gomaxprocs` feature flag was removed. #15376
* [CHANGE] Set the `GOMEMLIMIT` variable automatically to match the Linux container memory limit. Use `--no-auto-gomemlimit` to disable it. The `auto-gomemlimit` feature flag was removed. #15373
* [CHANGE] Scraping: Remove implicit fallback to the Prometheus text format in case of invalid/missing Content-Type and fail the scrape instead. Add ability to specify a `fallback_scrape_protocol` in the scrape config. #15136
* [CHANGE] Remote-write: default enable_http2 to false. #15219
* [CHANGE] Scraping: normalize "le" and "quantile" label values upon ingestion. #15164
* [CHANGE] Scraping: config `scrape_classic_histograms` was renamed to `always_scrape_classic_histograms`. #15178
* [CHANGE] Config: remove expand-external-labels flag, expand external labels env vars by default. #14657
* [CHANGE] Disallow configuring AM with the v1 api. #13883
* [CHANGE] regexp `.` now matches all characters (performance improvement). #14505
* [CHANGE] `holt_winters` is now called `double_exponential_smoothing` and moves behind the [experimental-promql-functions feature flag](https://prometheus.io/docs/prometheus/latest/feature_flags/#experimental-promql-functions). #14930
* [CHANGE] API: The OTLP receiver endpoint can now be enabled using `--web.enable-otlp-receiver` instead of `--enable-feature=otlp-write-receiver`. #14894
* [CHANGE] Prometheus will not add or remove port numbers from the target address. `no-default-scrape-port` feature flag removed. #14160
* [CHANGE] Logging: the format of log lines has changed a little, along with the adoption of Go's Structured Logging package. #14906
* [CHANGE] Don't create extra `_created` timeseries if feature-flag `created-timestamp-zero-ingestion` is enabled. #14738
* [CHANGE] Float literals and time durations being the same is now a stable fetaure. #15111
* [CHANGE] UI: The old web UI has been replaced by a completely new one that is less cluttered and adds a few new features (PromLens-style tree view, better metrics explorer, "Explain" tab). However, it is still missing some features of the old UI (notably, exemplar display and heatmaps). To switch back to the old UI, you can use the feature flag `--enable-feature=old-ui` for the time being. #14872
* [CHANGE] PromQL: Range selectors and the lookback delta are now left-open, i.e. a sample coinciding with the lower time limit is excluded rather than included. #13904
* [CHANGE] Kubernetes SD: Remove support for `discovery.k8s.io/v1beta1` API version of EndpointSlice. This version is no longer served as of Kubernetes v1.25. #14365
* [CHANGE] Kubernetes SD: Remove support for `networking.k8s.io/v1beta1` API version of Ingress. This version is no longer served as of Kubernetes v1.22. #14365
* [CHANGE] UTF-8: Enable UTF-8 support by default. Prometheus now allows all UTF-8 characters in metric and label names. The corresponding `utf8-name` feature flag has been removed. #14705, #15258
* [CHANGE] Console: Remove example files for the console feature. Users can continue using the console feature by supplying their own JavaScript and templates. #14807
* [CHANGE] SD: Enable the new service discovery manager by default. This SD manager does not restart unchanged discoveries upon reloading. This makes reloads faster and reduces pressure on service discoveries' sources. The corresponding `new-service-discovery-manager` feature flag has been removed. #14770
* [CHANGE] Agent mode has been promoted to stable. The feature flag `agent` has been removed. To run Prometheus in Agent mode, use the new `--agent` cmdline arg instead. #14747
* [CHANGE] Remove deprecated `remote-write-receiver`,`promql-at-modifier`, and `promql-negative-offset` feature flags. #13456, #14526
* [CHANGE] Remove deprecated `storage.tsdb.allow-overlapping-blocks`, `alertmanager.timeout`, and `storage.tsdb.retention` flags. #14640, #14643
* [FEATURE] OTLP receiver: Ability to skip UTF-8 normalization using `otlp.translation_strategy = NoUTF8EscapingWithSuffixes` configuration option. #15384
* [FEATURE] Support config reload automatically - feature flag `auto-reload-config`. #14769, #15011
* [ENHANCEMENT] Scraping, rules: handle targets reappearing, or rules moving group, when out-of-order is enabled. #14710
* [ENHANCEMENT] Tools: add debug printouts to promtool rules unit testing #15196
* [ENHANCEMENT] Scraping: support Created-Timestamp feature on native histograms. #14694
* [ENHANCEMENT] UI: Many fixes and improvements. #14898, #14899, #14907, #14908, #14912, #14913, #14914, #14931, #14940, #14945, #14946, #14972, #14981, #14982, #14994, #15096
* [ENHANCEMENT] UI: Web UI now displays notifications, e.g. when starting up and shutting down. #15082
* [ENHANCEMENT] PromQL: Introduce exponential interpolation for native histograms. #14677
* [ENHANCEMENT] TSDB: Add support for ingestion of out-of-order native histogram samples. #14850, #14546
* [ENHANCEMENT] Alerts: remove metrics for removed Alertmanagers. #13909
* [ENHANCEMENT] Kubernetes SD: Support sidecar containers in endpoint discovery. #14929
* [ENHANCEMENT] Consul SD: Support catalog filters. #11224
* [ENHANCEMENT] Move AM discovery page from "Monitoring status" to "Server status". #14875
* [PERF] TSDB: Parallelize deletion of postings after head compaction. #14975
* [PERF] TSDB: Chunk encoding: shorten some write sequences. #14932
* [PERF] TSDB: Grow postings by doubling. #14721
* [PERF] Relabeling: Optimize adding a constant label pair. #12180
* [BUGFIX] Scraping: Don't log errors on empty scrapes. #15357
* [BUGFIX] UI: fix selector / series formatting for empty metric names. #15341
* [BUGFIX] PromQL: Fix stddev+stdvar aggregations to always ignore native histograms. #14941
* [BUGFIX] PromQL: Fix stddev+stdvar aggregations to treat Infinity consistently. #14941
* [BUGFIX] OTLP receiver: Preserve colons when generating metric names in suffix adding mode (this mode is always enabled, unless one uses Prometheus as a library). #15251
* [BUGFIX] Scraping: Unit was missing when using protobuf format. #15095
* [BUGFIX] PromQL: Only return "possible non-counter" annotation when `rate` returns points. #14910
* [BUGFIX] TSDB: Chunks could have one unnecessary zero byte at the end. #14854
* [BUGFIX] "superfluous response.WriteHeader call" messages in log. #14884
* [BUGFIX] PromQL: Unary negation of native histograms. #14821
* [BUGFIX] PromQL: Handle stale marker in native histogram series (e.g. if series goes away and comes back). #15025
* [BUGFIX] Autoreload: Reload invalid yaml files. #14947
* [BUGFIX] Scrape: Do not override target parameter labels with config params. #11029

## 2.53.4 / 2025-03-18

* [BUGFIX] Runtime: fix GOGC is being set to 0 when installed with empty prometheus.yml file resulting high cpu usage. #16090
* [BUGFIX] Scrape: fix dropping valid metrics after previous scrape failed. #16220

## 2.53.3 / 2024-11-04

* [BUGFIX] Scraping: allow multiple samples on same series, with explicit timestamps. #14685, #14740

## 2.53.2 / 2024-08-09

Fix a bug where Prometheus would crash with a segmentation fault if a remote-read
request accessed a block on disk at about the same time as TSDB created a new block.

[BUGFIX] Remote-Read: Resolve occasional segmentation fault on query. #14515,#14523

## 2.55.1 / 2024-11-04

* [BUGFIX] `round()` function did not remove `__name__` label. #15250

## 2.55.0 / 2024-10-22

* [FEATURE] PromQL: Add experimental `info` function. #14495
* [FEATURE] Support UTF-8 characters in label names - feature flag `utf8-names`. #14482, #14880, #14736, #14727
* [FEATURE] Scraping: Add the ability to set custom `http_headers` in config. #14817
* [FEATURE] Scraping: Support feature flag `created-timestamp-zero-ingestion` in OpenMetrics. #14356, #14815
* [FEATURE] Scraping: `scrape_failure_log_file` option to log failures to a file. #14734
* [FEATURE] OTLP receiver: Optional promotion of resource attributes to series labels. #14200
* [FEATURE] Remote-Write: Support Google Cloud Monitoring authorization. #14346
* [FEATURE] Promtool: `tsdb create-blocks` new option to add labels. #14403
* [FEATURE] Promtool: `promtool test` adds `--junit` flag to format results. #14506
* [FEATURE] TSDB: Add `delayed-compaction` feature flag, for people running many Prometheus to randomize timing. #12532
* [ENHANCEMENT] OTLP receiver: Warn on exponential histograms with zero count and non-zero sum. #14706
* [ENHANCEMENT] OTLP receiver: Interrupt translation on context cancellation/timeout. #14612
* [ENHANCEMENT] Remote Read client: Enable streaming remote read if the server supports it. #11379
* [ENHANCEMENT] Remote-Write: Don't reshard if we haven't successfully sent a sample since last update. #14450
* [ENHANCEMENT] PromQL: Delay deletion of `__name__` label to the end of the query evaluation. This is **experimental** and enabled under the feature-flag `promql-delayed-name-removal`. #14477
* [ENHANCEMENT] PromQL: Experimental `sort_by_label` and `sort_by_label_desc` sort by all labels when label is equal. #14655, #14985
* [ENHANCEMENT] PromQL: Clarify error message logged when Go runtime panic occurs during query evaluation. #14621
* [ENHANCEMENT] PromQL: Use Kahan summation for better accuracy in `avg` and `avg_over_time`. #14413
* [ENHANCEMENT] Tracing: Improve PromQL tracing, including showing the operation performed for aggregates, operators, and calls. #14816
* [ENHANCEMENT] API: Support multiple listening addresses. #14665
* [ENHANCEMENT] TSDB: Backward compatibility with upcoming index v3. #14934
* [PERF] TSDB: Query in-order and out-of-order series together. #14354, #14693, #14714, #14831, #14874, #14948, #15120
* [PERF] TSDB: Streamline reading of overlapping out-of-order head chunks. #14729
* [BUGFIX] PromQL: make sort_by_label stable. #14985
* [BUGFIX] SD: Fix dropping targets (with feature flag `new-service-discovery-manager`). #13147
* [BUGFIX] SD: Stop storing stale targets (with feature flag `new-service-discovery-manager`). #13622
* [BUGFIX] Scraping: exemplars could be dropped in protobuf scraping. #14810
* [BUGFIX] Remote-Write: fix metadata sending for experimental Remote-Write V2. #14766
* [BUGFIX] Remote-Write: Return 4xx not 5xx when timeseries has duplicate label. #14716
* [BUGFIX] Experimental Native Histograms: many fixes for incorrect results, panics, warnings. #14513, #14575, #14598, #14609, #14611, #14771, #14821
* [BUGFIX] TSDB: Only count unknown record types in `record_decode_failures_total` metric. #14042

## 2.54.1 / 2024-08-27

* [BUGFIX] Scraping: allow multiple samples on same series, with explicit timestamps (mixing samples of the same series with and without timestamps is still rejected). #14685
* [BUGFIX] Docker SD: fix crash in `match_first_network` mode when container is reconnected to a new network. #14654
* [BUGFIX] PromQL: fix experimental native histograms getting corrupted due to vector selector bug in range queries. #14538
* [BUGFIX] PromQL: fix experimental native histogram counter reset detection on stale samples. #14514
* [BUGFIX] PromQL: fix native histograms getting corrupted due to vector selector bug in range queries. #14605

## 2.54.0 / 2024-08-09

Release 2.54 brings a release candidate of a major new version of [Remote Write: 2.0](https://prometheus.io/docs/specs/remote_write_spec_2_0/).
This is experimental at this time and may still change.
Remote-write v2 is enabled by default, but can be disabled via feature-flag `web.remote-write-receiver.accepted-protobuf-messages`.

* [CHANGE] Remote-Write: `highest_timestamp_in_seconds` and `queue_highest_sent_timestamp_seconds` metrics now initialized to 0. #14437
* [CHANGE] API: Split warnings from info annotations in API response. #14327
* [FEATURE] Remote-Write: Version 2.0 experimental, plus metadata in WAL via feature flag `metadata-wal-records` (defaults on). #14395,#14427,#14444
* [FEATURE] PromQL: add limitk() and limit_ratio() aggregation operators. #12503
* [ENHANCEMENT] PromQL: Accept underscores in literal numbers, e.g. 1_000_000 for 1 million. #12821
* [ENHANCEMENT] PromQL: float literal numbers and durations are now interchangeable (experimental). Example: `time() - my_timestamp > 10m`. #9138
* [ENHANCEMENT] PromQL: use Kahan summation for sum(). #14074,#14362
* [ENHANCEMENT] PromQL (experimental native histograms): Optimize `histogram_count` and `histogram_sum` functions. #14097
* [ENHANCEMENT] TSDB: Better support for out-of-order experimental native histogram samples. #14438
* [ENHANCEMENT] TSDB: Optimise seek within index. #14393
* [ENHANCEMENT] TSDB: Optimise deletion of stale series. #14307
* [ENHANCEMENT] TSDB: Reduce locking to optimise adding and removing series. #13286,#14286
* [ENHANCEMENT] TSDB: Small optimisation: streamline special handling for out-of-order data. #14396,#14584
* [ENHANCEMENT] Regexps: Optimize patterns with multiple prefixes. #13843,#14368
* [ENHANCEMENT] Regexps: Optimize patterns containing multiple literal strings. #14173
* [ENHANCEMENT] AWS SD: expose Primary IPv6 addresses as __meta_ec2_primary_ipv6_addresses. #14156
* [ENHANCEMENT] Docker SD: add MatchFirstNetwork for containers with multiple networks. #10490
* [ENHANCEMENT] OpenStack SD: Use `flavor.original_name` if available. #14312
* [ENHANCEMENT] UI (experimental native histograms): more accurate representation. #13680,#14430
* [ENHANCEMENT] Agent: `out_of_order_time_window` config option now applies to agent. #14094
* [ENHANCEMENT] Notifier: Send any outstanding Alertmanager notifications when shutting down. #14290
* [ENHANCEMENT] Rules: Add label-matcher support to Rules API. #10194
* [ENHANCEMENT] HTTP API: Add url to message logged on error while sending response. #14209
* [BUGFIX] TSDB: Exclude OOO chunks mapped after compaction starts (introduced by #14396). #14584
* [BUGFIX] CLI: escape `|` characters when generating docs. #14420
* [BUGFIX] PromQL (experimental native histograms): Fix some binary operators between native histogram values. #14454
* [BUGFIX] TSDB: LabelNames API could fail during compaction. #14279
* [BUGFIX] TSDB: Fix rare issue where pending OOO read can be left dangling if creating querier fails. #14341
* [BUGFIX] TSDB: fix check for context cancellation in LabelNamesFor. #14302
* [BUGFIX] Rules: Fix rare panic on reload. #14366
* [BUGFIX] Config: In YAML marshalling, do not output a regexp field if it was never set. #14004
* [BUGFIX] Remote-Write: reject samples with future timestamps. #14304
* [BUGFIX] Remote-Write: Fix data corruption in remote write if max_sample_age is applied. #14078
* [BUGFIX] Notifier: Fix Alertmanager discovery not updating under heavy load. #14174
* [BUGFIX] Regexes: some Unicode characters were not matched by case-insensitive comparison. #14170,#14299
* [BUGFIX] Remote-Read: Resolve occasional segmentation fault on query. #14515

## 2.53.1 / 2024-07-10

Fix a bug which would drop samples in remote-write if the sending flow stalled
for longer than it takes to write one "WAL segment". How long this takes depends on the size
of your Prometheus; as a rough guide with 10 million series it is about 2-3 minutes.

* [BUGFIX] Remote-write: stop dropping samples in catch-up #14446

## 2.53.0 / 2024-06-16

This release changes the default for GOGC, the Go runtime control for the trade-off between excess memory use and CPU usage. We have found that Prometheus operates with minimal additional CPU usage, but greatly reduced memory by adjusting the upstream Go default from 100 to 75.

* [CHANGE] Rules: Execute 1 query instead of N (where N is the number of alerts within alert rule) when restoring alerts. #13980 #14048
* [CHANGE] Runtime: Change GOGC threshold from 100 to 75 #14176 #14285
* [FEATURE] Rules: Add new option `query_offset` for each rule group via rule group configuration file and `rule_query_offset` as part of the global configuration to have more resilience for remote write delays. #14061 #14216 #14273
* [ENHANCEMENT] Rules: Add `rule_group_last_restore_duration_seconds` metric to measure the time it takes to restore a rule group. #13974
* [ENHANCEMENT] OTLP: Improve remote write format translation performance by using label set hashes for metric identifiers instead of string based ones. #14006 #13991
* [ENHANCEMENT] TSDB: Optimize querying with regexp matchers. #13620
* [BUGFIX] OTLP: Don't generate target_info unless there are metrics and at least one identifying label is defined. #13991
* [BUGFIX] Scrape: Do no try to ingest native histograms when the native histograms feature is turned off. This happened when protobuf scrape was enabled by for example the created time feature. #13987
* [BUGFIX] Scaleway SD: Use the instance's public IP if no private IP is available as the `__address__` meta label. #13941
* [BUGFIX] Query logger: Do not leak file descriptors on error. #13948
* [BUGFIX] TSDB: Let queries with heavy regex matches be cancelled and not use up the CPU. #14096 #14103 #14118 #14199
* [BUGFIX] API: Do not warn if result count is equal to the limit, only when exceeding the limit for the series, label-names and label-values APIs. #14116
* [BUGFIX] TSDB: Fix head stats and hooks when replaying a corrupted snapshot. #14079

## 2.52.1 / 2024-05-29

* [BUGFIX] Linode SD: Fix partial fetch when discovery would return more than 500 elements. #14141

## 2.52.0 / 2024-05-07

* [CHANGE] TSDB: Fix the predicate checking for blocks which are beyond the retention period to include the ones right at the retention boundary. #9633
* [CHANGE] Scrape: Multiple samples (even with different timestamps) are treated as duplicates during one scrape.
* [FEATURE] Kubernetes SD: Add a new metric `prometheus_sd_kubernetes_failures_total` to track failed requests to Kubernetes API. #13554
* [FEATURE] Kubernetes SD: Add node and zone metadata labels when using the endpointslice role. #13935
* [FEATURE] Azure SD/Remote Write: Allow usage of Azure authorization SDK. #13099
* [FEATURE] Alerting: Support native histogram templating. #13731
* [FEATURE] Linode SD: Support IPv6 range discovery and region filtering. #13774
* [ENHANCEMENT] PromQL: Performance improvements for queries with regex matchers. #13461
* [ENHANCEMENT] PromQL: Performance improvements when using aggregation operators. #13744
* [ENHANCEMENT] PromQL: Validate label_join destination label. #13803
* [ENHANCEMENT] Scrape: Increment `prometheus_target_scrapes_sample_duplicate_timestamp_total` metric on duplicated series during one scrape. #12933
* [ENHANCEMENT] TSDB: Many improvements in performance. #13742 #13673 #13782
* [ENHANCEMENT] TSDB: Pause regular block compactions if the head needs to be compacted (prioritize head as it increases memory consumption). #13754
* [ENHANCEMENT] Observability: Improved logging during signal handling termination. #13772
* [ENHANCEMENT] Observability: All log lines for drop series use "num_dropped" key consistently. #13823
* [ENHANCEMENT] Observability: Log chunk snapshot and mmapped chunk replay duration during WAL replay. #13838
* [ENHANCEMENT] Observability: Log if the block is being created from WBL during compaction. #13846
* [BUGFIX] PromQL: Fix inaccurate sample number statistic when querying histograms. #13667
* [BUGFIX] PromQL: Fix `histogram_stddev` and `histogram_stdvar` for cases where the histogram has negative buckets. #13852
* [BUGFIX] PromQL: Fix possible duplicated label name and values in a metric result for specific queries. #13845
* [BUGFIX] Scrape: Fix setting native histogram schema factor during scrape. #13846
* [BUGFIX] TSDB: Fix counting of histogram samples when creating WAL checkpoint stats. #13776
* [BUGFIX] TSDB: Fix cases of compacting empty heads. #13755
* [BUGFIX] TSDB: Count float histograms in WAL checkpoint. #13844
* [BUGFIX] Remote Read: Fix memory leak due to broken requests. #13777
* [BUGFIX] API: Stop building response for `/api/v1/series/` when the API request was cancelled. #13766
* [BUGFIX] promtool: Fix panic on `promtool tsdb analyze --extended` when no native histograms are present. #13976

## 2.51.2 / 2024-04-09

Bugfix release.

[BUGFIX] Notifier: could hang when using relabeling on alerts #13861

## 2.51.1 / 2024-03-27

Bugfix release.

* [BUGFIX] PromQL: Re-instate validation of label_join destination label #13803
* [BUGFIX] Scraping (experimental native histograms): Fix handling of the min bucket factor on sync of targets #13846
* [BUGFIX] PromQL: Some queries could return the same series twice (library use only) #13845

## 2.51.0 / 2024-03-18

This version is built with Go 1.22.1.

There is a new optional build tag "dedupelabels", which should reduce memory consumption (#12304).
It is off by default; there will be an optional alternative image to try it out.

* [CHANGE] Scraping: Do experimental timestamp alignment even if tolerance is bigger than 1% of scrape interval #13624, #13737
* [FEATURE] Alerting: Relabel rules for AlertManagerConfig; allows routing alerts to different alertmanagers #12551, #13735
* [FEATURE] API: add limit param to series, label-names and label-values APIs #13396
* [FEATURE] UI (experimental native histograms): Add native histogram chart to Table view #13658
* [FEATURE] Promtool: Add a "tsdb dump-openmetrics" to dump in OpenMetrics format. #13194
* [FEATURE] PromQL (experimental native histograms): Add histogram_avg function #13467
* [ENHANCEMENT] Rules: Evaluate independent rules concurrently #12946, #13527
* [ENHANCEMENT] Scraping (experimental native histograms): Support exemplars #13488
* [ENHANCEMENT] Remote Write: Disable resharding during active retry backoffs #13562
* [ENHANCEMENT] Observability: Add native histograms to latency/duration metrics #13681
* [ENHANCEMENT] Observability: Add 'type' label to prometheus_tsdb_head_out_of_order_samples_appended_total #13607
* [ENHANCEMENT] API: Faster generation of targets into JSON #13469, #13484
* [ENHANCEMENT] Scraping, API: Use faster compression library #10782
* [ENHANCEMENT] OpenTelemetry: Performance improvements in OTLP parsing #13627
* [ENHANCEMENT] PromQL: Optimisations to reduce CPU and memory #13448, #13536
* [BUGFIX] PromQL: Constrain extrapolation in rate() to half of sample interval #13725
* [BUGFIX] Remote Write: Stop slowing down when a new WAL segment is created #13583, #13628
* [BUGFIX] PromQL: Fix wrongly scoped range vectors with @ modifier #13559
* [BUGFIX] Kubernetes SD: Pod status changes were not discovered by Endpoints service discovery #13337
* [BUGFIX] Azure SD: Fix 'error: parameter virtualMachineScaleSetName cannot be empty' (#13702)
* [BUGFIX] Remote Write: Fix signing for AWS sigv4 transport #13497
* [BUGFIX] Observability: Exemplars emitted by Prometheus use "trace_id" not "traceID" #13589

## 2.50.1 / 2024-02-26

* [BUGFIX] API: Fix metadata API using wrong field names. #13633

## 2.50.0 / 2024-02-22

* [CHANGE] Remote Write: Error `storage.ErrTooOldSample` is now generating HTTP error 400 instead of HTTP error 500. #13335
* [FEATURE] Remote Write: Drop old inmemory samples. Activated using the config entry `sample_age_limit`. #13002
* [FEATURE] **Experimental**: Add support for ingesting zeros as created timestamps. (enabled under the feature-flag `created-timestamp-zero-ingestion`). #12733 #13279
* [FEATURE] Promtool: Add `analyze` histograms command. #12331
* [FEATURE] TSDB/compaction: Add a way to enable overlapping compaction. #13282 #13393 #13398
* [FEATURE] Add automatic memory limit handling. Activated using the feature flag. `auto-gomemlimit` #13395
* [ENHANCEMENT] Promtool: allow specifying multiple matchers in `promtool tsdb dump`. #13296
* [ENHANCEMENT] PromQL: Restore more efficient version of `NewPossibleNonCounterInfo` annotation. #13022
* [ENHANCEMENT] Kuma SD: Extend configuration to allow users to specify client ID. #13278
* [ENHANCEMENT] PromQL: Use natural sort in `sort_by_label` and `sort_by_label_desc`. This is **experimental**. #13411
* [ENHANCEMENT] Native Histograms: support `native_histogram_min_bucket_factor` in scrape_config. #13222
* [ENHANCEMENT] Native Histograms: Issue warning if histogramRate is applied to the wrong kind of histogram. #13392
* [ENHANCEMENT] TSDB: Make transaction isolation data structures smaller. #13015
* [ENHANCEMENT] TSDB/postings: Optimize merge using Loser Tree. #12878
* [ENHANCEMENT] TSDB: Simplify internal series delete function. #13261
* [ENHANCEMENT] Agent: Performance improvement by making the global hash lookup table smaller. #13262
* [ENHANCEMENT] PromQL: faster execution of metric functions, e.g. abs(), rate() #13446
* [ENHANCEMENT] TSDB: Optimize label values with matchers by taking shortcuts. #13426
* [ENHANCEMENT] Kubernetes SD: Check preconditions earlier and avoid unnecessary checks or iterations in kube_sd. #13408
* [ENHANCEMENT] Promtool: Improve visibility for `promtool test rules` with JSON colored formatting. #13342
* [ENHANCEMENT] Consoles: Exclude iowait and steal from CPU Utilisation. #9593
* [ENHANCEMENT] Various improvements and optimizations on Native Histograms. #13267, #13215, #13276 #13289, #13340
* [BUGFIX] Scraping: Fix quality value in HTTP Accept header. #13313
* [BUGFIX] UI: Fix usage of the function `time()` that was crashing. #13371
* [BUGFIX] Azure SD: Fix SD crashing when it finds a VM scale set. #13578

## 2.49.1 / 2024-01-15

* [BUGFIX] TSDB: Fixed a wrong `q=` value in scrape accept header #13313

## 2.49.0 / 2024-01-15

* [FEATURE] Promtool: Add `--run` flag promtool test rules command. #12206
* [FEATURE] SD: Add support for `NS` records to DNS SD. #13219
* [FEATURE] UI: Add heatmap visualization setting in the Graph tab, useful histograms. #13096 #13371
* [FEATURE] Scraping: Add `scrape_config.enable_compression` (default true) to disable gzip compression when scraping the target. #13166
* [FEATURE] PromQL: Add a `promql-experimental-functions` feature flag containing some new experimental PromQL functions. #13103 NOTE: More experimental functions might be added behind the same feature flag in the future. Added functions:
  * Experimental `mad_over_time` (median absolute deviation around the median) function. #13059
  * Experimental `sort_by_label` and `sort_by_label_desc` functions allowing sorting returned series by labels. #11299
* [FEATURE] SD: Add `__meta_linode_gpus` label to Linode SD. #13097
* [FEATURE] API: Add `exclude_alerts` query parameter to `/api/v1/rules` to only return recording rules. #12999
* [FEATURE] TSDB: --storage.tsdb.retention.time flag value is now exposed as a `prometheus_tsdb_retention_limit_seconds` metric. #12986
* [FEATURE] Scraping: Add ability to specify priority of scrape protocols to accept during scrape (e.g. to scrape Prometheus proto format for certain jobs). This can be changed by setting `global.scrape_protocols` and `scrape_config.scrape_protocols`. #12738
* [ENHANCEMENT] Scraping: Automated handling of scraping histograms that violate `scrape_config.native_histogram_bucket_limit` setting. #13129
* [ENHANCEMENT] Scraping: Optimized memory allocations when scraping. #12992
* [ENHANCEMENT] SD: Added cache for Azure SD to avoid rate-limits. #12622
* [ENHANCEMENT] TSDB: Various improvements to OOO exemplar scraping. E.g. allowing ingestion of exemplars with the same timestamp, but with different labels. #13021
* [ENHANCEMENT] API: Optimize `/api/v1/labels` and `/api/v1/label/<label_name>/values` when 1 set of matchers are used. #12888
* [ENHANCEMENT] TSDB: Various optimizations for TSDB block index, head mmap chunks and WAL, reducing latency and memory allocations (improving API calls, compaction queries etc). #12997 #13058 #13056 #13040
* [ENHANCEMENT] PromQL: Optimize memory allocations and latency when querying float histograms. #12954
* [ENHANCEMENT] Rules: Instrument TraceID in log lines for rule evaluations. #13034
* [ENHANCEMENT] PromQL: Optimize memory allocations in query_range calls. #13043
* [ENHANCEMENT] Promtool: unittest interval now defaults to evaluation_intervals when not set. #12729
* [BUGFIX] SD: Fixed Azure SD public IP reporting #13241
* [BUGFIX] API: Fix inaccuracies in posting cardinality statistics. #12653
* [BUGFIX] PromQL: Fix inaccuracies of `histogram_quantile` with classic histograms. #13153
* [BUGFIX] TSDB: Fix rare fails or inaccurate queries with OOO samples. #13115
* [BUGFIX] TSDB: Fix rare panics on append commit when exemplars are used. #13092
* [BUGFIX] TSDB: Fix exemplar WAL storage, so remote write can send/receive samples before exemplars. #13113
* [BUGFIX] Mixins: Fix `url` filter on remote write dashboards. #10721
* [BUGFIX] PromQL/TSDB: Various fixes to float histogram operations. #12891 #12977 #12609 #13190 #13189 #13191 #13201 #13212 #13208
* [BUGFIX] Promtool: Fix int32 overflow issues for 32-bit architectures. #12978
* [BUGFIX] SD: Fix Azure VM Scale Set NIC issue. #13283

## 2.48.1 / 2023-12-07

* [BUGFIX] TSDB: Make the wlog watcher read segments synchronously when not tailing. #13224
* [BUGFIX] Agent: Participate in notify calls (fixes slow down in remote write handling introduced in 2.45). #13223

## 2.48.0 / 2023-11-16

* [CHANGE] Remote-write: respect Retry-After header on 5xx errors. #12677
* [FEATURE] Alerting: Add AWS SigV4 authentication support for Alertmanager endpoints. #12774
* [FEATURE] Promtool: Add support for histograms in the TSDB dump command. #12775
* [FEATURE] PromQL: Add warnings (and annotations) to PromQL query results. #12152 #12982 #12988 #13012
* [FEATURE] Remote-write: Add Azure AD OAuth authentication support for remote write requests. #12572
* [ENHANCEMENT] Remote-write: Add a header to count retried remote write requests. #12729
* [ENHANCEMENT] TSDB: Improve query performance by re-using iterator when moving between series. #12757
* [ENHANCEMENT] UI: Move /targets page discovered labels to expandable section #12824
* [ENHANCEMENT] TSDB: Optimize WBL loading by not sending empty buffers over channel. #12808
* [ENHANCEMENT] TSDB: Reply WBL mmap markers concurrently. #12801
* [ENHANCEMENT] Promtool: Add support for specifying series matchers in the TSDB analyze command. #12842
* [ENHANCEMENT] PromQL: Prevent Prometheus from overallocating memory on subquery with large amount of steps. #12734
* [ENHANCEMENT] PromQL: Add warning when monotonicity is forced in the input to histogram_quantile. #12931
* [ENHANCEMENT] Scraping: Optimize sample appending by reducing garbage. #12939
* [ENHANCEMENT] Storage: Reduce memory allocations in queries that merge series sets. #12938
* [ENHANCEMENT] UI: Show group interval in rules display. #12943
* [ENHANCEMENT] Scraping: Save memory when scraping by delaying creation of buffer. #12953
* [ENHANCEMENT] Agent: Allow ingestion of out-of-order samples. #12897
* [ENHANCEMENT] Promtool: Improve support for native histograms in TSDB analyze command. #12869
* [ENHANCEMENT] Scraping: Add configuration option for tracking staleness of scraped timestamps. #13060
* [BUGFIX] SD: Ensure that discovery managers are properly canceled. #10569
* [BUGFIX] TSDB: Fix PostingsForMatchers race with creating new series. #12558
* [BUGFIX] TSDB: Fix handling of explicit counter reset header in histograms. #12772
* [BUGFIX] SD: Validate HTTP client configuration in HTTP, EC2, Azure, Uyuni, PuppetDB, and Lightsail SDs. #12762 #12811 #12812 #12815 #12814 #12816
* [BUGFIX] TSDB: Fix counter reset edgecases causing native histogram panics. #12838
* [BUGFIX] TSDB: Fix duplicate sample detection at chunk size limit. #12874
* [BUGFIX] Promtool: Fix errors not being reported in check rules command. #12715
* [BUGFIX] TSDB: Avoid panics reported in logs when head initialization takes a long time. #12876
* [BUGFIX] TSDB: Ensure that WBL is repaired when possible. #12406
* [BUGFIX] Storage: Fix crash caused by incorrect mixed samples handling. #13055
* [BUGFIX] TSDB: Fix compactor failures by adding min time to histogram chunks. #13062

## 2.47.1 / 2023-10-04

* [BUGFIX] Fix duplicate sample detection at chunk size limit #12874

## 2.47.0 / 2023-09-06

This release adds an experimental OpenTelemetry (OTLP) Ingestion feature,
and also new setting `keep_dropped_targets` to limit the amount of dropped
targets held in memory. This defaults to 0 meaning 'no limit', so we encourage
users with large Prometheus to try setting a limit such as 100.

* [FEATURE] Web: Add OpenTelemetry (OTLP) Ingestion endpoint. #12571 #12643
* [FEATURE] Scraping: Optionally limit detail on dropped targets, to save memory. #12647
* [ENHANCEMENT] TSDB: Write head chunks to disk in the background to reduce blocking. #11818
* [ENHANCEMENT] PromQL: Speed up aggregate and function queries. #12682
* [ENHANCEMENT] PromQL: More efficient evaluation of query with `timestamp()`. #12579
* [ENHANCEMENT] API: Faster streaming of Labels to JSON. #12598
* [ENHANCEMENT] Agent: Memory pooling optimisation. #12651
* [ENHANCEMENT] TSDB: Prevent storage space leaks due to terminated snapshots on shutdown. #12664
* [ENHANCEMENT] Histograms: Refactoring and optimisations. #12352 #12584 #12596 #12711 #12054
* [ENHANCEMENT] Histograms: Add `histogram_stdvar` and `histogram_stddev` functions. #12614
* [ENHANCEMENT] Remote-write: add http.resend_count tracing attribute. #12676
* [ENHANCEMENT] TSDB: Support native histograms in snapshot on shutdown. #12722
* [BUGFIX] TSDB/Agent: ensure that new series get written to WAL on rollback. #12592
* [BUGFIX] Scraping: fix infinite loop on exemplar in protobuf format. #12737

## 2.46.0 / 2023-07-25

* [FEATURE] Promtool: Add PromQL format and label matcher set/delete commands to promtool. #11411
* [FEATURE] Promtool: Add push metrics command. #12299
* [ENHANCEMENT] Promtool: Read from stdin if no filenames are provided in check rules. #12225
* [ENHANCEMENT] Hetzner SD: Support larger ID's that will be used by Hetzner in September. #12569
* [ENHANCEMENT] Kubernetes SD: Add more labels for endpointslice and endpoints role. #10914
* [ENHANCEMENT] Kubernetes SD: Do not add pods to target group if the PodIP status is not set. #11642
* [ENHANCEMENT] OpenStack SD: Include instance image ID in labels. #12502
* [ENHANCEMENT] Remote Write receiver: Validate the metric names and labels. #11688
* [ENHANCEMENT] Web: Initialize `prometheus_http_requests_total` metrics with `code` label set to `200`. #12472
* [ENHANCEMENT] TSDB: Add Zstandard compression option for wlog. #11666
* [ENHANCEMENT] TSDB: Support native histograms in snapshot on shutdown. #12258
* [ENHANCEMENT] Labels: Avoid compiling regexes that are literal. #12434
* [BUGFIX] Histograms: Fix parsing of float histograms without zero bucket. #12577
* [BUGFIX] Histograms: Fix scraping native and classic histograms missing some histograms. #12554
* [BUGFIX] Histograms: Enable ingestion of multiple exemplars per sample. 12557
* [BUGFIX] File SD: Fix path handling in File-SD watcher to allow directory monitoring on Windows. #12488
* [BUGFIX] Linode SD: Cast `InstanceSpec` values to `int64` to avoid overflows on 386 architecture. #12568
* [BUGFIX] PromQL Engine: Include query parsing in active-query tracking. #12418
* [BUGFIX] TSDB: Handle TOC parsing failures. #10623

## 2.45.0 / 2023-06-23

This release is a LTS (Long-Term Support) release of Prometheus and will
receive security, documentation and bugfix patches for at least 12 months.
Please read more about our LTS release cycle at
<https://prometheus.io/docs/introduction/release-cycle/>.

* [FEATURE] API: New limit parameter to limit the number of items returned by `/api/v1/status/tsdb` endpoint. #12336
* [FEATURE] Config: Add limits to global config. #12126
* [FEATURE] Consul SD: Added support for `path_prefix`. #12372
* [FEATURE] Native histograms: Add option to scrape both classic and native histograms. #12350
* [FEATURE] Native histograms: Added support for two more arithmetic operators `avg_over_time` and `sum_over_time`. #12262
* [FEATURE] Promtool: When providing the block id, only one block will be loaded and analyzed. #12031
* [FEATURE] Remote-write: New Azure ad configuration to support remote writing directly to Azure Monitor workspace. #11944
* [FEATURE] TSDB: Samples per chunk are now configurable with flag `storage.tsdb.samples-per-chunk`. By default set to its former value 120. #12055
* [ENHANCEMENT] Native histograms: bucket size can now be limited to avoid scrape fails. #12254
* [ENHANCEMENT] TSDB: Dropped series are now deleted from the WAL sooner. #12297
* [BUGFIX] Native histograms: ChunkSeries iterator now checks if a new sample can be appended to the open chunk. #12185
* [BUGFIX] Native histograms: Fix Histogram Appender `Appendable()` segfault. #12357
* [BUGFIX] Native histograms: Fix setting reset header to gauge histograms in seriesToChunkEncoder. #12329
* [BUGFIX] TSDB: Tombstone intervals are not modified after Get() call. #12245
* [BUGFIX] TSDB: Use path/filepath to set the WAL directory. #12349

## 2.44.0 / 2023-05-13

This version is built with Go tag `stringlabels`, to use the smaller data
structure for Labels that was optional in the previous release. For more
details about this code change see #10991.

* [CHANGE] Remote-write: Raise default samples per send to 2,000. #12203
* [FEATURE] Remote-read: Handle native histograms. #12085, #12192
* [FEATURE] Promtool: Health and readiness check of prometheus server in CLI. #12096
* [FEATURE] PromQL: Add `query_samples_total` metric, the total number of samples loaded by all queries. #12251
* [ENHANCEMENT] Storage: Optimise buffer used to iterate through samples. #12326
* [ENHANCEMENT] Scrape: Reduce memory allocations on target labels. #12084
* [ENHANCEMENT] PromQL: Use faster heap method for `topk()` / `bottomk()`. #12190
* [ENHANCEMENT] Rules API: Allow filtering by rule name. #12270
* [ENHANCEMENT] Native Histograms: Various fixes and improvements. #11687, #12264, #12272
* [ENHANCEMENT] UI: Search of scraping pools is now case-insensitive. #12207
* [ENHANCEMENT] TSDB: Add an affirmative log message for successful WAL repair. #12135
* [BUGFIX] TSDB: Block compaction failed when shutting down. #12179
* [BUGFIX] TSDB: Out-of-order chunks could be ignored if the write-behind log was deleted. #12127

## 2.43.1 / 2023-05-03

* [BUGFIX] Labels: `Set()` after `Del()` would be ignored, which broke some relabeling rules. #12322

## 2.43.0 / 2023-03-21

We are working on some performance improvements in Prometheus, which are only
built into Prometheus when compiling it using the Go tag `stringlabels`
(therefore they are not shipped in the default binaries). It uses a data
structure for labels that uses a single string to hold all the label/values,
resulting in a smaller heap size and some speedups in most cases. We would like
to encourage users who are interested in these improvements to help us measure
the gains on their production architecture. We are providing release artefacts
`2.43.0+stringlabels` and Docker images tagged `v2.43.0-stringlabels` with those
improvements for testing. #10991

* [FEATURE] Promtool: Add HTTP client configuration to query commands. #11487
* [FEATURE] Scrape: Add `scrape_config_files` to include scrape configs from different files. #12019
* [FEATURE] HTTP client: Add `no_proxy` to exclude URLs from proxied requests. #12098
* [FEATURE] HTTP client: Add `proxy_from_environment` to read proxies from env variables. #12098
* [ENHANCEMENT] API: Add support for setting lookback delta per query via the API. #12088
* [ENHANCEMENT] API: Change HTTP status code from 503/422 to 499 if a request is canceled. #11897
* [ENHANCEMENT] Scrape: Allow exemplars for all metric types. #11984
* [ENHANCEMENT] TSDB: Add metrics for head chunks and WAL folders size. #12013
* [ENHANCEMENT] TSDB: Automatically remove incorrect snapshot with index that is ahead of WAL. #11859
* [ENHANCEMENT] TSDB: Improve Prometheus parser error outputs to be more comprehensible. #11682
* [ENHANCEMENT] UI: Scope `group by` labels to metric in autocompletion. #11914
* [BUGFIX] Scrape: Fix `prometheus_target_scrape_pool_target_limit` metric not set before reloading. #12002
* [BUGFIX] TSDB: Correctly update `prometheus_tsdb_head_chunks_removed_total` and `prometheus_tsdb_head_chunks` metrics when reading WAL. #11858
* [BUGFIX] TSDB: Use the correct unit (seconds) when recording out-of-order append deltas in the `prometheus_tsdb_sample_ooo_delta` metric. #12004

## 2.42.0 / 2023-01-31

This release comes with a bunch of feature coverage for native histograms and breaking changes.

If you are trying native histograms already, we recommend you remove the `wal` directory when upgrading.
Because the old WAL record for native histograms is not backward compatible in v2.42.0, this will lead to some data loss for the latest data.

Additionally, if you scrape "float histograms" or use recording rules on native histograms in v2.42.0 (which writes float histograms),
it is a one-way street since older versions do not support float histograms.

* [CHANGE] **breaking** TSDB: Changed WAL record format for the experimental native histograms. #11783
* [FEATURE] Add 'keep_firing_for' field to alerting rules. #11827
* [FEATURE] Promtool: Add support of selecting timeseries for TSDB dump. #11872
* [ENHANCEMENT] Agent: Native histogram support. #11842
* [ENHANCEMENT] Rules: Support native histograms in recording rules. #11838
* [ENHANCEMENT] SD: Add container ID as a meta label for pod targets for Kubernetes. #11844
* [ENHANCEMENT] SD: Add VM size label to azure service discovery. #11650
* [ENHANCEMENT] Support native histograms in federation. #11830
* [ENHANCEMENT] TSDB: Add gauge histogram support. #11783 #11840 #11814
* [ENHANCEMENT] TSDB/Scrape: Support FloatHistogram that represents buckets as float64 values. #11522 #11817 #11716
* [ENHANCEMENT] UI: Show individual scrape pools on /targets page. #11142

## 2.41.0 / 2022-12-20

* [FEATURE] Relabeling: Add `keepequal` and `dropequal` relabel actions. #11564
* [FEATURE] Add support for HTTP proxy headers. #11712
* [ENHANCEMENT] Reload private certificates when changed on disk. #11685
* [ENHANCEMENT] Add `max_version` to specify maximum TLS version in `tls_config`. #11685
* [ENHANCEMENT] Add `goos` and `goarch` labels to `prometheus_build_info`. #11685
* [ENHANCEMENT] SD: Add proxy support for EC2 and LightSail SDs #11611
* [ENHANCEMENT] SD: Add new metric `prometheus_sd_file_watcher_errors_total`. #11066
* [ENHANCEMENT] Remote Read: Use a pool to speed up marshalling. #11357
* [ENHANCEMENT] TSDB: Improve handling of tombstoned chunks in iterators. #11632
* [ENHANCEMENT] TSDB: Optimize postings offset table reading. #11535
* [BUGFIX] Scrape: Validate the metric name, label names, and label values after relabeling. #11074
* [BUGFIX] Remote Write receiver and rule manager: Fix error handling. #11727

## 2.40.7 / 2022-12-14

* [BUGFIX] Use Windows native DNS resolver. #11704
* [BUGFIX] TSDB: Fix queries involving negative buckets of native histograms. #11699

## 2.40.6 / 2022-12-09

* [SECURITY] Security upgrade from go and upstream dependencies that include
  security fixes to the net/http and os packages. #11691

## 2.40.5 / 2022-12-01

* [BUGFIX] TSDB: Fix queries involving native histograms due to improper reset of iterators. #11643

## 2.40.4 / 2022-11-29

* [SECURITY] Fix basic authentication bypass vulnerability (CVE-2022-46146). GHSA-4v48-4q5m-8vx4

## 2.40.3 / 2022-11-23

* [BUGFIX] TSDB: Fix compaction after a deletion is called. #11623

## 2.40.2 / 2022-11-16

* [BUGFIX] UI: Fix black-on-black metric name color in dark mode. #11572

## 2.40.1 / 2022-11-09

* [BUGFIX] TSDB: Fix alignment for atomic int64 for 32 bit architecture. #11547
* [BUGFIX] Scrape: Fix accept headers. #11552

## 2.40.0 / 2022-11-08

This release introduces an experimental, native way of representing and storing histograms.

It can be enabled in Prometheus via `--enable-feature=native-histograms` to accept native histograms.
Enabling native histograms will also switch the preferred exposition format to protobuf.

To instrument your application with native histograms, use the `main` branch of `client_golang` (this will change for the final release when v1.14.0 of client_golang will be out), and set the `NativeHistogramBucketFactor` in your `HistogramOpts` (`1.1` is a good starting point).
Your existing histograms won't switch to native histograms until `NativeHistogramBucketFactor` is set.

* [FEATURE] Add **experimental** support for native histograms. Enable with the flag `--enable-feature=native-histograms`. #11447
* [FEATURE] SD: Add service discovery for OVHcloud. #10802
* [ENHANCEMENT] Kubernetes SD: Use protobuf encoding. #11353
* [ENHANCEMENT] TSDB: Use golang.org/x/exp/slices for improved sorting speed. #11054 #11318 #11380
* [ENHANCEMENT] Consul SD: Add enterprise admin partitions. Adds `__meta_consul_partition` label. Adds `partition` config in `consul_sd_config`. #11482
* [BUGFIX] API: Fix API error codes for `/api/v1/labels` and `/api/v1/series`. #11356

## 2.39.2 / 2022-11-09

* [BUGFIX] TSDB: Fix alignment for atomic int64 for 32 bit architecture. #11547

## 2.39.1 / 2022-10-07

* [BUGFIX] Rules: Fix notifier relabel changing the labels on active alerts. #11427

## 2.39.0 / 2022-10-05

* [FEATURE] **experimental** TSDB: Add support for ingesting out-of-order samples. This is configured via `out_of_order_time_window` field in the config file; check config file docs for more info. #11075
* [ENHANCEMENT] API: `/-/healthy` and `/-/ready` API calls now also respond to a `HEAD` request on top of existing `GET` support. #11160
* [ENHANCEMENT] PuppetDB SD: Add `__meta_puppetdb_query` label. #11238
* [ENHANCEMENT] AWS EC2 SD: Add `__meta_ec2_region` label. #11326
* [ENHANCEMENT] AWS Lightsail SD: Add `__meta_lightsail_region` label. #11326
* [ENHANCEMENT] Scrape: Optimise relabeling by re-using memory. #11147
* [ENHANCEMENT] TSDB: Improve WAL replay timings. #10973 #11307 #11319
* [ENHANCEMENT] TSDB: Optimise memory by not storing unnecessary data in the memory. #11280 #11288 #11296
* [ENHANCEMENT] TSDB: Allow overlapping blocks by default. `--storage.tsdb.allow-overlapping-blocks` now has no effect. #11331
* [ENHANCEMENT] UI: Click to copy label-value pair from query result to clipboard. #11229
* [BUGFIX] TSDB: Turn off isolation for Head compaction to fix a memory leak. #11317
* [BUGFIX] TSDB: Fix 'invalid magic number 0' error on Prometheus startup. #11338
* [BUGFIX] PromQL: Properly close file descriptor when logging unfinished queries. #11148
* [BUGFIX] Agent: Fix validation of flag options and prevent WAL from growing more than desired. #9876

## 2.38.0 / 2022-08-16

* [FEATURE]: Web: Add a `/api/v1/format_query` HTTP API endpoint that allows pretty-formatting PromQL expressions. #11036 #10544 #11005
* [FEATURE]: UI: Add support for formatting PromQL expressions in the UI. #11039
* [FEATURE]: DNS SD: Support MX records for discovering targets. #10099
* [FEATURE]: Templates: Add `toTime()` template function that allows converting sample timestamps to Go `time.Time` values. #10993
* [ENHANCEMENT]: Kubernetes SD: Add `__meta_kubernetes_service_port_number` meta label indicating the service port number. #11002 #11053
* [ENHANCEMENT]: Kubernetes SD: Add `__meta_kubernetes_pod_container_image` meta label indicating the container image. #11034 #11146
* [ENHANCEMENT]: PromQL: When a query panics, also log the query itself alongside the panic message. #10995
* [ENHANCEMENT]: UI: Tweak colors in the dark theme to improve the contrast ratio. #11068
* [ENHANCEMENT]: Web: Speed up calls to `/api/v1/rules` by avoiding locks and using atomic types instead. #10858
* [ENHANCEMENT]: Scrape: Add a `no-default-scrape-port` feature flag, which omits or removes any default HTTP (`:80`) or HTTPS (`:443`) ports in the target's scrape address. #9523
* [BUGFIX]: TSDB: In the WAL watcher metrics, expose the `type="exemplar"` label instead of `type="unknown"` for exemplar records. #11008
* [BUGFIX]: TSDB: Fix race condition around allocating series IDs during chunk snapshot loading. #11099

## 2.37.0 / 2022-07-14

This release is a LTS (Long-Term Support) release of Prometheus and will
receive security, documentation and bugfix patches for at least 6 months.
Please read more about our LTS release cycle at
<https://prometheus.io/docs/introduction/release-cycle/>.

Following data loss by users due to lack of unified buffer cache in OpenBSD, we
will no longer release Prometheus upstream for OpenBSD until a proper solution is
found. #8799

* [FEATURE] Nomad SD: New service discovery for Nomad built-in service discovery. #10915
* [ENHANCEMENT] Kubernetes SD: Allow attaching node labels for endpoint role. #10759
* [ENHANCEMENT] PromQL: Optimise creation of signature with/without labels. #10667
* [ENHANCEMENT] TSDB: Memory optimizations. #10873 #10874
* [ENHANCEMENT] TSDB: Reduce sleep time when reading WAL. #10859 #10878
* [ENHANCEMENT] OAuth2: Add appropriate timeouts and User-Agent header. #11020
* [BUGFIX] Alerting: Fix Alertmanager targets not being updated when alerts were queued. #10948
* [BUGFIX] Hetzner SD: Make authentication files relative to Prometheus config file. #10813
* [BUGFIX] Promtool: Fix `promtool check config` not erroring properly on failures. #10952
* [BUGFIX] Scrape: Keep relabeled scrape interval and timeout on reloads. #10916
* [BUGFIX] TSDB: Don't increment `prometheus_tsdb_compactions_failed_total` when context is canceled. #10772
* [BUGFIX] TSDB: Fix panic if series is not found when deleting series. #10907
* [BUGFIX] TSDB: Increase `prometheus_tsdb_mmap_chunk_corruptions_total` on out of sequence errors. #10406
* [BUGFIX] Uyuni SD: Make authentication files relative to Prometheus configuration file and fix default configuration values. #10813

## 2.36.2 / 2022-06-20

* [BUGFIX] Fix serving of static assets like fonts and favicon. #10888

## 2.36.1 / 2022-06-09

* [BUGFIX] promtool: Add --lint-fatal option. #10840

## 2.36.0 / 2022-05-30

* [FEATURE] Add lowercase and uppercase relabel action. #10641
* [FEATURE] SD: Add IONOS Cloud integration. #10514
* [FEATURE] SD: Add Vultr integration. #10714
* [FEATURE] SD: Add Linode SD failure count metric. #10673
* [FEATURE] Add prometheus_ready metric. #10682
* [ENHANCEMENT] Add stripDomain to template function. #10475
* [ENHANCEMENT] UI: Enable active search through dropped targets. #10668
* [ENHANCEMENT] promtool: support matchers when querying label values. #10727
* [ENHANCEMENT] Add agent mode identifier. #9638
* [BUGFIX] Changing TotalQueryableSamples from int to int64. #10549
* [BUGFIX] tsdb/agent: Ignore duplicate exemplars. #10595
* [BUGFIX] TSDB: Fix chunk overflow appending samples at a variable rate. #10607
* [BUGFIX] Stop rule manager before TSDB is stopped. #10680

## 2.35.0 / 2022-04-21

This Prometheus release is built with go1.18, which contains two noticeable changes related to TLS:

1. [TLS 1.0 and 1.1 disabled by default client-side](https://go.dev/doc/go1.18#tls10).
Prometheus users can override this with the `min_version` parameter of [tls_config](https://prometheus.io/docs/prometheus/latest/configuration/configuration/#tls_config).
2. [Certificates signed with the SHA-1 hash function are rejected](https://go.dev/doc/go1.18#sha1). This doesn't apply to self-signed root certificates.

* [CHANGE] TSDB: Delete `*.tmp` WAL files when Prometheus starts. #10317
* [CHANGE] promtool: Add new flag `--lint` (enabled by default) for the commands `check rules` and `check config`, resulting in a new exit code (`3`) for linter errors. #10435
* [FEATURE] Support for automatically setting the variable `GOMAXPROCS` to the container CPU limit. Enable with the flag `--enable-feature=auto-gomaxprocs`. #10498
* [FEATURE] PromQL: Extend statistics with total and peak number of samples in a query. Additionally, per-step statistics are available with  --enable-feature=promql-per-step-stats and using `stats=all` in the query API.
Enable with the flag `--enable-feature=per-step-stats`. #10369
* [ENHANCEMENT] Prometheus is built with Go 1.18. #10501
* [ENHANCEMENT] TSDB: more efficient sorting of postings read from WAL at startup. #10500
* [ENHANCEMENT] Azure SD: Add metric to track Azure SD failures. #10476
* [ENHANCEMENT] Azure SD: Add an optional `resource_group` configuration. #10365
* [ENHANCEMENT] Kubernetes SD: Support `discovery.k8s.io/v1` `EndpointSlice` (previously only `discovery.k8s.io/v1beta1` `EndpointSlice` was supported). #9570
* [ENHANCEMENT] Kubernetes SD: Allow attaching node metadata to discovered pods. #10080
* [ENHANCEMENT] OAuth2: Support for using a proxy URL to fetch OAuth2 tokens. #10492
* [ENHANCEMENT] Configuration: Add the ability to disable HTTP2. #10492
* [ENHANCEMENT] Config: Support overriding minimum TLS version. #10610
* [BUGFIX] Kubernetes SD: Explicitly include gcp auth from k8s.io. #10516
* [BUGFIX] Fix OpenMetrics parser to sort uppercase labels correctly. #10510
* [BUGFIX] UI: Fix scrape interval and duration tooltip not showing on target page. #10545
* [BUGFIX] Tracing/GRPC: Set TLS credentials only when insecure is false. #10592
* [BUGFIX] Agent: Fix ID collision when loading a WAL with multiple segments. #10587
* [BUGFIX] Remote-write: Fix a deadlock between Batch and flushing the queue. #10608

## 2.34.0 / 2022-03-15

* [CHANGE] UI: Classic UI removed. #10208
* [CHANGE] Tracing: Migrate from Jaeger to OpenTelemetry based tracing. #9724, #10203, #10276
* [ENHANCEMENT] TSDB: Disable the chunk write queue by default and allow configuration with the experimental flag `--storage.tsdb.head-chunks-write-queue-size`. #10425
* [ENHANCEMENT] HTTP SD: Add a failure counter. #10372
* [ENHANCEMENT] Azure SD: Set Prometheus User-Agent on requests. #10209
* [ENHANCEMENT] Uyuni SD: Reduce the number of logins to Uyuni. #10072
* [ENHANCEMENT] Scrape: Log when an invalid media type is encountered during a scrape. #10186
* [ENHANCEMENT] Scrape: Accept application/openmetrics-text;version=1.0.0 in addition to version=0.0.1. #9431
* [ENHANCEMENT] Remote-read: Add an option to not use external labels as selectors for remote read. #10254
* [ENHANCEMENT] UI: Optimize the alerts page and add a search bar. #10142
* [ENHANCEMENT] UI: Improve graph colors that were hard to see. #10179
* [ENHANCEMENT] Config: Allow escaping of `$` with `$$` when using environment variables with external labels. #10129
* [BUGFIX] PromQL: Properly return an error from histogram_quantile when metrics have the same labelset. #10140
* [BUGFIX] UI: Fix bug that sets the range input to the resolution. #10227
* [BUGFIX] TSDB: Fix a query panic when `memory-snapshot-on-shutdown` is enabled. #10348
* [BUGFIX] Parser: Specify type in metadata parser errors. #10269
* [BUGFIX] Scrape: Fix label limit changes not applying. #10370

## 2.33.5 / 2022-03-08

The binaries published with this release are built with Go1.17.8 to avoid [CVE-2022-24921](https://cve.mitre.org/cgi-bin/cvename.cgi?name=CVE-2022-24921).

* [BUGFIX] Remote-write: Fix deadlock between adding to queue and getting batch. #10395

## 2.33.4 / 2022-02-22

* [BUGFIX] TSDB: Fix panic when m-mapping head chunks onto the disk. #10316

## 2.33.3 / 2022-02-11

* [BUGFIX] Azure SD: Fix a regression when public IP Address isn't set. #10289

## 2.33.2 / 2022-02-11

* [BUGFIX] Azure SD: Fix panic when public IP Address isn't set. #10280
* [BUGFIX] Remote-write: Fix deadlock when stopping a shard. #10279

## 2.33.1 / 2022-02-02

* [BUGFIX] SD: Fix _no such file or directory_ in K8s SD when not running inside K8s. #10235

## 2.33.0 / 2022-01-29

* [CHANGE] PromQL: Promote negative offset and `@` modifier to stable features. #10121
* [CHANGE] Web: Promote remote-write-receiver to stable. #10119
* [FEATURE] Config: Add `stripPort` template function. #10002
* [FEATURE] Promtool: Add cardinality analysis to `check metrics`, enabled by flag `--extended`. #10045
* [FEATURE] SD: Enable target discovery in own K8s namespace. #9881
* [FEATURE] SD: Add provider ID label in K8s SD. #9603
* [FEATURE] Web: Add limit field to the rules API. #10152
* [ENHANCEMENT] Remote-write: Avoid allocations by buffering concrete structs instead of interfaces. #9934
* [ENHANCEMENT] Remote-write: Log time series details for out-of-order samples in remote write receiver. #9894
* [ENHANCEMENT] Remote-write: Shard up more when backlogged. #9274
* [ENHANCEMENT] TSDB: Use simpler map key to improve exemplar ingest performance. #10111
* [ENHANCEMENT] TSDB: Avoid allocations when popping from the intersected postings heap. #10092
* [ENHANCEMENT] TSDB: Make chunk writing non-blocking, avoiding latency spikes in remote-write. #10051
* [ENHANCEMENT] TSDB: Improve label matching performance. #9907
* [ENHANCEMENT] UI: Optimize the service discovery page and add a search bar. #10131
* [ENHANCEMENT] UI: Optimize the target page and add a search bar. #10103
* [BUGFIX] Promtool: Make exit codes more consistent. #9861
* [BUGFIX] Promtool: Fix flakiness of rule testing. #8818
* [BUGFIX] Remote-write: Update `prometheus_remote_storage_queue_highest_sent_timestamp_seconds` metric when write irrecoverably fails. #10102
* [BUGFIX] Storage: Avoid panic in `BufferedSeriesIterator`. #9945
* [BUGFIX] TSDB: CompactBlockMetas should produce correct mint/maxt for overlapping blocks. #10108
* [BUGFIX] TSDB: Fix logging of exemplar storage size. #9938
* [BUGFIX] UI: Fix overlapping click targets for the alert state checkboxes. #10136
* [BUGFIX] UI: Fix _Unhealthy_ filter on target page to actually display only _Unhealthy_ targets. #10103
* [BUGFIX] UI: Fix autocompletion when expression is empty. #10053
* [BUGFIX] TSDB: Fix deadlock from simultaneous GC and write. #10166

## 2.32.1 / 2021-12-17

* [BUGFIX] Scrape: Fix reporting metrics when sample limit is reached during the report. #9996
* [BUGFIX] Scrape: Ensure that scrape interval and scrape timeout are always set. #10023
* [BUGFIX] TSDB: Expose and fix bug in iterators' `Seek()` method. #10030

## 2.32.0 / 2021-12-09

This release introduces the Prometheus Agent, a new mode of operation for
Prometheus optimized for remote-write only scenarios. In this mode, Prometheus
does not generate blocks on the local filesystem and is not queryable locally.
Enable with `--enable-feature=agent`.

Learn more about the Prometheus Agent in our [blog post](https://prometheus.io/blog/2021/11/16/agent/).

* [CHANGE] Remote-write: Change default max retry time from 100ms to 5 seconds. #9634
* [FEATURE] Agent: New mode of operation optimized for remote-write only scenarios, without local storage. Enable with `--enable-feature=agent`. #8785 #9851 #9664 #9939 #9941 #9943
* [FEATURE] Promtool: Add `promtool check service-discovery` command. #8970
* [FEATURE] UI: Add search in metrics dropdown. #9629
* [FEATURE] Templates: Add parseDuration to template functions. #8817
* [ENHANCEMENT] Promtool: Improve test output. #8064
* [ENHANCEMENT] PromQL: Use kahan summation for better numerical stability. #9588
* [ENHANCEMENT] Remote-write: Reuse memory for marshalling. #9412
* [ENHANCEMENT] Scrape: Add `scrape_body_size_bytes` scrape metric behind the `--enable-feature=extra-scrape-metrics` flag. #9569
* [ENHANCEMENT] TSDB: Add windows arm64 support. #9703
* [ENHANCEMENT] TSDB: Optimize query by skipping unneeded sorting in TSDB. #9673
* [ENHANCEMENT] Templates: Support int and uint as datatypes for template formatting. #9680
* [ENHANCEMENT] UI: Prefer `rate` over `rad`, `delta` over `deg`, and `count` over `cos` in autocomplete. #9688
* [ENHANCEMENT] Linode SD: Tune API request page sizes. #9779
* [BUGFIX] TSDB: Add more size checks when writing individual sections in the index. #9710
* [BUGFIX] PromQL: Make `deriv()` return zero values for constant series. #9728
* [BUGFIX] TSDB: Fix panic when checkpoint directory is empty. #9687
* [BUGFIX] TSDB: Fix panic, out of order chunks, and race warning during WAL replay. #9856
* [BUGFIX] UI: Correctly render links for targets with IPv6 addresses that contain a Zone ID. #9853
* [BUGFIX] Promtool: Fix checking of `authorization.credentials_file` and `bearer_token_file` fields. #9883
* [BUGFIX] Uyuni SD: Fix null pointer exception during initialization. #9924 #9950
* [BUGFIX] TSDB: Fix queries after a failed snapshot replay. #9980

## 2.31.2 / 2021-12-09

* [BUGFIX] TSDB: Fix queries after a failed snapshot replay. #9980

## 2.31.1 / 2021-11-05

* [BUGFIX] SD: Fix a panic when the experimental discovery manager receives
  targets during a reload. #9656

## 2.31.0 / 2021-11-02

* [CHANGE] UI: Remove standard PromQL editor in favour of the codemirror-based editor. #9452
* [FEATURE] PromQL: Add trigonometric functions and `atan2` binary operator. #9239 #9248 #9515
* [FEATURE] Remote: Add support for exemplar in the remote write receiver endpoint. #9319 #9414
* [FEATURE] SD: Add PuppetDB service discovery. #8883
* [FEATURE] SD: Add Uyuni service discovery. #8190
* [FEATURE] Web: Add support for security-related HTTP headers. #9546
* [ENHANCEMENT] Azure SD: Add `proxy_url`, `follow_redirects`, `tls_config`. #9267
* [ENHANCEMENT] Backfill: Add `--max-block-duration` in `promtool create-blocks-from rules`. #9511
* [ENHANCEMENT] Config: Print human-readable sizes with unit instead of raw numbers. #9361
* [ENHANCEMENT] HTTP: Re-enable HTTP/2. #9398
* [ENHANCEMENT] Kubernetes SD: Warn user if number of endpoints exceeds limit. #9467
* [ENHANCEMENT] OAuth2: Add TLS configuration to token requests. #9550
* [ENHANCEMENT] PromQL: Several optimizations. #9365 #9360 #9362 #9552
* [ENHANCEMENT] PromQL: Make aggregations deterministic in instant queries. #9459
* [ENHANCEMENT] Rules: Add the ability to limit number of alerts or series. #9260 #9541
* [ENHANCEMENT] SD: Experimental discovery manager to avoid restarts upon reload. Disabled by default, enable with flag `--enable-feature=new-service-discovery-manager`. #9349 #9537
* [ENHANCEMENT] UI: Debounce timerange setting changes. #9359
* [BUGFIX] Backfill: Apply rule labels after query labels. #9421
* [BUGFIX] Scrape: Resolve conflicts between multiple exported label prefixes. #9479 #9518
* [BUGFIX] Scrape: Restart scrape loops when `__scrape_interval__` is changed. #9551
* [BUGFIX] TSDB: Fix memory leak in samples deletion. #9151
* [BUGFIX] UI: Use consistent margin-bottom for all alert kinds. #9318

## 2.30.4 / 2021-12-09

* [BUGFIX] TSDB: Fix queries after a failed snapshot replay. #9980

## 2.30.3 / 2021-10-05

* [BUGFIX] TSDB: Fix panic on failed snapshot replay. #9438
* [BUGFIX] TSDB: Don't fail snapshot replay with exemplar storage disabled when the snapshot contains exemplars. #9438

## 2.30.2 / 2021-10-01

* [BUGFIX] TSDB: Don't error on overlapping m-mapped chunks during WAL replay. #9381

## 2.30.1 / 2021-09-28

* [ENHANCEMENT] Remote Write: Redact remote write URL when used for metric label. #9383
* [ENHANCEMENT] UI: Redact remote write URL and proxy URL passwords in the `/config` page. #9408
* [BUGFIX] promtool rules backfill: Prevent creation of data before the start time. #9339
* [BUGFIX] promtool rules backfill: Do not query after the end time. #9340
* [BUGFIX] Azure SD: Fix panic when no computername is set. #9387

## 2.30.0 / 2021-09-14

* [FEATURE] **experimental** TSDB: Snapshot in-memory chunks on shutdown for faster restarts. Behind `--enable-feature=memory-snapshot-on-shutdown` flag. #7229
* [FEATURE] **experimental** Scrape: Configure scrape interval and scrape timeout via relabeling using `__scrape_interval__` and `__scrape_timeout__` labels respectively. #8911
* [FEATURE] Scrape: Add `scrape_timeout_seconds` and `scrape_sample_limit` metric. Behind `--enable-feature=extra-scrape-metrics` flag to avoid additional cardinality by default. #9247 #9295
* [ENHANCEMENT] Scrape: Add `--scrape.timestamp-tolerance` flag to adjust scrape timestamp tolerance when enabled via `--scrape.adjust-timestamps`. #9283
* [ENHANCEMENT] Remote Write: Improve throughput when sending exemplars. #8921
* [ENHANCEMENT] TSDB: Optimise WAL loading by removing extra map and caching min-time #9160
* [ENHANCEMENT] promtool: Speed up checking for duplicate rules. #9262/#9306
* [ENHANCEMENT] Scrape: Reduce allocations when parsing the metrics. #9299
* [ENHANCEMENT] docker_sd: Support host network mode #9125
* [BUGFIX] Exemplars: Fix panic when resizing exemplar storage from 0 to a non-zero size. #9286
* [BUGFIX] TSDB: Correctly decrement `prometheus_tsdb_head_active_appenders` when the append has no samples. #9230
* [BUGFIX] promtool rules backfill: Return 1 if backfill was unsuccessful. #9303
* [BUGFIX] promtool rules backfill: Avoid creation of overlapping blocks. #9324
* [BUGFIX] config: Fix a panic when reloading configuration with a `null` relabel action. #9224

## 2.29.2 / 2021-08-27

* [BUGFIX] Fix Kubernetes SD failing to discover Ingress in Kubernetes v1.22. #9205
* [BUGFIX] Fix data race in loading write-ahead-log (WAL). #9259

## 2.29.1 / 2021-08-11

* [BUGFIX] tsdb: align atomically accessed int64 to prevent panic in 32-bit
  archs. #9192

## 2.29.0 / 2021-08-11

Note for macOS users: Due to [changes in the upcoming Go 1.17](https://tip.golang.org/doc/go1.17#darwin),
this is the last Prometheus release that supports macOS 10.12 Sierra.

* [CHANGE] Promote `--storage.tsdb.allow-overlapping-blocks` flag to stable. #9117
* [CHANGE] Promote `--storage.tsdb.retention.size` flag to stable. #9004
* [FEATURE] Add Kuma service discovery. #8844
* [FEATURE] Add `present_over_time` PromQL function. #9097
* [FEATURE] Allow configuring exemplar storage via file and make it reloadable. #8974
* [FEATURE] UI: Allow selecting time range with mouse drag. #8977
* [FEATURE] promtool: Add feature flags flag `--enable-feature`. #8958
* [FEATURE] promtool: Add file_sd file validation. #8950
* [ENHANCEMENT] Reduce blocking of outgoing remote write requests from series garbage collection. #9109
* [ENHANCEMENT] Improve write-ahead-log decoding performance. #9106
* [ENHANCEMENT] Improve append performance in TSDB by reducing mutexes usage. #9061
* [ENHANCEMENT] Allow configuring `max_samples_per_send` for remote write metadata. #8959
* [ENHANCEMENT] Add `__meta_gce_interface_ipv4_<name>` meta label to GCE discovery. #8978
* [ENHANCEMENT] Add `__meta_ec2_availability_zone_id` meta label to EC2 discovery. #8896
* [ENHANCEMENT] Add `__meta_azure_machine_computer_name` meta label to Azure discovery. #9112
* [ENHANCEMENT] Add `__meta_hetzner_hcloud_labelpresent_<labelname>` meta label to Hetzner discovery. #9028
* [ENHANCEMENT] promtool: Add compaction efficiency to `promtool tsdb analyze` reports. #8940
* [ENHANCEMENT] promtool: Allow configuring max block duration for backfilling via `--max-block-duration` flag. #8919
* [ENHANCEMENT] UI: Add sorting and filtering to flags page. #8988
* [ENHANCEMENT] UI: Improve alerts page rendering performance. #9005
* [BUGFIX] Log when total symbol size exceeds 2^32 bytes, causing compaction to fail, and skip compaction. #9104
* [BUGFIX] Fix incorrect `target_limit` reloading of zero value. #9120
* [BUGFIX] Fix head GC and pending readers race condition. #9081
* [BUGFIX] Fix timestamp handling in OpenMetrics parser. #9008
* [BUGFIX] Fix potential duplicate metrics in `/federate` endpoint when specifying multiple matchers. #8885
* [BUGFIX] Fix server configuration and validation for authentication via client cert. #9123
* [BUGFIX] Allow `start` and `end` again as label names in PromQL queries. They were disallowed since the introduction of @ timestamp feature. #9119

## 2.28.1 / 2021-07-01

* [BUGFIX]: HTTP SD: Allow `charset` specification in `Content-Type` header. #8981
* [BUGFIX]: HTTP SD: Fix handling of disappeared target groups. #9019
* [BUGFIX]: Fix incorrect log-level handling after moving to go-kit/log. #9021

## 2.28.0 / 2021-06-21

* [CHANGE] UI: Make the new experimental PromQL editor the default. #8925
* [FEATURE] Linode SD: Add Linode service discovery. #8846
* [FEATURE] HTTP SD: Add generic HTTP-based service discovery. #8839
* [FEATURE] Kubernetes SD: Allow configuring API Server access via a kubeconfig file. #8811
* [FEATURE] UI: Add exemplar display support to the graphing interface. #8832 #8945 #8929
* [FEATURE] Consul SD: Add namespace support for Consul Enterprise. #8900
* [ENHANCEMENT] Promtool: Allow silencing output when importing / backfilling data. #8917
* [ENHANCEMENT] Consul SD: Support reading tokens from file. #8926
* [ENHANCEMENT] Rules: Add a new `.ExternalURL` alert field templating variable, containing the external URL of the Prometheus server. #8878
* [ENHANCEMENT] Scrape: Add experimental `body_size_limit` scrape configuration setting to limit the allowed response body size for target scrapes. #8833 #8886
* [ENHANCEMENT] Kubernetes SD: Add ingress class name label for ingress discovery. #8916
* [ENHANCEMENT] UI: Show a startup screen with progress bar when the TSDB is not ready yet. #8662 #8908 #8909 #8946
* [ENHANCEMENT] SD: Add a target creation failure counter `prometheus_target_sync_failed_total` and improve target creation failure handling. #8786
* [ENHANCEMENT] TSDB: Improve validation of exemplar label set length. #8816
* [ENHANCEMENT] TSDB: Add a `prometheus_tsdb_clean_start` metric that indicates whether a TSDB lockfile from a previous run still existed upon startup. #8824
* [BUGFIX] UI: In the experimental PromQL editor, fix autocompletion and parsing for special float values and improve series metadata fetching. #8856
* [BUGFIX] TSDB: When merging chunks, split resulting chunks if they would contain more than the maximum of 120 samples. #8582
* [BUGFIX] SD: Fix the computation of the `prometheus_sd_discovered_targets` metric when using multiple service discoveries. #8828

## 2.27.1 / 2021-05-18

This release contains a bug fix for a security issue in the API endpoint. An
attacker can craft a special URL that redirects a user to any endpoint via an
HTTP 302 response. See the [security advisory][GHSA-vx57-7f4q-fpc7] for more details.

[GHSA-vx57-7f4q-fpc7]:https://github.com/prometheus/prometheus/security/advisories/GHSA-vx57-7f4q-fpc7

This vulnerability has been reported by Aaron Devaney from MDSec.

* [BUGFIX] SECURITY: Fix arbitrary redirects under the /new endpoint (CVE-2021-29622)

## 2.27.0 / 2021-05-12

* [CHANGE] Remote write: Metric `prometheus_remote_storage_samples_bytes_total` renamed to `prometheus_remote_storage_bytes_total`. #8296
* [FEATURE] Promtool: Retroactive rule evaluation functionality. #7675
* [FEATURE] Configuration: Environment variable expansion for external labels. Behind `--enable-feature=expand-external-labels` flag. #8649
* [FEATURE] TSDB: Add a flag(`--storage.tsdb.max-block-chunk-segment-size`) to control the max chunks file size of the blocks for small Prometheus instances. #8478
* [FEATURE] UI: Add a dark theme. #8604
* [FEATURE] AWS Lightsail Discovery: Add AWS Lightsail Discovery. #8693
* [FEATURE] Docker Discovery: Add Docker Service Discovery. #8629
* [FEATURE] OAuth: Allow OAuth 2.0 to be used anywhere an HTTP client is used. #8761
* [FEATURE] Remote Write: Send exemplars via remote write. Experimental and disabled by default. #8296
* [ENHANCEMENT] Digital Ocean Discovery: Add `__meta_digitalocean_vpc` label. #8642
* [ENHANCEMENT] Scaleway Discovery: Read Scaleway secret from a file. #8643
* [ENHANCEMENT] Scrape: Add configurable limits for label size and count. #8777
* [ENHANCEMENT] UI: Add 16w and 26w time range steps. #8656
* [ENHANCEMENT] Templating: Enable parsing strings in `humanize` functions. #8682
* [BUGFIX] UI: Provide errors instead of blank page on TSDB Status Page. #8654 #8659
* [BUGFIX] TSDB: Do not panic when writing very large records to the WAL. #8790
* [BUGFIX] TSDB: Avoid panic when mmapped memory is referenced after the file is closed. #8723
* [BUGFIX] Scaleway Discovery: Fix nil pointer dereference. #8737
* [BUGFIX] Consul Discovery: Restart no longer required after config update with no targets. #8766

## 2.26.0 / 2021-03-31

Prometheus is now built and supporting Go 1.16 (#8544). This reverts the memory release pattern added in Go 1.12. This makes common RSS usage metrics showing more accurate number for actual memory used by Prometheus. You can read more details [here](https://www.bwplotka.dev/2019/golang-memory-monitoring/).

Note that from this release Prometheus is using Alertmanager v2 by default.

* [CHANGE] Alerting: Using Alertmanager v2 API by default. #8626
* [CHANGE] Prometheus/Promtool: As agreed on dev summit, binaries are now printing help and usage to stdout instead of stderr. #8542
* [FEATURE] Remote: Add support for AWS SigV4 auth method for remote_write. #8509
* [FEATURE] Scaleway Discovery: Add Scaleway Service Discovery. #8555
* [FEATURE] PromQL: Allow negative offsets. Behind `--enable-feature=promql-negative-offset` flag. #8487
* [FEATURE] **experimental** Exemplars: Add in-memory storage for exemplars. Behind `--enable-feature=exemplar-storage` flag. #6635
* [FEATURE] UI: Add advanced auto-completion, syntax highlighting and linting to graph page query input. #8634
* [ENHANCEMENT] Digital Ocean Discovery: Add `__meta_digitalocean_image` label. #8497
* [ENHANCEMENT] PromQL: Add `last_over_time`, `sgn`, `clamp` functions. #8457
* [ENHANCEMENT] Scrape: Add support for specifying type of Authorization header credentials with Bearer by default. #8512
* [ENHANCEMENT] Scrape: Add `follow_redirects` option to scrape configuration. #8546
* [ENHANCEMENT] Remote: Allow retries on HTTP 429 response code for remote_write. Disabled by default. See [configuration docs](https://prometheus.io/docs/prometheus/latest/configuration/configuration/#remote_write) for details. #8237 #8477
* [ENHANCEMENT] Remote: Allow configuring custom headers for remote_read. See [configuration docs](https://prometheus.io/docs/prometheus/latest/configuration/configuration/#remote_read) for details. #8516
* [ENHANCEMENT] UI: Hitting Enter now triggers new query. #8581
* [ENHANCEMENT] UI: Better handling of long rule and names on the `/rules` and `/targets` pages. #8608 #8609
* [ENHANCEMENT] UI: Add collapse/expand all button on the `/targets` page. #8486
* [BUGFIX] TSDB: Eager deletion of removable blocks on every compaction, saving disk peak space usage. #8007
* [BUGFIX] PromQL: Fix parser support for special characters like`炬`. #8517
* [BUGFIX] Rules: Update rule health for append/commit fails. #8619

## 2.25.2 / 2021-03-16

* [BUGFIX] Fix the ingestion of scrapes when the wall clock changes, e.g. on suspend. #8601

## 2.25.1 / 2021-03-14

* [BUGFIX] Fix a crash in `promtool` when a subquery with default resolution is used. #8569
* [BUGFIX] Fix a bug that could return duplicate datapoints in queries. #8591
* [BUGFIX] Fix crashes with arm64 when compiled with go1.16. #8593

## 2.25.0 / 2021-02-17

This release includes a new `--enable-feature=` flag that enables
experimental features. Such features might be changed or removed in the future.

In the next minor release (2.26), Prometheus will use the Alertmanager API v2.
It will be done by defaulting `alertmanager_config.api_version` to `v2`.
Alertmanager API v2 was released in Alertmanager v0.16.0 (released in January
2019).

* [FEATURE] **experimental** API: Accept remote_write requests. Behind the --enable-feature=remote-write-receiver flag. #8424
* [FEATURE] **experimental** PromQL: Add `@ <timestamp>` modifier. Behind the --enable-feature=promql-at-modifier flag. #8121 #8436 #8425
* [ENHANCEMENT] Add optional name property to testgroup for better test failure output. #8440
* [ENHANCEMENT] Add warnings into React Panel on the Graph page. #8427
* [ENHANCEMENT] TSDB: Increase the number of buckets for the compaction duration metric. #8342
* [ENHANCEMENT] Remote: Allow passing along custom remote_write HTTP headers. #8416
* [ENHANCEMENT] Mixins: Scope grafana configuration. #8332
* [ENHANCEMENT] Kubernetes SD: Add endpoint labels metadata. #8273
* [ENHANCEMENT] UI: Expose total number of label pairs in head in TSDB stats page. #8343
* [ENHANCEMENT] TSDB: Reload blocks every minute, to detect new blocks and enforce retention more often. #8340
* [BUGFIX] API: Fix global URL when external address has no port. #8359
* [BUGFIX] Backfill: Fix error message handling. #8432
* [BUGFIX] Backfill: Fix "add sample: out of bounds" error when series span an entire block. #8476
* [BUGFIX] Deprecate unused flag --alertmanager.timeout. #8407
* [BUGFIX] Mixins: Support remote-write metrics renamed in v2.23 in alerts. #8423
* [BUGFIX] Remote: Fix garbage collection of dropped series in remote write. #8387
* [BUGFIX] Remote: Log recoverable remote write errors as warnings. #8412
* [BUGFIX] TSDB: Remove pre-2.21 temporary blocks on start. #8353.
* [BUGFIX] UI: Fix duplicated keys on /targets page. #8456
* [BUGFIX] UI: Fix label name leak into class name. #8459

## 2.24.1 / 2021-01-20

* [ENHANCEMENT] Cache basic authentication results to significantly improve performance of HTTP endpoints (via an update of prometheus/exporter-toolkit).
* [BUGFIX] Prevent user enumeration by timing requests sent to authenticated HTTP endpoints (via an update of prometheus/exporter-toolkit).

## 2.24.0 / 2021-01-06

* [FEATURE] Add TLS and basic authentication to HTTP endpoints. #8316
* [FEATURE] promtool: Add `check web-config` subcommand to check web config files. #8319
* [FEATURE] promtool: Add `tsdb create-blocks-from openmetrics` subcommand to backfill metrics data from an OpenMetrics file. #8084
* [ENHANCEMENT] HTTP API: Fast-fail queries with only empty matchers. #8288
* [ENHANCEMENT] HTTP API: Support matchers for labels API. #8301
* [ENHANCEMENT] promtool: Improve checking of URLs passed on the command line. #7956
* [ENHANCEMENT] SD: Expose IPv6 as a label in EC2 SD. #7086
* [ENHANCEMENT] SD: Reuse EC2 client, reducing frequency of requesting credentials. #8311
* [ENHANCEMENT] TSDB: Add logging when compaction takes more than the block time range. #8151
* [ENHANCEMENT] TSDB: Avoid unnecessary GC runs after compaction. #8276
* [BUGFIX] HTTP API: Avoid double-closing of channel when quitting multiple times via HTTP. #8242
* [BUGFIX] SD: Ignore CNAME records in DNS SD to avoid spurious `Invalid SRV record` warnings. #8216
* [BUGFIX] SD: Avoid config error triggered by valid label selectors in Kubernetes SD. #8285

## 2.23.0 / 2020-11-26

* [CHANGE] UI: Make the React UI default. #8142
* [CHANGE] Remote write: The following metrics were removed/renamed in remote write. #6815
  * `prometheus_remote_storage_succeeded_samples_total` was removed and `prometheus_remote_storage_samples_total` was introduced for all the samples attempted to send.
  * `prometheus_remote_storage_sent_bytes_total` was removed and replaced with `prometheus_remote_storage_samples_bytes_total` and `prometheus_remote_storage_metadata_bytes_total`.
  * `prometheus_remote_storage_failed_samples_total` -> `prometheus_remote_storage_samples_failed_total` .
  * `prometheus_remote_storage_retried_samples_total` -> `prometheus_remote_storage_samples_retried_total`.
  * `prometheus_remote_storage_dropped_samples_total` -> `prometheus_remote_storage_samples_dropped_total`.
  * `prometheus_remote_storage_pending_samples` -> `prometheus_remote_storage_samples_pending`.
* [CHANGE] Remote: Do not collect non-initialized timestamp metrics. #8060
* [FEATURE] [EXPERIMENTAL] Remote write: Allow metric metadata to be propagated via remote write. The following new metrics were introduced: `prometheus_remote_storage_metadata_total`, `prometheus_remote_storage_metadata_failed_total`, `prometheus_remote_storage_metadata_retried_total`, `prometheus_remote_storage_metadata_bytes_total`. #6815
* [ENHANCEMENT] Remote write: Added a metric `prometheus_remote_storage_max_samples_per_send` for remote write. #8102
* [ENHANCEMENT] TSDB: Make the snapshot directory name always the same length. #8138
* [ENHANCEMENT] TSDB: Create a checkpoint only once at the end of all head compactions. #8067
* [ENHANCEMENT] TSDB: Avoid Series API from hitting the chunks. #8050
* [ENHANCEMENT] TSDB: Cache label name and last value when adding series during compactions making compactions faster. #8192
* [ENHANCEMENT] PromQL: Improved performance of Hash method making queries a bit faster. #8025
* [ENHANCEMENT] promtool: `tsdb list` now prints block sizes. #7993
* [ENHANCEMENT] promtool: Calculate mint and maxt per test avoiding unnecessary calculations. #8096
* [ENHANCEMENT] SD: Add filtering of services to Docker Swarm SD. #8074
* [BUGFIX] React UI: Fix button display when there are no panels. #8155
* [BUGFIX] PromQL: Fix timestamp() method for vector selector inside parenthesis. #8164
* [BUGFIX] PromQL: Don't include rendered expression on PromQL parse errors. #8177
* [BUGFIX] web: Fix panic with double close() of channel on calling `/-/quit/`. #8166
* [BUGFIX] TSDB: Fixed WAL corruption on partial writes within a page causing `invalid checksum` error on WAL replay. #8125
* [BUGFIX] Update config metrics `prometheus_config_last_reload_successful` and `prometheus_config_last_reload_success_timestamp_seconds` right after initial validation before starting TSDB.
* [BUGFIX] promtool: Correctly detect duplicate label names in exposition.

## 2.22.2 / 2020-11-16

* [BUGFIX] Fix race condition in syncing/stopping/reloading scrapers. #8176

## 2.22.1 / 2020-11-03

* [BUGFIX] Fix potential "mmap: invalid argument" errors in loading the head chunks, after an unclean shutdown, by performing read repairs. #8061
* [BUGFIX] Fix serving metrics and API when reloading scrape config. #8104
* [BUGFIX] Fix head chunk size calculation for size based retention. #8139

## 2.22.0 / 2020-10-07

As announced in the 2.21.0 release notes, the experimental gRPC API v2 has been
removed.

* [CHANGE] web: Remove APIv2. #7935
* [ENHANCEMENT] React UI: Implement missing TSDB head stats section. #7876
* [ENHANCEMENT] UI: Add Collapse all button to targets page. #6957
* [ENHANCEMENT] UI: Clarify alert state toggle via checkbox icon. #7936
* [ENHANCEMENT] Add `rule_group_last_evaluation_samples` and `prometheus_tsdb_data_replay_duration_seconds` metrics. #7737 #7977
* [ENHANCEMENT] Gracefully handle unknown WAL record types. #8004
* [ENHANCEMENT] Issue a warning for 64 bit systems running 32 bit binaries. #8012
* [BUGFIX] Adjust scrape timestamps to align them to the intended schedule, effectively reducing block size. Workaround for a regression in go1.14+. #7976
* [BUGFIX] promtool: Ensure alert rules are marked as restored in unit tests. #7661
* [BUGFIX] Eureka: Fix service discovery when compiled in 32-bit. #7964
* [BUGFIX] Don't do literal regex matching optimisation when case insensitive. #8013
* [BUGFIX] Fix classic UI sometimes running queries for instant query when in range query mode. #7984

## 2.21.0 / 2020-09-11

This release is built with Go 1.15, which deprecates [X.509 CommonName](https://golang.org/doc/go1.15#commonname)
in TLS certificates validation.

In the unlikely case that you use the gRPC API v2 (which is limited to TSDB
admin commands), please note that we will remove this experimental API in the
next minor release 2.22.

* [CHANGE] Disable HTTP/2 because of concerns with the Go HTTP/2 client. #7588 #7701
* [CHANGE] PromQL: `query_log_file` path is now relative to the config file. #7701
* [CHANGE] Promtool: Replace the tsdb command line tool by a promtool tsdb subcommand. #6088
* [CHANGE] Rules: Label `rule_group_iterations` metric with group name. #7823
* [FEATURE] Eureka SD: New service discovery. #3369
* [FEATURE] Hetzner SD: New service discovery. #7822
* [FEATURE] Kubernetes SD: Support Kubernetes EndpointSlices. #6838
* [FEATURE] Scrape: Add per scrape-config targets limit. #7554
* [ENHANCEMENT] Support composite durations in PromQL, config and UI, e.g. 1h30m. #7713 #7833
* [ENHANCEMENT] DNS SD: Add SRV record target and port meta labels. #7678
* [ENHANCEMENT] Docker Swarm SD: Support tasks and service without published ports. #7686
* [ENHANCEMENT] PromQL: Reduce the amount of data queried by remote read when a subquery has an offset. #7667
* [ENHANCEMENT] Promtool: Add `--time` option to query instant command. #7829
* [ENHANCEMENT] UI: Respect the `--web.page-title` parameter in the React UI. #7607
* [ENHANCEMENT] UI: Add duration, labels, annotations to alerts page in the React UI. #7605
* [ENHANCEMENT] UI: Add duration on the React UI rules page, hide annotation and labels if empty. #7606
* [BUGFIX] API: Deduplicate series in /api/v1/series. #7862
* [BUGFIX] PromQL: Drop metric name in bool comparison between two instant vectors. #7819
* [BUGFIX] PromQL: Exit with an error when time parameters can't be parsed. #7505
* [BUGFIX] Remote read: Re-add accidentally removed tracing for remote-read requests. #7916
* [BUGFIX] Rules: Detect extra fields in rule files. #7767
* [BUGFIX] Rules: Disallow overwriting the metric name in the `labels` section of recording rules. #7787
* [BUGFIX] Rules: Keep evaluation timestamp across reloads. #7775
* [BUGFIX] Scrape: Do not stop scrapes in progress during reload. #7752
* [BUGFIX] TSDB: Fix `chunks.HeadReadWriter: maxt of the files are not set` error. #7856
* [BUGFIX] TSDB: Delete blocks atomically to prevent corruption when there is a panic/crash during deletion. #7772
* [BUGFIX] Triton SD: Fix a panic when triton_sd_config is nil. #7671
* [BUGFIX] UI: Fix react UI bug with series going on and off. #7804
* [BUGFIX] UI: Fix styling bug for target labels with special names in React UI. #7902
* [BUGFIX] Web: Stop CMUX and GRPC servers even with stale connections, preventing the server to stop on SIGTERM. #7810

## 2.20.1 / 2020-08-05

* [BUGFIX] SD: Reduce the Consul watch timeout to 2m and adjust the request timeout accordingly. #7724

## 2.20.0 / 2020-07-22

This release changes WAL compression from opt-in to default. WAL compression will prevent a downgrade to v2.10 or earlier without deleting the WAL. Disable WAL compression explicitly by setting the command line flag `--no-storage.tsdb.wal-compression` if you require downgrading to v2.10 or earlier.

* [CHANGE] promtool: Changed rule numbering from 0-based to 1-based when reporting rule errors. #7495
* [CHANGE] Remote read: Added `prometheus_remote_storage_read_queries_total` counter and `prometheus_remote_storage_read_request_duration_seconds` histogram, removed `prometheus_remote_storage_remote_read_queries_total` counter.
* [CHANGE] Remote write: Added buckets for longer durations to `prometheus_remote_storage_sent_batch_duration_seconds` histogram.
* [CHANGE] TSDB: WAL compression is enabled by default. #7410
* [FEATURE] PromQL: Added `group()` aggregator. #7480
* [FEATURE] SD: Added Docker Swarm SD. #7420
* [FEATURE] SD: Added DigitalOcean SD. #7407
* [FEATURE] SD: Added Openstack config option to query alternative endpoints. #7494
* [ENHANCEMENT] Configuration: Exit early on invalid config file and signal it with exit code 2. #7399
* [ENHANCEMENT] PromQL: `without` is now a valid metric identifier. #7533
* [ENHANCEMENT] PromQL: Optimized regex label matching for literals within the pattern or as prefix/suffix. #7453 #7503
* [ENHANCEMENT] promtool: Added time range parameters for labels API in promtool. #7463
* [ENHANCEMENT] Remote write: Include samples waiting in channel in pending samples metric. Log number of dropped samples on hard shutdown. #7335
* [ENHANCEMENT] Scrape: Ingest synthetic scrape report metrics atomically with the corresponding scraped metrics. #7562
* [ENHANCEMENT] SD: Reduce timeouts for Openstack SD. #7507
* [ENHANCEMENT] SD: Use 10m timeout for Consul watches. #7423
* [ENHANCEMENT] SD: Added AMI meta label for EC2 SD. #7386
* [ENHANCEMENT] TSDB: Increment WAL corruption metric also on WAL corruption during checkpointing. #7491
* [ENHANCEMENT] TSDB: Improved query performance for high-cardinality labels. #7448
* [ENHANCEMENT] UI: Display dates as well as timestamps in status page. #7544
* [ENHANCEMENT] UI: Improved scrolling when following hash-fragment links. #7456
* [ENHANCEMENT] UI: React UI renders numbers in alerts in a more human-readable way. #7426
* [BUGFIX] API: Fixed error status code in the query API. #7435
* [BUGFIX] PromQL: Fixed `avg` and `avg_over_time` for NaN, Inf, and float64 overflows. #7346
* [BUGFIX] PromQL: Fixed off-by-one error in `histogram_quantile`. #7393
* [BUGFIX] promtool: Support extended durations in rules unit tests. #6297
* [BUGFIX] Scrape: Fix undercounting for `scrape_samples_post_metric_relabeling` in case of errors. #7342
* [BUGFIX] TSDB: Don't panic on WAL corruptions. #7550
* [BUGFIX] TSDB: Avoid leaving behind empty files in `chunks_head`, causing startup failures. #7573
* [BUGFIX] TSDB: Fixed race between compact (gc, populate) and head append causing unknown symbol error. #7560
* [BUGFIX] TSDB: Fixed unknown symbol error during head compaction. #7526
* [BUGFIX] TSDB: Fixed panic during TSDB metric registration. #7501
* [BUGFIX] TSDB: Fixed `--limit` command line flag in `tsdb` tool. #7430

## 2.19.3 / 2020-07-24

* [BUGFIX] TSDB: Don't panic on WAL corruptions. #7550
* [BUGFIX] TSDB: Avoid leaving behind empty files in chunks_head, causing startup failures. #7573

## 2.19.2 / 2020-06-26

* [BUGFIX] Remote Write: Fix panic when reloading config with modified queue parameters. #7452

## 2.19.1 / 2020-06-18

* [BUGFIX] TSDB: Fix m-map file truncation leading to unsequential files. #7414

## 2.19.0 / 2020-06-09

* [FEATURE] TSDB: Memory-map full chunks of Head (in-memory) block from disk. This reduces memory footprint and makes restarts faster. #6679
* [ENHANCEMENT] Discovery: Added discovery support for Triton global zones. #7250
* [ENHANCEMENT] Increased alert resend delay to be more tolerant towards failures. #7228
* [ENHANCEMENT] Remote Read: Added `prometheus_remote_storage_remote_read_queries_total` counter to count total number of remote read queries. #7328
* [ENHANCEMEMT] Added time range parameters for label names and label values API. #7288
* [ENHANCEMENT] TSDB: Reduced contention in isolation for high load. #7332
* [BUGFIX] PromQL: Eliminated collision while checking for duplicate labels. #7058
* [BUGFIX] React UI: Don't null out data when clicking on the current tab. #7243
* [BUGFIX] PromQL: Correctly track number of samples for a query. #7307
* [BUGFIX] PromQL: Return NaN when histogram buckets have 0 observations. #7318

## 2.18.2 / 2020-06-09

* [BUGFIX] TSDB: Fix incorrect query results when using Prometheus with remote reads configured #7361

## 2.18.1 / 2020-05-07

* [BUGFIX] TSDB: Fixed snapshot API. #7217

## 2.18.0 / 2020-05-05

* [CHANGE] Federation: Only use local TSDB for federation (ignore remote read). #7096
* [CHANGE] Rules: `rule_evaluations_total` and `rule_evaluation_failures_total` have a `rule_group` label now. #7094
* [FEATURE] Tracing: Added experimental Jaeger support #7148
* [ENHANCEMENT] TSDB: Significantly reduce WAL size kept around after a block cut. #7098
* [ENHANCEMENT] Discovery: Add `architecture` meta label for EC2. #7000
* [BUGFIX] UI: Fixed wrong MinTime reported by /status. #7182
* [BUGFIX] React UI: Fixed multiselect legend on OSX. #6880
* [BUGFIX] Remote Write: Fixed blocked resharding edge case. #7122
* [BUGFIX] Remote Write: Fixed remote write not updating on relabel configs change. #7073

## 2.17.2 / 2020-04-20

* [BUGFIX] Federation: Register federation metrics #7081
* [BUGFIX] PromQL: Fix panic in parser error handling #7132
* [BUGFIX] Rules: Fix reloads hanging when deleting a rule group that is being evaluated #7138
* [BUGFIX] TSDB: Fix a memory leak when prometheus starts with an empty TSDB WAL #7135
* [BUGFIX] TSDB: Make isolation more robust to panics in web handlers #7129 #7136

## 2.17.1 / 2020-03-26

* [BUGFIX] TSDB: Fix query performance regression that increased memory and CPU usage #7051

## 2.17.0 / 2020-03-24

This release implements isolation in TSDB. API queries and recording rules are
guaranteed to only see full scrapes and full recording rules. This comes with a
certain overhead in resource usage. Depending on the situation, there might be
some increase in memory usage, CPU usage, or query latency.

* [FEATURE] TSDB: Support isolation #6841
* [ENHANCEMENT] PromQL: Allow more keywords as metric names #6933
* [ENHANCEMENT] React UI: Add normalization of localhost URLs in targets page #6794
* [ENHANCEMENT] Remote read: Read from remote storage concurrently #6770
* [ENHANCEMENT] Rules: Mark deleted rule series as stale after a reload #6745
* [ENHANCEMENT] Scrape: Log scrape append failures as debug rather than warn #6852
* [ENHANCEMENT] TSDB: Improve query performance for queries that partially hit the head #6676
* [ENHANCEMENT] Consul SD: Expose service health as meta label #5313
* [ENHANCEMENT] EC2 SD: Expose EC2 instance lifecycle as meta label #6914
* [ENHANCEMENT] Kubernetes SD: Expose service type as meta label for K8s service role #6684
* [ENHANCEMENT] Kubernetes SD: Expose label_selector and field_selector #6807
* [ENHANCEMENT] Openstack SD: Expose hypervisor id as meta label #6962
* [BUGFIX] PromQL: Do not escape HTML-like chars in query log #6834 #6795
* [BUGFIX] React UI: Fix data table matrix values #6896
* [BUGFIX] React UI: Fix new targets page not loading when using non-ASCII characters #6892
* [BUGFIX] Remote read: Fix duplication of metrics read from remote storage with external labels #6967 #7018
* [BUGFIX] Remote write: Register WAL watcher and live reader metrics for all remotes, not just the first one #6998
* [BUGFIX] Scrape: Prevent removal of metric names upon relabeling #6891
* [BUGFIX] Scrape: Fix 'superfluous response.WriteHeader call' errors when scrape fails under some circonstances #6986
* [BUGFIX] Scrape: Fix crash when reloads are separated by two scrape intervals #7011

## 2.16.0 / 2020-02-13

* [FEATURE] React UI: Support local timezone on /graph #6692
* [FEATURE] PromQL: add absent_over_time query function #6490
* [FEATURE] Adding optional logging of queries to their own file #6520
* [ENHANCEMENT] React UI: Add support for rules page and "Xs ago" duration displays #6503
* [ENHANCEMENT] React UI: alerts page, replace filtering togglers tabs with checkboxes #6543
* [ENHANCEMENT] TSDB: Export metric for WAL write errors #6647
* [ENHANCEMENT] TSDB: Improve query performance for queries that only touch the most recent 2h of data. #6651
* [ENHANCEMENT] PromQL: Refactoring in parser errors to improve error messages #6634
* [ENHANCEMENT] PromQL: Support trailing commas in grouping opts #6480
* [ENHANCEMENT] Scrape: Reduce memory usage on reloads by reusing scrape cache #6670
* [ENHANCEMENT] Scrape: Add metrics to track bytes and entries in the metadata cache #6675
* [ENHANCEMENT] promtool: Add support for line-column numbers for invalid rules output #6533
* [ENHANCEMENT] Avoid restarting rule groups when it is unnecessary #6450
* [BUGFIX] React UI: Send cookies on fetch() on older browsers #6553
* [BUGFIX] React UI: adopt grafana flot fix for stacked graphs #6603
* [BUFGIX] React UI: broken graph page browser history so that back button works as expected #6659
* [BUGFIX] TSDB: ensure compactionsSkipped metric is registered, and log proper error if one is returned from head.Init #6616
* [BUGFIX] TSDB: return an error on ingesting series with duplicate labels #6664
* [BUGFIX] PromQL: Fix unary operator precedence #6579
* [BUGFIX] PromQL: Respect query.timeout even when we reach query.max-concurrency #6712
* [BUGFIX] PromQL: Fix string and parentheses handling in engine, which affected React UI #6612
* [BUGFIX] PromQL: Remove output labels returned by absent() if they are produced by multiple identical label matchers #6493
* [BUGFIX] Scrape: Validate that OpenMetrics input ends with `# EOF` #6505
* [BUGFIX] Remote read: return the correct error if configs can't be marshal'd to JSON #6622
* [BUGFIX] Remote write: Make remote client `Store` use passed context, which can affect shutdown timing #6673
* [BUGFIX] Remote write: Improve sharding calculation in cases where we would always be consistently behind by tracking pendingSamples #6511
* [BUGFIX] Ensure prometheus_rule_group metrics are deleted when a rule group is removed #6693

## 2.15.2 / 2020-01-06

* [BUGFIX] TSDB: Fixed support for TSDB blocks built with Prometheus before 2.1.0. #6564
* [BUGFIX] TSDB: Fixed block compaction issues on Windows. #6547

## 2.15.1 / 2019-12-25

* [BUGFIX] TSDB: Fixed race on concurrent queries against same data. #6512

## 2.15.0 / 2019-12-23

* [CHANGE] Discovery: Removed `prometheus_sd_kubernetes_cache_*` metrics. Additionally `prometheus_sd_kubernetes_workqueue_latency_seconds` and `prometheus_sd_kubernetes_workqueue_work_duration_seconds` metrics now show correct values in seconds. #6393
* [CHANGE] Remote write: Changed `query` label on `prometheus_remote_storage_*` metrics to `remote_name` and `url`. #6043
* [FEATURE] API: Added new endpoint for exposing per metric metadata `/metadata`. #6420 #6442
* [ENHANCEMENT] TSDB: Significantly reduced memory footprint of loaded TSDB blocks. #6418 #6461
* [ENHANCEMENT] TSDB: Significantly optimized what we buffer during compaction which should result in lower memory footprint during compaction. #6422 #6452 #6468 #6475
* [ENHANCEMENT] TSDB: Improve replay latency. #6230
* [ENHANCEMENT] TSDB: WAL size is now used for size based retention calculation. #5886
* [ENHANCEMENT] Remote read: Added query grouping and range hints to the remote read request #6401
* [ENHANCEMENT] Remote write: Added `prometheus_remote_storage_sent_bytes_total` counter per queue. #6344
* [ENHANCEMENT] promql: Improved PromQL parser performance. #6356
* [ENHANCEMENT] React UI: Implemented missing pages like `/targets` #6276, TSDB status page #6281 #6267 and many other fixes and performance improvements.
* [ENHANCEMENT] promql: Prometheus now accepts spaces between time range and square bracket. e.g `[ 5m]` #6065
* [BUGFIX] Config: Fixed alertmanager configuration to not miss targets when configurations are similar. #6455
* [BUGFIX] Remote write: Value of `prometheus_remote_storage_shards_desired` gauge shows raw value of desired shards and it's updated correctly. #6378
* [BUGFIX] Rules: Prometheus now fails the evaluation of rules and alerts where metric results collide with labels specified in `labels` field. #6469
* [BUGFIX] API: Targets Metadata API `/targets/metadata` now accepts empty `match_targets` parameter as in the spec. #6303

## 2.14.0 / 2019-11-11

* [SECURITY/BUGFIX] UI: Ensure warnings from the API are escaped. #6279
* [FEATURE] API: `/api/v1/status/runtimeinfo` and `/api/v1/status/buildinfo` endpoints added for use by the React UI. #6243
* [FEATURE] React UI: implement the new experimental React based UI. #5694 and many more
  * Can be found by under `/new`.
  * Not all pages are implemented yet.
* [FEATURE] Status: Cardinality statistics added to the Runtime & Build Information page. #6125
* [ENHANCEMENT/BUGFIX] Remote write: fix delays in remote write after a compaction. #6021
* [ENHANCEMENT] UI: Alerts can be filtered by state. #5758
* [BUGFIX] API: lifecycle endpoints return 403 when not enabled. #6057
* [BUGFIX] Build: Fix Solaris build. #6149
* [BUGFIX] Promtool: Remove false duplicate rule warnings when checking rule files with alerts. #6270
* [BUGFIX] Remote write: restore use of deduplicating logger in remote write. #6113
* [BUGFIX] Remote write: do not reshard when unable to send samples. #6111
* [BUGFIX] Service discovery: errors are no longer logged on context cancellation. #6116, #6133
* [BUGFIX] UI: handle null response from API properly. #6071

## 2.13.1 / 2019-10-16

* [BUGFIX] Fix panic in ARM builds of Prometheus. #6110
* [BUGFIX] promql: fix potential panic in the query logger. #6094
* [BUGFIX] Multiple errors of http: superfluous response.WriteHeader call in the logs. #6145

## 2.13.0 / 2019-10-04

* [SECURITY/BUGFIX] UI: Fix a Stored DOM XSS vulnerability with query history [CVE-2019-10215](http://cve.mitre.org/cgi-bin/cvename.cgi?name=CVE-2019-10215). #6098
* [CHANGE] Metrics: renamed prometheus_sd_configs_failed_total to prometheus_sd_failed_configs and changed to Gauge #5254
* [ENHANCEMENT] Include the tsdb tool in builds. #6089
* [ENHANCEMENT] Service discovery: add new node address types for kubernetes. #5902
* [ENHANCEMENT] UI: show warnings if query have returned some warnings. #5964
* [ENHANCEMENT] Remote write: reduce memory usage of the series cache. #5849
* [ENHANCEMENT] Remote read: use remote read streaming to reduce memory usage. #5703
* [ENHANCEMENT] Metrics: added metrics for remote write max/min/desired shards to queue manager. #5787
* [ENHANCEMENT] Promtool: show the warnings during label query. #5924
* [ENHANCEMENT] Promtool: improve error messages when parsing bad rules. #5965
* [ENHANCEMENT] Promtool: more promlint rules. #5515
* [BUGFIX] Promtool: fix recording inconsistency due to duplicate labels. #6026
* [BUGFIX] UI: fixes service-discovery view when accessed from unhealthy targets. #5915
* [BUGFIX] Metrics format: OpenMetrics parser crashes on short input. #5939
* [BUGFIX] UI: avoid truncated Y-axis values. #6014

## 2.12.0 / 2019-08-17

* [FEATURE] Track currently active PromQL queries in a log file. #5794
* [FEATURE] Enable and provide binaries for `mips64` / `mips64le` architectures. #5792
* [ENHANCEMENT] Improve responsiveness of targets web UI and API endpoint. #5740
* [ENHANCEMENT] Improve remote write desired shards calculation. #5763
* [ENHANCEMENT] Flush TSDB pages more precisely. tsdb#660
* [ENHANCEMENT] Add `prometheus_tsdb_retention_limit_bytes` metric. tsdb#667
* [ENHANCEMENT] Add logging during TSDB WAL replay on startup. tsdb#662
* [ENHANCEMENT] Improve TSDB memory usage. tsdb#653, tsdb#643, tsdb#654, tsdb#642, tsdb#627
* [BUGFIX] Check for duplicate label names in remote read. #5829
* [BUGFIX] Mark deleted rules' series as stale on next evaluation. #5759
* [BUGFIX] Fix JavaScript error when showing warning about out-of-sync server time. #5833
* [BUGFIX] Fix `promtool test rules` panic when providing empty `exp_labels`. #5774
* [BUGFIX] Only check last directory when discovering checkpoint number. #5756
* [BUGFIX] Fix error propagation in WAL watcher helper functions. #5741
* [BUGFIX] Correctly handle empty labels from alert templates. #5845

## 2.11.2 / 2019-08-14

* [BUGFIX/SECURITY] Fix a Stored DOM XSS vulnerability with query history. #5888

## 2.11.1 / 2019-07-10

* [BUGFIX] Fix potential panic when prometheus is watching multiple zookeeper paths. #5749

## 2.11.0 / 2019-07-09

* [CHANGE] Remove `max_retries` from queue_config (it has been unused since rewriting remote-write to utilize the write-ahead-log). #5649
* [CHANGE] The meta file `BlockStats` no longer holds size information. This is now dynamically calculated and kept in memory. It also includes the meta file size which was not included before. tsdb#637
* [CHANGE] Renamed metric from `prometheus_tsdb_wal_reader_corruption_errors` to `prometheus_tsdb_wal_reader_corruption_errors_total`. tsdb#622
* [FEATURE] Add option to use Alertmanager API v2. #5482
* [FEATURE] Added `humanizePercentage` function for templates. #5670
* [FEATURE] Include InitContainers in Kubernetes Service Discovery. #5598
* [FEATURE] Provide option to compress WAL records using Snappy. [#609](https://github.com/prometheus/tsdb/pull/609)
* [ENHANCEMENT] Create new clean segment when starting the WAL. tsdb#608
* [ENHANCEMENT] Reduce allocations in PromQL aggregations. #5641
* [ENHANCEMENT] Add storage warnings to LabelValues and LabelNames API results. #5673
* [ENHANCEMENT] Add `prometheus_http_requests_total` metric. #5640
* [ENHANCEMENT] Enable openbsd/arm build. #5696
* [ENHANCEMENT] Remote-write allocation improvements. #5614
* [ENHANCEMENT] Query performance improvement: Efficient iteration and search in HashForLabels and HashWithoutLabels. #5707
* [ENHANCEMENT] Allow injection of arbitrary headers in promtool. #4389
* [ENHANCEMENT] Allow passing `external_labels` in alert unit tests groups. #5608
* [ENHANCEMENT] Allows globs for rules when unit testing. #5595
* [ENHANCEMENT] Improved postings intersection matching. tsdb#616
* [ENHANCEMENT] Reduced disk usage for WAL for small setups. tsdb#605
* [ENHANCEMENT] Optimize queries using regexp for set lookups. tsdb#602
* [BUGFIX] resolve race condition in maxGauge. #5647
* [BUGFIX] Fix ZooKeeper connection leak. #5675
* [BUGFIX] Improved atomicity of .tmp block replacement during compaction for usual case. tsdb#636
* [BUGFIX] Fix "unknown series references" after clean shutdown. tsdb#623
* [BUGFIX] Re-calculate block size when calling `block.Delete`. tsdb#637
* [BUGFIX] Fix unsafe snapshots with head block. tsdb#641
* [BUGFIX] `prometheus_tsdb_compactions_failed_total` is now incremented on any compaction failure. tsdb#613

## 2.10.0 / 2019-05-25

* [CHANGE/BUGFIX] API: Encode alert values as string to correctly represent Inf/NaN. #5582
* [FEATURE] Template expansion: Make external labels available as `$externalLabels` in alert and console template expansion. #5463
* [FEATURE] TSDB: Add `prometheus_tsdb_wal_segment_current` metric for the WAL segment index that TSDB is currently writing to. tsdb#601
* [FEATURE] Scrape: Add `scrape_series_added` per-scrape metric. #5546
* [ENHANCEMENT] Discovery/kubernetes: Add labels `__meta_kubernetes_endpoint_node_name` and `__meta_kubernetes_endpoint_hostname`. #5571
* [ENHANCEMENT] Discovery/azure: Add label `__meta_azure_machine_public_ip`. #5475
* [ENHANCEMENT] TSDB: Simplify mergedPostings.Seek, resulting in better performance if there are many posting lists. tsdb#595
* [ENHANCEMENT] Log filesystem type on startup. #5558
* [ENHANCEMENT] Cmd/promtool: Use POST requests for Query and QueryRange. client_golang#557
* [ENHANCEMENT] Web: Sort alerts by group name. #5448
* [ENHANCEMENT] Console templates: Add convenience variables `$rawParams`, `$params`, `$path`. #5463
* [BUGFIX] TSDB: Don't panic when running out of disk space and recover nicely from the condition. tsdb#582
* [BUGFIX] TSDB: Correctly handle empty labels. tsdb#594
* [BUGFIX] TSDB: Don't crash on an unknown tombstone reference. tsdb#604
* [BUGFIX] Storage/remote: Remove queue-manager specific metrics if queue no longer exists. #5445 #5485 #5555
* [BUGFIX] PromQL: Correctly display `{__name__="a"}`. #5552
* [BUGFIX] Discovery/kubernetes: Use `service` rather than `ingress` as the name for the service workqueue. #5520
* [BUGFIX] Discovery/azure: Don't panic on a VM with a public IP. #5587
* [BUGFIX] Discovery/triton: Always read HTTP body to completion. #5596
* [BUGFIX] Web: Fixed Content-Type for js and css instead of using `/etc/mime.types`. #5551

## 2.9.2 / 2019-04-24

* [BUGFIX] Make sure subquery range is taken into account for selection #5467
* [BUGFIX] Exhaust every request body before closing it #5166
* [BUGFIX] Cmd/promtool: return errors from rule evaluations #5483
* [BUGFIX] Remote Storage: string interner should not panic in release #5487
* [BUGFIX] Fix memory allocation regression in mergedPostings.Seek tsdb#586

## 2.9.1 / 2019-04-16

* [BUGFIX] Discovery/kubernetes: fix missing label sanitization #5462
* [BUGFIX] Remote_write: Prevent reshard concurrent with calling stop #5460

## 2.9.0 / 2019-04-15

This releases uses Go 1.12, which includes a change in how memory is released
to Linux. This will cause RSS to be reported as higher, however this is harmless
and the memory is available to the kernel when it needs it.

* [CHANGE/ENHANCEMENT] Update Consul to support catalog.ServiceMultipleTags. #5151
* [FEATURE] Add honor_timestamps scrape option. #5304
* [ENHANCEMENT] Discovery/kubernetes: add present labels for labels/annotations. #5443
* [ENHANCEMENT] OpenStack SD: Add ProjectID and UserID meta labels. #5431
* [ENHANCEMENT] Add GODEBUG and retention to the runtime page. #5324 #5322
* [ENHANCEMENT] Add support for POSTing to /series endpoint. #5422
* [ENHANCEMENT] Support PUT methods for Lifecycle and Admin APIs. #5376
* [ENHANCEMENT] Scrape: Add global jitter for HA server. #5181
* [ENHANCEMENT] Check for cancellation on every step of a range evaluation. #5131
* [ENHANCEMENT] String interning for labels & values in the remote_write path. #5316
* [ENHANCEMENT] Don't lose the scrape cache on a failed scrape. #5414
* [ENHANCEMENT] Reload cert files from disk automatically. common#173
* [ENHANCEMENT] Use fixed length millisecond timestamp format for logs. common#172
* [ENHANCEMENT] Performance improvements for postings. tsdb#509 tsdb#572
* [BUGFIX] Remote Write: fix checkpoint reading. #5429
* [BUGFIX] Check if label value is valid when unmarshaling external labels from YAML. #5316
* [BUGFIX] Promparse: sort all labels when parsing. #5372
* [BUGFIX] Reload rules: copy state on both name and labels. #5368
* [BUGFIX] Exponentiation operator to drop metric name in result of operation. #5329
* [BUGFIX] Config: resolve more file paths. #5284
* [BUGFIX] Promtool: resolve relative paths in alert test files. #5336
* [BUGFIX] Set TLSHandshakeTimeout in HTTP transport. common#179
* [BUGFIX] Use fsync to be more resilient to machine crashes. tsdb#573 tsdb#578
* [BUGFIX] Keep series that are still in WAL in checkpoints. tsdb#577
* [BUGFIX] Fix output sample values for scalar-to-vector comparison operations. #5454

## 2.8.1 / 2019-03-28

* [BUGFIX] Display the job labels in `/targets` which was removed accidentally. #5406

## 2.8.0 / 2019-03-12

This release uses Write-Ahead Logging (WAL) for the remote_write API. This currently causes a slight increase in memory usage, which will be addressed in future releases.

* [CHANGE] Default time retention is used only when no size based retention is specified. These are flags where time retention is specified by the flag `--storage.tsdb.retention` and size retention by `--storage.tsdb.retention.size`. #5216
* [CHANGE] `prometheus_tsdb_storage_blocks_bytes_total` is now `prometheus_tsdb_storage_blocks_bytes`. prometheus/tsdb#506
* [FEATURE] [EXPERIMENTAL] Time overlapping blocks are now allowed; vertical compaction and vertical query merge. It is an optional feature which is controlled by the `--storage.tsdb.allow-overlapping-blocks` flag, disabled by default. prometheus/tsdb#370
* [ENHANCEMENT] Use the WAL for remote_write API. #4588
* [ENHANCEMENT] Query performance improvements. prometheus/tsdb#531
* [ENHANCEMENT] UI enhancements with upgrade to Bootstrap 4. #5226
* [ENHANCEMENT] Reduce time that Alertmanagers are in flux when reloaded. #5126
* [ENHANCEMENT] Limit number of metrics displayed on UI to 10000. #5139
* [ENHANCEMENT] (1) Remember All/Unhealthy choice on target-overview when reloading page. (2) Resize text-input area on Graph page on mouseclick. #5201
* [ENHANCEMENT] In `histogram_quantile` merge buckets with equivalent le values. #5158.
* [ENHANCEMENT] Show list of offending labels in the error message in many-to-many scenarios. #5189
* [ENHANCEMENT] Show `Storage Retention` criteria in effect on `/status` page. #5322
* [BUGFIX] Fix sorting of rule groups. #5260
* [BUGFIX] Fix support for password_file and bearer_token_file in Kubernetes SD. #5211
* [BUGFIX] Scrape: catch errors when creating HTTP clients #5182. Adds new metrics:
  * `prometheus_target_scrape_pools_total`
  * `prometheus_target_scrape_pools_failed_total`
  * `prometheus_target_scrape_pool_reloads_total`
  * `prometheus_target_scrape_pool_reloads_failed_total`
* [BUGFIX] Fix panic when aggregator param is not a literal. #5290

## 2.7.2 / 2019-03-02

* [BUGFIX] `prometheus_rule_group_last_evaluation_timestamp_seconds` is now a unix timestamp. #5186

## 2.7.1 / 2019-01-31

This release has a fix for a Stored DOM XSS vulnerability that can be triggered when using the query history functionality. Thanks to Dor Tumarkin from Checkmarx for reporting it.

* [BUGFIX/SECURITY] Fix a Stored DOM XSS vulnerability with query history. #5163
* [BUGFIX] `prometheus_rule_group_last_duration_seconds` now reports seconds instead of nanoseconds. #5153
* [BUGFIX] Make sure the targets are consistently sorted in the targets page. #5161

## 2.7.0 / 2019-01-28

We're rolling back the Dockerfile changes introduced in 2.6.0. If you made changes to your docker deployment in 2.6.0, you will need to roll them back. This release also adds experimental support for disk size based retention. To accommodate that we are deprecating the flag `storage.tsdb.retention` in favour of `storage.tsdb.retention.time`. We print a warning if the flag is in use, but it will function without breaking until Prometheus 3.0.

* [CHANGE] Rollback Dockerfile to version at 2.5.0. Rollback of the breaking change introduced in 2.6.0. #5122
* [FEATURE] Add subqueries to PromQL. #4831
* [FEATURE] [EXPERIMENTAL] Add support for disk size based retention. Note that we don't consider the WAL size which could be significant and the time based retention policy also applies. #5109 prometheus/tsdb#343
* [FEATURE] Add CORS origin flag. #5011
* [ENHANCEMENT] Consul SD: Add tagged address to the discovery metadata. #5001
* [ENHANCEMENT] Kubernetes SD: Add service external IP and external name to the discovery metadata. #4940
* [ENHANCEMENT] Azure SD: Add support for Managed Identity authentication. #4590
* [ENHANCEMENT] Azure SD: Add tenant and subscription IDs to the discovery metadata. #4969
* [ENHANCEMENT] OpenStack SD: Add support for application credentials based authentication. #4968
* [ENHANCEMENT] Add metric for number of rule groups loaded. #5090
* [BUGFIX] Avoid duplicate tests for alert unit tests. #4964
* [BUGFIX] Don't depend on given order when comparing samples in alert unit testing. #5049
* [BUGFIX] Make sure the retention period doesn't overflow. #5112
* [BUGFIX] Make sure the blocks don't get very large. #5112
* [BUGFIX] Don't generate blocks with no samples. prometheus/tsdb#374
* [BUGFIX] Reintroduce metric for WAL corruptions. prometheus/tsdb#473

## 2.6.1 / 2019-01-15

* [BUGFIX] Azure SD: Fix discovery getting stuck sometimes. #5088
* [BUGFIX] Marathon SD: Use `Tasks.Ports` when `RequirePorts` is `false`. #5026
* [BUGFIX] Promtool: Fix "out-of-order sample" errors when testing rules. #5069

## 2.6.0 / 2018-12-17

* [CHANGE] Remove default flags from the container's entrypoint, run Prometheus from `/etc/prometheus` and symlink the storage directory to `/etc/prometheus/data`. #4976
* [CHANGE] Promtool: Remove the `update` command. #3839
* [FEATURE] Add JSON log format via the `--log.format` flag. #4876
* [FEATURE] API: Add /api/v1/labels endpoint to get all label names. #4835
* [FEATURE] Web: Allow setting the page's title via the `--web.ui-title` flag. #4841
* [ENHANCEMENT] Add `prometheus_tsdb_lowest_timestamp_seconds`, `prometheus_tsdb_head_min_time_seconds` and `prometheus_tsdb_head_max_time_seconds` metrics. #4888
* [ENHANCEMENT] Add `rule_group_last_evaluation_timestamp_seconds` metric. #4852
* [ENHANCEMENT] Add `prometheus_template_text_expansion_failures_total` and `prometheus_template_text_expansions_total` metrics. #4747
* [ENHANCEMENT] Set consistent User-Agent header in outgoing requests. #4891
* [ENHANCEMENT] Azure SD: Error out at load time when authentication parameters are missing. #4907
* [ENHANCEMENT] EC2 SD: Add the machine's private DNS name to the discovery metadata. #4693
* [ENHANCEMENT] EC2 SD: Add the operating system's platform to the discovery metadata. #4663
* [ENHANCEMENT] Kubernetes SD: Add the pod's phase to the discovery metadata. #4824
* [ENHANCEMENT] Kubernetes SD: Log Kubernetes messages. #4931
* [ENHANCEMENT] Promtool: Collect CPU and trace profiles. #4897
* [ENHANCEMENT] Promtool: Support writing output as JSON. #4848
* [ENHANCEMENT] Remote Read: Return available data if remote read fails partially. #4832
* [ENHANCEMENT] Remote Write: Improve queue performance. #4772
* [ENHANCEMENT] Remote Write: Add min_shards parameter to set the minimum number of shards. #4924
* [ENHANCEMENT] TSDB: Improve WAL reading. #4953
* [ENHANCEMENT] TSDB: Memory improvements. #4953
* [ENHANCEMENT] Web: Log stack traces on panic. #4221
* [ENHANCEMENT] Web UI: Add copy to clipboard button for configuration. #4410
* [ENHANCEMENT] Web UI: Support console queries at specific times. #4764
* [ENHANCEMENT] Web UI: group targets by job then instance. #4898 #4806
* [BUGFIX] Deduplicate handler labels for HTTP metrics. #4732
* [BUGFIX] Fix leaked queriers causing shutdowns to hang. #4922
* [BUGFIX] Fix configuration loading panics on nil pointer slice elements. #4942
* [BUGFIX] API: Correctly skip mismatching targets on /api/v1/targets/metadata. #4905
* [BUGFIX] API: Better rounding for incoming query timestamps. #4941
* [BUGFIX] Azure SD: Fix panic. #4867
* [BUGFIX] Console templates: Fix hover when the metric has a null value. #4906
* [BUGFIX] Discovery: Remove all targets when the scrape configuration gets empty. #4819
* [BUGFIX] Marathon SD: Fix leaked connections. #4915
* [BUGFIX] Marathon SD: Use 'hostPort' member of portMapping to construct target endpoints. #4887
* [BUGFIX] PromQL: Fix a goroutine leak in the lexer/parser. #4858
* [BUGFIX] Scrape: Pass through content-type for non-compressed output. #4912
* [BUGFIX] Scrape: Fix deadlock in the scrape's manager. #4894
* [BUGFIX] Scrape: Scrape targets at fixed intervals even after Prometheus restarts. #4926
* [BUGFIX] TSDB: Support restored snapshots including the head properly. #4953
* [BUGFIX] TSDB: Repair WAL when the last record in a segment is torn. #4953
* [BUGFIX] TSDB: Fix unclosed file readers on Windows systems. #4997
* [BUGFIX] Web: Avoid proxy to connect to the local gRPC server. #4572

## 2.5.0 / 2018-11-06

* [CHANGE] Group targets by scrape config instead of job name. #4806 #4526
* [CHANGE] Marathon SD: Various changes to adapt to Marathon 1.5+. #4499
* [CHANGE] Discovery: Split `prometheus_sd_discovered_targets` metric by scrape and notify (Alertmanager SD) as well as by section in the respective configuration. #4753
* [FEATURE] Add OpenMetrics support for scraping (EXPERIMENTAL). #4700
* [FEATURE] Add unit testing for rules. #4350
* [FEATURE] Make maximum number of samples per query configurable via `--query.max-samples` flag. #4513
* [FEATURE] Make maximum number of concurrent remote reads configurable via `--storage.remote.read-concurrent-limit` flag. #4656
* [ENHANCEMENT] Support s390x platform for Linux. #4605
* [ENHANCEMENT] API: Add `prometheus_api_remote_read_queries` metric tracking currently executed or waiting remote read API requests. #4699
* [ENHANCEMENT] Remote Read: Add `prometheus_remote_storage_remote_read_queries` metric tracking currently in-flight remote read queries. #4677
* [ENHANCEMENT] Remote Read: Reduced memory usage. #4655
* [ENHANCEMENT] Discovery: Add `prometheus_sd_discovered_targets`, `prometheus_sd_received_updates_total`, `prometheus_sd_updates_delayed_total`, and `prometheus_sd_updates_total` metrics for discovery subsystem. #4667
* [ENHANCEMENT] Discovery: Improve performance of previously slow updates of changes of targets. #4526
* [ENHANCEMENT] Kubernetes SD: Add extended metrics. #4458
* [ENHANCEMENT] OpenStack SD: Support discovering instances from all projects. #4682
* [ENHANCEMENT] OpenStack SD: Discover all interfaces. #4649
* [ENHANCEMENT] OpenStack SD: Support `tls_config` for the used HTTP client. #4654
* [ENHANCEMENT] Triton SD: Add ability to filter triton_sd targets by pre-defined groups. #4701
* [ENHANCEMENT] Web UI: Avoid browser spell-checking in expression field. #4728
* [ENHANCEMENT] Web UI: Add scrape duration and last evaluation time in targets and rules pages. #4722
* [ENHANCEMENT] Web UI: Improve rule view by wrapping lines. #4702
* [ENHANCEMENT] Rules: Error out at load time for invalid templates, rather than at evaluation time. #4537
* [ENHANCEMENT] TSDB: Add metrics for WAL operations. #4692
* [BUGFIX] Change max/min over_time to handle NaNs properly. #4386
* [BUGFIX] Check label name for `count_values` PromQL function. #4585
* [BUGFIX] Ensure that vectors and matrices do not contain identical label-sets. #4589

## 2.4.3 / 2018-10-04

* [BUGFIX] Fix panic when using custom EC2 API for SD #4672
* [BUGFIX] Fix panic when Zookeeper SD cannot connect to servers #4669
* [BUGFIX] Make the skip_head an optional parameter for snapshot API #4674

## 2.4.2 / 2018-09-21

The last release didn't have bugfix included due to a vendoring error.

* [BUGFIX] Handle WAL corruptions properly prometheus/tsdb#389
* [BUGFIX] Handle WAL migrations correctly on Windows prometheus/tsdb#392

## 2.4.1 / 2018-09-19

* [ENHANCEMENT] New TSDB metrics prometheus/tsdb#375 prometheus/tsdb#363
* [BUGFIX] Render UI correctly for Windows #4616

## 2.4.0 / 2018-09-11

This release includes multiple bugfixes and features. Further, the WAL implementation has been re-written so the storage is not forward compatible. Prometheus 2.3 storage will work on 2.4 but not vice-versa.

* [CHANGE] Reduce remote write default retries #4279
* [CHANGE] Remove /heap endpoint #4460
* [FEATURE] Persist alert 'for' state across restarts #4061
* [FEATURE] Add API providing per target metric metadata #4183
* [FEATURE] Add API providing recording and alerting rules #4318 #4501
* [ENHANCEMENT] Brand new WAL implementation for TSDB. Forwards incompatible with previous WAL.
* [ENHANCEMENT] Show rule evaluation errors in UI #4457
* [ENHANCEMENT] Throttle resends of alerts to Alertmanager #4538
* [ENHANCEMENT] Send EndsAt along with the alert to Alertmanager #4550
* [ENHANCEMENT] Limit the samples returned by remote read endpoint #4532
* [ENHANCEMENT] Limit the data read in through remote read #4239
* [ENHANCEMENT] Coalesce identical SD configurations #3912
* [ENHANCEMENT] `promtool`: Add new commands for debugging and querying #4247 #4308 #4346 #4454
* [ENHANCEMENT] Update console examples for node_exporter v0.16.0 #4208
* [ENHANCEMENT] Optimize PromQL aggregations #4248
* [ENHANCEMENT] Remote read: Add Offset to hints #4226
* [ENHANCEMENT] `consul_sd`: Add support for ServiceMeta field #4280
* [ENHANCEMENT] `ec2_sd`: Maintain order of subnet_id label #4405
* [ENHANCEMENT] `ec2_sd`: Add support for custom endpoint to support EC2 compliant APIs #4333
* [ENHANCEMENT] `ec2_sd`: Add instance_owner label #4514
* [ENHANCEMENT] `azure_sd`: Add support for VMSS discovery and multiple environments #4202 #4569
* [ENHANCEMENT] `gce_sd`: Add instance_id label #4488
* [ENHANCEMENT] Forbid rule-abiding robots from indexing #4266
* [ENHANCEMENT] Log virtual memory limits on startup #4418
* [BUGFIX] Wait for service discovery to stop before exiting #4508
* [BUGFIX] Render SD configs properly #4338
* [BUGFIX] Only add LookbackDelta to vector selectors #4399
* [BUGFIX] `ec2_sd`: Handle panic-ing nil pointer #4469
* [BUGFIX] `consul_sd`: Stop leaking connections #4443
* [BUGFIX] Use templated labels also to identify alerts #4500
* [BUGFIX] Reduce floating point errors in stddev and related functions #4533
* [BUGFIX] Log errors while encoding responses #4359

## 2.3.2 / 2018-07-12

* [BUGFIX] Fix various tsdb bugs #4369
* [BUGFIX] Reorder startup and shutdown to prevent panics. #4321
* [BUGFIX] Exit with non-zero code on error #4296
* [BUGFIX] discovery/kubernetes/ingress: fix scheme discovery #4329
* [BUGFIX] Fix race in zookeeper sd #4355
* [BUGFIX] Better timeout handling in promql #4291 #4300
* [BUGFIX] Propagate errors when selecting series from the tsdb #4136

## 2.3.1 / 2018-06-19

* [BUGFIX] Avoid infinite loop on duplicate NaN values. #4275
* [BUGFIX] Fix nil pointer deference when using various API endpoints #4282
* [BUGFIX] config: set target group source index during unmarshaling #4245
* [BUGFIX] discovery/file: fix logging #4178
* [BUGFIX] kubernetes_sd: fix namespace filtering #4285
* [BUGFIX] web: restore old path prefix behavior #4273
* [BUGFIX] web: remove security headers added in 2.3.0 #4259

## 2.3.0 / 2018-06-05

* [CHANGE] `marathon_sd`: use `auth_token` and `auth_token_file` for token-based authentication instead of `bearer_token` and `bearer_token_file` respectively.
* [CHANGE] Metric names for HTTP server metrics changed
* [FEATURE] Add query commands to promtool
* [FEATURE] Add security headers to HTTP server responses
* [FEATURE] Pass query hints via remote read API
* [FEATURE] Basic auth passwords can now be configured via file across all configuration
* [ENHANCEMENT] Optimize PromQL and API serialization for memory usage and allocations
* [ENHANCEMENT] Limit number of dropped targets in web UI
* [ENHANCEMENT] Consul and EC2 service discovery allow using server-side filtering for performance improvement
* [ENHANCEMENT] Add advanced filtering configuration to EC2 service discovery
* [ENHANCEMENT] `marathon_sd`: adds support for basic and bearer authentication, plus all other common HTTP client options (TLS config, proxy URL, etc.)
* [ENHANCEMENT] Provide machine type metadata and labels in GCE service discovery
* [ENHANCEMENT] Add pod controller kind and name to Kubernetes service discovery data
* [ENHANCEMENT] Move TSDB to flock-based log file that works with Docker containers
* [BUGFIX] Properly propagate storage errors in PromQL
* [BUGFIX] Fix path prefix for web pages
* [BUGFIX] Fix goroutine leak in Consul service discovery
* [BUGFIX] Fix races in scrape manager
* [BUGFIX] Fix OOM for very large k in PromQL topk() queries
* [BUGFIX] Make remote write more resilient to unavailable receivers
* [BUGFIX] Make remote write shutdown cleanly
* [BUGFIX] Don't leak files on errors in TSDB's tombstone cleanup
* [BUGFIX] Unary minus expressions now removes the metric name from results
* [BUGFIX] Fix bug that lead to wrong amount of samples considered for time range expressions

## 2.2.1 / 2018-03-13

* [BUGFIX] Fix data loss in TSDB on compaction
* [BUGFIX] Correctly stop timer in remote-write path
* [BUGFIX] Fix deadlock triggered by loading targets page
* [BUGFIX] Fix incorrect buffering of samples on range selection queries
* [BUGFIX] Handle large index files on windows properly

## 2.2.0 / 2018-03-08

* [CHANGE] Rename file SD mtime metric.
* [CHANGE] Send target update on empty pod IP in Kubernetes SD.
* [FEATURE] Add API endpoint for flags.
* [FEATURE] Add API endpoint for dropped targets.
* [FEATURE] Display annotations on alerts page.
* [FEATURE] Add option to skip head data when taking snapshots.
* [ENHANCEMENT] Federation performance improvement.
* [ENHANCEMENT] Read bearer token file on every scrape.
* [ENHANCEMENT] Improve typeahead on `/graph` page.
* [ENHANCEMENT] Change rule file formatting.
* [ENHANCEMENT] Set consul server default to `localhost:8500`.
* [ENHANCEMENT] Add dropped Alertmanagers to API info endpoint.
* [ENHANCEMENT] Add OS type meta label to Azure SD.
* [ENHANCEMENT] Validate required fields in SD configuration.
* [BUGFIX] Prevent stack overflow on deep recursion in TSDB.
* [BUGFIX] Correctly read offsets in index files that are greater than 4GB.
* [BUGFIX] Fix scraping behavior for empty labels.
* [BUGFIX] Drop metric name for bool modifier.
* [BUGFIX] Fix races in discovery.
* [BUGFIX] Fix Kubernetes endpoints SD for empty subsets.
* [BUGFIX] Throttle updates from SD providers, which caused increased CPU usage and allocations.
* [BUGFIX] Fix TSDB block reload issue.
* [BUGFIX] Fix PromQL printing of empty `without()`.
* [BUGFIX] Don't reset FiredAt for inactive alerts.
* [BUGFIX] Fix erroneous file version changes and repair existing data.

## 2.1.0 / 2018-01-19

* [FEATURE] New Service Discovery UI showing labels before and after relabelling.
* [FEATURE] New Admin APIs added to v1 to delete, snapshot and remove tombstones.
* [ENHANCEMENT] The graph UI autocomplete now includes your previous queries.
* [ENHANCEMENT] Federation is now much faster for large numbers of series.
* [ENHANCEMENT] Added new metrics to measure rule timings.
* [ENHANCEMENT] Rule evaluation times added to the rules UI.
* [ENHANCEMENT] Added metrics to measure modified time of file SD files.
* [ENHANCEMENT] Kubernetes SD now includes POD UID in discovery metadata.
* [ENHANCEMENT] The Query APIs now return optional stats on query execution times.
* [ENHANCEMENT] The index now no longer has the 4GiB size limit and is also smaller.
* [BUGFIX] Remote read `read_recent` option is now false by default.
* [BUGFIX] Pass the right configuration to each Alertmanager (AM) when using multiple AM configs.
* [BUGFIX] Fix not-matchers not selecting series with labels unset.
* [BUGFIX] tsdb: Fix occasional panic in head block.
* [BUGFIX] tsdb: Close files before deletion to fix retention issues on Windows and NFS.
* [BUGFIX] tsdb: Cleanup and do not retry failing compactions.
* [BUGFIX] tsdb: Close WAL while shutting down.

## 2.0.0 / 2017-11-08

This release includes a completely rewritten storage, huge performance
improvements, but also many backwards incompatible changes. For more
information, read the announcement blog post and migration guide.

<https://prometheus.io/blog/2017/11/08/announcing-prometheus-2-0/>
<https://prometheus.io/docs/prometheus/2.0/migration/>

* [CHANGE] Completely rewritten storage layer, with WAL. This is not backwards compatible with 1.x storage, and many flags have changed/disappeared.
* [CHANGE] New staleness behavior. Series now marked stale after target scrapes no longer return them, and soon after targets disappear from service discovery.
* [CHANGE] Rules files use YAML syntax now. Conversion tool added to promtool.
* [CHANGE] Removed `count_scalar`, `drop_common_labels` functions and `keep_common` modifier from PromQL.
* [CHANGE] Rewritten exposition format parser with much higher performance. The Protobuf exposition format is no longer supported.
* [CHANGE] Example console templates updated for new storage and metrics names. Examples other than node exporter and Prometheus removed.
* [CHANGE] Admin and lifecycle APIs now disabled by default, can be re-enabled via flags
* [CHANGE] Flags switched to using Kingpin, all flags are now --flagname rather than -flagname.
* [FEATURE/CHANGE] Remote read can be configured to not read data which is available locally. This is enabled by default.
* [FEATURE] Rules can be grouped now. Rules within a rule group are executed sequentially.
* [FEATURE] Added experimental GRPC apis
* [FEATURE] Add timestamp() function to PromQL.
* [ENHANCEMENT] Remove remote read from the query path if no remote storage is configured.
* [ENHANCEMENT] Bump Consul HTTP client timeout to not match the Consul SD watch timeout.
* [ENHANCEMENT] Go-conntrack added to provide HTTP connection metrics.
* [BUGFIX] Fix connection leak in Consul SD.

## 1.8.2 / 2017-11-04

* [BUGFIX] EC2 service discovery: Do not crash if tags are empty.

## 1.8.1 / 2017-10-19

* [BUGFIX] Correctly handle external labels on remote read endpoint

## 1.8.0 / 2017-10-06

* [CHANGE] Rule links link to the _Console_ tab rather than the _Graph_ tab to
  not trigger expensive range queries by default.
* [FEATURE] Ability to act as a remote read endpoint for other Prometheus
  servers.
* [FEATURE] K8s SD: Support discovery of ingresses.
* [FEATURE] Consul SD: Support for node metadata.
* [FEATURE] Openstack SD: Support discovery of hypervisors.
* [FEATURE] Expose current Prometheus config via `/status/config`.
* [FEATURE] Allow to collapse jobs on `/targets` page.
* [FEATURE] Add `/-/healthy` and `/-/ready` endpoints.
* [FEATURE] Add color scheme support to console templates.
* [ENHANCEMENT] Remote storage connections use HTTP keep-alive.
* [ENHANCEMENT] Improved logging about remote storage.
* [ENHANCEMENT] Relaxed URL validation.
* [ENHANCEMENT] Openstack SD: Handle instances without IP.
* [ENHANCEMENT] Make remote storage queue manager configurable.
* [ENHANCEMENT] Validate metrics returned from remote read.
* [ENHANCEMENT] EC2 SD: Set a default region.
* [ENHANCEMENT] Changed help link to `https://prometheus.io/docs`.
* [BUGFIX] Fix floating-point precision issue in `deriv` function.
* [BUGFIX] Fix pprof endpoints when -web.route-prefix or -web.external-url is
  used.
* [BUGFIX] Fix handling of `null` target groups in file-based SD.
* [BUGFIX] Set the sample timestamp in date-related PromQL functions.
* [BUGFIX] Apply path prefix to redirect from deprecated graph URL.
* [BUGFIX] Fixed tests on MS Windows.
* [BUGFIX] Check for invalid UTF-8 in label values after relabeling.

## 1.7.2 / 2017-09-26

* [BUGFIX] Correctly remove all targets from DNS service discovery if the
  corresponding DNS query succeeds and returns an empty result.
* [BUGFIX] Correctly parse resolution input in expression browser.
* [BUGFIX] Consistently use UTC in the date picker of the expression browser.
* [BUGFIX] Correctly handle multiple ports in Marathon service discovery.
* [BUGFIX] Fix HTML escaping so that HTML templates compile with Go1.9.
* [BUGFIX] Prevent number of remote write shards from going negative.
* [BUGFIX] In the graphs created by the expression browser, render very large
  and small numbers in a readable way.
* [BUGFIX] Fix a rarely occurring iterator issue in varbit encoded chunks.

## 1.7.1 / 2017-06-12

* [BUGFIX] Fix double prefix redirect.

## 1.7.0 / 2017-06-06

* [CHANGE] Compress remote storage requests and responses with unframed/raw snappy.
* [CHANGE] Properly elide secrets in config.
* [FEATURE] Add OpenStack service discovery.
* [FEATURE] Add ability to limit Kubernetes service discovery to certain namespaces.
* [FEATURE] Add metric for discovered number of Alertmanagers.
* [ENHANCEMENT] Print system information (uname) on start up.
* [ENHANCEMENT] Show gaps in graphs on expression browser.
* [ENHANCEMENT] Promtool linter checks counter naming and more reserved labels.
* [BUGFIX] Fix broken Mesos discovery.
* [BUGFIX] Fix redirect when external URL is set.
* [BUGFIX] Fix mutation of active alert elements by notifier.
* [BUGFIX] Fix HTTP error handling for remote write.
* [BUGFIX] Fix builds for Solaris/Illumos.
* [BUGFIX] Fix overflow checking in global config.
* [BUGFIX] Fix log level reporting issue.
* [BUGFIX] Fix ZooKeeper serverset discovery can become out-of-sync.

## 1.6.3 / 2017-05-18

* [BUGFIX] Fix disappearing Alertmanager targets in Alertmanager discovery.
* [BUGFIX] Fix panic with remote_write on ARMv7.
* [BUGFIX] Fix stacked graphs to adapt min/max values.

## 1.6.2 / 2017-05-11

* [BUGFIX] Fix potential memory leak in Kubernetes service discovery

## 1.6.1 / 2017-04-19

* [BUGFIX] Don't panic if storage has no FPs even after initial wait

## 1.6.0 / 2017-04-14

* [CHANGE] Replaced the remote write implementations for various backends by a
  generic write interface with example adapter implementation for various
  backends. Note that both the previous and the current remote write
  implementations are **experimental**.
* [FEATURE] New flag `-storage.local.target-heap-size` to tell Prometheus about
  the desired heap size. This deprecates the flags
  `-storage.local.memory-chunks` and `-storage.local.max-chunks-to-persist`,
  which are kept for backward compatibility.
* [FEATURE] Add `check-metrics` to `promtool` to lint metric names.
* [FEATURE] Add Joyent Triton discovery.
* [FEATURE] `X-Prometheus-Scrape-Timeout-Seconds` header in HTTP scrape
  requests.
* [FEATURE] Remote read interface, including example for InfluxDB. **Experimental.**
* [FEATURE] Enable Consul SD to connect via TLS.
* [FEATURE] Marathon SD supports multiple ports.
* [FEATURE] Marathon SD supports bearer token for authentication.
* [FEATURE] Custom timeout for queries.
* [FEATURE] Expose `buildQueryUrl` in `graph.js`.
* [FEATURE] Add `rickshawGraph` property to the graph object in console
  templates.
* [FEATURE] New metrics exported by Prometheus itself:
  * Summary `prometheus_engine_query_duration_seconds`
  * Counter `prometheus_evaluator_iterations_missed_total`
  * Counter `prometheus_evaluator_iterations_total`
  * Gauge `prometheus_local_storage_open_head_chunks`
  * Gauge `prometheus_local_storage_target_heap_size`
* [ENHANCEMENT] Reduce shut-down time by interrupting an ongoing checkpoint
  before starting the final checkpoint.
* [ENHANCEMENT] Auto-tweak times between checkpoints to limit time spent in
  checkpointing to 50%.
* [ENHANCEMENT] Improved crash recovery deals better with certain index
  corruptions.
* [ENHANCEMENT] Graphing deals better with constant time series.
* [ENHANCEMENT] Retry remote writes on recoverable errors.
* [ENHANCEMENT] Evict unused chunk descriptors during crash recovery to limit
  memory usage.
* [ENHANCEMENT] Smoother disk usage during series maintenance.
* [ENHANCEMENT] Targets on targets page sorted by instance within a job.
* [ENHANCEMENT] Sort labels in federation.
* [ENHANCEMENT] Set `GOGC=40` by default, which results in much better memory
  utilization at the price of slightly higher CPU usage. If `GOGC` is set by
  the user, it is still honored as usual.
* [ENHANCEMENT] Close head chunks after being idle for the duration of the
  configured staleness delta. This helps to persist and evict head chunk of
  stale series more quickly.
* [ENHANCEMENT] Stricter checking of relabel config.
* [ENHANCEMENT] Cache busters for static web content.
* [ENHANCEMENT] Send Prometheus-specific user-agent header during scrapes.
* [ENHANCEMENT] Improved performance of series retention cut-off.
* [ENHANCEMENT] Mitigate impact of non-atomic sample ingestion on
  `histogram_quantile` by enforcing buckets to be monotonic.
* [ENHANCEMENT] Released binaries built with Go 1.8.1.
* [BUGFIX] Send `instance=""` with federation if `instance` not set.
* [BUGFIX] Update to new `client_golang` to get rid of unwanted quantile
  metrics in summaries.
* [BUGFIX] Introduce several additional guards against data corruption.
* [BUGFIX] Mark storage dirty and increment
  `prometheus_local_storage_persist_errors_total` on all relevant errors.
* [BUGFIX] Propagate storage errors as 500 in the HTTP API.
* [BUGFIX] Fix int64 overflow in timestamps in the HTTP API.
* [BUGFIX] Fix deadlock in Zookeeper SD.
* [BUGFIX] Fix fuzzy search problems in the web-UI auto-completion.

## 1.5.3 / 2017-05-11

* [BUGFIX] Fix potential memory leak in Kubernetes service discovery

## 1.5.2 / 2017-02-10

* [BUGFIX] Fix series corruption in a special case of series maintenance where
  the minimum series-file-shrink-ratio kicks in.
* [BUGFIX] Fix two panic conditions both related to processing a series
  scheduled to be quarantined.
* [ENHANCEMENT] Binaries built with Go1.7.5.

## 1.5.1 / 2017-02-07

* [BUGFIX] Don't lose fully persisted memory series during checkpointing.
* [BUGFIX] Fix intermittently failing relabeling.
* [BUGFIX] Make `-storage.local.series-file-shrink-ratio` work.
* [BUGFIX] Remove race condition from TestLoop.

## 1.5.0 / 2017-01-23

* [CHANGE] Use lexicographic order to sort alerts by name.
* [FEATURE] Add Joyent Triton discovery.
* [FEATURE] Add scrape targets and alertmanager targets API.
* [FEATURE] Add various persistence related metrics.
* [FEATURE] Add various query engine related metrics.
* [FEATURE] Add ability to limit scrape samples, and related metrics.
* [FEATURE] Add labeldrop and labelkeep relabelling actions.
* [FEATURE] Display current working directory on status-page.
* [ENHANCEMENT] Strictly use ServiceAccount for in cluster configuration on Kubernetes.
* [ENHANCEMENT] Various performance and memory-management improvements.
* [BUGFIX] Fix basic auth for alertmanagers configured via flag.
* [BUGFIX] Don't panic on decoding corrupt data.
* [BUGFIX] Ignore dotfiles in data directory.
* [BUGFIX] Abort on intermediate federation errors.

## 1.4.1 / 2016-11-28

* [BUGFIX] Fix Consul service discovery

## 1.4.0 / 2016-11-25

* [FEATURE] Allow configuring Alertmanagers via service discovery
* [FEATURE] Display used Alertmanagers on runtime page in the UI
* [FEATURE] Support profiles in AWS EC2 service discovery configuration
* [ENHANCEMENT] Remove duplicated logging of Kubernetes client errors
* [ENHANCEMENT] Add metrics about Kubernetes service discovery
* [BUGFIX] Update alert annotations on re-evaluation
* [BUGFIX] Fix export of group modifier in PromQL queries
* [BUGFIX] Remove potential deadlocks in several service discovery implementations
* [BUGFIX] Use proper float64 modulo in PromQL `%` binary operations
* [BUGFIX] Fix crash bug in Kubernetes service discovery

## 1.3.1 / 2016-11-04

This bug-fix release pulls in the fixes from the 1.2.3 release.

* [BUGFIX] Correctly handle empty Regex entry in relabel config.
* [BUGFIX] MOD (`%`) operator doesn't panic with small floating point numbers.
* [BUGFIX] Updated miekg/dns vendoring to pick up upstream bug fixes.
* [ENHANCEMENT] Improved DNS error reporting.

## 1.2.3 / 2016-11-04

Note that this release is chronologically after 1.3.0.

* [BUGFIX] Correctly handle end time before start time in range queries.
* [BUGFIX] Error on negative `-storage.staleness-delta`
* [BUGFIX] Correctly handle empty Regex entry in relabel config.
* [BUGFIX] MOD (`%`) operator doesn't panic with small floating point numbers.
* [BUGFIX] Updated miekg/dns vendoring to pick up upstream bug fixes.
* [ENHANCEMENT] Improved DNS error reporting.

## 1.3.0 / 2016-11-01

This is a breaking change to the Kubernetes service discovery.

* [CHANGE] Rework Kubernetes SD.
* [FEATURE] Add support for interpolating `target_label`.
* [FEATURE] Add GCE metadata as Prometheus meta labels.
* [ENHANCEMENT] Add EC2 SD metrics.
* [ENHANCEMENT] Add Azure SD metrics.
* [ENHANCEMENT] Add fuzzy search to `/graph` textarea.
* [ENHANCEMENT] Always show instance labels on target page.
* [BUGFIX] Validate query end time is not before start time.
* [BUGFIX] Error on negative `-storage.staleness-delta`

## 1.2.2 / 2016-10-30

* [BUGFIX] Correctly handle on() in alerts.
* [BUGFIX] UI: Deal properly with aborted requests.
* [BUGFIX] UI: Decode URL query parameters properly.
* [BUGFIX] Storage: Deal better with data corruption (non-monotonic timestamps).
* [BUGFIX] Remote storage: Re-add accidentally removed timeout flag.
* [BUGFIX] Updated a number of vendored packages to pick up upstream bug fixes.

## 1.2.1 / 2016-10-10

* [BUGFIX] Count chunk evictions properly so that the server doesn't
  assume it runs out of memory and subsequently throttles ingestion.
* [BUGFIX] Use Go1.7.1 for prebuilt binaries to fix issues on MacOS Sierra.

## 1.2.0 / 2016-10-07

* [FEATURE] Cleaner encoding of query parameters in `/graph` URLs.
* [FEATURE] PromQL: Add `minute()` function.
* [FEATURE] Add GCE service discovery.
* [FEATURE] Allow any valid UTF-8 string as job name.
* [FEATURE] Allow disabling local storage.
* [FEATURE] EC2 service discovery: Expose `ec2_instance_state`.
* [ENHANCEMENT] Various performance improvements in local storage.
* [BUGFIX] Zookeeper service discovery: Remove deleted nodes.
* [BUGFIX] Zookeeper service discovery: Resync state after Zookeeper failure.
* [BUGFIX] Remove JSON from HTTP Accept header.
* [BUGFIX] Fix flag validation of Alertmanager URL.
* [BUGFIX] Fix race condition on shutdown.
* [BUGFIX] Do not fail Consul discovery on Prometheus startup when Consul
  is down.
* [BUGFIX] Handle NaN in `changes()` correctly.
* [CHANGE] **Experimental** remote write path: Remove use of gRPC.
* [CHANGE] **Experimental** remote write path: Configuration via config file
  rather than command line flags.
* [FEATURE] **Experimental** remote write path: Add HTTP basic auth and TLS.
* [FEATURE] **Experimental** remote write path: Support for relabelling.

## 1.1.3 / 2016-09-16

* [ENHANCEMENT] Use golang-builder base image for tests in CircleCI.
* [ENHANCEMENT] Added unit tests for federation.
* [BUGFIX] Correctly de-dup metric families in federation output.

## 1.1.2 / 2016-09-08

* [BUGFIX] Allow label names that coincide with keywords.

## 1.1.1 / 2016-09-07

* [BUGFIX] Fix IPv6 escaping in service discovery integrations
* [BUGFIX] Fix default scrape port assignment for IPv6

## 1.1.0 / 2016-09-03

* [FEATURE] Add `quantile` and `quantile_over_time`.
* [FEATURE] Add `stddev_over_time` and `stdvar_over_time`.
* [FEATURE] Add various time and date functions.
* [FEATURE] Added `toUpper` and `toLower` formatting to templates.
* [FEATURE] Allow relabeling of alerts.
* [FEATURE] Allow URLs in targets defined via a JSON file.
* [FEATURE] Add idelta function.
* [FEATURE] 'Remove graph' button on the /graph page.
* [FEATURE] Kubernetes SD: Add node name and host IP to pod discovery.
* [FEATURE] New remote storage write path. EXPERIMENTAL!
* [ENHANCEMENT] Improve time-series index lookups.
* [ENHANCEMENT] Forbid invalid relabel configurations.
* [ENHANCEMENT] Improved various tests.
* [ENHANCEMENT] Add crash recovery metric 'started_dirty'.
* [ENHANCEMENT] Fix (and simplify) populating series iterators.
* [ENHANCEMENT] Add job link on target page.
* [ENHANCEMENT] Message on empty Alerts page.
* [ENHANCEMENT] Various internal code refactorings and clean-ups.
* [ENHANCEMENT] Various improvements in the build system.
* [BUGFIX] Catch errors when unmarshaling delta/doubleDelta encoded chunks.
* [BUGFIX] Fix data race in lexer and lexer test.
* [BUGFIX] Trim stray whitespace from bearer token file.
* [BUGFIX] Avoid divide-by-zero panic on query_range?step=0.
* [BUGFIX] Detect invalid rule files at startup.
* [BUGFIX] Fix counter reset treatment in PromQL.
* [BUGFIX] Fix rule HTML escaping issues.
* [BUGFIX] Remove internal labels from alerts sent to AM.

## 1.0.2 / 2016-08-24

* [BUGFIX] Clean up old targets after config reload.

## 1.0.1 / 2016-07-21

* [BUGFIX] Exit with error on non-flag command-line arguments.
* [BUGFIX] Update example console templates to new HTTP API.
* [BUGFIX] Re-add logging flags.

## 1.0.0 / 2016-07-18

* [CHANGE] Remove deprecated query language keywords
* [CHANGE] Change Kubernetes SD to require specifying Kubernetes role
* [CHANGE] Use service address in Consul SD if available
* [CHANGE] Standardize all Prometheus internal metrics to second units
* [CHANGE] Remove unversioned legacy HTTP API
* [CHANGE] Remove legacy ingestion of JSON metric format
* [CHANGE] Remove deprecated `target_groups` configuration
* [FEATURE] Add binary power operation to PromQL
* [FEATURE] Add `count_values` aggregator
* [FEATURE] Add `-web.route-prefix` flag
* [FEATURE] Allow `on()`, `by()`, `without()` in PromQL with empty label sets
* [ENHANCEMENT] Make `topk/bottomk` query functions aggregators
* [BUGFIX] Fix annotations in alert rule printing
* [BUGFIX] Expand alert templating at evaluation time
* [BUGFIX] Fix edge case handling in crash recovery
* [BUGFIX] Hide testing package flags from help output

## 0.20.0 / 2016-06-15

This release contains multiple breaking changes to the configuration schema.

* [FEATURE] Allow configuring multiple Alertmanagers
* [FEATURE] Add server name to TLS configuration
* [FEATURE] Add labels for all node addresses and discover node port if available in Kubernetes SD
* [ENHANCEMENT] More meaningful configuration errors
* [ENHANCEMENT] Round scraping timestamps to milliseconds in web UI
* [ENHANCEMENT] Make number of storage fingerprint locks configurable
* [BUGFIX] Fix date parsing in console template graphs
* [BUGFIX] Fix static console files in Docker images
* [BUGFIX] Fix console JS XHR requests for IE11
* [BUGFIX] Add missing path prefix in new status page
* [CHANGE] Rename `target_groups` to `static_configs` in config files
* [CHANGE] Rename `names` to `files` in file SD configuration
* [CHANGE] Remove kubelet port config option in Kubernetes SD configuration

## 0.19.3 / 2016-06-14

* [BUGFIX] Handle Marathon apps with zero ports
* [BUGFIX] Fix startup panic in retrieval layer

## 0.19.2 / 2016-05-29

* [BUGFIX] Correctly handle `GROUP_LEFT` and `GROUP_RIGHT` without labels in
  string representation of expressions and in rules.
* [BUGFIX] Use `-web.external-url` for new status endpoints.

## 0.19.1 / 2016-05-25

* [BUGFIX] Handle service discovery panic affecting Kubernetes SD
* [BUGFIX] Fix web UI display issue in some browsers

## 0.19.0 / 2016-05-24

This version contains a breaking change to the query language. Please read
the documentation on the grouping behavior of vector matching:

<https://prometheus.io/docs/querying/operators/#vector-matching>

* [FEATURE] Add experimental Microsoft Azure service discovery
* [FEATURE] Add `ignoring` modifier for binary operations
* [FEATURE] Add pod discovery to Kubernetes service discovery
* [CHANGE] Vector matching takes grouping labels from one-side
* [ENHANCEMENT] Support time range on /api/v1/series endpoint
* [ENHANCEMENT] Partition status page into individual pages
* [BUGFIX] Fix issue of hanging target scrapes

## 0.18.0 / 2016-04-18

* [BUGFIX] Fix operator precedence in PromQL
* [BUGFIX] Never drop still open head chunk
* [BUGFIX] Fix missing 'keep_common' when printing AST node
* [CHANGE/BUGFIX] Target identity considers path and parameters additionally to host and port
* [CHANGE] Rename metric `prometheus_local_storage_invalid_preload_requests_total` to `prometheus_local_storage_non_existent_series_matches_total`
* [CHANGE] Support for old alerting rule syntax dropped
* [FEATURE] Deduplicate targets within the same scrape job
* [FEATURE] Add varbit chunk encoding (higher compression, more CPU usage – disabled by default)
* [FEATURE] Add `holt_winters` query function
* [FEATURE] Add relative complement `unless` operator to PromQL
* [ENHANCEMENT] Quarantine series file if data corruption is encountered (instead of crashing)
* [ENHANCEMENT] Validate Alertmanager URL
* [ENHANCEMENT] Use UTC for build timestamp
* [ENHANCEMENT] Improve index query performance (especially for active time series)
* [ENHANCEMENT] Instrument configuration reload duration
* [ENHANCEMENT] Instrument retrieval layer
* [ENHANCEMENT] Add Go version to `prometheus_build_info` metric

## 0.17.0 / 2016-03-02

This version no longer works with Alertmanager 0.0.4 and earlier!
The alerting rule syntax has changed as well but the old syntax is supported
up until version 0.18.

All regular expressions in PromQL are anchored now, matching the behavior of
regular expressions in config files.

* [CHANGE] Integrate with Alertmanager 0.1.0 and higher
* [CHANGE] Degraded storage mode renamed to rushed mode
* [CHANGE] New alerting rule syntax
* [CHANGE] Add label validation on ingestion
* [CHANGE] Regular expression matchers in PromQL are anchored
* [FEATURE] Add `without` aggregation modifier
* [FEATURE] Send alert resolved notifications to Alertmanager
* [FEATURE] Allow millisecond precision in configuration file
* [FEATURE] Support AirBnB's Smartstack Nerve for service discovery
* [ENHANCEMENT] Storage switches less often between regular and rushed mode.
* [ENHANCEMENT] Storage switches into rushed mode if there are too many memory chunks.
* [ENHANCEMENT] Added more storage instrumentation
* [ENHANCEMENT] Improved instrumentation of notification handler
* [BUGFIX] Do not count head chunks as chunks waiting for persistence
* [BUGFIX] Handle OPTIONS HTTP requests to the API correctly
* [BUGFIX] Parsing of ranges in PromQL fixed
* [BUGFIX] Correctly validate URL flag parameters
* [BUGFIX] Log argument parse errors
* [BUGFIX] Properly handle creation of target with bad TLS config
* [BUGFIX] Fix of checkpoint timing issue

## 0.16.2 / 2016-01-18

* [FEATURE] Multiple authentication options for EC2 discovery added
* [FEATURE] Several meta labels for EC2 discovery added
* [FEATURE] Allow full URLs in static target groups (used e.g. by the `blackbox_exporter`)
* [FEATURE] Add Graphite remote-storage integration
* [FEATURE] Create separate Kubernetes targets for services and their endpoints
* [FEATURE] Add `clamp_{min,max}` functions to PromQL
* [FEATURE] Omitted time parameter in API query defaults to now
* [ENHANCEMENT] Less frequent time series file truncation
* [ENHANCEMENT] Instrument number of  manually deleted time series
* [ENHANCEMENT] Ignore lost+found directory during storage version detection
* [CHANGE] Kubernetes `masters` renamed to `api_servers`
* [CHANGE] "Healthy" and "unhealthy" targets are now called "up" and "down" in the web UI
* [CHANGE] Remove undocumented 2nd argument of the `delta` function.
  (This is a BREAKING CHANGE for users of the undocumented 2nd argument.)
* [BUGFIX] Return proper HTTP status codes on API errors
* [BUGFIX] Fix Kubernetes authentication configuration
* [BUGFIX] Fix stripped OFFSET from in rule evaluation and display
* [BUGFIX] Do not crash on failing Consul SD initialization
* [BUGFIX] Revert changes to metric auto-completion
* [BUGFIX] Add config overflow validation for TLS configuration
* [BUGFIX] Skip already watched Zookeeper nodes in serverset SD
* [BUGFIX] Don't federate stale samples
* [BUGFIX] Move NaN to end of result for `topk/bottomk/sort/sort_desc/min/max`
* [BUGFIX] Limit extrapolation of `delta/rate/increase`
* [BUGFIX] Fix unhandled error in rule evaluation

Some changes to the Kubernetes service discovery were integration since
it was released as a beta feature.

## 0.16.1 / 2015-10-16

* [FEATURE] Add `irate()` function.
* [ENHANCEMENT] Improved auto-completion in expression browser.
* [CHANGE] Kubernetes SD moves node label to instance label.
* [BUGFIX] Escape regexes in console templates.

## 0.16.0 / 2015-10-09

BREAKING CHANGES:

* Release tarballs now contain the built binaries in a nested directory.
* The `hash_mod` relabeling action now uses MD5 hashes instead of FNV hashes to
  achieve a better distribution.
* The DNS-SD meta label `__meta_dns_srv_name` was renamed to `__meta_dns_name`
  to reflect support for DNS record types other than `SRV`.
* The default full refresh interval for the file-based service discovery has been
  increased from 30 seconds to 5 minutes.
* In relabeling, parts of a source label that weren't matched by
  the specified regular expression are no longer included in the replacement
  output.
* Queries no longer interpolate between two data points. Instead, the resulting
  value will always be the latest value before the evaluation query timestamp.
* Regular expressions supplied via the configuration are now anchored to match
  full strings instead of substrings.
* Global labels are not appended upon storing time series anymore. Instead,
  they are only appended when communicating with external systems
  (Alertmanager, remote storages, federation). They have thus also been renamed
  from `global.labels` to `global.external_labels`.
* The names and units of metrics related to remote storage sample appends have
  been changed.
* The experimental support for writing to InfluxDB has been updated to work
  with InfluxDB 0.9.x. 0.8.x versions of InfluxDB are not supported anymore.
* Escape sequences in double- and single-quoted string literals in rules or query
  expressions are now interpreted like escape sequences in Go string literals
  (<https://golang.org/ref/spec#String_literals>).

Future breaking changes / deprecated features:

* The `delta()` function had an undocumented optional second boolean argument
  to make it behave like `increase()`. This second argument will be removed in
  the future. Migrate any occurrences of `delta(x, 1)` to use `increase(x)`
  instead.
* Support for filter operators between two scalar values (like `2 > 1`) will be
  removed in the future. These will require a `bool` modifier on the operator,
  e.g.  `2 > bool 1`.

All changes:

* [CHANGE] Renamed `global.labels` to `global.external_labels`.
* [CHANGE] Vendoring is now done via govendor instead of godep.
* [CHANGE] Change web UI root page to show the graphing interface instead of
  the server status page.
* [CHANGE] Append global labels only when communicating with external systems
  instead of storing them locally.
* [CHANGE] Change all regexes in the configuration to do full-string matches
  instead of substring matches.
* [CHANGE] Remove interpolation of vector values in queries.
* [CHANGE] For alert `SUMMARY`/`DESCRIPTION` template fields, cast the alert
  value to `float64` to work with common templating functions.
* [CHANGE] In relabeling, don't include unmatched source label parts in the
  replacement.
* [CHANGE] Change default full refresh interval for the file-based service
  discovery from 30 seconds to 5 minutes.
* [CHANGE] Rename the DNS-SD meta label `__meta_dns_srv_name` to
  `__meta_dns_name` to reflect support for other record types than `SRV`.
* [CHANGE] Release tarballs now contain the binaries in a nested directory.
* [CHANGE] Update InfluxDB write support to work with InfluxDB 0.9.x.
* [FEATURE] Support full "Go-style" escape sequences in strings and add raw
  string literals.
* [FEATURE] Add EC2 service discovery support.
* [FEATURE] Allow configuring TLS options in scrape configurations.
* [FEATURE] Add instrumentation around configuration reloads.
* [FEATURE] Add `bool` modifier to comparison operators to enable boolean
  (`0`/`1`) output instead of filtering.
* [FEATURE] In Zookeeper serverset discovery, provide `__meta_serverset_shard`
  label with the serverset shard number.
* [FEATURE] Provide `__meta_consul_service_id` meta label in Consul service
  discovery.
* [FEATURE] Allow scalar expressions in recording rules to enable use cases
  such as building constant metrics.
* [FEATURE] Add `label_replace()` and `vector()` query language functions.
* [FEATURE] In Consul service discovery, fill in the `__meta_consul_dc`
  datacenter label from the Consul agent when it's not set in the Consul SD
  config.
* [FEATURE] Scrape all services upon empty services list in Consul service
  discovery.
* [FEATURE] Add `labelmap` relabeling action to map a set of input labels to a
  set of output labels using regular expressions.
* [FEATURE] Introduce `__tmp` as a relabeling label prefix that is guaranteed
  to not be used by Prometheus internally.
* [FEATURE] Kubernetes-based service discovery.
* [FEATURE] Marathon-based service discovery.
* [FEATURE] Support multiple series names in console graphs JavaScript library.
* [FEATURE] Allow reloading configuration via web handler at `/-/reload`.
* [FEATURE] Updates to promtool to reflect new Prometheus configuration
  features.
* [FEATURE] Add `proxy_url` parameter to scrape configurations to enable use of
  proxy servers.
* [FEATURE] Add console templates for Prometheus itself.
* [FEATURE] Allow relabeling the protocol scheme of targets.
* [FEATURE] Add `predict_linear()` query language function.
* [FEATURE] Support for authentication using bearer tokens, client certs, and
  CA certs.
* [FEATURE] Implement unary expressions for vector types (`-foo`, `+foo`).
* [FEATURE] Add console templates for the SNMP exporter.
* [FEATURE] Make it possible to relabel target scrape query parameters.
* [FEATURE] Add support for `A` and `AAAA` records in DNS service discovery.
* [ENHANCEMENT] Fix several flaky tests.
* [ENHANCEMENT] Switch to common routing package.
* [ENHANCEMENT] Use more resilient metric decoder.
* [ENHANCEMENT] Update vendored dependencies.
* [ENHANCEMENT] Add compression to more HTTP handlers.
* [ENHANCEMENT] Make -web.external-url flag help string more verbose.
* [ENHANCEMENT] Improve metrics around remote storage queues.
* [ENHANCEMENT] Use Go 1.5.1 instead of Go 1.4.2 in builds.
* [ENHANCEMENT] Update the architecture diagram in the `README.md`.
* [ENHANCEMENT] Time out sample appends in retrieval layer if the storage is
  backlogging.
* [ENHANCEMENT] Make `hash_mod` relabeling action use MD5 instead of FNV to
  enable better hash distribution.
* [ENHANCEMENT] Better tracking of targets between same service discovery
  mechanisms in one scrape configuration.
* [ENHANCEMENT] Handle parser and query evaluation runtime panics more
  gracefully.
* [ENHANCEMENT] Add IDs to H2 tags on status page to allow anchored linking.
* [BUGFIX] Fix watching multiple paths with Zookeeper serverset discovery.
* [BUGFIX] Fix high CPU usage on configuration reload.
* [BUGFIX] Fix disappearing `__params` on configuration reload.
* [BUGFIX] Make `labelmap` action available through configuration.
* [BUGFIX] Fix direct access of protobuf fields.
* [BUGFIX] Fix panic on Consul request error.
* [BUGFIX] Redirect of graph endpoint for prefixed setups.
* [BUGFIX] Fix series file deletion behavior when purging archived series.
* [BUGFIX] Fix error checking and logging around checkpointing.
* [BUGFIX] Fix map initialization in target manager.
* [BUGFIX] Fix draining of file watcher events in file-based service discovery.
* [BUGFIX] Add `POST` handler for `/debug` endpoints to fix CPU profiling.
* [BUGFIX] Fix several flaky tests.
* [BUGFIX] Fix busylooping in case a scrape configuration has no target
  providers defined.
* [BUGFIX] Fix exit behavior of static target provider.
* [BUGFIX] Fix configuration reloading loop upon shutdown.
* [BUGFIX] Add missing check for nil expression in expression parser.
* [BUGFIX] Fix error handling bug in test code.
* [BUGFIX] Fix Consul port meta label.
* [BUGFIX] Fix lexer bug that treated non-Latin Unicode digits as digits.
* [CLEANUP] Remove obsolete federation example from console templates.
* [CLEANUP] Remove duplicated Bootstrap JS inclusion on graph page.
* [CLEANUP] Switch to common log package.
* [CLEANUP] Update build environment scripts and Makefiles to work better with
  native Go build mechanisms and new Go 1.5 experimental vendoring support.
* [CLEANUP] Remove logged notice about 0.14.x configuration file format change.
* [CLEANUP] Move scrape-time metric label modification into SampleAppenders.
* [CLEANUP] Switch from `github.com/client_golang/model` to
  `github.com/common/model` and related type cleanups.
* [CLEANUP] Switch from `github.com/client_golang/extraction` to
  `github.com/common/expfmt` and related type cleanups.
* [CLEANUP] Exit Prometheus when the web server encounters a startup error.
* [CLEANUP] Remove non-functional alert-silencing links on alerting page.
* [CLEANUP] General cleanups to comments and code, derived from `golint`,
  `go vet`, or otherwise.
* [CLEANUP] When entering crash recovery, tell users how to cleanly shut down
  Prometheus.
* [CLEANUP] Remove internal support for multi-statement queries in query engine.
* [CLEANUP] Update AUTHORS.md.
* [CLEANUP] Don't warn/increment metric upon encountering equal timestamps for
  the same series upon append.
* [CLEANUP] Resolve relative paths during configuration loading.

## 0.15.1 / 2015-07-27

* [BUGFIX] Fix vector matching behavior when there is a mix of equality and
  non-equality matchers in a vector selector and one matcher matches no series.
* [ENHANCEMENT] Allow overriding `GOARCH` and `GOOS` in Makefile.INCLUDE.
* [ENHANCEMENT] Update vendored dependencies.

## 0.15.0 / 2015-07-21

BREAKING CHANGES:

* Relative paths for rule files are now evaluated relative to the config file.
* External reachability flags (`-web.*`) consolidated.
* The default storage directory has been changed from `/tmp/metrics`
  to `data` in the local directory.
* The `rule_checker` tool has been replaced by `promtool` with
  different flags and more functionality.
* Empty labels are now removed upon ingestion into the
  storage. Matching empty labels is now equivalent to matching unset
  labels (`mymetric{label=""}` now matches series that don't have
  `label` set at all).
* The special `__meta_consul_tags` label in Consul service discovery
  now starts and ends with tag separators to enable easier regex
  matching.
* The default scrape interval has been changed back from 1 minute to
  10 seconds.

All changes:

* [CHANGE] Change default storage directory to `data` in the current
  working directory.
* [CHANGE] Consolidate external reachability flags (`-web.*`)into one.
* [CHANGE] Deprecate `keeping_extra` modifier keyword, rename it to
  `keep_common`.
* [CHANGE] Improve label matching performance and treat unset labels
  like empty labels in label matchers.
* [CHANGE] Remove `rule_checker` tool and add generic `promtool` CLI
  tool which allows checking rules and configuration files.
* [CHANGE] Resolve rule files relative to config file.
* [CHANGE] Restore default ScrapeInterval of 1 minute instead of 10 seconds.
* [CHANGE] Surround `__meta_consul_tags` value with tag separators.
* [CHANGE] Update node disk console for new filesystem labels.
* [FEATURE] Add Consul's `ServiceAddress`, `Address`, and `ServicePort` as
  meta labels to enable setting a custom scrape address if needed.
* [FEATURE] Add `hashmod` relabel action to allow for horizontal
  sharding of Prometheus servers.
* [FEATURE] Add `honor_labels` scrape configuration option to not
  overwrite any labels exposed by the target.
* [FEATURE] Add basic federation support on `/federate`.
* [FEATURE] Add optional `RUNBOOK` field to alert statements.
* [FEATURE] Add pre-relabel target labels to status page.
* [FEATURE] Add version information endpoint under `/version`.
* [FEATURE] Added initial stable API version 1 under `/api/v1`,
  including ability to delete series and query more metadata.
* [FEATURE] Allow configuring query parameters when scraping metrics endpoints.
* [FEATURE] Allow deleting time series via the new v1 API.
* [FEATURE] Allow individual ingested metrics to be relabeled.
* [FEATURE] Allow loading rule files from an entire directory.
* [FEATURE] Allow scalar expressions in range queries, improve error messages.
* [FEATURE] Support Zookeeper Serversets as a service discovery mechanism.
* [ENHANCEMENT] Add circleci yaml for Dockerfile test build.
* [ENHANCEMENT] Always show selected graph range, regardless of available data.
* [ENHANCEMENT] Change expression input field to multi-line textarea.
* [ENHANCEMENT] Enforce strict monotonicity of time stamps within a series.
* [ENHANCEMENT] Export build information as metric.
* [ENHANCEMENT] Improve UI of `/alerts` page.
* [ENHANCEMENT] Improve display of target labels on status page.
* [ENHANCEMENT] Improve initialization and routing functionality of web service.
* [ENHANCEMENT] Improve target URL handling and display.
* [ENHANCEMENT] New dockerfile using alpine-glibc base image and make.
* [ENHANCEMENT] Other minor fixes.
* [ENHANCEMENT] Preserve alert state across reloads.
* [ENHANCEMENT] Prettify flag help output even more.
* [ENHANCEMENT] README.md updates.
* [ENHANCEMENT] Raise error on unknown config parameters.
* [ENHANCEMENT] Refine v1 HTTP API output.
* [ENHANCEMENT] Show original configuration file contents on status
  page instead of serialized YAML.
* [ENHANCEMENT] Start HUP signal handler earlier to not exit upon HUP
  during startup.
* [ENHANCEMENT] Updated vendored dependencies.
* [BUGFIX] Do not panic in `StringToDuration()` on wrong duration unit.
* [BUGFIX] Exit on invalid rule files on startup.
* [BUGFIX] Fix a regression in the `.Path` console template variable.
* [BUGFIX] Fix chunk descriptor loading.
* [BUGFIX] Fix consoles "Prometheus" link to point to /
* [BUGFIX] Fix empty configuration file cases
* [BUGFIX] Fix float to int conversions in chunk encoding, which were
  broken for some architectures.
* [BUGFIX] Fix overflow detection for serverset config.
* [BUGFIX] Fix race conditions in retrieval layer.
* [BUGFIX] Fix shutdown deadlock in Consul SD code.
* [BUGFIX] Fix the race condition targets in the Makefile.
* [BUGFIX] Fix value display error in web console.
* [BUGFIX] Hide authentication credentials in config `String()` output.
* [BUGFIX] Increment dirty counter metric in storage only if
  `setDirty(true)` is called.
* [BUGFIX] Periodically refresh services in Consul to recover from
  missing events.
* [BUGFIX] Prevent overwrite of default global config when loading a
  configuration.
* [BUGFIX] Properly lex `\r` as whitespace in expression language.
* [BUGFIX] Validate label names in JSON target groups.
* [BUGFIX] Validate presence of regex field in relabeling configurations.
* [CLEANUP] Clean up initialization of remote storage queues.
* [CLEANUP] Fix `go vet` and `golint` violations.
* [CLEANUP] General cleanup of rules and query language code.
* [CLEANUP] Improve and simplify Dockerfile build steps.
* [CLEANUP] Improve and simplify build infrastructure, use go-bindata
  for web assets. Allow building without git.
* [CLEANUP] Move all utility packages into common `util` subdirectory.
* [CLEANUP] Refactor main, flag handling, and web package.
* [CLEANUP] Remove unused methods from `Rule` interface.
* [CLEANUP] Simplify default config handling.
* [CLEANUP] Switch human-readable times on web UI to UTC.
* [CLEANUP] Use `templates.TemplateExpander` for all page templates.
* [CLEANUP] Use new v1 HTTP API for querying and graphing.

## 0.14.0 / 2015-06-01

* [CHANGE] Configuration format changed and switched to YAML.
  (See the provided [migration tool](https://github.com/prometheus/migrate/releases).)
* [ENHANCEMENT] Redesign of state-preserving target discovery.
* [ENHANCEMENT] Allow specifying scrape URL scheme and basic HTTP auth for non-static targets.
* [FEATURE] Allow attaching meaningful labels to targets via relabeling.
* [FEATURE] Configuration/rule reloading at runtime.
* [FEATURE] Target discovery via file watches.
* [FEATURE] Target discovery via Consul.
* [ENHANCEMENT] Simplified binary operation evaluation.
* [ENHANCEMENT] More stable component initialization.
* [ENHANCEMENT] Added internal expression testing language.
* [BUGFIX] Fix graph links with path prefix.
* [ENHANCEMENT] Allow building from source without git.
* [ENHANCEMENT] Improve storage iterator performance.
* [ENHANCEMENT] Change logging output format and flags.
* [BUGFIX] Fix memory alignment bug for 32bit systems.
* [ENHANCEMENT] Improve web redirection behavior.
* [ENHANCEMENT] Allow overriding default hostname for Prometheus URLs.
* [BUGFIX] Fix double slash in URL sent to alertmanager.
* [FEATURE] Add resets() query function to count counter resets.
* [FEATURE] Add changes() query function to count the number of times a gauge changed.
* [FEATURE] Add increase() query function to calculate a counter's increase.
* [ENHANCEMENT] Limit retrievable samples to the storage's retention window.

## 0.13.4 / 2015-05-23

* [BUGFIX] Fix a race while checkpointing fingerprint mappings.

## 0.13.3 / 2015-05-11

* [BUGFIX] Handle fingerprint collisions properly.
* [CHANGE] Comments in rules file must start with `#`. (The undocumented `//`
  and `/*...*/` comment styles are no longer supported.)
* [ENHANCEMENT] Switch to custom expression language parser and evaluation
  engine, which generates better error messages, fixes some parsing edge-cases,
  and enables other future enhancements (like the ones below).
* [ENHANCEMENT] Limit maximum number of concurrent queries.
* [ENHANCEMENT] Terminate running queries during shutdown.

## 0.13.2 / 2015-05-05

* [MAINTENANCE] Updated vendored dependencies to their newest versions.
* [MAINTENANCE] Include rule_checker and console templates in release tarball.
* [BUGFIX] Sort NaN as the lowest value.
* [ENHANCEMENT] Add square root, stddev and stdvar functions.
* [BUGFIX] Use scrape_timeout for scrape timeout, not scrape_interval.
* [ENHANCEMENT] Improve chunk and chunkDesc loading, increase performance when
  reading from disk.
* [BUGFIX] Show correct error on wrong DNS response.

## 0.13.1 / 2015-04-09

* [BUGFIX] Treat memory series with zero chunks correctly in series maintenance.
* [ENHANCEMENT] Improve readability of usage text even more.

## 0.13.0 / 2015-04-08

* [ENHANCEMENT] Double-delta encoding for chunks, saving typically 40% of
  space, both in RAM and on disk.
* [ENHANCEMENT] Redesign of chunk persistence queuing, increasing performance
  on spinning disks significantly.
* [ENHANCEMENT] Redesign of sample ingestion, increasing ingestion performance.
* [FEATURE] Added ln, log2, log10 and exp functions to the query language.
* [FEATURE] Experimental write support to InfluxDB.
* [FEATURE] Allow custom timestamps in instant query API.
* [FEATURE] Configurable path prefix for URLs to support proxies.
* [ENHANCEMENT] Increase of rule_checker CLI usability.
* [CHANGE] Show special float values as gaps.
* [ENHANCEMENT] Made usage output more readable.
* [ENHANCEMENT] Increased resilience of the storage against data corruption.
* [ENHANCEMENT] Various improvements around chunk encoding.
* [ENHANCEMENT] Nicer formatting of target health table on /status.
* [CHANGE] Rename UNREACHABLE to UNHEALTHY, ALIVE to HEALTHY.
* [BUGFIX] Strip trailing slash in alertmanager URL.
* [BUGFIX] Avoid +InfYs and similar, just display +Inf.
* [BUGFIX] Fixed HTML-escaping at various places.
* [BUGFIX] Fixed special value handling in division and modulo of the query
  language.
* [BUGFIX] Fix embed-static.sh.
* [CLEANUP] Added initial HTTP API tests.
* [CLEANUP] Misc. other code cleanups.
* [MAINTENANCE] Updated vendored dependencies to their newest versions.

## 0.12.0 / 2015-03-04

* [CHANGE] Use client_golang v0.3.1. THIS CHANGES FINGERPRINTING AND INVALIDATES
  ALL PERSISTED FINGERPRINTS. You have to wipe your storage to use this or
  later versions. There is a version guard in place that will prevent you to
  run Prometheus with the stored data of an older Prometheus.
* [BUGFIX] The change above fixes a weakness in the fingerprinting algorithm.
* [ENHANCEMENT] The change above makes fingerprinting faster and less allocation
  intensive.
* [FEATURE] OR operator and vector matching options. See docs for details.
* [ENHANCEMENT] Scientific notation and special float values (Inf, NaN) now
  supported by the expression language.
* [CHANGE] Dockerfile makes Prometheus use the Docker volume to store data
  (rather than /tmp/metrics).
* [CHANGE] Makefile uses Go 1.4.2.

## 0.11.1 / 2015-02-27

* [BUGFIX] Make series maintenance complete again. (Ever since 0.9.0rc4,
  or commit 0851945, series would not be archived, chunk descriptors would
  not be evicted, and stale head chunks would never be closed. This happened
  due to accidental deletion of a line calling a (well tested :) function.
* [BUGFIX] Do not double count head chunks read from checkpoint on startup.
  Also fix a related but less severe bug in counting chunk descriptors.
* [BUGFIX] Check last time in head chunk for head chunk timeout, not first.
* [CHANGE] Update vendoring due to vendoring changes in client_golang.
* [CLEANUP] Code cleanups.
* [ENHANCEMENT] Limit the number of 'dirty' series counted during checkpointing.

## 0.11.0 / 2015-02-23

* [FEATURE] Introduce new metric type Histogram with server-side aggregation.
* [FEATURE] Add offset operator.
* [FEATURE] Add floor, ceil and round functions.
* [CHANGE] Change instance identifiers to be host:port.
* [CHANGE] Dependency management and vendoring changed/improved.
* [CHANGE] Flag name changes to create consistency between various Prometheus
  binaries.
* [CHANGE] Show unlimited number of metrics in autocomplete.
* [CHANGE] Add query timeout.
* [CHANGE] Remove labels on persist error counter.
* [ENHANCEMENT] Various performance improvements for sample ingestion.
* [ENHANCEMENT] Various Makefile improvements.
* [ENHANCEMENT] Various console template improvements, including
  proof-of-concept for federation via console templates.
* [ENHANCEMENT] Fix graph JS glitches and simplify graphing code.
* [ENHANCEMENT] Dramatically decrease resources for file embedding.
* [ENHANCEMENT] Crash recovery saves lost series data in 'orphaned' directory.
* [BUGFIX] Fix aggregation grouping key calculation.
* [BUGFIX] Fix Go download path for various architectures.
* [BUGFIX] Fixed the link of the Travis build status image.
* [BUGFIX] Fix Rickshaw/D3 version mismatch.
* [CLEANUP] Various code cleanups.

## 0.10.0 / 2015-01-26

* [CHANGE] More efficient JSON result format in query API. This requires
  up-to-date versions of PromDash and prometheus_cli, too.
* [ENHANCEMENT] Excluded non-minified Bootstrap assets and the Bootstrap maps
  from embedding into the binary. Those files are only used for debugging,
  and then you can use -web.use-local-assets. By including fewer files, the
  RAM usage during compilation is much more manageable.
* [ENHANCEMENT] Help link points to <https://prometheus.github.io> now.
* [FEATURE] Consoles for haproxy and cloudwatch.
* [BUGFIX] Several fixes to graphs in consoles.
* [CLEANUP] Removed a file size check that did not check anything.

## 0.9.0 / 2015-01-23

* [CHANGE] Reworked command line flags, now more consistent and taking into
  account needs of the new storage backend (see below).
* [CHANGE] Metric names are dropped after certain transformations.
* [CHANGE] Changed partitioning of summary metrics exported by Prometheus.
* [CHANGE] Got rid of Gerrit as a review tool.
* [CHANGE] 'Tabular' view now the default (rather than 'Graph') to avoid
  running very expensive queries accidentally.
* [CHANGE] On-disk format for stored samples changed. For upgrading, you have
  to nuke your old files completely. See "Complete rewrite of the storage
* [CHANGE] Removed 2nd argument from `delta`.
* [FEATURE] Added a `deriv` function.
* [FEATURE] Console templates.
* [FEATURE] Added `absent` function.
* [FEATURE] Allow omitting the metric name in queries.
* [BUGFIX] Removed all known race conditions.
* [BUGFIX] Metric mutations now handled correctly in all cases.
* [ENHANCEMENT] Proper double-start protection.
* [ENHANCEMENT] Complete rewrite of the storage layer. Benefits include:
  * Better query performance.
  * More samples in less RAM.
  * Better memory management.
  * Scales up to millions of time series and thousands of samples ingested
    per second.
  * Purging of obsolete samples much cleaner now, up to completely
    "forgetting" obsolete time series.
  * Proper instrumentation to diagnose the storage layer with... well...
    Prometheus.
  * Pure Go implementation, no need for cgo and shared C libraries anymore.
  * Better concurrency.
* [ENHANCEMENT] Copy-on-write semantics in the AST layer.
* [ENHANCEMENT] Switched from Go 1.3 to Go 1.4.
* [ENHANCEMENT] Vendored external dependencies with godeps.
* [ENHANCEMENT] Numerous Web UI improvements, moved to Bootstrap3 and
  Rickshaw 1.5.1.
* [ENHANCEMENT] Improved Docker integration.
* [ENHANCEMENT] Simplified the Makefile contraption.
* [CLEANUP] Put meta-data files into proper shape (LICENSE, README.md etc.)
* [CLEANUP] Removed all legitimate 'go vet' and 'golint' warnings.
* [CLEANUP] Removed dead code.

## 0.8.0 / 2014-09-04

* [ENHANCEMENT] Stagger scrapes to spread out load.
* [BUGFIX] Correctly quote HTTP Accept header.

## 0.7.0 / 2014-08-06

* [FEATURE] Added new functions: abs(), topk(), bottomk(), drop_common_labels().
* [FEATURE] Let console templates get graph links from expressions.
* [FEATURE] Allow console templates to dynamically include other templates.
* [FEATURE] Template consoles now have access to their URL.
* [BUGFIX] Fixed time() function to return evaluation time, not wallclock time.
* [BUGFIX] Fixed HTTP connection leak when targets returned a non-200 status.
* [BUGFIX] Fixed link to console templates in UI.
* [PERFORMANCE] Removed extra memory copies while scraping targets.
* [ENHANCEMENT] Switched from Go 1.2.1 to Go 1.3.
* [ENHANCEMENT] Made metrics exported by Prometheus itself more consistent.
* [ENHANCEMENT] Removed incremental backoffs for unhealthy targets.
* [ENHANCEMENT] Dockerfile also builds Prometheus support tools now.

## 0.6.0 / 2014-06-30

* [FEATURE] Added console and alert templates support, along with various template functions.
* [PERFORMANCE] Much faster and more memory-efficient flushing to disk.
* [ENHANCEMENT] Query results are now only logged when debugging.
* [ENHANCEMENT] Upgraded to new Prometheus client library for exposing metrics.
* [BUGFIX] Samples are now kept in memory until fully flushed to disk.
* [BUGFIX] Non-200 target scrapes are now treated as an error.
* [BUGFIX] Added installation step for missing dependency to Dockerfile.
* [BUGFIX] Removed broken and unused "User Dashboard" link.

## 0.5.0 / 2014-05-28

* [BUGFIX] Fixed next retrieval time display on status page.
* [BUGFIX] Updated some variable references in tools subdir.
* [FEATURE] Added support for scraping metrics via the new text format.
* [PERFORMANCE] Improved label matcher performance.
* [PERFORMANCE] Removed JSON indentation in query API, leading to smaller response sizes.
* [ENHANCEMENT] Added internal check to verify temporal order of streams.
* [ENHANCEMENT] Some internal refactorings.

## 0.4.0 / 2014-04-17

* [FEATURE] Vectors and scalars may now be reversed in binary operations (`<scalar> <binop> <vector>`).
* [FEATURE] It's possible to shutdown Prometheus via a `/-/quit` web endpoint now.
* [BUGFIX] Fix for a deadlock race condition in the memory storage.
* [BUGFIX] Mac OS X build fixed.
* [BUGFIX] Built from Go 1.2.1, which has internal fixes to race conditions in garbage collection handling.
* [ENHANCEMENT] Internal storage interface refactoring that allows building e.g. the `rule_checker` tool without LevelDB dynamic library dependencies.
* [ENHANCEMENT] Cleanups around shutdown handling.
* [PERFORMANCE] Preparations for better memory reuse during marshaling / unmarshaling.<|MERGE_RESOLUTION|>--- conflicted
+++ resolved
@@ -9,13 +9,10 @@
 * [FEATURE] OTLP receiver: Add primitive support for ingesting OTLP delta metrics as-is. #16360
 * [ENHANCEMENT] PromQL: histogram_fraction for bucket histograms. #16095
 * [ENHANCEMENT] TSDB: add `prometheus_tsdb_wal_replay_unknown_refs_total` and `prometheus_tsdb_wbl_replay_unknown_refs_total` metrics to track unknown series references during WAL/WBL replay. #16166
-<<<<<<< HEAD
-* [ENHANCEMENT] API: Allow error response code to be customized. #16257
-* [BUGFIX] TSDB: fix unknown series errors and possible lost data during WAL replay when series are removed from the head due to inactivity and reappear before the next WAL checkpoint. #16060
-=======
 * [ENHANCEMENT] Scraping: Add config option for escaping scheme request. #16066
 * [ENHANCEMENT] Config: Add global config option for convert_classic_histograms_to_nhcb. #16226
 * [ENHANCEMENT] Alerting: make batch size configurable (`--alertmanager.notification-batch-size`). #16254
+* [ENHANCEMENT] API: Allow error response code to be customized. #16257
 * [PERF] Kubernetes SD: make endpointSlice discovery more efficient. #16433
 * [BUGFIX] Config: Fix auto-reload on changes to rule and scrape config files. #16340
 * [BUGFIX] Scraping: Skip native histogram series if ingestion is disabled. #16218
@@ -58,7 +55,6 @@
 * [BUGFIX] TSDB: Fix unknown series errors and potential data loss during WAL replay when inactive series are removed from the head and reappear before the next WAL checkpoint. #16060
 * [BUGFIX] Scaleway SD: The public IP will no longer be set to `__meta_meta_scaleway_instance_public_ipv4` if it is an IPv6 address. #14228
 * [BUGFIX] UI: Display the correct value of Alerting rules' `keep_firing_for`. #16211
->>>>>>> 1d9dfde9
 
 ## 3.2.1 / 2025-02-25
 
