--- conflicted
+++ resolved
@@ -10,13 +10,9 @@
           path: ./cmd/prometheus
         - name: promtool
           path: ./cmd/promtool
-<<<<<<< HEAD
-    flags: -mod=vendor -a -tags netgo,builtinassets
-=======
         - name: tsdb
           path: ./tsdb/cmd/tsdb
-    flags: -mod=vendor -a -tags netgo
->>>>>>> 706f3b2d
+    flags: -mod=vendor -a -tags netgo,builtinassets
     ldflags: |
         -X github.com/prometheus/common/version.Version={{.Version}}
         -X github.com/prometheus/common/version.Revision={{.Revision}}
