--- conflicted
+++ resolved
@@ -1,13 +1,8 @@
 go:
     # Whenever the Go version is updated here,
-<<<<<<< HEAD
     # .circle/config.yml should also be updated.
-    version: 1.21
+    version: 1.23.2
     cgo: true
-=======
-    # .github/workflows should also be updated.
-    version: 1.22
->>>>>>> 6e971a7d
 repository:
     path: github.com/prometheus/prometheus
 build:
