--- conflicted
+++ resolved
@@ -58,19 +58,6 @@
 	go.opentelemetry.io/otel/trace v1.21.0 // indirect
 	go.uber.org/atomic v1.11.0 // indirect
 	go.uber.org/multierr v1.11.0 // indirect
-<<<<<<< HEAD
-	golang.org/x/crypto v0.16.0 // indirect
-	golang.org/x/exp v0.0.0-20231206192017-f3f8817b8deb // indirect
-	golang.org/x/net v0.19.0 // indirect
-	golang.org/x/oauth2 v0.15.0 // indirect
-	golang.org/x/sys v0.15.0 // indirect
-	golang.org/x/text v0.14.0 // indirect
-	golang.org/x/time v0.5.0 // indirect
-	google.golang.org/appengine v1.6.7 // indirect
-	google.golang.org/genproto/googleapis/rpc v0.0.0-20231120223509-83a465c0220f // indirect
-	google.golang.org/grpc v1.59.0 // indirect
-	google.golang.org/protobuf v1.31.0 // indirect
-=======
 	golang.org/x/crypto v0.18.0 // indirect
 	golang.org/x/exp v0.0.0-20231006140011-7918f672742d // indirect
 	golang.org/x/net v0.20.0 // indirect
@@ -82,7 +69,6 @@
 	google.golang.org/genproto/googleapis/rpc v0.0.0-20231009173412-8bfb1ae86b6c // indirect
 	google.golang.org/grpc v1.58.3 // indirect
 	google.golang.org/protobuf v1.32.0 // indirect
->>>>>>> c006c57e
 	gopkg.in/yaml.v2 v2.4.0 // indirect
 	gopkg.in/yaml.v3 v3.0.1 // indirect
 	k8s.io/apimachinery v0.28.4 // indirect
