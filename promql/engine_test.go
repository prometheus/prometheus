// Copyright 2016 The Prometheus Authors
// Licensed under the Apache License, Version 2.0 (the "License");
// you may not use this file except in compliance with the License.
// You may obtain a copy of the License at
//
//     http://www.apache.org/licenses/LICENSE-2.0
//
// Unless required by applicable law or agreed to in writing, software
// distributed under the License is distributed on an "AS IS" BASIS,
// WITHOUT WARRANTIES OR CONDITIONS OF ANY KIND, either express or implied.
// See the License for the specific language governing permissions and
// limitations under the License.

package promql_test

import (
	"context"
	"errors"
	"fmt"
	"os"
	"sort"
	"strconv"
	"sync"
	"testing"
	"time"

	"github.com/stretchr/testify/require"

	"github.com/prometheus/prometheus/model/histogram"
	"github.com/prometheus/prometheus/model/labels"
	"github.com/prometheus/prometheus/model/timestamp"
	"github.com/prometheus/prometheus/promql"
	"github.com/prometheus/prometheus/promql/parser"
	"github.com/prometheus/prometheus/promql/parser/posrange"
	"github.com/prometheus/prometheus/promql/promqltest"
	"github.com/prometheus/prometheus/storage"
	"github.com/prometheus/prometheus/util/annotations"
	"github.com/prometheus/prometheus/util/stats"
	"github.com/prometheus/prometheus/util/teststorage"
	"github.com/prometheus/prometheus/util/testutil"
)

const (
	env                  = "query execution"
	defaultLookbackDelta = 5 * time.Minute
	defaultEpsilon       = 0.000001 // Relative error allowed for sample values.
)

func TestMain(m *testing.M) {
	// Enable experimental functions testing
	parser.EnableExperimentalFunctions = true
	testutil.TolerantVerifyLeak(m)
}

func TestQueryConcurrency(t *testing.T) {
	maxConcurrency := 10

	dir, err := os.MkdirTemp("", "test_concurrency")
	require.NoError(t, err)
	defer os.RemoveAll(dir)
	queryTracker := promql.NewActiveQueryTracker(dir, maxConcurrency, nil)
	t.Cleanup(func() {
		require.NoError(t, queryTracker.Close())
	})

	opts := promql.EngineOpts{
		Logger:             nil,
		Reg:                nil,
		MaxSamples:         10,
		Timeout:            100 * time.Second,
		ActiveQueryTracker: queryTracker,
	}

	engine := promql.NewEngine(opts)
	ctx, cancelCtx := context.WithCancel(context.Background())
	defer cancelCtx()

	block := make(chan struct{})
	processing := make(chan struct{})
	done := make(chan int)
	defer close(done)

	f := func(context.Context) error {
		select {
		case processing <- struct{}{}:
		case <-done:
		}

		select {
		case <-block:
		case <-done:
		}
		return nil
	}

	var wg sync.WaitGroup
	for i := 0; i < maxConcurrency; i++ {
		q := engine.NewTestQuery(f)
		wg.Add(1)
		go func() {
			q.Exec(ctx)
			wg.Done()
		}()
		select {
		case <-processing:
			// Expected.
		case <-time.After(20 * time.Millisecond):
			require.Fail(t, "Query within concurrency threshold not being executed")
		}
	}

	q := engine.NewTestQuery(f)
	wg.Add(1)
	go func() {
		q.Exec(ctx)
		wg.Done()
	}()

	select {
	case <-processing:
		require.Fail(t, "Query above concurrency threshold being executed")
	case <-time.After(20 * time.Millisecond):
		// Expected.
	}

	// Terminate a running query.
	block <- struct{}{}

	select {
	case <-processing:
		// Expected.
	case <-time.After(20 * time.Millisecond):
		require.Fail(t, "Query within concurrency threshold not being executed")
	}

	// Terminate remaining queries.
	for i := 0; i < maxConcurrency; i++ {
		block <- struct{}{}
	}

	wg.Wait()
}

// contextDone returns an error if the context was canceled or timed out.
func contextDone(ctx context.Context, env string) error {
	if err := ctx.Err(); err != nil {
		switch {
		case errors.Is(err, context.Canceled):
			return promql.ErrQueryCanceled(env)
		case errors.Is(err, context.DeadlineExceeded):
			return promql.ErrQueryTimeout(env)
		default:
			return err
		}
	}
	return nil
}

func TestQueryTimeout(t *testing.T) {
	opts := promql.EngineOpts{
		Logger:     nil,
		Reg:        nil,
		MaxSamples: 10,
		Timeout:    5 * time.Millisecond,
	}
	engine := promql.NewEngine(opts)
	ctx, cancelCtx := context.WithCancel(context.Background())
	defer cancelCtx()

	query := engine.NewTestQuery(func(ctx context.Context) error {
		time.Sleep(100 * time.Millisecond)
		return contextDone(ctx, "test statement execution")
	})

	res := query.Exec(ctx)
	require.Error(t, res.Err, "expected timeout error but got none")

	var e promql.ErrQueryTimeout
	require.ErrorAs(t, res.Err, &e, "expected timeout error but got: %s", res.Err)
}

const errQueryCanceled = promql.ErrQueryCanceled("test statement execution")

func TestQueryCancel(t *testing.T) {
	opts := promql.EngineOpts{
		Logger:     nil,
		Reg:        nil,
		MaxSamples: 10,
		Timeout:    10 * time.Second,
	}
	engine := promql.NewEngine(opts)
	ctx, cancelCtx := context.WithCancel(context.Background())
	defer cancelCtx()

	// Cancel a running query before it completes.
	block := make(chan struct{})
	processing := make(chan struct{})

	query1 := engine.NewTestQuery(func(ctx context.Context) error {
		processing <- struct{}{}
		<-block
		return contextDone(ctx, "test statement execution")
	})

	var res *promql.Result

	go func() {
		res = query1.Exec(ctx)
		processing <- struct{}{}
	}()

	<-processing
	query1.Cancel()
	block <- struct{}{}
	<-processing

	require.Error(t, res.Err, "expected cancellation error for query1 but got none")
	require.Equal(t, errQueryCanceled, res.Err)

	// Canceling a query before starting it must have no effect.
	query2 := engine.NewTestQuery(func(ctx context.Context) error {
		return contextDone(ctx, "test statement execution")
	})

	query2.Cancel()
	res = query2.Exec(ctx)
	require.NoError(t, res.Err)
}

// errQuerier implements storage.Querier which always returns error.
type errQuerier struct {
	err error
}

func (q *errQuerier) Select(context.Context, bool, *storage.SelectHints, ...*labels.Matcher) storage.SeriesSet {
	return errSeriesSet{err: q.err}
}

func (*errQuerier) LabelValues(context.Context, string, *storage.LabelHints, ...*labels.Matcher) ([]string, annotations.Annotations, error) {
	return nil, nil, nil
}

func (*errQuerier) LabelNames(context.Context, *storage.LabelHints, ...*labels.Matcher) ([]string, annotations.Annotations, error) {
	return nil, nil, nil
}
func (*errQuerier) Close() error { return nil }

// errSeriesSet implements storage.SeriesSet which always returns error.
type errSeriesSet struct {
	err error
}

func (errSeriesSet) Next() bool                          { return false }
func (errSeriesSet) At() storage.Series                  { return nil }
func (e errSeriesSet) Err() error                        { return e.err }
func (e errSeriesSet) Warnings() annotations.Annotations { return nil }

func TestQueryError(t *testing.T) {
	opts := promql.EngineOpts{
		Logger:     nil,
		Reg:        nil,
		MaxSamples: 10,
		Timeout:    10 * time.Second,
	}
	engine := promql.NewEngine(opts)
	errStorage := promql.ErrStorage{errors.New("storage error")}
	queryable := storage.QueryableFunc(func(mint, maxt int64) (storage.Querier, error) {
		return &errQuerier{err: errStorage}, nil
	})
	ctx, cancelCtx := context.WithCancel(context.Background())
	defer cancelCtx()

	vectorQuery, err := engine.NewInstantQuery(ctx, queryable, nil, "foo", time.Unix(1, 0))
	require.NoError(t, err)

	res := vectorQuery.Exec(ctx)
	require.Error(t, res.Err, "expected error on failed select but got none")
	require.ErrorIs(t, res.Err, errStorage, "expected error doesn't match")

	matrixQuery, err := engine.NewInstantQuery(ctx, queryable, nil, "foo[1m]", time.Unix(1, 0))
	require.NoError(t, err)

	res = matrixQuery.Exec(ctx)
	require.Error(t, res.Err, "expected error on failed select but got none")
	require.ErrorIs(t, res.Err, errStorage, "expected error doesn't match")
}

type noopHintRecordingQueryable struct {
	hints []*storage.SelectHints
}

func (h *noopHintRecordingQueryable) Querier(int64, int64) (storage.Querier, error) {
	return &hintRecordingQuerier{Querier: &errQuerier{}, h: h}, nil
}

type hintRecordingQuerier struct {
	storage.Querier

	h *noopHintRecordingQueryable
}

func (h *hintRecordingQuerier) Select(ctx context.Context, sortSeries bool, hints *storage.SelectHints, matchers ...*labels.Matcher) storage.SeriesSet {
	h.h.hints = append(h.h.hints, hints)
	return h.Querier.Select(ctx, sortSeries, hints, matchers...)
}

func TestSelectHintsSetCorrectly(t *testing.T) {
	opts := promql.EngineOpts{
		Logger:           nil,
		Reg:              nil,
		MaxSamples:       10,
		Timeout:          10 * time.Second,
		LookbackDelta:    5 * time.Second,
		EnableAtModifier: true,
	}

	for _, tc := range []struct {
		query string

		// All times are in milliseconds.
		start int64
		end   int64

		// TODO(bwplotka): Add support for better hints when subquerying.
		expected []*storage.SelectHints
	}{
		{
			query: "foo", start: 10000,
			expected: []*storage.SelectHints{
				{Start: 5001, End: 10000},
			},
		}, {
			query: "foo @ 15", start: 10000,
			expected: []*storage.SelectHints{
				{Start: 10001, End: 15000},
			},
		}, {
			query: "foo @ 1", start: 10000,
			expected: []*storage.SelectHints{
				{Start: -3999, End: 1000},
			},
		}, {
			query: "foo[2m]", start: 200000,
			expected: []*storage.SelectHints{
				{Start: 80001, End: 200000, Range: 120000},
			},
		}, {
			query: "foo[2m] @ 180", start: 200000,
			expected: []*storage.SelectHints{
				{Start: 60001, End: 180000, Range: 120000},
			},
		}, {
			query: "foo[2m] @ 300", start: 200000,
			expected: []*storage.SelectHints{
				{Start: 180001, End: 300000, Range: 120000},
			},
		}, {
			query: "foo[2m] @ 60", start: 200000,
			expected: []*storage.SelectHints{
				{Start: -59999, End: 60000, Range: 120000},
			},
		}, {
			query: "foo[2m] offset 2m", start: 300000,
			expected: []*storage.SelectHints{
				{Start: 60001, End: 180000, Range: 120000},
			},
		}, {
			query: "foo[2m] @ 200 offset 2m", start: 300000,
			expected: []*storage.SelectHints{
				{Start: -39999, End: 80000, Range: 120000},
			},
		}, {
			query: "foo[2m:1s]", start: 300000,
			expected: []*storage.SelectHints{
				{Start: 175001, End: 300000, Step: 1000},
			},
		}, {
			query: "count_over_time(foo[2m:1s])", start: 300000,
			expected: []*storage.SelectHints{
				{Start: 175001, End: 300000, Func: "count_over_time", Step: 1000},
			},
		}, {
			query: "count_over_time(foo[2m:1s] @ 300)", start: 200000,
			expected: []*storage.SelectHints{
				{Start: 175001, End: 300000, Func: "count_over_time", Step: 1000},
			},
		}, {
			query: "count_over_time(foo[2m:1s] @ 200)", start: 200000,
			expected: []*storage.SelectHints{
				{Start: 75001, End: 200000, Func: "count_over_time", Step: 1000},
			},
		}, {
			query: "count_over_time(foo[2m:1s] @ 100)", start: 200000,
			expected: []*storage.SelectHints{
				{Start: -24999, End: 100000, Func: "count_over_time", Step: 1000},
			},
		}, {
			query: "count_over_time(foo[2m:1s] offset 10s)", start: 300000,
			expected: []*storage.SelectHints{
				{Start: 165001, End: 290000, Func: "count_over_time", Step: 1000},
			},
		}, {
			query: "count_over_time((foo offset 10s)[2m:1s] offset 10s)", start: 300000,
			expected: []*storage.SelectHints{
				{Start: 155001, End: 280000, Func: "count_over_time", Step: 1000},
			},
		}, {
			// When the @ is on the vector selector, the enclosing subquery parameters
			// don't affect the hint ranges.
			query: "count_over_time((foo @ 200 offset 10s)[2m:1s] offset 10s)", start: 300000,
			expected: []*storage.SelectHints{
				{Start: 185001, End: 190000, Func: "count_over_time", Step: 1000},
			},
		}, {
			// When the @ is on the vector selector, the enclosing subquery parameters
			// don't affect the hint ranges.
			query: "count_over_time((foo @ 200 offset 10s)[2m:1s] @ 100 offset 10s)", start: 300000,
			expected: []*storage.SelectHints{
				{Start: 185001, End: 190000, Func: "count_over_time", Step: 1000},
			},
		}, {
			query: "count_over_time((foo offset 10s)[2m:1s] @ 100 offset 10s)", start: 300000,
			expected: []*storage.SelectHints{
				{Start: -44999, End: 80000, Func: "count_over_time", Step: 1000},
			},
		}, {
			query: "foo", start: 10000, end: 20000,
			expected: []*storage.SelectHints{
				{Start: 5001, End: 20000, Step: 1000},
			},
		}, {
			query: "foo @ 15", start: 10000, end: 20000,
			expected: []*storage.SelectHints{
				{Start: 10001, End: 15000, Step: 1000},
			},
		}, {
			query: "foo @ 1", start: 10000, end: 20000,
			expected: []*storage.SelectHints{
				{Start: -3999, End: 1000, Step: 1000},
			},
		}, {
			query: "rate(foo[2m] @ 180)", start: 200000, end: 500000,
			expected: []*storage.SelectHints{
				{Start: 60001, End: 180000, Range: 120000, Func: "rate", Step: 1000},
			},
		}, {
			query: "rate(foo[2m] @ 300)", start: 200000, end: 500000,
			expected: []*storage.SelectHints{
				{Start: 180001, End: 300000, Range: 120000, Func: "rate", Step: 1000},
			},
		}, {
			query: "rate(foo[2m] @ 60)", start: 200000, end: 500000,
			expected: []*storage.SelectHints{
				{Start: -59999, End: 60000, Range: 120000, Func: "rate", Step: 1000},
			},
		}, {
			query: "rate(foo[2m])", start: 200000, end: 500000,
			expected: []*storage.SelectHints{
				{Start: 80001, End: 500000, Range: 120000, Func: "rate", Step: 1000},
			},
		}, {
			query: "rate(foo[2m] offset 2m)", start: 300000, end: 500000,
			expected: []*storage.SelectHints{
				{Start: 60001, End: 380000, Range: 120000, Func: "rate", Step: 1000},
			},
		}, {
			query: "rate(foo[2m:1s])", start: 300000, end: 500000,
			expected: []*storage.SelectHints{
				{Start: 175001, End: 500000, Func: "rate", Step: 1000},
			},
		}, {
			query: "count_over_time(foo[2m:1s])", start: 300000, end: 500000,
			expected: []*storage.SelectHints{
				{Start: 175001, End: 500000, Func: "count_over_time", Step: 1000},
			},
		}, {
			query: "count_over_time(foo[2m:1s] offset 10s)", start: 300000, end: 500000,
			expected: []*storage.SelectHints{
				{Start: 165001, End: 490000, Func: "count_over_time", Step: 1000},
			},
		}, {
			query: "count_over_time(foo[2m:1s] @ 300)", start: 200000, end: 500000,
			expected: []*storage.SelectHints{
				{Start: 175001, End: 300000, Func: "count_over_time", Step: 1000},
			},
		}, {
			query: "count_over_time(foo[2m:1s] @ 200)", start: 200000, end: 500000,
			expected: []*storage.SelectHints{
				{Start: 75001, End: 200000, Func: "count_over_time", Step: 1000},
			},
		}, {
			query: "count_over_time(foo[2m:1s] @ 100)", start: 200000, end: 500000,
			expected: []*storage.SelectHints{
				{Start: -24999, End: 100000, Func: "count_over_time", Step: 1000},
			},
		}, {
			query: "count_over_time((foo offset 10s)[2m:1s] offset 10s)", start: 300000, end: 500000,
			expected: []*storage.SelectHints{
				{Start: 155001, End: 480000, Func: "count_over_time", Step: 1000},
			},
		}, {
			// When the @ is on the vector selector, the enclosing subquery parameters
			// don't affect the hint ranges.
			query: "count_over_time((foo @ 200 offset 10s)[2m:1s] offset 10s)", start: 300000, end: 500000,
			expected: []*storage.SelectHints{
				{Start: 185001, End: 190000, Func: "count_over_time", Step: 1000},
			},
		}, {
			// When the @ is on the vector selector, the enclosing subquery parameters
			// don't affect the hint ranges.
			query: "count_over_time((foo @ 200 offset 10s)[2m:1s] @ 100 offset 10s)", start: 300000, end: 500000,
			expected: []*storage.SelectHints{
				{Start: 185001, End: 190000, Func: "count_over_time", Step: 1000},
			},
		}, {
			query: "count_over_time((foo offset 10s)[2m:1s] @ 100 offset 10s)", start: 300000, end: 500000,
			expected: []*storage.SelectHints{
				{Start: -44999, End: 80000, Func: "count_over_time", Step: 1000},
			},
		}, {
			query: "sum by (dim1) (foo)", start: 10000,
			expected: []*storage.SelectHints{
				{Start: 5001, End: 10000, Func: "sum", By: true, Grouping: []string{"dim1"}},
			},
		}, {
			query: "sum without (dim1) (foo)", start: 10000,
			expected: []*storage.SelectHints{
				{Start: 5001, End: 10000, Func: "sum", Grouping: []string{"dim1"}},
			},
		}, {
			query: "sum by (dim1) (avg_over_time(foo[1s]))", start: 10000,
			expected: []*storage.SelectHints{
				{Start: 9001, End: 10000, Func: "avg_over_time", Range: 1000},
			},
		}, {
			query: "sum by (dim1) (max by (dim2) (foo))", start: 10000,
			expected: []*storage.SelectHints{
				{Start: 5001, End: 10000, Func: "max", By: true, Grouping: []string{"dim2"}},
			},
		}, {
			query: "(max by (dim1) (foo))[5s:1s]", start: 10000,
			expected: []*storage.SelectHints{
				{Start: 1, End: 10000, Func: "max", By: true, Grouping: []string{"dim1"}, Step: 1000},
			},
		}, {
			query: "(sum(http_requests{group=~\"p.*\"})+max(http_requests{group=~\"c.*\"}))[20s:5s]", start: 120000,
			expected: []*storage.SelectHints{
				{Start: 95001, End: 120000, Func: "sum", By: true, Step: 5000},
				{Start: 95001, End: 120000, Func: "max", By: true, Step: 5000},
			},
		}, {
			query: "foo @ 50 + bar @ 250 + baz @ 900", start: 100000, end: 500000,
			expected: []*storage.SelectHints{
				{Start: 45001, End: 50000, Step: 1000},
				{Start: 245001, End: 250000, Step: 1000},
				{Start: 895001, End: 900000, Step: 1000},
			},
		}, {
			query: "foo @ 50 + bar + baz @ 900", start: 100000, end: 500000,
			expected: []*storage.SelectHints{
				{Start: 45001, End: 50000, Step: 1000},
				{Start: 95001, End: 500000, Step: 1000},
				{Start: 895001, End: 900000, Step: 1000},
			},
		}, {
			query: "rate(foo[2s] @ 50) + bar @ 250 + baz @ 900", start: 100000, end: 500000,
			expected: []*storage.SelectHints{
				{Start: 48001, End: 50000, Step: 1000, Func: "rate", Range: 2000},
				{Start: 245001, End: 250000, Step: 1000},
				{Start: 895001, End: 900000, Step: 1000},
			},
		}, {
			query: "rate(foo[2s:1s] @ 50) + bar + baz", start: 100000, end: 500000,
			expected: []*storage.SelectHints{
				{Start: 43001, End: 50000, Step: 1000, Func: "rate"},
				{Start: 95001, End: 500000, Step: 1000},
				{Start: 95001, End: 500000, Step: 1000},
			},
		}, {
			query: "rate(foo[2s:1s] @ 50) + bar + rate(baz[2m:1s] @ 900 offset 2m) ", start: 100000, end: 500000,
			expected: []*storage.SelectHints{
				{Start: 43001, End: 50000, Step: 1000, Func: "rate"},
				{Start: 95001, End: 500000, Step: 1000},
				{Start: 655001, End: 780000, Step: 1000, Func: "rate"},
			},
		}, { // Hints are based on the inner most subquery timestamp.
			query: `sum_over_time(sum_over_time(metric{job="1"}[100s])[100s:25s] @ 50)[3s:1s] @ 3000`, start: 100000,
			expected: []*storage.SelectHints{
				{Start: -149999, End: 50000, Range: 100000, Func: "sum_over_time", Step: 25000},
			},
		}, { // Hints are based on the inner most subquery timestamp.
			query: `sum_over_time(sum_over_time(metric{job="1"}[100s])[100s:25s] @ 3000)[3s:1s] @ 50`,
			expected: []*storage.SelectHints{
				{Start: 2800001, End: 3000000, Range: 100000, Func: "sum_over_time", Step: 25000},
			},
		},
	} {
		t.Run(tc.query, func(t *testing.T) {
			engine := promql.NewEngine(opts)
			hintsRecorder := &noopHintRecordingQueryable{}

			var (
				query promql.Query
				err   error
			)
			ctx := context.Background()

			if tc.end == 0 {
				query, err = engine.NewInstantQuery(ctx, hintsRecorder, nil, tc.query, timestamp.Time(tc.start))
			} else {
				query, err = engine.NewRangeQuery(ctx, hintsRecorder, nil, tc.query, timestamp.Time(tc.start), timestamp.Time(tc.end), time.Second)
			}
			require.NoError(t, err)

			res := query.Exec(context.Background())
			require.NoError(t, res.Err)

			require.Equal(t, tc.expected, hintsRecorder.hints)
		})
	}
}

func TestEngineShutdown(t *testing.T) {
	opts := promql.EngineOpts{
		Logger:     nil,
		Reg:        nil,
		MaxSamples: 10,
		Timeout:    10 * time.Second,
	}
	engine := promql.NewEngine(opts)
	ctx, cancelCtx := context.WithCancel(context.Background())

	block := make(chan struct{})
	processing := make(chan struct{})

	// Shutdown engine on first handler execution. Should handler execution ever become
	// concurrent this test has to be adjusted accordingly.
	f := func(ctx context.Context) error {
		processing <- struct{}{}
		<-block
		return contextDone(ctx, "test statement execution")
	}
	query1 := engine.NewTestQuery(f)

	// Stopping the engine must cancel the base context. While executing queries is
	// still possible, their context is canceled from the beginning and execution should
	// terminate immediately.

	var res *promql.Result
	go func() {
		res = query1.Exec(ctx)
		processing <- struct{}{}
	}()

	<-processing
	cancelCtx()
	block <- struct{}{}
	<-processing

	require.Error(t, res.Err, "expected error on shutdown during query but got none")
	require.Equal(t, errQueryCanceled, res.Err)

	query2 := engine.NewTestQuery(func(context.Context) error {
		require.FailNow(t, "reached query execution unexpectedly")
		return nil
	})

	// The second query is started after the engine shut down. It must
	// be canceled immediately.
	res2 := query2.Exec(ctx)
	require.Error(t, res2.Err, "expected error on querying with canceled context but got none")

	var e promql.ErrQueryCanceled
	require.ErrorAs(t, res2.Err, &e, "expected cancellation error but got: %s", res2.Err)
}

func TestEngineEvalStmtTimestamps(t *testing.T) {
	storage := promqltest.LoadedStorage(t, `
load 10s
  metric 1 2
`)
	t.Cleanup(func() { storage.Close() })

	cases := []struct {
		Query       string
		Result      parser.Value
		Start       time.Time
		End         time.Time
		Interval    time.Duration
		ShouldError bool
	}{
		// Instant queries.
		{
			Query:  "1",
			Result: promql.Scalar{V: 1, T: 1000},
			Start:  time.Unix(1, 0),
		},
		{
			Query: "metric",
			Result: promql.Vector{
				promql.Sample{
					F:      1,
					T:      1000,
					Metric: labels.FromStrings("__name__", "metric"),
				},
			},
			Start: time.Unix(1, 0),
		},
		{
			Query: "metric[20s]",
			Result: promql.Matrix{
				promql.Series{
					Floats: []promql.FPoint{{F: 1, T: 0}, {F: 2, T: 10000}},
					Metric: labels.FromStrings("__name__", "metric"),
				},
			},
			Start: time.Unix(10, 0),
		},
		// Range queries.
		{
			Query: "1",
			Result: promql.Matrix{
				promql.Series{
					Floats: []promql.FPoint{{F: 1, T: 0}, {F: 1, T: 1000}, {F: 1, T: 2000}},
					Metric: labels.EmptyLabels(),
				},
			},
			Start:    time.Unix(0, 0),
			End:      time.Unix(2, 0),
			Interval: time.Second,
		},
		{
			Query: "metric",
			Result: promql.Matrix{
				promql.Series{
					Floats: []promql.FPoint{{F: 1, T: 0}, {F: 1, T: 1000}, {F: 1, T: 2000}},
					Metric: labels.FromStrings("__name__", "metric"),
				},
			},
			Start:    time.Unix(0, 0),
			End:      time.Unix(2, 0),
			Interval: time.Second,
		},
		{
			Query: "metric",
			Result: promql.Matrix{
				promql.Series{
					Floats: []promql.FPoint{{F: 1, T: 0}, {F: 1, T: 5000}, {F: 2, T: 10000}},
					Metric: labels.FromStrings("__name__", "metric"),
				},
			},
			Start:    time.Unix(0, 0),
			End:      time.Unix(10, 0),
			Interval: 5 * time.Second,
		},
		{
			Query:       `count_values("wrong label!", metric)`,
			ShouldError: true,
		},
	}

	for i, c := range cases {
		t.Run(fmt.Sprintf("%d query=%s", i, c.Query), func(t *testing.T) {
			var err error
			var qry promql.Query
			engine := newTestEngine()
			if c.Interval == 0 {
				qry, err = engine.NewInstantQuery(context.Background(), storage, nil, c.Query, c.Start)
			} else {
				qry, err = engine.NewRangeQuery(context.Background(), storage, nil, c.Query, c.Start, c.End, c.Interval)
			}
			require.NoError(t, err)

			res := qry.Exec(context.Background())
			if c.ShouldError {
				require.Error(t, res.Err, "expected error for the query %q", c.Query)
				return
			}

			require.NoError(t, res.Err)
			require.Equal(t, c.Result, res.Value, "query %q failed", c.Query)
		})
	}
}

func TestQueryStatistics(t *testing.T) {
	storage := promqltest.LoadedStorage(t, `
load 10s
  metricWith1SampleEvery10Seconds 1+1x100
  metricWith3SampleEvery10Seconds{a="1",b="1"} 1+1x100
  metricWith3SampleEvery10Seconds{a="2",b="2"} 1+1x100
  metricWith3SampleEvery10Seconds{a="3",b="2"} 1+1x100
  metricWith1HistogramEvery10Seconds {{schema:1 count:5 sum:20 buckets:[1 2 1 1]}}+{{schema:1 count:10 sum:5 buckets:[1 2 3 4]}}x100
`)
	t.Cleanup(func() { storage.Close() })

	cases := []struct {
		Query               string
		SkipMaxCheck        bool
		TotalSamples        int64
		TotalSamplesPerStep stats.TotalSamplesPerStep
		PeakSamples         int
		Start               time.Time
		End                 time.Time
		Interval            time.Duration
	}{
		{
			Query:        `"literal string"`,
			SkipMaxCheck: true, // This can't fail from a max samples limit.
			Start:        time.Unix(21, 0),
			TotalSamples: 0,
			TotalSamplesPerStep: stats.TotalSamplesPerStep{
				21000: 0,
			},
		},
		{
			Query:        "1",
			Start:        time.Unix(21, 0),
			TotalSamples: 0,
			PeakSamples:  1,
			TotalSamplesPerStep: stats.TotalSamplesPerStep{
				21000: 0,
			},
		},
		{
			Query:        "metricWith1SampleEvery10Seconds",
			Start:        time.Unix(21, 0),
			PeakSamples:  1,
			TotalSamples: 1, // 1 sample / 10 seconds
			TotalSamplesPerStep: stats.TotalSamplesPerStep{
				21000: 1,
			},
		},
		{
			Query:        "metricWith1HistogramEvery10Seconds",
			Start:        time.Unix(21, 0),
			PeakSamples:  13,
			TotalSamples: 13, // 1 histogram HPoint of size 13 / 10 seconds
			TotalSamplesPerStep: stats.TotalSamplesPerStep{
				21000: 13,
			},
		},
		{
			// timestamp function has a special handling.
			Query:        "timestamp(metricWith1SampleEvery10Seconds)",
			Start:        time.Unix(21, 0),
			PeakSamples:  2,
			TotalSamples: 1, // 1 sample / 10 seconds
			TotalSamplesPerStep: stats.TotalSamplesPerStep{
				21000: 1,
			},
		},
		{
			Query:        "timestamp(metricWith1HistogramEvery10Seconds)",
			Start:        time.Unix(21, 0),
			PeakSamples:  2,
			TotalSamples: 1, // 1 float sample (because of timestamp) / 10 seconds
			TotalSamplesPerStep: stats.TotalSamplesPerStep{
				21000: 1,
			},
		},
		{
			Query:        "metricWith1SampleEvery10Seconds",
			Start:        time.Unix(22, 0),
			PeakSamples:  1,
			TotalSamples: 1, // 1 sample / 10 seconds
			TotalSamplesPerStep: stats.TotalSamplesPerStep{
				22000: 1, // Aligned to the step time, not the sample time.
			},
		},
		{
			Query:        "metricWith1SampleEvery10Seconds offset 10s",
			Start:        time.Unix(21, 0),
			PeakSamples:  1,
			TotalSamples: 1, // 1 sample / 10 seconds
			TotalSamplesPerStep: stats.TotalSamplesPerStep{
				21000: 1,
			},
		},
		{
			Query:        "metricWith1SampleEvery10Seconds @ 15",
			Start:        time.Unix(21, 0),
			PeakSamples:  1,
			TotalSamples: 1, // 1 sample / 10 seconds
			TotalSamplesPerStep: stats.TotalSamplesPerStep{
				21000: 1,
			},
		},
		{
			Query:        `metricWith3SampleEvery10Seconds{a="1"}`,
			Start:        time.Unix(21, 0),
			PeakSamples:  1,
			TotalSamples: 1, // 1 sample / 10 seconds
			TotalSamplesPerStep: stats.TotalSamplesPerStep{
				21000: 1,
			},
		},
		{
			Query:        `metricWith3SampleEvery10Seconds{a="1"} @ 19`,
			Start:        time.Unix(21, 0),
			PeakSamples:  1,
			TotalSamples: 1, // 1 sample / 10 seconds
			TotalSamplesPerStep: stats.TotalSamplesPerStep{
				21000: 1,
			},
		},
		{
			Query:        `metricWith3SampleEvery10Seconds{a="1"}[20s] @ 19`,
			Start:        time.Unix(21, 0),
			PeakSamples:  2,
			TotalSamples: 2, // (1 sample / 10 seconds) * 20s
			TotalSamplesPerStep: stats.TotalSamplesPerStep{
				21000: 2,
			},
		},
		{
			Query:        "metricWith3SampleEvery10Seconds",
			Start:        time.Unix(21, 0),
			PeakSamples:  3,
			TotalSamples: 3, // 3 samples / 10 seconds
			TotalSamplesPerStep: stats.TotalSamplesPerStep{
				21000: 3,
			},
		},
		{
			Query:        "metricWith1SampleEvery10Seconds[60s]",
			Start:        time.Unix(201, 0),
			PeakSamples:  6,
			TotalSamples: 6, // 1 sample / 10 seconds * 60 seconds
			TotalSamplesPerStep: stats.TotalSamplesPerStep{
				201000: 6,
			},
		},
		{
			Query:        "metricWith1HistogramEvery10Seconds[60s]",
			Start:        time.Unix(201, 0),
			PeakSamples:  78,
			TotalSamples: 78, // 1 histogram (size 13 HPoint) / 10 seconds * 60 seconds
			TotalSamplesPerStep: stats.TotalSamplesPerStep{
				201000: 78,
			},
		},
		{
			Query:        "max_over_time(metricWith1SampleEvery10Seconds[60s])[20s:5s]",
			Start:        time.Unix(201, 0),
			PeakSamples:  10,
			TotalSamples: 24, // (1 sample / 10 seconds * 60 seconds) * 4
			TotalSamplesPerStep: stats.TotalSamplesPerStep{
				201000: 24,
			},
		},
		{
			Query:        "max_over_time(metricWith1SampleEvery10Seconds[61s])[20s:5s]",
			Start:        time.Unix(201, 0),
			PeakSamples:  11,
			TotalSamples: 26, // (1 sample / 10 seconds * 60 seconds) * 4 + 2 as
			// max_over_time(metricWith1SampleEvery10Seconds[61s]) @ 190 and 200 will return 7 samples.
			TotalSamplesPerStep: stats.TotalSamplesPerStep{
				201000: 26,
			},
		},
		{
			Query:        "max_over_time(metricWith1HistogramEvery10Seconds[60s])[20s:5s]",
			Start:        time.Unix(201, 0),
			PeakSamples:  78,
			TotalSamples: 312, // (1 histogram (size 13) / 10 seconds * 60 seconds) * 4
			TotalSamplesPerStep: stats.TotalSamplesPerStep{
				201000: 312,
			},
		},
		{
			Query:        "metricWith1SampleEvery10Seconds[60s] @ 30",
			Start:        time.Unix(201, 0),
			PeakSamples:  4,
			TotalSamples: 4, // @ modifier force the evaluation to at 30 seconds - So it brings 4 datapoints (0, 10, 20, 30 seconds) * 1 series
			TotalSamplesPerStep: stats.TotalSamplesPerStep{
				201000: 4,
			},
		},
		{
			Query:        "metricWith1HistogramEvery10Seconds[60s] @ 30",
			Start:        time.Unix(201, 0),
			PeakSamples:  52,
			TotalSamples: 52, // @ modifier force the evaluation to at 30 seconds - So it brings 4 datapoints (0, 10, 20, 30 seconds) * 1 series
			TotalSamplesPerStep: stats.TotalSamplesPerStep{
				201000: 52,
			},
		},
		{
			Query:        "sum(max_over_time(metricWith3SampleEvery10Seconds[60s] @ 30))",
			Start:        time.Unix(201, 0),
			PeakSamples:  7,
			TotalSamples: 12, // @ modifier force the evaluation to at 30 seconds - So it brings 4 datapoints (0, 10, 20, 30 seconds) * 3 series
			TotalSamplesPerStep: stats.TotalSamplesPerStep{
				201000: 12,
			},
		},
		{
			Query:        "sum by (b) (max_over_time(metricWith3SampleEvery10Seconds[60s] @ 30))",
			Start:        time.Unix(201, 0),
			PeakSamples:  7,
			TotalSamples: 12, // @ modifier force the evaluation to at 30 seconds - So it brings 4 datapoints (0, 10, 20, 30 seconds) * 3 series
			TotalSamplesPerStep: stats.TotalSamplesPerStep{
				201000: 12,
			},
		},
		{
			Query:        "metricWith1SampleEvery10Seconds[60s] offset 10s",
			Start:        time.Unix(201, 0),
			PeakSamples:  6,
			TotalSamples: 6, // 1 sample / 10 seconds * 60 seconds
			TotalSamplesPerStep: stats.TotalSamplesPerStep{
				201000: 6,
			},
		},
		{
			Query:        "metricWith3SampleEvery10Seconds[60s]",
			Start:        time.Unix(201, 0),
			PeakSamples:  18,
			TotalSamples: 18, // 3 sample / 10 seconds * 60 seconds
			TotalSamplesPerStep: stats.TotalSamplesPerStep{
				201000: 18,
			},
		},
		{
			Query:        "max_over_time(metricWith1SampleEvery10Seconds[60s])",
			Start:        time.Unix(201, 0),
			PeakSamples:  7,
			TotalSamples: 6, // 1 sample / 10 seconds * 60 seconds
			TotalSamplesPerStep: stats.TotalSamplesPerStep{
				201000: 6,
			},
		},
		{
			Query:        "absent_over_time(metricWith1SampleEvery10Seconds[60s])",
			Start:        time.Unix(201, 0),
			PeakSamples:  7,
			TotalSamples: 6, // 1 sample / 10 seconds * 60 seconds
			TotalSamplesPerStep: stats.TotalSamplesPerStep{
				201000: 6,
			},
		},
		{
			Query:        "max_over_time(metricWith3SampleEvery10Seconds[60s])",
			Start:        time.Unix(201, 0),
			PeakSamples:  9,
			TotalSamples: 18, // 3 sample / 10 seconds * 60 seconds
			TotalSamplesPerStep: stats.TotalSamplesPerStep{
				201000: 18,
			},
		},
		{
			Query:        "metricWith1SampleEvery10Seconds[60s:5s]",
			Start:        time.Unix(201, 0),
			PeakSamples:  12,
			TotalSamples: 12, // 1 sample per query * 12 queries (60/5)
			TotalSamplesPerStep: stats.TotalSamplesPerStep{
				201000: 12,
			},
		},
		{
			Query:        "metricWith1SampleEvery10Seconds[60s:5s] offset 10s",
			Start:        time.Unix(201, 0),
			PeakSamples:  12,
			TotalSamples: 12, // 1 sample per query * 12 queries (60/5)
			TotalSamplesPerStep: stats.TotalSamplesPerStep{
				201000: 12,
			},
		},
		{
			Query:        "max_over_time(metricWith3SampleEvery10Seconds[60s:5s])",
			Start:        time.Unix(201, 0),
			PeakSamples:  51,
			TotalSamples: 36, // 3 sample per query * 12 queries (60/5)
			TotalSamplesPerStep: stats.TotalSamplesPerStep{
				201000: 36,
			},
		},
		{
			Query:        "sum(max_over_time(metricWith3SampleEvery10Seconds[60s:5s])) + sum(max_over_time(metricWith3SampleEvery10Seconds[60s:5s]))",
			Start:        time.Unix(201, 0),
			PeakSamples:  52,
			TotalSamples: 72, // 2 * (3 sample per query * 12 queries (60/5))
			TotalSamplesPerStep: stats.TotalSamplesPerStep{
				201000: 72,
			},
		},
		{
			Query:        `metricWith3SampleEvery10Seconds{a="1"}`,
			Start:        time.Unix(201, 0),
			End:          time.Unix(220, 0),
			Interval:     5 * time.Second,
			PeakSamples:  4,
			TotalSamples: 4, // 1 sample per query * 4 steps
			TotalSamplesPerStep: stats.TotalSamplesPerStep{
				201000: 1,
				206000: 1,
				211000: 1,
				216000: 1,
			},
		},
		{
			Query:        `metricWith3SampleEvery10Seconds{a="1"}`,
			Start:        time.Unix(204, 0),
			End:          time.Unix(223, 0),
			Interval:     5 * time.Second,
			PeakSamples:  4,
			TotalSamples: 4, // 1 sample per query * 4 steps
			TotalSamplesPerStep: stats.TotalSamplesPerStep{
				204000: 1, // aligned to the step time, not the sample time
				209000: 1,
				214000: 1,
				219000: 1,
			},
		},
		{
			Query:        `metricWith1HistogramEvery10Seconds`,
			Start:        time.Unix(204, 0),
			End:          time.Unix(223, 0),
			Interval:     5 * time.Second,
			PeakSamples:  52,
			TotalSamples: 52, // 1 histogram (size 13 HPoint) per query * 4 steps
			TotalSamplesPerStep: stats.TotalSamplesPerStep{
				204000: 13, // aligned to the step time, not the sample time
				209000: 13,
				214000: 13,
				219000: 13,
			},
		},
		{
			// timestamp function has a special handling
			Query:        "timestamp(metricWith1SampleEvery10Seconds)",
			Start:        time.Unix(201, 0),
			End:          time.Unix(220, 0),
			Interval:     5 * time.Second,
			PeakSamples:  5,
			TotalSamples: 4, // 1 sample per query * 4 steps
			TotalSamplesPerStep: stats.TotalSamplesPerStep{
				201000: 1,
				206000: 1,
				211000: 1,
				216000: 1,
			},
		},
		{
			// timestamp function has a special handling
			Query:        "timestamp(metricWith1HistogramEvery10Seconds)",
			Start:        time.Unix(201, 0),
			End:          time.Unix(220, 0),
			Interval:     5 * time.Second,
			PeakSamples:  5,
			TotalSamples: 4, // 1 sample per query * 4 steps
			TotalSamplesPerStep: stats.TotalSamplesPerStep{
				201000: 1,
				206000: 1,
				211000: 1,
				216000: 1,
			},
		},
		{
			Query:        `max_over_time(metricWith3SampleEvery10Seconds{a="1"}[10s])`,
			Start:        time.Unix(991, 0),
			End:          time.Unix(1021, 0),
			Interval:     10 * time.Second,
			PeakSamples:  2,
			TotalSamples: 2, // 1 sample per query * 2 steps with data
			TotalSamplesPerStep: stats.TotalSamplesPerStep{
				991000:  1,
				1001000: 1,
				1011000: 0,
				1021000: 0,
			},
		},
		{
			Query:        `metricWith3SampleEvery10Seconds{a="1"} offset 10s`,
			Start:        time.Unix(201, 0),
			End:          time.Unix(220, 0),
			Interval:     5 * time.Second,
			PeakSamples:  4,
			TotalSamples: 4, // 1 sample per query * 4 steps
			TotalSamplesPerStep: stats.TotalSamplesPerStep{
				201000: 1,
				206000: 1,
				211000: 1,
				216000: 1,
			},
		},
		{
			Query:        "max_over_time(metricWith3SampleEvery10Seconds[60s] @ 30)",
			Start:        time.Unix(201, 0),
			End:          time.Unix(220, 0),
			Interval:     5 * time.Second,
			PeakSamples:  12,
			TotalSamples: 48, // @ modifier force the evaluation timestamp at 30 seconds - So it brings 4 datapoints (0, 10, 20, 30 seconds) * 3 series * 4 steps
			TotalSamplesPerStep: stats.TotalSamplesPerStep{
				201000: 12,
				206000: 12,
				211000: 12,
				216000: 12,
			},
		},
		{
			Query:        `metricWith3SampleEvery10Seconds`,
			Start:        time.Unix(201, 0),
			End:          time.Unix(220, 0),
			PeakSamples:  12,
			Interval:     5 * time.Second,
			TotalSamples: 12, // 3 sample per query * 4 steps
			TotalSamplesPerStep: stats.TotalSamplesPerStep{
				201000: 3,
				206000: 3,
				211000: 3,
				216000: 3,
			},
		},
		{
			Query:        `max_over_time(metricWith3SampleEvery10Seconds[60s])`,
			Start:        time.Unix(201, 0),
			End:          time.Unix(220, 0),
			Interval:     5 * time.Second,
			PeakSamples:  18,
			TotalSamples: 72, // (3 sample / 10 seconds * 60 seconds) * 4 steps = 72
			TotalSamplesPerStep: stats.TotalSamplesPerStep{
				201000: 18,
				206000: 18,
				211000: 18,
				216000: 18,
			},
		},
		{
			Query:        "max_over_time(metricWith3SampleEvery10Seconds[60s:5s])",
			Start:        time.Unix(201, 0),
			End:          time.Unix(220, 0),
			Interval:     5 * time.Second,
			PeakSamples:  72,
			TotalSamples: 144, // 3 sample per query * 12 queries (60/5) * 4 steps
			TotalSamplesPerStep: stats.TotalSamplesPerStep{
				201000: 36,
				206000: 36,
				211000: 36,
				216000: 36,
			},
		},
		{
			Query:        "max_over_time(metricWith1SampleEvery10Seconds[60s:5s])",
			Start:        time.Unix(201, 0),
			End:          time.Unix(220, 0),
			Interval:     5 * time.Second,
			PeakSamples:  32,
			TotalSamples: 48, // 1 sample per query * 12 queries (60/5) * 4 steps
			TotalSamplesPerStep: stats.TotalSamplesPerStep{
				201000: 12,
				206000: 12,
				211000: 12,
				216000: 12,
			},
		},
		{
			Query:        "sum by (b) (max_over_time(metricWith1SampleEvery10Seconds[60s:5s]))",
			Start:        time.Unix(201, 0),
			End:          time.Unix(220, 0),
			Interval:     5 * time.Second,
			PeakSamples:  32,
			TotalSamples: 48, // 1 sample per query * 12 queries (60/5) * 4 steps
			TotalSamplesPerStep: stats.TotalSamplesPerStep{
				201000: 12,
				206000: 12,
				211000: 12,
				216000: 12,
			},
		},
		{
			Query:        "sum(max_over_time(metricWith3SampleEvery10Seconds[60s:5s])) + sum(max_over_time(metricWith3SampleEvery10Seconds[60s:5s]))",
			Start:        time.Unix(201, 0),
			End:          time.Unix(220, 0),
			Interval:     5 * time.Second,
			PeakSamples:  76,
			TotalSamples: 288, // 2 * (3 sample per query * 12 queries (60/5) * 4 steps)
			TotalSamplesPerStep: stats.TotalSamplesPerStep{
				201000: 72,
				206000: 72,
				211000: 72,
				216000: 72,
			},
		},
		{
			Query:        "sum(max_over_time(metricWith3SampleEvery10Seconds[60s:5s])) + sum(max_over_time(metricWith1SampleEvery10Seconds[60s:5s]))",
			Start:        time.Unix(201, 0),
			End:          time.Unix(220, 0),
			Interval:     5 * time.Second,
			PeakSamples:  72,
			TotalSamples: 192, // (1 sample per query * 12 queries (60/5) + 3 sample per query * 12 queries (60/5)) * 4 steps
			TotalSamplesPerStep: stats.TotalSamplesPerStep{
				201000: 48,
				206000: 48,
				211000: 48,
				216000: 48,
			},
		},
	}

	for _, c := range cases {
		t.Run(c.Query, func(t *testing.T) {
			opts := promql.NewPrometheusQueryOpts(true, 0)
			engine := promqltest.NewTestEngine(true, 0, promqltest.DefaultMaxSamplesPerQuery)

			runQuery := func(expErr error) *stats.Statistics {
				var err error
				var qry promql.Query
				if c.Interval == 0 {
					qry, err = engine.NewInstantQuery(context.Background(), storage, opts, c.Query, c.Start)
				} else {
					qry, err = engine.NewRangeQuery(context.Background(), storage, opts, c.Query, c.Start, c.End, c.Interval)
				}
				require.NoError(t, err)

				res := qry.Exec(context.Background())
				require.Equal(t, expErr, res.Err)

				return qry.Stats()
			}

			stats := runQuery(nil)
			require.Equal(t, c.TotalSamples, stats.Samples.TotalSamples, "Total samples mismatch")
			require.Equal(t, &c.TotalSamplesPerStep, stats.Samples.TotalSamplesPerStepMap(), "Total samples per time mismatch")
			require.Equal(t, c.PeakSamples, stats.Samples.PeakSamples, "Peak samples mismatch")

			// Check that the peak is correct by setting the max to one less.
			if c.SkipMaxCheck {
				return
			}
			engine = promqltest.NewTestEngine(true, 0, stats.Samples.PeakSamples-1)
			runQuery(promql.ErrTooManySamples(env))
		})
	}
}

func TestMaxQuerySamples(t *testing.T) {
	storage := promqltest.LoadedStorage(t, `
load 10s
  metric 1+1x100
  bigmetric{a="1"} 1+1x100
  bigmetric{a="2"} 1+1x100
`)
	t.Cleanup(func() { storage.Close() })

	// These test cases should be touching the limit exactly (hence no exceeding).
	// Exceeding the limit will be tested by doing -1 to the MaxSamples.
	cases := []struct {
		Query      string
		MaxSamples int
		Start      time.Time
		End        time.Time
		Interval   time.Duration
	}{
		// Instant queries.
		{
			Query:      "1",
			MaxSamples: 1,
			Start:      time.Unix(1, 0),
		},
		{
			Query:      "metric",
			MaxSamples: 1,
			Start:      time.Unix(1, 0),
		},
		{
			Query:      "metric[20s]",
			MaxSamples: 2,
			Start:      time.Unix(10, 0),
		},
		{
			Query:      "rate(metric[20s])",
			MaxSamples: 3,
			Start:      time.Unix(10, 0),
		},
		{
			Query:      "metric[20s:5s]",
			MaxSamples: 3,
			Start:      time.Unix(10, 0),
		},
		{
			Query:      "metric[20s] @ 10",
			MaxSamples: 2,
			Start:      time.Unix(0, 0),
		},
		// Range queries.
		{
			Query:      "1",
			MaxSamples: 3,
			Start:      time.Unix(0, 0),
			End:        time.Unix(2, 0),
			Interval:   time.Second,
		},
		{
			Query:      "1",
			MaxSamples: 3,
			Start:      time.Unix(0, 0),
			End:        time.Unix(2, 0),
			Interval:   time.Second,
		},
		{
			Query:      "metric",
			MaxSamples: 3,
			Start:      time.Unix(0, 0),
			End:        time.Unix(2, 0),
			Interval:   time.Second,
		},
		{
			Query:      "metric",
			MaxSamples: 3,
			Start:      time.Unix(0, 0),
			End:        time.Unix(10, 0),
			Interval:   5 * time.Second,
		},
		{
			Query:      "rate(bigmetric[1s])",
			MaxSamples: 1,
			Start:      time.Unix(0, 0),
			End:        time.Unix(10, 0),
			Interval:   5 * time.Second,
		},
		{
			// Result is duplicated, so @ also produces 3 samples.
			Query:      "metric @ 10",
			MaxSamples: 3,
			Start:      time.Unix(0, 0),
			End:        time.Unix(10, 0),
			Interval:   5 * time.Second,
		},
		{
			// The peak samples in memory is during the first evaluation:
			//   - Subquery takes 22 samples, 11 for each bigmetric, but samples on the left bound won't be evaluated.
			//   - Result is calculated per series where the series samples is buffered, hence 10 more here.
			//   - The result of two series is added before the last series buffer is discarded, so 2 more here.
			//   Hence at peak it is 22 (subquery) + 10 (buffer of a series) + 2 (result from 2 series).
			// The subquery samples and the buffer is discarded before duplicating.
			Query:      `rate(bigmetric[10s:1s] @ 10)`,
			MaxSamples: 34,
			Start:      time.Unix(0, 0),
			End:        time.Unix(10, 0),
			Interval:   5 * time.Second,
		},
		{
			// Here the reasoning is same as above. But LHS and RHS are done one after another.
			// So while one of them takes 34 samples at peak, we need to hold the 2 sample
			// result of the other till then.
			Query:      `rate(bigmetric[10s:1s] @ 10) + rate(bigmetric[10s:1s] @ 30)`,
			MaxSamples: 36,
			Start:      time.Unix(0, 0),
			End:        time.Unix(10, 0),
			Interval:   5 * time.Second,
		},
		{
			// promql.Sample as above but with only 1 part as step invariant.
			// Here the peak is caused by the non-step invariant part as it touches more time range.
			// Hence at peak it is 2*21 (subquery from 0s to 20s)
			//                     + 10 (buffer of a series per evaluation)
			//                     + 6 (result from 2 series at 3 eval times).
			Query:      `rate(bigmetric[10s:1s]) + rate(bigmetric[10s:1s] @ 30)`,
			MaxSamples: 58,
			Start:      time.Unix(10, 0),
			End:        time.Unix(20, 0),
			Interval:   5 * time.Second,
		},
		{
			// Nested subquery.
			// We saw that innermost rate takes 34 samples which is still the peak
			// since the other two subqueries just duplicate the result.
			Query:      `rate(rate(bigmetric[10s:1s] @ 10)[100s:25s] @ 1000)[100s:20s] @ 2000`,
			MaxSamples: 34,
			Start:      time.Unix(10, 0),
		},
		{
			// Nested subquery.
			// Now the outmost subquery produces more samples than inner most rate.
			Query:      `rate(rate(bigmetric[10s:1s] @ 10)[100s:25s] @ 1000)[17s:1s] @ 2000`,
			MaxSamples: 36,
			Start:      time.Unix(10, 0),
		},
	}

	for _, c := range cases {
		t.Run(c.Query, func(t *testing.T) {
			engine := newTestEngine()
			testFunc := func(expError error) {
				var err error
				var qry promql.Query
				if c.Interval == 0 {
					qry, err = engine.NewInstantQuery(context.Background(), storage, nil, c.Query, c.Start)
				} else {
					qry, err = engine.NewRangeQuery(context.Background(), storage, nil, c.Query, c.Start, c.End, c.Interval)
				}
				require.NoError(t, err)

				res := qry.Exec(context.Background())
				stats := qry.Stats()
				require.Equal(t, expError, res.Err)
				require.NotNil(t, stats)
				if expError == nil {
					require.Equal(t, c.MaxSamples, stats.Samples.PeakSamples, "peak samples mismatch for query %q", c.Query)
				}
			}

			// Within limit.
			engine = promqltest.NewTestEngine(false, 0, c.MaxSamples)
			testFunc(nil)

			// Exceeding limit.
			engine = promqltest.NewTestEngine(false, 0, c.MaxSamples-1)
			testFunc(promql.ErrTooManySamples(env))
		})
	}
}

func TestAtModifier(t *testing.T) {
	engine := newTestEngine()
	storage := promqltest.LoadedStorage(t, `
load 10s
  metric{job="1"} 0+1x1000
  metric{job="2"} 0+2x1000
  metric_topk{instance="1"} 0+1x1000
  metric_topk{instance="2"} 0+2x1000
  metric_topk{instance="3"} 1000-1x1000

load 1ms
  metric_ms 0+1x10000
`)
	t.Cleanup(func() { storage.Close() })

	lbls1 := labels.FromStrings("__name__", "metric", "job", "1")
	lbls2 := labels.FromStrings("__name__", "metric", "job", "2")
	lblstopk2 := labels.FromStrings("__name__", "metric_topk", "instance", "2")
	lblstopk3 := labels.FromStrings("__name__", "metric_topk", "instance", "3")
	lblsms := labels.FromStrings("__name__", "metric_ms")
	lblsneg := labels.FromStrings("__name__", "metric_neg")

	// Add some samples with negative timestamp.
	db := storage.DB
	app := db.Appender(context.Background())
	ref, err := app.Append(0, lblsneg, -1000000, 1000)
	require.NoError(t, err)
	for ts := int64(-1000000 + 1000); ts <= 0; ts += 1000 {
		_, err := app.Append(ref, labels.EmptyLabels(), ts, -float64(ts/1000)+1)
		require.NoError(t, err)
	}

	// To test the fix for https://github.com/prometheus/prometheus/issues/8433.
	_, err = app.Append(0, labels.FromStrings("__name__", "metric_timestamp"), 3600*1000, 1000)
	require.NoError(t, err)

	require.NoError(t, app.Commit())

	cases := []struct {
		query                string
		start, end, interval int64 // Time in seconds.
		result               parser.Value
	}{
		{ // Time of the result is the evaluation time.
			query: `metric_neg @ 0`,
			start: 100,
			result: promql.Vector{
				promql.Sample{F: 1, T: 100000, Metric: lblsneg},
			},
		}, {
			query: `metric_neg @ -200`,
			start: 100,
			result: promql.Vector{
				promql.Sample{F: 201, T: 100000, Metric: lblsneg},
			},
		}, {
			query: `metric{job="2"} @ 50`,
			start: -2, end: 2, interval: 1,
			result: promql.Matrix{
				promql.Series{
					Floats: []promql.FPoint{{F: 10, T: -2000}, {F: 10, T: -1000}, {F: 10, T: 0}, {F: 10, T: 1000}, {F: 10, T: 2000}},
					Metric: lbls2,
				},
			},
		}, { // Timestamps for matrix selector does not depend on the evaluation time.
			query: "metric[20s] @ 300",
			start: 10,
			result: promql.Matrix{
				promql.Series{
					Floats: []promql.FPoint{{F: 29, T: 290000}, {F: 30, T: 300000}},
					Metric: lbls1,
				},
				promql.Series{
					Floats: []promql.FPoint{{F: 58, T: 290000}, {F: 60, T: 300000}},
					Metric: lbls2,
				},
			},
		}, {
			query: `metric_neg[2s] @ 0`,
			start: 100,
			result: promql.Matrix{
				promql.Series{
					Floats: []promql.FPoint{{F: 2, T: -1000}, {F: 1, T: 0}},
					Metric: lblsneg,
				},
			},
		}, {
			query: `metric_neg[3s] @ -500`,
			start: 100,
			result: promql.Matrix{
				promql.Series{
					Floats: []promql.FPoint{{F: 503, T: -502000}, {F: 502, T: -501000}, {F: 501, T: -500000}},
					Metric: lblsneg,
				},
			},
		}, {
			query: `metric_ms[3ms] @ 2.345`,
			start: 100,
			result: promql.Matrix{
				promql.Series{
					Floats: []promql.FPoint{{F: 2343, T: 2343}, {F: 2344, T: 2344}, {F: 2345, T: 2345}},
					Metric: lblsms,
				},
			},
		}, {
			query: "metric[100s:25s] @ 300",
			start: 100,
			result: promql.Matrix{
				promql.Series{
					Floats: []promql.FPoint{{F: 20, T: 200000}, {F: 22, T: 225000}, {F: 25, T: 250000}, {F: 27, T: 275000}, {F: 30, T: 300000}},
					Metric: lbls1,
				},
				promql.Series{
					Floats: []promql.FPoint{{F: 40, T: 200000}, {F: 44, T: 225000}, {F: 50, T: 250000}, {F: 54, T: 275000}, {F: 60, T: 300000}},
					Metric: lbls2,
				},
			},
		}, {
			query: "metric_neg[50s:25s] @ 0",
			start: 100,
			result: promql.Matrix{
				promql.Series{
					Floats: []promql.FPoint{{F: 51, T: -50000}, {F: 26, T: -25000}, {F: 1, T: 0}},
					Metric: lblsneg,
				},
			},
		}, {
			query: "metric_neg[50s:25s] @ -100",
			start: 100,
			result: promql.Matrix{
				promql.Series{
					Floats: []promql.FPoint{{F: 151, T: -150000}, {F: 126, T: -125000}, {F: 101, T: -100000}},
					Metric: lblsneg,
				},
			},
		}, {
			query: `metric_ms[100ms:25ms] @ 2.345`,
			start: 100,
			result: promql.Matrix{
				promql.Series{
					Floats: []promql.FPoint{{F: 2250, T: 2250}, {F: 2275, T: 2275}, {F: 2300, T: 2300}, {F: 2325, T: 2325}},
					Metric: lblsms,
				},
			},
		}, {
			query: `metric_topk and topk(1, sum_over_time(metric_topk[50s] @ 100))`,
			start: 50, end: 80, interval: 10,
			result: promql.Matrix{
				promql.Series{
					Floats: []promql.FPoint{{F: 995, T: 50000}, {F: 994, T: 60000}, {F: 993, T: 70000}, {F: 992, T: 80000}},
					Metric: lblstopk3,
				},
			},
		}, {
			query: `metric_topk and topk(1, sum_over_time(metric_topk[50s] @ 5000))`,
			start: 50, end: 80, interval: 10,
			result: promql.Matrix{
				promql.Series{
					Floats: []promql.FPoint{{F: 10, T: 50000}, {F: 12, T: 60000}, {F: 14, T: 70000}, {F: 16, T: 80000}},
					Metric: lblstopk2,
				},
			},
		}, {
			query: `metric_topk and topk(1, sum_over_time(metric_topk[50s] @ end()))`,
			start: 70, end: 100, interval: 10,
			result: promql.Matrix{
				promql.Series{
					Floats: []promql.FPoint{{F: 993, T: 70000}, {F: 992, T: 80000}, {F: 991, T: 90000}, {F: 990, T: 100000}},
					Metric: lblstopk3,
				},
			},
		}, {
			query: `metric_topk and topk(1, sum_over_time(metric_topk[50s] @ start()))`,
			start: 100, end: 130, interval: 10,
			result: promql.Matrix{
				promql.Series{
					Floats: []promql.FPoint{{F: 990, T: 100000}, {F: 989, T: 110000}, {F: 988, T: 120000}, {F: 987, T: 130000}},
					Metric: lblstopk3,
				},
			},
		}, {
			// Tests for https://github.com/prometheus/prometheus/issues/8433.
			// The trick here is that the query range should be > lookback delta.
			query: `timestamp(metric_timestamp @ 3600)`,
			start: 0, end: 7 * 60, interval: 60,
			result: promql.Matrix{
				promql.Series{
					Floats: []promql.FPoint{
						{F: 3600, T: 0},
						{F: 3600, T: 60 * 1000},
						{F: 3600, T: 2 * 60 * 1000},
						{F: 3600, T: 3 * 60 * 1000},
						{F: 3600, T: 4 * 60 * 1000},
						{F: 3600, T: 5 * 60 * 1000},
						{F: 3600, T: 6 * 60 * 1000},
						{F: 3600, T: 7 * 60 * 1000},
					},
					Metric:   labels.EmptyLabels(),
					DropName: true,
				},
			},
		},
	}

	for _, c := range cases {
		t.Run(c.query, func(t *testing.T) {
			if c.interval == 0 {
				c.interval = 1
			}
			start, end, interval := time.Unix(c.start, 0), time.Unix(c.end, 0), time.Duration(c.interval)*time.Second
			var err error
			var qry promql.Query
			if c.end == 0 {
				qry, err = engine.NewInstantQuery(context.Background(), storage, nil, c.query, start)
			} else {
				qry, err = engine.NewRangeQuery(context.Background(), storage, nil, c.query, start, end, interval)
			}
			require.NoError(t, err)

			res := qry.Exec(context.Background())
			require.NoError(t, res.Err)
			if expMat, ok := c.result.(promql.Matrix); ok {
				sort.Sort(expMat)
				sort.Sort(res.Value.(promql.Matrix))
			}
			testutil.RequireEqual(t, c.result, res.Value, "query %q failed", c.query)
		})
	}
}

func TestSubquerySelector(t *testing.T) {
	type caseType struct {
		Query  string
		Result promql.Result
		Start  time.Time
	}

	for _, tst := range []struct {
		loadString string
		cases      []caseType
	}{
		{
			loadString: `load 10s
							metric 1 2`,
			cases: []caseType{
				{
					Query: "metric[20s:10s]",
					Result: promql.Result{
						nil,
						promql.Matrix{
							promql.Series{
								Floats: []promql.FPoint{{F: 1, T: 0}, {F: 2, T: 10000}},
								Metric: labels.FromStrings("__name__", "metric"),
							},
						},
						nil,
					},
					Start: time.Unix(10, 0),
				},
				{
					Query: "metric[20s:5s]",
					Result: promql.Result{
						nil,
						promql.Matrix{
							promql.Series{
								Floats: []promql.FPoint{{F: 1, T: 0}, {F: 1, T: 5000}, {F: 2, T: 10000}},
								Metric: labels.FromStrings("__name__", "metric"),
							},
						},
						nil,
					},
					Start: time.Unix(10, 0),
				},
				{
					Query: "metric[20s:5s] offset 2s",
					Result: promql.Result{
						nil,
						promql.Matrix{
							promql.Series{
								Floats: []promql.FPoint{{F: 1, T: 0}, {F: 1, T: 5000}, {F: 2, T: 10000}},
								Metric: labels.FromStrings("__name__", "metric"),
							},
						},
						nil,
					},
					Start: time.Unix(12, 0),
				},
				{
					Query: "metric[20s:5s] offset 6s",
					Result: promql.Result{
						nil,
						promql.Matrix{
							promql.Series{
								Floats: []promql.FPoint{{F: 1, T: 0}, {F: 1, T: 5000}, {F: 2, T: 10000}},
								Metric: labels.FromStrings("__name__", "metric"),
							},
						},
						nil,
					},
					Start: time.Unix(20, 0),
				},
				{
					Query: "metric[20s:5s] offset 4s",
					Result: promql.Result{
						nil,
						promql.Matrix{
							promql.Series{
								Floats: []promql.FPoint{{F: 2, T: 15000}, {F: 2, T: 20000}, {F: 2, T: 25000}, {F: 2, T: 30000}},
								Metric: labels.FromStrings("__name__", "metric"),
							},
						},
						nil,
					},
					Start: time.Unix(35, 0),
				},
				{
					Query: "metric[20s:5s] offset 5s",
					Result: promql.Result{
						nil,
						promql.Matrix{
							promql.Series{
								Floats: []promql.FPoint{{F: 2, T: 10000}, {F: 2, T: 15000}, {F: 2, T: 20000}, {F: 2, T: 25000}, {F: 2, T: 30000}},
								Metric: labels.FromStrings("__name__", "metric"),
							},
						},
						nil,
					},
					Start: time.Unix(35, 0),
				},
				{
					Query: "metric[20s:5s] offset 6s",
					Result: promql.Result{
						nil,
						promql.Matrix{
							promql.Series{
								Floats: []promql.FPoint{{F: 2, T: 10000}, {F: 2, T: 15000}, {F: 2, T: 20000}, {F: 2, T: 25000}},
								Metric: labels.FromStrings("__name__", "metric"),
							},
						},
						nil,
					},
					Start: time.Unix(35, 0),
				},
				{
					Query: "metric[20s:5s] offset 7s",
					Result: promql.Result{
						nil,
						promql.Matrix{
							promql.Series{
								Floats: []promql.FPoint{{F: 2, T: 10000}, {F: 2, T: 15000}, {F: 2, T: 20000}, {F: 2, T: 25000}},
								Metric: labels.FromStrings("__name__", "metric"),
							},
						},
						nil,
					},
					Start: time.Unix(35, 0),
				},
			},
		},
		{
			loadString: `load 10s
							http_requests{job="api-server", instance="0", group="production"}	0+10x1000 100+30x1000
							http_requests{job="api-server", instance="1", group="production"}	0+20x1000 200+30x1000
							http_requests{job="api-server", instance="0", group="canary"}		0+30x1000 300+80x1000
							http_requests{job="api-server", instance="1", group="canary"}		0+40x2000`,
			cases: []caseType{
				{ // Normal selector.
					Query: `http_requests{group=~"pro.*",instance="0"}[30s:10s]`,
					Result: promql.Result{
						nil,
						promql.Matrix{
							promql.Series{
								Floats: []promql.FPoint{{F: 9990, T: 9990000}, {F: 10000, T: 10000000}, {F: 100, T: 10010000}, {F: 130, T: 10020000}},
								Metric: labels.FromStrings("__name__", "http_requests", "job", "api-server", "instance", "0", "group", "production"),
							},
						},
						nil,
					},
					Start: time.Unix(10020, 0),
				},
				{ // Default step.
					Query: `http_requests{group=~"pro.*",instance="0"}[5m:]`,
					Result: promql.Result{
						nil,
						promql.Matrix{
							promql.Series{
								Floats: []promql.FPoint{{F: 9840, T: 9840000}, {F: 9900, T: 9900000}, {F: 9960, T: 9960000}, {F: 130, T: 10020000}, {F: 310, T: 10080000}},
								Metric: labels.FromStrings("__name__", "http_requests", "job", "api-server", "instance", "0", "group", "production"),
							},
						},
						nil,
					},
					Start: time.Unix(10100, 0),
				},
				{ // Checking if high offset (>LookbackDelta) is being taken care of.
					Query: `http_requests{group=~"pro.*",instance="0"}[5m:] offset 20m`,
					Result: promql.Result{
						nil,
						promql.Matrix{
							promql.Series{
								Floats: []promql.FPoint{{F: 8640, T: 8640000}, {F: 8700, T: 8700000}, {F: 8760, T: 8760000}, {F: 8820, T: 8820000}, {F: 8880, T: 8880000}},
								Metric: labels.FromStrings("__name__", "http_requests", "job", "api-server", "instance", "0", "group", "production"),
							},
						},
						nil,
					},
					Start: time.Unix(10100, 0),
				},
				{
					Query: `rate(http_requests[1m])[15s:5s]`,
					Result: promql.Result{
						nil,
						promql.Matrix{
							promql.Series{
								Floats:   []promql.FPoint{{F: 3, T: 7985000}, {F: 3, T: 7990000}, {F: 3, T: 7995000}, {F: 3, T: 8000000}},
								Metric:   labels.FromStrings("job", "api-server", "instance", "0", "group", "canary"),
								DropName: true,
							},
							promql.Series{
								Floats:   []promql.FPoint{{F: 4, T: 7985000}, {F: 4, T: 7990000}, {F: 4, T: 7995000}, {F: 4, T: 8000000}},
								Metric:   labels.FromStrings("job", "api-server", "instance", "1", "group", "canary"),
								DropName: true,
							},
							promql.Series{
								Floats:   []promql.FPoint{{F: 1, T: 7985000}, {F: 1, T: 7990000}, {F: 1, T: 7995000}, {F: 1, T: 8000000}},
								Metric:   labels.FromStrings("job", "api-server", "instance", "0", "group", "production"),
								DropName: true,
							},
							promql.Series{
								Floats:   []promql.FPoint{{F: 2, T: 7985000}, {F: 2, T: 7990000}, {F: 2, T: 7995000}, {F: 2, T: 8000000}},
								Metric:   labels.FromStrings("job", "api-server", "instance", "1", "group", "production"),
								DropName: true,
							},
						},
						nil,
					},
					Start: time.Unix(8000, 0),
				},
				{
					Query: `sum(http_requests{group=~"pro.*"})[30s:10s]`,
					Result: promql.Result{
						nil,
						promql.Matrix{
							promql.Series{
								Floats: []promql.FPoint{{F: 270, T: 90000}, {F: 300, T: 100000}, {F: 330, T: 110000}, {F: 360, T: 120000}},
								Metric: labels.EmptyLabels(),
							},
						},
						nil,
					},
					Start: time.Unix(120, 0),
				},
				{
					Query: `sum(http_requests)[40s:10s]`,
					Result: promql.Result{
						nil,
						promql.Matrix{
							promql.Series{
								Floats: []promql.FPoint{{F: 800, T: 80000}, {F: 900, T: 90000}, {F: 1000, T: 100000}, {F: 1100, T: 110000}, {F: 1200, T: 120000}},
								Metric: labels.EmptyLabels(),
							},
						},
						nil,
					},
					Start: time.Unix(120, 0),
				},
				{
					Query: `(sum(http_requests{group=~"p.*"})+sum(http_requests{group=~"c.*"}))[20s:5s]`,
					Result: promql.Result{
						nil,
						promql.Matrix{
							promql.Series{
								Floats: []promql.FPoint{{F: 1000, T: 100000}, {F: 1000, T: 105000}, {F: 1100, T: 110000}, {F: 1100, T: 115000}, {F: 1200, T: 120000}},
								Metric: labels.EmptyLabels(),
							},
						},
						nil,
					},
					Start: time.Unix(120, 0),
				},
			},
		},
	} {
		t.Run("", func(t *testing.T) {
			engine := newTestEngine()
			storage := promqltest.LoadedStorage(t, tst.loadString)
			t.Cleanup(func() { storage.Close() })

			for _, c := range tst.cases {
				t.Run(c.Query, func(t *testing.T) {
					qry, err := engine.NewInstantQuery(context.Background(), storage, nil, c.Query, c.Start)
					require.NoError(t, err)

					res := qry.Exec(context.Background())
					require.Equal(t, c.Result.Err, res.Err)
					mat := res.Value.(promql.Matrix)
					sort.Sort(mat)
					testutil.RequireEqual(t, c.Result.Value, mat)
				})
			}
		})
	}
}

type FakeQueryLogger struct {
	closed bool
	logs   []interface{}
}

func NewFakeQueryLogger() *FakeQueryLogger {
	return &FakeQueryLogger{
		closed: false,
		logs:   make([]interface{}, 0),
	}
}

func (f *FakeQueryLogger) Close() error {
	f.closed = true
	return nil
}

func (f *FakeQueryLogger) Log(l ...interface{}) error {
	f.logs = append(f.logs, l...)
	return nil
}

func TestQueryLogger_basic(t *testing.T) {
	opts := promql.EngineOpts{
		Logger:     nil,
		Reg:        nil,
		MaxSamples: 10,
		Timeout:    10 * time.Second,
	}
	engine := promql.NewEngine(opts)

	queryExec := func() {
		ctx, cancelCtx := context.WithCancel(context.Background())
		defer cancelCtx()
		query := engine.NewTestQuery(func(ctx context.Context) error {
			return contextDone(ctx, "test statement execution")
		})
		res := query.Exec(ctx)
		require.NoError(t, res.Err)
	}

	// promql.Query works without query log initialized.
	queryExec()

	f1 := NewFakeQueryLogger()
	engine.SetQueryLogger(f1)
	queryExec()
	for i, field := range []interface{}{"params", map[string]interface{}{"query": "test statement"}} {
		require.Equal(t, field, f1.logs[i])
	}

	l := len(f1.logs)
	queryExec()
	require.Len(t, f1.logs, 2*l)

	// Test that we close the query logger when unsetting it.
	require.False(t, f1.closed, "expected f1 to be open, got closed")
	engine.SetQueryLogger(nil)
	require.True(t, f1.closed, "expected f1 to be closed, got open")
	queryExec()

	// Test that we close the query logger when swapping.
	f2 := NewFakeQueryLogger()
	f3 := NewFakeQueryLogger()
	engine.SetQueryLogger(f2)
	require.False(t, f2.closed, "expected f2 to be open, got closed")
	queryExec()
	engine.SetQueryLogger(f3)
	require.True(t, f2.closed, "expected f2 to be closed, got open")
	require.False(t, f3.closed, "expected f3 to be open, got closed")
	queryExec()
}

func TestQueryLogger_fields(t *testing.T) {
	opts := promql.EngineOpts{
		Logger:     nil,
		Reg:        nil,
		MaxSamples: 10,
		Timeout:    10 * time.Second,
	}
	engine := promql.NewEngine(opts)

	f1 := NewFakeQueryLogger()
	engine.SetQueryLogger(f1)

	ctx, cancelCtx := context.WithCancel(context.Background())
	ctx = promql.NewOriginContext(ctx, map[string]interface{}{"foo": "bar"})
	defer cancelCtx()
	query := engine.NewTestQuery(func(ctx context.Context) error {
		return contextDone(ctx, "test statement execution")
	})

	res := query.Exec(ctx)
	require.NoError(t, res.Err)

	expected := []string{"foo", "bar"}
	for i, field := range expected {
		v := f1.logs[len(f1.logs)-len(expected)+i].(string)
		require.Equal(t, field, v)
	}
}

func TestQueryLogger_error(t *testing.T) {
	opts := promql.EngineOpts{
		Logger:     nil,
		Reg:        nil,
		MaxSamples: 10,
		Timeout:    10 * time.Second,
	}
	engine := promql.NewEngine(opts)

	f1 := NewFakeQueryLogger()
	engine.SetQueryLogger(f1)

	ctx, cancelCtx := context.WithCancel(context.Background())
	ctx = promql.NewOriginContext(ctx, map[string]interface{}{"foo": "bar"})
	defer cancelCtx()
	testErr := errors.New("failure")
	query := engine.NewTestQuery(func(ctx context.Context) error {
		return testErr
	})

	res := query.Exec(ctx)
	require.Error(t, res.Err, "query should have failed")

	for i, field := range []interface{}{"params", map[string]interface{}{"query": "test statement"}, "error", testErr} {
		require.Equal(t, f1.logs[i], field)
	}
}

func TestPreprocessAndWrapWithStepInvariantExpr(t *testing.T) {
	startTime := time.Unix(1000, 0)
	endTime := time.Unix(9999, 0)
	testCases := []struct {
		input      string      // The input to be parsed.
		expected   parser.Expr // The expected expression AST.
		outputTest bool
	}{
		{
			input: "123.4567",
			expected: &parser.StepInvariantExpr{
				Expr: &parser.NumberLiteral{
					Val:      123.4567,
					PosRange: posrange.PositionRange{Start: 0, End: 8},
				},
			},
		},
		{
			input: `"foo"`,
			expected: &parser.StepInvariantExpr{
				Expr: &parser.StringLiteral{
					Val:      "foo",
					PosRange: posrange.PositionRange{Start: 0, End: 5},
				},
			},
		},
		{
			input: "foo * bar",
			expected: &parser.BinaryExpr{
				Op: parser.MUL,
				LHS: &parser.VectorSelector{
					Name: "foo",
					LabelMatchers: []*labels.Matcher{
						parser.MustLabelMatcher(labels.MatchEqual, "__name__", "foo"),
					},
					PosRange: posrange.PositionRange{
						Start: 0,
						End:   3,
					},
				},
				RHS: &parser.VectorSelector{
					Name: "bar",
					LabelMatchers: []*labels.Matcher{
						parser.MustLabelMatcher(labels.MatchEqual, "__name__", "bar"),
					},
					PosRange: posrange.PositionRange{
						Start: 6,
						End:   9,
					},
				},
				VectorMatching: &parser.VectorMatching{Card: parser.CardOneToOne},
			},
		},
		{
			input: "foo * bar @ 10",
			expected: &parser.BinaryExpr{
				Op: parser.MUL,
				LHS: &parser.VectorSelector{
					Name: "foo",
					LabelMatchers: []*labels.Matcher{
						parser.MustLabelMatcher(labels.MatchEqual, "__name__", "foo"),
					},
					PosRange: posrange.PositionRange{
						Start: 0,
						End:   3,
					},
				},
				RHS: &parser.StepInvariantExpr{
					Expr: &parser.VectorSelector{
						Name: "bar",
						LabelMatchers: []*labels.Matcher{
							parser.MustLabelMatcher(labels.MatchEqual, "__name__", "bar"),
						},
						PosRange: posrange.PositionRange{
							Start: 6,
							End:   14,
						},
						Timestamp: makeInt64Pointer(10000),
					},
				},
				VectorMatching: &parser.VectorMatching{Card: parser.CardOneToOne},
			},
		},
		{
			input: "foo @ 20 * bar @ 10",
			expected: &parser.StepInvariantExpr{
				Expr: &parser.BinaryExpr{
					Op: parser.MUL,
					LHS: &parser.VectorSelector{
						Name: "foo",
						LabelMatchers: []*labels.Matcher{
							parser.MustLabelMatcher(labels.MatchEqual, "__name__", "foo"),
						},
						PosRange: posrange.PositionRange{
							Start: 0,
							End:   8,
						},
						Timestamp: makeInt64Pointer(20000),
					},
					RHS: &parser.VectorSelector{
						Name: "bar",
						LabelMatchers: []*labels.Matcher{
							parser.MustLabelMatcher(labels.MatchEqual, "__name__", "bar"),
						},
						PosRange: posrange.PositionRange{
							Start: 11,
							End:   19,
						},
						Timestamp: makeInt64Pointer(10000),
					},
					VectorMatching: &parser.VectorMatching{Card: parser.CardOneToOne},
				},
			},
		},
		{
			input: "test[5s]",
			expected: &parser.MatrixSelector{
				VectorSelector: &parser.VectorSelector{
					Name: "test",
					LabelMatchers: []*labels.Matcher{
						parser.MustLabelMatcher(labels.MatchEqual, "__name__", "test"),
					},
					PosRange: posrange.PositionRange{
						Start: 0,
						End:   4,
					},
				},
				Range:  5 * time.Second,
				EndPos: 8,
			},
		},
		{
			input: `test{a="b"}[5y] @ 1603774699`,
			expected: &parser.StepInvariantExpr{
				Expr: &parser.MatrixSelector{
					VectorSelector: &parser.VectorSelector{
						Name:      "test",
						Timestamp: makeInt64Pointer(1603774699000),
						LabelMatchers: []*labels.Matcher{
							parser.MustLabelMatcher(labels.MatchEqual, "a", "b"),
							parser.MustLabelMatcher(labels.MatchEqual, "__name__", "test"),
						},
						PosRange: posrange.PositionRange{
							Start: 0,
							End:   11,
						},
					},
					Range:  5 * 365 * 24 * time.Hour,
					EndPos: 28,
				},
			},
		},
		{
			input: "sum by (foo)(some_metric)",
			expected: &parser.AggregateExpr{
				Op: parser.SUM,
				Expr: &parser.VectorSelector{
					Name: "some_metric",
					LabelMatchers: []*labels.Matcher{
						parser.MustLabelMatcher(labels.MatchEqual, "__name__", "some_metric"),
					},
					PosRange: posrange.PositionRange{
						Start: 13,
						End:   24,
					},
				},
				Grouping: []string{"foo"},
				PosRange: posrange.PositionRange{
					Start: 0,
					End:   25,
				},
			},
		},
		{
			input: "sum by (foo)(some_metric @ 10)",
			expected: &parser.StepInvariantExpr{
				Expr: &parser.AggregateExpr{
					Op: parser.SUM,
					Expr: &parser.VectorSelector{
						Name: "some_metric",
						LabelMatchers: []*labels.Matcher{
							parser.MustLabelMatcher(labels.MatchEqual, "__name__", "some_metric"),
						},
						PosRange: posrange.PositionRange{
							Start: 13,
							End:   29,
						},
						Timestamp: makeInt64Pointer(10000),
					},
					Grouping: []string{"foo"},
					PosRange: posrange.PositionRange{
						Start: 0,
						End:   30,
					},
				},
			},
		},
		{
			input: "sum(some_metric1 @ 10) + sum(some_metric2 @ 20)",
			expected: &parser.StepInvariantExpr{
				Expr: &parser.BinaryExpr{
					Op:             parser.ADD,
					VectorMatching: &parser.VectorMatching{},
					LHS: &parser.AggregateExpr{
						Op: parser.SUM,
						Expr: &parser.VectorSelector{
							Name: "some_metric1",
							LabelMatchers: []*labels.Matcher{
								parser.MustLabelMatcher(labels.MatchEqual, "__name__", "some_metric1"),
							},
							PosRange: posrange.PositionRange{
								Start: 4,
								End:   21,
							},
							Timestamp: makeInt64Pointer(10000),
						},
						PosRange: posrange.PositionRange{
							Start: 0,
							End:   22,
						},
					},
					RHS: &parser.AggregateExpr{
						Op: parser.SUM,
						Expr: &parser.VectorSelector{
							Name: "some_metric2",
							LabelMatchers: []*labels.Matcher{
								parser.MustLabelMatcher(labels.MatchEqual, "__name__", "some_metric2"),
							},
							PosRange: posrange.PositionRange{
								Start: 29,
								End:   46,
							},
							Timestamp: makeInt64Pointer(20000),
						},
						PosRange: posrange.PositionRange{
							Start: 25,
							End:   47,
						},
					},
				},
			},
		},
		{
			input: "some_metric and topk(5, rate(some_metric[1m] @ 20))",
			expected: &parser.BinaryExpr{
				Op: parser.LAND,
				VectorMatching: &parser.VectorMatching{
					Card: parser.CardManyToMany,
				},
				LHS: &parser.VectorSelector{
					Name: "some_metric",
					LabelMatchers: []*labels.Matcher{
						parser.MustLabelMatcher(labels.MatchEqual, "__name__", "some_metric"),
					},
					PosRange: posrange.PositionRange{
						Start: 0,
						End:   11,
					},
				},
				RHS: &parser.StepInvariantExpr{
					Expr: &parser.AggregateExpr{
						Op: parser.TOPK,
						Expr: &parser.Call{
							Func: parser.MustGetFunction("rate"),
							Args: parser.Expressions{
								&parser.MatrixSelector{
									VectorSelector: &parser.VectorSelector{
										Name: "some_metric",
										LabelMatchers: []*labels.Matcher{
											parser.MustLabelMatcher(labels.MatchEqual, "__name__", "some_metric"),
										},
										PosRange: posrange.PositionRange{
											Start: 29,
											End:   40,
										},
										Timestamp: makeInt64Pointer(20000),
									},
									Range:  1 * time.Minute,
									EndPos: 49,
								},
							},
							PosRange: posrange.PositionRange{
								Start: 24,
								End:   50,
							},
						},
						Param: &parser.NumberLiteral{
							Val: 5,
							PosRange: posrange.PositionRange{
								Start: 21,
								End:   22,
							},
						},
						PosRange: posrange.PositionRange{
							Start: 16,
							End:   51,
						},
					},
				},
			},
		},
		{
			input: "time()",
			expected: &parser.Call{
				Func: parser.MustGetFunction("time"),
				Args: parser.Expressions{},
				PosRange: posrange.PositionRange{
					Start: 0,
					End:   6,
				},
			},
		},
		{
			input: `foo{bar="baz"}[10m:6s]`,
			expected: &parser.SubqueryExpr{
				Expr: &parser.VectorSelector{
					Name: "foo",
					LabelMatchers: []*labels.Matcher{
						parser.MustLabelMatcher(labels.MatchEqual, "bar", "baz"),
						parser.MustLabelMatcher(labels.MatchEqual, "__name__", "foo"),
					},
					PosRange: posrange.PositionRange{
						Start: 0,
						End:   14,
					},
				},
				Range:  10 * time.Minute,
				Step:   6 * time.Second,
				EndPos: 22,
			},
		},
		{
			input: `foo{bar="baz"}[10m:6s] @ 10`,
			expected: &parser.StepInvariantExpr{
				Expr: &parser.SubqueryExpr{
					Expr: &parser.VectorSelector{
						Name: "foo",
						LabelMatchers: []*labels.Matcher{
							parser.MustLabelMatcher(labels.MatchEqual, "bar", "baz"),
							parser.MustLabelMatcher(labels.MatchEqual, "__name__", "foo"),
						},
						PosRange: posrange.PositionRange{
							Start: 0,
							End:   14,
						},
					},
					Range:     10 * time.Minute,
					Step:      6 * time.Second,
					Timestamp: makeInt64Pointer(10000),
					EndPos:    27,
				},
			},
		},
		{ // Even though the subquery is step invariant, the inside is also wrapped separately.
			input: `sum(foo{bar="baz"} @ 20)[10m:6s] @ 10`,
			expected: &parser.StepInvariantExpr{
				Expr: &parser.SubqueryExpr{
					Expr: &parser.StepInvariantExpr{
						Expr: &parser.AggregateExpr{
							Op: parser.SUM,
							Expr: &parser.VectorSelector{
								Name: "foo",
								LabelMatchers: []*labels.Matcher{
									parser.MustLabelMatcher(labels.MatchEqual, "bar", "baz"),
									parser.MustLabelMatcher(labels.MatchEqual, "__name__", "foo"),
								},
								PosRange: posrange.PositionRange{
									Start: 4,
									End:   23,
								},
								Timestamp: makeInt64Pointer(20000),
							},
							PosRange: posrange.PositionRange{
								Start: 0,
								End:   24,
							},
						},
					},
					Range:     10 * time.Minute,
					Step:      6 * time.Second,
					Timestamp: makeInt64Pointer(10000),
					EndPos:    37,
				},
			},
		},
		{
			input: `min_over_time(rate(foo{bar="baz"}[2s])[5m:] @ 1603775091)[4m:3s]`,
			expected: &parser.SubqueryExpr{
				Expr: &parser.StepInvariantExpr{
					Expr: &parser.Call{
						Func: parser.MustGetFunction("min_over_time"),
						Args: parser.Expressions{
							&parser.SubqueryExpr{
								Expr: &parser.Call{
									Func: parser.MustGetFunction("rate"),
									Args: parser.Expressions{
										&parser.MatrixSelector{
											VectorSelector: &parser.VectorSelector{
												Name: "foo",
												LabelMatchers: []*labels.Matcher{
													parser.MustLabelMatcher(labels.MatchEqual, "bar", "baz"),
													parser.MustLabelMatcher(labels.MatchEqual, "__name__", "foo"),
												},
												PosRange: posrange.PositionRange{
													Start: 19,
													End:   33,
												},
											},
											Range:  2 * time.Second,
											EndPos: 37,
										},
									},
									PosRange: posrange.PositionRange{
										Start: 14,
										End:   38,
									},
								},
								Range:     5 * time.Minute,
								Timestamp: makeInt64Pointer(1603775091000),
								EndPos:    56,
							},
						},
						PosRange: posrange.PositionRange{
							Start: 0,
							End:   57,
						},
					},
				},
				Range:  4 * time.Minute,
				Step:   3 * time.Second,
				EndPos: 64,
			},
		},
		{
			input: `some_metric @ 123 offset 1m [10m:5s]`,
			expected: &parser.SubqueryExpr{
				Expr: &parser.StepInvariantExpr{
					Expr: &parser.VectorSelector{
						Name: "some_metric",
						LabelMatchers: []*labels.Matcher{
							parser.MustLabelMatcher(labels.MatchEqual, "__name__", "some_metric"),
						},
						PosRange: posrange.PositionRange{
							Start: 0,
							End:   27,
						},
						Timestamp:      makeInt64Pointer(123000),
						OriginalOffset: 1 * time.Minute,
					},
				},
				Range:  10 * time.Minute,
				Step:   5 * time.Second,
				EndPos: 36,
			},
		},
		{
			input: `some_metric[10m:5s] offset 1m @ 123`,
			expected: &parser.StepInvariantExpr{
				Expr: &parser.SubqueryExpr{
					Expr: &parser.VectorSelector{
						Name: "some_metric",
						LabelMatchers: []*labels.Matcher{
							parser.MustLabelMatcher(labels.MatchEqual, "__name__", "some_metric"),
						},
						PosRange: posrange.PositionRange{
							Start: 0,
							End:   11,
						},
					},
					Timestamp:      makeInt64Pointer(123000),
					OriginalOffset: 1 * time.Minute,
					Range:          10 * time.Minute,
					Step:           5 * time.Second,
					EndPos:         35,
				},
			},
		},
		{
			input: `(foo + bar{nm="val"} @ 1234)[5m:] @ 1603775019`,
			expected: &parser.StepInvariantExpr{
				Expr: &parser.SubqueryExpr{
					Expr: &parser.ParenExpr{
						Expr: &parser.BinaryExpr{
							Op: parser.ADD,
							VectorMatching: &parser.VectorMatching{
								Card: parser.CardOneToOne,
							},
							LHS: &parser.VectorSelector{
								Name: "foo",
								LabelMatchers: []*labels.Matcher{
									parser.MustLabelMatcher(labels.MatchEqual, "__name__", "foo"),
								},
								PosRange: posrange.PositionRange{
									Start: 1,
									End:   4,
								},
							},
							RHS: &parser.StepInvariantExpr{
								Expr: &parser.VectorSelector{
									Name: "bar",
									LabelMatchers: []*labels.Matcher{
										parser.MustLabelMatcher(labels.MatchEqual, "nm", "val"),
										parser.MustLabelMatcher(labels.MatchEqual, "__name__", "bar"),
									},
									Timestamp: makeInt64Pointer(1234000),
									PosRange: posrange.PositionRange{
										Start: 7,
										End:   27,
									},
								},
							},
						},
						PosRange: posrange.PositionRange{
							Start: 0,
							End:   28,
						},
					},
					Range:     5 * time.Minute,
					Timestamp: makeInt64Pointer(1603775019000),
					EndPos:    46,
				},
			},
		},
		{
			input: "abs(abs(metric @ 10))",
			expected: &parser.StepInvariantExpr{
				Expr: &parser.Call{
					Func: &parser.Function{
						Name:       "abs",
						ArgTypes:   []parser.ValueType{parser.ValueTypeVector},
						ReturnType: parser.ValueTypeVector,
					},
					Args: parser.Expressions{&parser.Call{
						Func: &parser.Function{
							Name:       "abs",
							ArgTypes:   []parser.ValueType{parser.ValueTypeVector},
							ReturnType: parser.ValueTypeVector,
						},
						Args: parser.Expressions{&parser.VectorSelector{
							Name: "metric",
							LabelMatchers: []*labels.Matcher{
								parser.MustLabelMatcher(labels.MatchEqual, "__name__", "metric"),
							},
							PosRange: posrange.PositionRange{
								Start: 8,
								End:   19,
							},
							Timestamp: makeInt64Pointer(10000),
						}},
						PosRange: posrange.PositionRange{
							Start: 4,
							End:   20,
						},
					}},
					PosRange: posrange.PositionRange{
						Start: 0,
						End:   21,
					},
				},
			},
		},
		{
			input: "sum(sum(some_metric1 @ 10) + sum(some_metric2 @ 20))",
			expected: &parser.StepInvariantExpr{
				Expr: &parser.AggregateExpr{
					Op: parser.SUM,
					Expr: &parser.BinaryExpr{
						Op:             parser.ADD,
						VectorMatching: &parser.VectorMatching{},
						LHS: &parser.AggregateExpr{
							Op: parser.SUM,
							Expr: &parser.VectorSelector{
								Name: "some_metric1",
								LabelMatchers: []*labels.Matcher{
									parser.MustLabelMatcher(labels.MatchEqual, "__name__", "some_metric1"),
								},
								PosRange: posrange.PositionRange{
									Start: 8,
									End:   25,
								},
								Timestamp: makeInt64Pointer(10000),
							},
							PosRange: posrange.PositionRange{
								Start: 4,
								End:   26,
							},
						},
						RHS: &parser.AggregateExpr{
							Op: parser.SUM,
							Expr: &parser.VectorSelector{
								Name: "some_metric2",
								LabelMatchers: []*labels.Matcher{
									parser.MustLabelMatcher(labels.MatchEqual, "__name__", "some_metric2"),
								},
								PosRange: posrange.PositionRange{
									Start: 33,
									End:   50,
								},
								Timestamp: makeInt64Pointer(20000),
							},
							PosRange: posrange.PositionRange{
								Start: 29,
								End:   52,
							},
						},
					},
					PosRange: posrange.PositionRange{
						Start: 0,
						End:   52,
					},
				},
			},
		},
		{
			input: `foo @ start()`,
			expected: &parser.StepInvariantExpr{
				Expr: &parser.VectorSelector{
					Name: "foo",
					LabelMatchers: []*labels.Matcher{
						parser.MustLabelMatcher(labels.MatchEqual, "__name__", "foo"),
					},
					PosRange: posrange.PositionRange{
						Start: 0,
						End:   13,
					},
					Timestamp:  makeInt64Pointer(timestamp.FromTime(startTime)),
					StartOrEnd: parser.START,
				},
			},
		},
		{
			input: `foo @ end()`,
			expected: &parser.StepInvariantExpr{
				Expr: &parser.VectorSelector{
					Name: "foo",
					LabelMatchers: []*labels.Matcher{
						parser.MustLabelMatcher(labels.MatchEqual, "__name__", "foo"),
					},
					PosRange: posrange.PositionRange{
						Start: 0,
						End:   11,
					},
					Timestamp:  makeInt64Pointer(timestamp.FromTime(endTime)),
					StartOrEnd: parser.END,
				},
			},
		},
		{
			input: `test[5y] @ start()`,
			expected: &parser.StepInvariantExpr{
				Expr: &parser.MatrixSelector{
					VectorSelector: &parser.VectorSelector{
						Name:       "test",
						Timestamp:  makeInt64Pointer(timestamp.FromTime(startTime)),
						StartOrEnd: parser.START,
						LabelMatchers: []*labels.Matcher{
							parser.MustLabelMatcher(labels.MatchEqual, "__name__", "test"),
						},
						PosRange: posrange.PositionRange{
							Start: 0,
							End:   4,
						},
					},
					Range:  5 * 365 * 24 * time.Hour,
					EndPos: 18,
				},
			},
		},
		{
			input: `test[5y] @ end()`,
			expected: &parser.StepInvariantExpr{
				Expr: &parser.MatrixSelector{
					VectorSelector: &parser.VectorSelector{
						Name:       "test",
						Timestamp:  makeInt64Pointer(timestamp.FromTime(endTime)),
						StartOrEnd: parser.END,
						LabelMatchers: []*labels.Matcher{
							parser.MustLabelMatcher(labels.MatchEqual, "__name__", "test"),
						},
						PosRange: posrange.PositionRange{
							Start: 0,
							End:   4,
						},
					},
					Range:  5 * 365 * 24 * time.Hour,
					EndPos: 16,
				},
			},
		},
		{
			input: `some_metric[10m:5s] @ start()`,
			expected: &parser.StepInvariantExpr{
				Expr: &parser.SubqueryExpr{
					Expr: &parser.VectorSelector{
						Name: "some_metric",
						LabelMatchers: []*labels.Matcher{
							parser.MustLabelMatcher(labels.MatchEqual, "__name__", "some_metric"),
						},
						PosRange: posrange.PositionRange{
							Start: 0,
							End:   11,
						},
					},
					Timestamp:  makeInt64Pointer(timestamp.FromTime(startTime)),
					StartOrEnd: parser.START,
					Range:      10 * time.Minute,
					Step:       5 * time.Second,
					EndPos:     29,
				},
			},
		},
		{
			input: `some_metric[10m:5s] @ end()`,
			expected: &parser.StepInvariantExpr{
				Expr: &parser.SubqueryExpr{
					Expr: &parser.VectorSelector{
						Name: "some_metric",
						LabelMatchers: []*labels.Matcher{
							parser.MustLabelMatcher(labels.MatchEqual, "__name__", "some_metric"),
						},
						PosRange: posrange.PositionRange{
							Start: 0,
							End:   11,
						},
					},
					Timestamp:  makeInt64Pointer(timestamp.FromTime(endTime)),
					StartOrEnd: parser.END,
					Range:      10 * time.Minute,
					Step:       5 * time.Second,
					EndPos:     27,
				},
			},
		},
		{
			input:      `floor(some_metric / (3 * 1024))`,
			outputTest: true,
			expected: &parser.Call{
				Func: &parser.Function{
					Name:       "floor",
					ArgTypes:   []parser.ValueType{parser.ValueTypeVector},
					ReturnType: parser.ValueTypeVector,
				},
				Args: parser.Expressions{
					&parser.BinaryExpr{
						Op: parser.DIV,
						LHS: &parser.VectorSelector{
							Name: "some_metric",
							LabelMatchers: []*labels.Matcher{
								parser.MustLabelMatcher(labels.MatchEqual, "__name__", "some_metric"),
							},
							PosRange: posrange.PositionRange{
								Start: 6,
								End:   17,
							},
						},
						RHS: &parser.StepInvariantExpr{
							Expr: &parser.ParenExpr{
								Expr: &parser.BinaryExpr{
									Op: parser.MUL,
									LHS: &parser.NumberLiteral{
										Val: 3,
										PosRange: posrange.PositionRange{
											Start: 21,
											End:   22,
										},
									},
									RHS: &parser.NumberLiteral{
										Val: 1024,
										PosRange: posrange.PositionRange{
											Start: 25,
											End:   29,
										},
									},
								},
								PosRange: posrange.PositionRange{
									Start: 20,
									End:   30,
								},
							},
						},
					},
				},
				PosRange: posrange.PositionRange{
					Start: 0,
					End:   31,
				},
			},
		},
	}

	for _, test := range testCases {
		t.Run(test.input, func(t *testing.T) {
			expr, err := parser.ParseExpr(test.input)
			require.NoError(t, err)
			expr = promql.PreprocessExpr(expr, startTime, endTime)
			if test.outputTest {
				require.Equal(t, test.input, expr.String(), "error on input '%s'", test.input)
			}
			require.Equal(t, test.expected, expr, "error on input '%s'", test.input)
		})
	}
}

func TestEngineOptsValidation(t *testing.T) {
	cases := []struct {
		opts     promql.EngineOpts
		query    string
		fail     bool
		expError error
	}{
		{
			opts:  promql.EngineOpts{EnableAtModifier: false},
			query: "metric @ 100", fail: true, expError: promql.ErrValidationAtModifierDisabled,
		}, {
			opts:  promql.EngineOpts{EnableAtModifier: false},
			query: "rate(metric[1m] @ 100)", fail: true, expError: promql.ErrValidationAtModifierDisabled,
		}, {
			opts:  promql.EngineOpts{EnableAtModifier: false},
			query: "rate(metric[1h:1m] @ 100)", fail: true, expError: promql.ErrValidationAtModifierDisabled,
		}, {
			opts:  promql.EngineOpts{EnableAtModifier: false},
			query: "metric @ start()", fail: true, expError: promql.ErrValidationAtModifierDisabled,
		}, {
			opts:  promql.EngineOpts{EnableAtModifier: false},
			query: "rate(metric[1m] @ start())", fail: true, expError: promql.ErrValidationAtModifierDisabled,
		}, {
			opts:  promql.EngineOpts{EnableAtModifier: false},
			query: "rate(metric[1h:1m] @ start())", fail: true, expError: promql.ErrValidationAtModifierDisabled,
		}, {
			opts:  promql.EngineOpts{EnableAtModifier: false},
			query: "metric @ end()", fail: true, expError: promql.ErrValidationAtModifierDisabled,
		}, {
			opts:  promql.EngineOpts{EnableAtModifier: false},
			query: "rate(metric[1m] @ end())", fail: true, expError: promql.ErrValidationAtModifierDisabled,
		}, {
			opts:  promql.EngineOpts{EnableAtModifier: false},
			query: "rate(metric[1h:1m] @ end())", fail: true, expError: promql.ErrValidationAtModifierDisabled,
		}, {
			opts:  promql.EngineOpts{EnableAtModifier: true},
			query: "metric @ 100",
		}, {
			opts:  promql.EngineOpts{EnableAtModifier: true},
			query: "rate(metric[1m] @ start())",
		}, {
			opts:  promql.EngineOpts{EnableAtModifier: true},
			query: "rate(metric[1h:1m] @ end())",
		}, {
			opts:  promql.EngineOpts{EnableNegativeOffset: false},
			query: "metric offset -1s", fail: true, expError: promql.ErrValidationNegativeOffsetDisabled,
		}, {
			opts:  promql.EngineOpts{EnableNegativeOffset: true},
			query: "metric offset -1s",
		}, {
			opts:  promql.EngineOpts{EnableAtModifier: true, EnableNegativeOffset: true},
			query: "metric @ 100 offset -2m",
		}, {
			opts:  promql.EngineOpts{EnableAtModifier: true, EnableNegativeOffset: true},
			query: "metric offset -2m @ 100",
		},
	}

	for _, c := range cases {
		eng := promql.NewEngine(c.opts)
		_, err1 := eng.NewInstantQuery(context.Background(), nil, nil, c.query, time.Unix(10, 0))
		_, err2 := eng.NewRangeQuery(context.Background(), nil, nil, c.query, time.Unix(0, 0), time.Unix(10, 0), time.Second)
		if c.fail {
			require.Equal(t, c.expError, err1)
			require.Equal(t, c.expError, err2)
		} else {
			require.NoError(t, err1)
			require.NoError(t, err2)
		}
	}
}

func TestInstantQueryWithRangeVectorSelector(t *testing.T) {
	engine := newTestEngine()

	baseT := timestamp.Time(0)
	storage := promqltest.LoadedStorage(t, `
		load 1m
			some_metric{env="1"} 0+1x4
			some_metric{env="2"} 0+2x4
			some_metric_with_stale_marker 0 1 stale 3
	`)
	t.Cleanup(func() { require.NoError(t, storage.Close()) })

	testCases := map[string]struct {
		expr     string
		expected promql.Matrix
		ts       time.Time
	}{
		"matches series with points in range": {
			expr: "some_metric[2m]",
			ts:   baseT.Add(2 * time.Minute),
			expected: promql.Matrix{
				{
					Metric: labels.FromStrings("__name__", "some_metric", "env", "1"),
					Floats: []promql.FPoint{
						{T: timestamp.FromTime(baseT.Add(time.Minute)), F: 1},
						{T: timestamp.FromTime(baseT.Add(2 * time.Minute)), F: 2},
					},
				},
				{
					Metric: labels.FromStrings("__name__", "some_metric", "env", "2"),
					Floats: []promql.FPoint{
						{T: timestamp.FromTime(baseT.Add(time.Minute)), F: 2},
						{T: timestamp.FromTime(baseT.Add(2 * time.Minute)), F: 4},
					},
				},
			},
		},
		"matches no series": {
			expr:     "some_nonexistent_metric[1m]",
			ts:       baseT,
			expected: promql.Matrix{},
		},
		"no samples in range": {
			expr:     "some_metric[1m]",
			ts:       baseT.Add(20 * time.Minute),
			expected: promql.Matrix{},
		},
		"metric with stale marker": {
			expr: "some_metric_with_stale_marker[3m]",
			ts:   baseT.Add(3 * time.Minute),
			expected: promql.Matrix{
				{
					Metric: labels.FromStrings("__name__", "some_metric_with_stale_marker"),
					Floats: []promql.FPoint{
						{T: timestamp.FromTime(baseT.Add(time.Minute)), F: 1},
						{T: timestamp.FromTime(baseT.Add(3 * time.Minute)), F: 3},
					},
				},
			},
		},
	}

	for name, testCase := range testCases {
		t.Run(name, func(t *testing.T) {
			q, err := engine.NewInstantQuery(context.Background(), storage, nil, testCase.expr, testCase.ts)
			require.NoError(t, err)
			defer q.Close()

			res := q.Exec(context.Background())
			require.NoError(t, res.Err)
			testutil.RequireEqual(t, testCase.expected, res.Value)
		})
	}
}

<<<<<<< HEAD
func TestNativeHistogram_Sum_Count_Add_AvgOperator(t *testing.T) {
	// TODO(codesome): Integrate histograms into the PromQL testing framework
	// and write more tests there.
	cases := []struct {
		histograms  []histogram.Histogram
		expected    histogram.FloatHistogram
		expectedAvg histogram.FloatHistogram
	}{
		{
			histograms: []histogram.Histogram{
				{
					CounterResetHint: histogram.GaugeType,
					Schema:           0,
					Count:            25,
					Sum:              1234.5,
					ZeroThreshold:    0.001,
					ZeroCount:        4,
					PositiveSpans: []histogram.Span{
						{Offset: 0, Length: 2},
						{Offset: 1, Length: 2},
					},
					PositiveBuckets: []int64{1, 1, -1, 0},
					NegativeSpans: []histogram.Span{
						{Offset: 0, Length: 2},
						{Offset: 2, Length: 2},
					},
					NegativeBuckets: []int64{2, 2, -3, 8},
				},
				{
					CounterResetHint: histogram.GaugeType,
					Schema:           0,
					Count:            41,
					Sum:              2345.6,
					ZeroThreshold:    0.001,
					ZeroCount:        5,
					PositiveSpans: []histogram.Span{
						{Offset: 0, Length: 4},
						{Offset: 0, Length: 0},
						{Offset: 0, Length: 3},
					},
					PositiveBuckets: []int64{1, 2, -2, 1, -1, 0, 0},
					NegativeSpans: []histogram.Span{
						{Offset: 1, Length: 4},
						{Offset: 2, Length: 0},
						{Offset: 2, Length: 3},
					},
					NegativeBuckets: []int64{1, 3, -2, 5, -2, 0, -3},
				},
				{
					CounterResetHint: histogram.GaugeType,
					Schema:           0,
					Count:            41,
					Sum:              1111.1,
					ZeroThreshold:    0.001,
					ZeroCount:        5,
					PositiveSpans: []histogram.Span{
						{Offset: 0, Length: 4},
						{Offset: 0, Length: 0},
						{Offset: 0, Length: 3},
					},
					PositiveBuckets: []int64{1, 2, -2, 1, -1, 0, 0},
					NegativeSpans: []histogram.Span{
						{Offset: 1, Length: 4},
						{Offset: 2, Length: 0},
						{Offset: 2, Length: 3},
					},
					NegativeBuckets: []int64{1, 3, -2, 5, -2, 0, -3},
				},
				{
					CounterResetHint: histogram.GaugeType,
					Schema:           1, // Everything is 0 just to make the count 4 so avg has nicer numbers.
				},
			},
			expected: histogram.FloatHistogram{
				CounterResetHint: histogram.GaugeType,
				Schema:           0,
				ZeroThreshold:    0.001,
				ZeroCount:        14,
				Count:            107,
				Sum:              4691.2,
				PositiveSpans: []histogram.Span{
					{Offset: 0, Length: 7},
				},
				PositiveBuckets: []float64{3, 8, 2, 5, 3, 2, 2},
				NegativeSpans: []histogram.Span{
					{Offset: 0, Length: 6},
					{Offset: 3, Length: 3},
				},
				NegativeBuckets: []float64{2, 6, 8, 4, 15, 9, 10, 10, 4},
			},
			expectedAvg: histogram.FloatHistogram{
				CounterResetHint: histogram.GaugeType,
				Schema:           0,
				ZeroThreshold:    0.001,
				ZeroCount:        3.5,
				Count:            26.75,
				Sum:              1172.8,
				PositiveSpans: []histogram.Span{
					{Offset: 0, Length: 7},
				},
				PositiveBuckets: []float64{0.75, 2, 0.5, 1.25, 0.75, 0.5, 0.5},
				NegativeSpans: []histogram.Span{
					{Offset: 0, Length: 6},
					{Offset: 3, Length: 3},
				},
				NegativeBuckets: []float64{0.5, 1.5, 2, 1, 3.75, 2.25, 2.5, 2.5, 1},
			},
		},
	}

	idx0 := int64(0)
	for _, c := range cases {
		for _, floatHisto := range []bool{true, false} {
			t.Run(fmt.Sprintf("floatHistogram=%t %d", floatHisto, idx0), func(t *testing.T) {
				storage := teststorage.New(t)
				t.Cleanup(func() { storage.Close() })

				seriesName := "sparse_histogram_series"
				seriesNameOverTime := "sparse_histogram_series_over_time"

				engine := newTestEngine()

				ts := idx0 * int64(10*time.Minute/time.Millisecond)
				app := storage.Appender(context.Background())
				_, err := app.Append(0, labels.FromStrings("__name__", "float_series", "idx", "0"), ts, 42)
				require.NoError(t, err)
				for idx1, h := range c.histograms {
					lbls := labels.FromStrings("__name__", seriesName, "idx", strconv.Itoa(idx1))
					// Since we mutate h later, we need to create a copy here.
					var err error
					if floatHisto {
						_, err = app.AppendHistogram(0, lbls, ts, nil, h.Copy().ToFloat(nil))
					} else {
						_, err = app.AppendHistogram(0, lbls, ts, h.Copy(), nil)
					}
					require.NoError(t, err)

					lbls = labels.FromStrings("__name__", seriesNameOverTime)
					newTs := ts + int64(idx1)*int64(time.Minute/time.Millisecond)
					// Since we mutate h later, we need to create a copy here.
					if floatHisto {
						_, err = app.AppendHistogram(0, lbls, newTs, nil, h.Copy().ToFloat(nil))
					} else {
						_, err = app.AppendHistogram(0, lbls, newTs, h.Copy(), nil)
					}
					require.NoError(t, err)
				}
				require.NoError(t, app.Commit())

				queryAndCheck := func(queryString string, ts int64, exp promql.Vector) {
					qry, err := engine.NewInstantQuery(context.Background(), storage, nil, queryString, timestamp.Time(ts))
					require.NoError(t, err)

					res := qry.Exec(context.Background())
					require.NoError(t, res.Err)
					require.Empty(t, res.Warnings)

					vector, err := res.Vector()
					require.NoError(t, err)

					testutil.RequireEqual(t, exp, vector)
				}
				queryAndCheckAnnotations := func(queryString string, ts int64, expWarnings annotations.Annotations) {
					qry, err := engine.NewInstantQuery(context.Background(), storage, nil, queryString, timestamp.Time(ts))
					require.NoError(t, err)

					res := qry.Exec(context.Background())
					require.NoError(t, res.Err)
					require.Equal(t, expWarnings, res.Warnings)
				}

				// sum().
				queryString := fmt.Sprintf("sum(%s)", seriesName)
				queryAndCheck(queryString, ts, []promql.Sample{{T: ts, H: &c.expected, Metric: labels.EmptyLabels()}})

				queryString = `sum({idx="0"})`
				var annos annotations.Annotations
				annos.Add(annotations.NewMixedFloatsHistogramsAggWarning(posrange.PositionRange{Start: 4, End: 13}))
				queryAndCheckAnnotations(queryString, ts, annos)

				// + operator.
				queryString = fmt.Sprintf(`%s{idx="0"}`, seriesName)
				for idx := 1; idx < len(c.histograms); idx++ {
					queryString += fmt.Sprintf(` + ignoring(idx) %s{idx="%d"}`, seriesName, idx)
				}
				queryAndCheck(queryString, ts, []promql.Sample{{T: ts, H: &c.expected, Metric: labels.EmptyLabels()}})

				// count().
				queryString = fmt.Sprintf("count(%s)", seriesName)
				queryAndCheck(queryString, ts, []promql.Sample{{T: ts, F: 4, Metric: labels.EmptyLabels()}})

				// avg().
				queryString = fmt.Sprintf("avg(%s)", seriesName)
				queryAndCheck(queryString, ts, []promql.Sample{{T: ts, H: &c.expectedAvg, Metric: labels.EmptyLabels()}})

				offset := int64(len(c.histograms) - 1)
				newTs := ts + offset*int64(time.Minute/time.Millisecond)

				// sum_over_time().
				queryString = fmt.Sprintf("sum_over_time(%s[%dm:1m])", seriesNameOverTime, offset+1)
				queryAndCheck(queryString, newTs, []promql.Sample{{T: newTs, H: &c.expected, Metric: labels.EmptyLabels()}})

				// avg_over_time().
				queryString = fmt.Sprintf("avg_over_time(%s[%dm:1m])", seriesNameOverTime, offset+1)
				queryAndCheck(queryString, newTs, []promql.Sample{{T: newTs, H: &c.expectedAvg, Metric: labels.EmptyLabels()}})
			})
			idx0++
		}
	}
}

=======
>>>>>>> d63f5b35
func TestNativeHistogram_SubOperator(t *testing.T) {
	// TODO(codesome): Integrate histograms into the PromQL testing framework
	// and write more tests there.
	cases := []struct {
		histograms []histogram.Histogram
		expected   histogram.FloatHistogram
	}{
		{
			histograms: []histogram.Histogram{
				{
					Schema:        0,
					Count:         41,
					Sum:           2345.6,
					ZeroThreshold: 0.001,
					ZeroCount:     5,
					PositiveSpans: []histogram.Span{
						{Offset: 0, Length: 4},
						{Offset: 0, Length: 0},
						{Offset: 0, Length: 3},
					},
					PositiveBuckets: []int64{1, 2, -2, 1, -1, 0, 0},
					NegativeSpans: []histogram.Span{
						{Offset: 1, Length: 4},
						{Offset: 2, Length: 0},
						{Offset: 2, Length: 3},
					},
					NegativeBuckets: []int64{1, 3, -2, 5, -2, 0, -3},
				},
				{
					Schema:        0,
					Count:         11,
					Sum:           1234.5,
					ZeroThreshold: 0.001,
					ZeroCount:     3,
					PositiveSpans: []histogram.Span{
						{Offset: 1, Length: 2},
					},
					PositiveBuckets: []int64{2, -1},
					NegativeSpans: []histogram.Span{
						{Offset: 2, Length: 2},
					},
					NegativeBuckets: []int64{3, -1},
				},
			},
			expected: histogram.FloatHistogram{
				Schema:        0,
				Count:         30,
				Sum:           1111.1,
				ZeroThreshold: 0.001,
				ZeroCount:     2,
				PositiveSpans: []histogram.Span{
					{Offset: 0, Length: 2},
					{Offset: 1, Length: 4},
				},
				PositiveBuckets: []float64{1, 1, 2, 1, 1, 1},
				NegativeSpans: []histogram.Span{
					{Offset: 1, Length: 2},
					{Offset: 1, Length: 1},
					{Offset: 4, Length: 3},
				},
				NegativeBuckets: []float64{1, 1, 7, 5, 5, 2},
			},
		},
		{
			histograms: []histogram.Histogram{
				{
					Schema:        0,
					Count:         41,
					Sum:           2345.6,
					ZeroThreshold: 0.001,
					ZeroCount:     5,
					PositiveSpans: []histogram.Span{
						{Offset: 0, Length: 4},
						{Offset: 0, Length: 0},
						{Offset: 0, Length: 3},
					},
					PositiveBuckets: []int64{1, 2, -2, 1, -1, 0, 0},
					NegativeSpans: []histogram.Span{
						{Offset: 1, Length: 4},
						{Offset: 2, Length: 0},
						{Offset: 2, Length: 3},
					},
					NegativeBuckets: []int64{1, 3, -2, 5, -2, 0, -3},
				},
				{
					Schema:        1,
					Count:         11,
					Sum:           1234.5,
					ZeroThreshold: 0.001,
					ZeroCount:     3,
					PositiveSpans: []histogram.Span{
						{Offset: 1, Length: 2},
					},
					PositiveBuckets: []int64{2, -1},
					NegativeSpans: []histogram.Span{
						{Offset: 2, Length: 2},
					},
					NegativeBuckets: []int64{3, -1},
				},
			},
			expected: histogram.FloatHistogram{
				Schema:        0,
				Count:         30,
				Sum:           1111.1,
				ZeroThreshold: 0.001,
				ZeroCount:     2,
				PositiveSpans: []histogram.Span{
					{Offset: 0, Length: 1},
					{Offset: 1, Length: 5},
				},
				PositiveBuckets: []float64{1, 1, 2, 1, 1, 1},
				NegativeSpans: []histogram.Span{
					{Offset: 1, Length: 4},
					{Offset: 4, Length: 3},
				},
				NegativeBuckets: []float64{-2, 2, 2, 7, 5, 5, 2},
			},
		},
		{
			histograms: []histogram.Histogram{
				{
					Schema:        1,
					Count:         11,
					Sum:           1234.5,
					ZeroThreshold: 0.001,
					ZeroCount:     3,
					PositiveSpans: []histogram.Span{
						{Offset: 1, Length: 2},
					},
					PositiveBuckets: []int64{2, -1},
					NegativeSpans: []histogram.Span{
						{Offset: 2, Length: 2},
					},
					NegativeBuckets: []int64{3, -1},
				},
				{
					Schema:        0,
					Count:         41,
					Sum:           2345.6,
					ZeroThreshold: 0.001,
					ZeroCount:     5,
					PositiveSpans: []histogram.Span{
						{Offset: 0, Length: 4},
						{Offset: 0, Length: 0},
						{Offset: 0, Length: 3},
					},
					PositiveBuckets: []int64{1, 2, -2, 1, -1, 0, 0},
					NegativeSpans: []histogram.Span{
						{Offset: 1, Length: 4},
						{Offset: 2, Length: 0},
						{Offset: 2, Length: 3},
					},
					NegativeBuckets: []int64{1, 3, -2, 5, -2, 0, -3},
				},
			},
			expected: histogram.FloatHistogram{
				Schema:        0,
				Count:         -30,
				Sum:           -1111.1,
				ZeroThreshold: 0.001,
				ZeroCount:     -2,
				PositiveSpans: []histogram.Span{
					{Offset: 0, Length: 1},
					{Offset: 1, Length: 5},
				},
				PositiveBuckets: []float64{-1, -1, -2, -1, -1, -1},
				NegativeSpans: []histogram.Span{
					{Offset: 1, Length: 4},
					{Offset: 4, Length: 3},
				},
				NegativeBuckets: []float64{2, -2, -2, -7, -5, -5, -2},
			},
		},
	}

	idx0 := int64(0)
	for _, c := range cases {
		for _, floatHisto := range []bool{true, false} {
			t.Run(fmt.Sprintf("floatHistogram=%t %d", floatHisto, idx0), func(t *testing.T) {
				engine := newTestEngine()
				storage := teststorage.New(t)
				t.Cleanup(func() { storage.Close() })

				seriesName := "sparse_histogram_series"

				ts := idx0 * int64(10*time.Minute/time.Millisecond)
				app := storage.Appender(context.Background())
				for idx1, h := range c.histograms {
					lbls := labels.FromStrings("__name__", seriesName, "idx", strconv.Itoa(idx1))
					// Since we mutate h later, we need to create a copy here.
					var err error
					if floatHisto {
						_, err = app.AppendHistogram(0, lbls, ts, nil, h.Copy().ToFloat(nil))
					} else {
						_, err = app.AppendHistogram(0, lbls, ts, h.Copy(), nil)
					}
					require.NoError(t, err)
				}
				require.NoError(t, app.Commit())

				queryAndCheck := func(queryString string, exp promql.Vector) {
					qry, err := engine.NewInstantQuery(context.Background(), storage, nil, queryString, timestamp.Time(ts))
					require.NoError(t, err)

					res := qry.Exec(context.Background())
					require.NoError(t, res.Err)

					vector, err := res.Vector()
					require.NoError(t, err)

					if len(vector) == len(exp) {
						for i, e := range exp {
							got := vector[i].H
							if got != e.H {
								// Error messages are better if we compare structs, not pointers.
								require.Equal(t, *e.H, *got)
							}
						}
					}

					testutil.RequireEqual(t, exp, vector)
				}

				// - operator.
				queryString := fmt.Sprintf(`%s{idx="0"}`, seriesName)
				for idx := 1; idx < len(c.histograms); idx++ {
					queryString += fmt.Sprintf(` - ignoring(idx) %s{idx="%d"}`, seriesName, idx)
				}
				queryAndCheck(queryString, []promql.Sample{{T: ts, H: &c.expected, Metric: labels.EmptyLabels()}})
			})
		}
		idx0++
	}
}

func TestQueryLookbackDelta(t *testing.T) {
	var (
		load = `load 5m
metric 0 1 2
`
		query           = "metric"
		lastDatapointTs = time.Unix(600, 0)
	)

	cases := []struct {
		name                          string
		ts                            time.Time
		engineLookback, queryLookback time.Duration
		expectSamples                 bool
	}{
		{
			name:          "default lookback delta",
			ts:            lastDatapointTs.Add(defaultLookbackDelta - time.Millisecond),
			expectSamples: true,
		},
		{
			name:          "outside default lookback delta",
			ts:            lastDatapointTs.Add(defaultLookbackDelta),
			expectSamples: false,
		},
		{
			name:           "custom engine lookback delta",
			ts:             lastDatapointTs.Add(10*time.Minute - time.Millisecond),
			engineLookback: 10 * time.Minute,
			expectSamples:  true,
		},
		{
			name:           "outside custom engine lookback delta",
			ts:             lastDatapointTs.Add(10 * time.Minute),
			engineLookback: 10 * time.Minute,
			expectSamples:  false,
		},
		{
			name:           "custom query lookback delta",
			ts:             lastDatapointTs.Add(20*time.Minute - time.Millisecond),
			engineLookback: 10 * time.Minute,
			queryLookback:  20 * time.Minute,
			expectSamples:  true,
		},
		{
			name:           "outside custom query lookback delta",
			ts:             lastDatapointTs.Add(20 * time.Minute),
			engineLookback: 10 * time.Minute,
			queryLookback:  20 * time.Minute,
			expectSamples:  false,
		},
		{
			name:           "negative custom query lookback delta",
			ts:             lastDatapointTs.Add(20*time.Minute - time.Millisecond),
			engineLookback: -10 * time.Minute,
			queryLookback:  20 * time.Minute,
			expectSamples:  true,
		},
	}

	for _, c := range cases {
		c := c
		t.Run(c.name, func(t *testing.T) {
			engine := promqltest.NewTestEngine(false, c.engineLookback, promqltest.DefaultMaxSamplesPerQuery)
			storage := promqltest.LoadedStorage(t, load)
			t.Cleanup(func() { storage.Close() })

			opts := promql.NewPrometheusQueryOpts(false, c.queryLookback)
			qry, err := engine.NewInstantQuery(context.Background(), storage, opts, query, c.ts)
			require.NoError(t, err)

			res := qry.Exec(context.Background())
			require.NoError(t, res.Err)
			vec, ok := res.Value.(promql.Vector)
			require.True(t, ok)
			if c.expectSamples {
				require.NotEmpty(t, vec)
			} else {
				require.Empty(t, vec)
			}
		})
	}
}

func makeInt64Pointer(val int64) *int64 {
	valp := new(int64)
	*valp = val
	return valp
}

func TestHistogramCopyFromIteratorRegression(t *testing.T) {
	// Loading the following histograms creates two chunks because there's a
	// counter reset. Not only the counter is lower in the last histogram
	// but also there's missing buckets.
	// This in turns means that chunk iterators will have different spans.
	load := `load 1m
histogram {{sum:4 count:4 buckets:[2 2]}} {{sum:6 count:6 buckets:[3 3]}} {{sum:1 count:1 buckets:[1]}}
`
	storage := promqltest.LoadedStorage(t, load)
	t.Cleanup(func() { storage.Close() })
	engine := promqltest.NewTestEngine(false, 0, promqltest.DefaultMaxSamplesPerQuery)

	verify := func(t *testing.T, qry promql.Query, expected []histogram.FloatHistogram) {
		res := qry.Exec(context.Background())
		require.NoError(t, res.Err)

		m, ok := res.Value.(promql.Matrix)
		require.True(t, ok)

		require.Len(t, m, 1)
		series := m[0]

		require.Empty(t, series.Floats)
		require.Len(t, series.Histograms, len(expected))
		for i, e := range expected {
			series.Histograms[i].H.CounterResetHint = histogram.UnknownCounterReset // Don't care.
			require.Equal(t, &e, series.Histograms[i].H)
		}
	}

	qry, err := engine.NewRangeQuery(context.Background(), storage, nil, "increase(histogram[90s])", time.Unix(0, 0), time.Unix(0, 0).Add(60*time.Second), time.Minute)
	require.NoError(t, err)
	verify(t, qry, []histogram.FloatHistogram{
		{
			Count:           3,
			Sum:             3,                                        // Increase from 4 to 6 is 2. Interpolation adds 1.
			PositiveSpans:   []histogram.Span{{Offset: 0, Length: 2}}, // Two buckets changed between the first and second histogram.
			PositiveBuckets: []float64{1.5, 1.5},                      // Increase from 2 to 3 is 1 in both buckets. Interpolation adds 0.5.
		},
	})

	qry, err = engine.NewInstantQuery(context.Background(), storage, nil, "histogram[61s]", time.Unix(0, 0).Add(2*time.Minute))
	require.NoError(t, err)
	verify(t, qry, []histogram.FloatHistogram{
		{
			Count:           6,
			Sum:             6,
			PositiveSpans:   []histogram.Span{{Offset: 0, Length: 2}},
			PositiveBuckets: []float64{3, 3},
		},
		{
			Count:           1,
			Sum:             1,
			PositiveSpans:   []histogram.Span{{Offset: 0, Length: 1}},
			PositiveBuckets: []float64{1},
		},
	})
}<|MERGE_RESOLUTION|>--- conflicted
+++ resolved
@@ -3097,7 +3097,6 @@
 	}
 }
 
-<<<<<<< HEAD
 func TestNativeHistogram_Sum_Count_Add_AvgOperator(t *testing.T) {
 	// TODO(codesome): Integrate histograms into the PromQL testing framework
 	// and write more tests there.
@@ -3298,19 +3297,17 @@
 
 				// sum_over_time().
 				queryString = fmt.Sprintf("sum_over_time(%s[%dm:1m])", seriesNameOverTime, offset+1)
-				queryAndCheck(queryString, newTs, []promql.Sample{{T: newTs, H: &c.expected, Metric: labels.EmptyLabels()}})
+				queryAndCheck(queryString, newTs, []promql.Sample{{T: newTs, H: &c.expected, Metric: labels.EmptyLabels(), DropName: true}})
 
 				// avg_over_time().
 				queryString = fmt.Sprintf("avg_over_time(%s[%dm:1m])", seriesNameOverTime, offset+1)
-				queryAndCheck(queryString, newTs, []promql.Sample{{T: newTs, H: &c.expectedAvg, Metric: labels.EmptyLabels()}})
+				queryAndCheck(queryString, newTs, []promql.Sample{{T: newTs, H: &c.expectedAvg, Metric: labels.EmptyLabels(), DropName: true}})
 			})
 			idx0++
 		}
 	}
 }
 
-=======
->>>>>>> d63f5b35
 func TestNativeHistogram_SubOperator(t *testing.T) {
 	// TODO(codesome): Integrate histograms into the PromQL testing framework
 	// and write more tests there.
