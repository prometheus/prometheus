--- conflicted
+++ resolved
@@ -1045,16 +1045,9 @@
 				},
 			},
 		},
-<<<<<<< HEAD
+
 	} {
 		t.Run("", func(t *testing.T) {
-			SetDefaultEvaluationInterval(1 * time.Minute)
-=======
-	}
-
-	for _, tst := range tests {
-		t.Run("", func(t *testing.T) {
->>>>>>> a0df8a38
 			test, err := NewTest(t, tst.loadString)
 			testutil.Ok(t, err)
 			defer test.Close()
@@ -1067,12 +1060,8 @@
 					testutil.Ok(t, err)
 
 					res := qry.Exec(test.Context())
-<<<<<<< HEAD
+
 					testutil.Equals(t, c.Result.Err, res.Err)
-
-=======
-					testutil.Equals(t, c.Result.Err, res.Err, "errors do not match for query %s", c.Query)
->>>>>>> a0df8a38
 					mat := res.Value.(Matrix)
 					sort.Sort(mat)
 					testutil.Equals(t, c.Result.Value, mat)
