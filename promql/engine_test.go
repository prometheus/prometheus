--- conflicted
+++ resolved
@@ -228,22 +228,14 @@
 	ctx, cancelCtx := context.WithCancel(context.Background())
 	defer cancelCtx()
 
-<<<<<<< HEAD
-	vectorQuery, err := engine.NewInstantQuery(queryable, "foo", time.Unix(1, 0), 0)
-=======
 	vectorQuery, err := engine.NewInstantQuery(queryable, nil, "foo", time.Unix(1, 0))
->>>>>>> 83a2e52b
 	require.NoError(t, err)
 
 	res := vectorQuery.Exec(ctx)
 	require.Error(t, res.Err, "expected error on failed select but got none")
 	require.True(t, errors.Is(res.Err, errStorage), "expected error doesn't match")
 
-<<<<<<< HEAD
-	matrixQuery, err := engine.NewInstantQuery(queryable, "foo[1m]", time.Unix(1, 0), 0)
-=======
 	matrixQuery, err := engine.NewInstantQuery(queryable, nil, "foo[1m]", time.Unix(1, 0))
->>>>>>> 83a2e52b
 	require.NoError(t, err)
 
 	res = matrixQuery.Exec(ctx)
@@ -570,11 +562,7 @@
 				err   error
 			)
 			if tc.end == 0 {
-<<<<<<< HEAD
-				query, err = engine.NewInstantQuery(hintsRecorder, tc.query, timestamp.Time(tc.start), 0)
-=======
 				query, err = engine.NewInstantQuery(hintsRecorder, nil, tc.query, timestamp.Time(tc.start))
->>>>>>> 83a2e52b
 			} else {
 				query, err = engine.NewRangeQuery(hintsRecorder, nil, tc.query, timestamp.Time(tc.start), timestamp.Time(tc.end), time.Second)
 			}
@@ -734,11 +722,7 @@
 		var err error
 		var qry Query
 		if c.Interval == 0 {
-<<<<<<< HEAD
-			qry, err = test.QueryEngine().NewInstantQuery(test.Queryable(), c.Query, c.Start, 0)
-=======
 			qry, err = test.QueryEngine().NewInstantQuery(test.Queryable(), nil, c.Query, c.Start)
->>>>>>> 83a2e52b
 		} else {
 			qry, err = test.QueryEngine().NewRangeQuery(test.Queryable(), nil, c.Query, c.Start, c.End, c.Interval)
 		}
@@ -1398,11 +1382,7 @@
 				var err error
 				var qry Query
 				if c.Interval == 0 {
-<<<<<<< HEAD
-					qry, err = engine.NewInstantQuery(test.Queryable(), c.Query, c.Start, 0)
-=======
 					qry, err = engine.NewInstantQuery(test.Queryable(), nil, c.Query, c.Start)
->>>>>>> 83a2e52b
 				} else {
 					qry, err = engine.NewRangeQuery(test.Queryable(), nil, c.Query, c.Start, c.End, c.Interval)
 				}
@@ -1643,11 +1623,7 @@
 			var err error
 			var qry Query
 			if c.end == 0 {
-<<<<<<< HEAD
-				qry, err = test.QueryEngine().NewInstantQuery(test.Queryable(), c.query, start, 0)
-=======
 				qry, err = test.QueryEngine().NewInstantQuery(test.Queryable(), nil, c.query, start)
->>>>>>> 83a2e52b
 			} else {
 				qry, err = test.QueryEngine().NewRangeQuery(test.Queryable(), nil, c.query, start, end, interval)
 			}
@@ -1970,11 +1946,7 @@
 			engine := test.QueryEngine()
 			for _, c := range tst.cases {
 				t.Run(c.Query, func(t *testing.T) {
-<<<<<<< HEAD
-					qry, err := engine.NewInstantQuery(test.Queryable(), c.Query, c.Start, 0)
-=======
 					qry, err := engine.NewInstantQuery(test.Queryable(), nil, c.Query, c.Start)
->>>>>>> 83a2e52b
 					require.NoError(t, err)
 
 					res := qry.Exec(test.Context())
@@ -2981,13 +2953,8 @@
 
 	for _, c := range cases {
 		eng := NewEngine(c.opts)
-<<<<<<< HEAD
-		_, err1 := eng.NewInstantQuery(nil, c.query, time.Unix(10, 0), 0)
-		_, err2 := eng.NewRangeQuery(nil, c.query, time.Unix(0, 0), time.Unix(10, 0), time.Second)
-=======
 		_, err1 := eng.NewInstantQuery(nil, nil, c.query, time.Unix(10, 0))
 		_, err2 := eng.NewRangeQuery(nil, nil, c.query, time.Unix(0, 0), time.Unix(10, 0), time.Second)
->>>>>>> 83a2e52b
 		if c.fail {
 			require.Equal(t, c.expError, err1)
 			require.Equal(t, c.expError, err2)
@@ -3211,7 +3178,10 @@
 			if c.engineLookback != 0 {
 				eng.lookbackDelta = c.engineLookback
 			}
-			qry, err := eng.NewInstantQuery(test.Queryable(), query, c.ts, c.queryLookback)
+			opts := &QueryOpts{
+				LookbackDelta: c.queryLookback,
+			}
+			qry, err := eng.NewInstantQuery(test.Queryable(), opts, query, c.ts)
 			require.NoError(t, err)
 
 			res := qry.Exec(test.Context())
