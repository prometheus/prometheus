--- conflicted
+++ resolved
@@ -2962,11 +2962,7 @@
 							EndPos: 32,
 						},
 					},
-<<<<<<< HEAD
-					PosRange: posrange.PositionRange{Start: 0, End: 32},
-=======
 					PosRange: posrange.PositionRange{Start: 0, End: 33},
->>>>>>> 68d0d3ee
 				},
 			},
 		},
