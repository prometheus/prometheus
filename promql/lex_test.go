// Copyright 2015 The Prometheus Authors
// Licensed under the Apache License, Version 2.0 (the "License");
// you may not use this file except in compliance with the License.
// You may obtain a copy of the License at
//
// http://www.apache.org/licenses/LICENSE-2.0
//
// Unless required by applicable law or agreed to in writing, software
// distributed under the License is distributed on an "AS IS" BASIS,
// WITHOUT WARRANTIES OR CONDITIONS OF ANY KIND, either express or implied.
// See the License for the specific language governing permissions and
// limitations under the License.

package promql

import (
	"testing"

	"github.com/prometheus/prometheus/util/testutil"
)

type testCase struct {
	input      string
	expected   []Item
	fail       bool
	seriesDesc bool // Whether to lex a series description.
}

var tests = []struct {
	name  string
	tests []testCase
}{
	{
		name: "common",
		tests: []testCase{
			{
				input:    ",",
				expected: []Item{{COMMA, 0, ","}},
			}, {
				input:    "()",
				expected: []Item{{LEFT_PAREN, 0, `(`}, {RIGHT_PAREN, 1, `)`}},
			}, {
				input:    "{}",
				expected: []Item{{LEFT_BRACE, 0, `{`}, {RIGHT_BRACE, 1, `}`}},
			}, {
				input: "[5m]",
				expected: []Item{
					{LEFT_BRACKET, 0, `[`},
					{DURATION, 1, `5m`},
					{RIGHT_BRACKET, 3, `]`},
				},
			}, {
				input: "[ 5m]",
				expected: []Item{
					{LEFT_BRACKET, 0, `[`},
					{DURATION, 2, `5m`},
					{RIGHT_BRACKET, 4, `]`},
				},
			}, {
				input: "[  5m]",
				expected: []Item{
					{LEFT_BRACKET, 0, `[`},
					{DURATION, 3, `5m`},
					{RIGHT_BRACKET, 5, `]`},
				},
			}, {
				input: "[  5m ]",
				expected: []Item{
					{LEFT_BRACKET, 0, `[`},
					{DURATION, 3, `5m`},
					{RIGHT_BRACKET, 6, `]`},
				},
			}, {
				input:    "\r\n\r",
				expected: []Item{},
			},
		},
	},
	{
		name: "numbers",
		tests: []testCase{
			{
				input:    "1",
				expected: []Item{{NUMBER, 0, "1"}},
			}, {
				input:    "4.23",
				expected: []Item{{NUMBER, 0, "4.23"}},
			}, {
				input:    ".3",
				expected: []Item{{NUMBER, 0, ".3"}},
			}, {
				input:    "5.",
				expected: []Item{{NUMBER, 0, "5."}},
			}, {
				input:    "NaN",
				expected: []Item{{NUMBER, 0, "NaN"}},
			}, {
				input:    "nAN",
				expected: []Item{{NUMBER, 0, "nAN"}},
			}, {
				input:    "NaN 123",
				expected: []Item{{NUMBER, 0, "NaN"}, {NUMBER, 4, "123"}},
			}, {
				input:    "NaN123",
				expected: []Item{{IDENTIFIER, 0, "NaN123"}},
			}, {
				input:    "iNf",
				expected: []Item{{NUMBER, 0, "iNf"}},
			}, {
				input:    "Inf",
				expected: []Item{{NUMBER, 0, "Inf"}},
			}, {
				input:    "+Inf",
				expected: []Item{{ADD, 0, "+"}, {NUMBER, 1, "Inf"}},
			}, {
				input:    "+Inf 123",
				expected: []Item{{ADD, 0, "+"}, {NUMBER, 1, "Inf"}, {NUMBER, 5, "123"}},
			}, {
				input:    "-Inf",
				expected: []Item{{SUB, 0, "-"}, {NUMBER, 1, "Inf"}},
			}, {
				input:    "Infoo",
				expected: []Item{{IDENTIFIER, 0, "Infoo"}},
			}, {
				input:    "-Infoo",
				expected: []Item{{SUB, 0, "-"}, {IDENTIFIER, 1, "Infoo"}},
			}, {
				input:    "-Inf 123",
				expected: []Item{{SUB, 0, "-"}, {NUMBER, 1, "Inf"}, {NUMBER, 5, "123"}},
			}, {
				input:    "0x123",
				expected: []Item{{NUMBER, 0, "0x123"}},
			},
		},
	},
	{
		name: "strings",
		tests: []testCase{
			{
				input:    "\"test\\tsequence\"",
				expected: []Item{{STRING, 0, `"test\tsequence"`}},
			},
			{
				input:    "\"test\\\\.expression\"",
				expected: []Item{{STRING, 0, `"test\\.expression"`}},
			},
			{
				input: "\"test\\.expression\"",
				expected: []Item{
					{ERROR, 0, "unknown escape sequence U+002E '.'"},
					{STRING, 0, `"test\.expression"`},
				},
			},
			{
				input:    "`test\\.expression`",
				expected: []Item{{STRING, 0, "`test\\.expression`"}},
			},
			{
				// See https://github.com/prometheus/prometheus/issues/939.
				input: ".٩",
				fail:  true,
			},
		},
	},
	{
		name: "durations",
		tests: []testCase{
			{
				input:    "5s",
				expected: []Item{{DURATION, 0, "5s"}},
			}, {
				input:    "123m",
				expected: []Item{{DURATION, 0, "123m"}},
			}, {
				input:    "1h",
				expected: []Item{{DURATION, 0, "1h"}},
			}, {
				input:    "3w",
				expected: []Item{{DURATION, 0, "3w"}},
			}, {
				input:    "1y",
				expected: []Item{{DURATION, 0, "1y"}},
			},
		},
	},
	{
		name: "identifiers",
		tests: []testCase{
			{
				input:    "abc",
				expected: []Item{{IDENTIFIER, 0, "abc"}},
			}, {
				input:    "a:bc",
				expected: []Item{{METRIC_IDENTIFIER, 0, "a:bc"}},
			}, {
				input:    "abc d",
				expected: []Item{{IDENTIFIER, 0, "abc"}, {IDENTIFIER, 4, "d"}},
			}, {
				input:    ":bc",
				expected: []Item{{METRIC_IDENTIFIER, 0, ":bc"}},
			}, {
				input: "0a:bc",
				fail:  true,
			},
		},
	},
	{
		name: "comments",
		tests: []testCase{
			{
				input:    "# some comment",
				expected: []Item{{COMMENT, 0, "# some comment"}},
			}, {
				input: "5 # 1+1\n5",
				expected: []Item{
					{NUMBER, 0, "5"},
					{COMMENT, 2, "# 1+1"},
					{NUMBER, 8, "5"},
				},
			},
		},
	},
	{
		name: "operators",
		tests: []testCase{
			{
				input:    `=`,
				expected: []Item{{ASSIGN, 0, `=`}},
			}, {
				// Inside braces equality is a single '=' character.
				input:    `{=}`,
				expected: []Item{{LEFT_BRACE, 0, `{`}, {EQL, 1, `=`}, {RIGHT_BRACE, 2, `}`}},
			}, {
				input:    `==`,
				expected: []Item{{EQL, 0, `==`}},
			}, {
				input:    `!=`,
				expected: []Item{{NEQ, 0, `!=`}},
			}, {
				input:    `<`,
				expected: []Item{{LSS, 0, `<`}},
			}, {
				input:    `>`,
				expected: []Item{{GTR, 0, `>`}},
			}, {
				input:    `>=`,
				expected: []Item{{GTE, 0, `>=`}},
			}, {
				input:    `<=`,
				expected: []Item{{LTE, 0, `<=`}},
			}, {
				input:    `+`,
				expected: []Item{{ADD, 0, `+`}},
			}, {
				input:    `-`,
				expected: []Item{{SUB, 0, `-`}},
			}, {
				input:    `*`,
				expected: []Item{{MUL, 0, `*`}},
			}, {
				input:    `/`,
				expected: []Item{{DIV, 0, `/`}},
			}, {
				input:    `^`,
				expected: []Item{{POW, 0, `^`}},
			}, {
				input:    `%`,
				expected: []Item{{MOD, 0, `%`}},
			}, {
				input:    `AND`,
				expected: []Item{{LAND, 0, `AND`}},
			}, {
				input:    `or`,
				expected: []Item{{LOR, 0, `or`}},
			}, {
				input:    `unless`,
				expected: []Item{{LUNLESS, 0, `unless`}},
			},
		},
	},
	{
		name: "aggregators",
		tests: []testCase{
			{
				input:    `sum`,
				expected: []Item{{SUM, 0, `sum`}},
			}, {
				input:    `AVG`,
				expected: []Item{{AVG, 0, `AVG`}},
			}, {
				input:    `MAX`,
				expected: []Item{{MAX, 0, `MAX`}},
			}, {
				input:    `min`,
				expected: []Item{{MIN, 0, `min`}},
			}, {
				input:    `count`,
				expected: []Item{{COUNT, 0, `count`}},
			}, {
				input:    `stdvar`,
				expected: []Item{{STDVAR, 0, `stdvar`}},
			}, {
				input:    `stddev`,
				expected: []Item{{STDDEV, 0, `stddev`}},
			},
		},
	},
	{
		name: "keywords",
		tests: []testCase{
			{
				input:    "offset",
				expected: []Item{{OFFSET, 0, "offset"}},
			}, {
				input:    "by",
				expected: []Item{{BY, 0, "by"}},
			}, {
				input:    "without",
				expected: []Item{{WITHOUT, 0, "without"}},
			}, {
				input:    "on",
				expected: []Item{{ON, 0, "on"}},
			}, {
				input:    "ignoring",
				expected: []Item{{IGNORING, 0, "ignoring"}},
			}, {
				input:    "group_left",
				expected: []Item{{GROUP_LEFT, 0, "group_left"}},
			}, {
				input:    "group_right",
				expected: []Item{{GROUP_RIGHT, 0, "group_right"}},
			}, {
				input:    "bool",
<<<<<<< HEAD
				expected: []item{{BOOL, 0, "bool"}},
			}, {
				input:    "match",
				expected: []item{{MATCH, 0, "match"}},
=======
				expected: []Item{{BOOL, 0, "bool"}},
>>>>>>> 466cc36b
			},
		},
	},
	{
		name: "selectors",
		tests: []testCase{
			{
				input: `台北`,
				fail:  true,
			}, {
				input: `{台北='a'}`,
				fail:  true,
			}, {
				input: `{0a='a'}`,
				fail:  true,
			}, {
				input: `{foo='bar'}`,
				expected: []Item{
					{LEFT_BRACE, 0, `{`},
					{IDENTIFIER, 1, `foo`},
					{EQL, 4, `=`},
					{STRING, 5, `'bar'`},
					{RIGHT_BRACE, 10, `}`},
				},
			}, {
				input: `{foo="bar"}`,
				expected: []Item{
					{LEFT_BRACE, 0, `{`},
					{IDENTIFIER, 1, `foo`},
					{EQL, 4, `=`},
					{STRING, 5, `"bar"`},
					{RIGHT_BRACE, 10, `}`},
				},
			}, {
				input: `{foo="bar\"bar"}`,
				expected: []Item{
					{LEFT_BRACE, 0, `{`},
					{IDENTIFIER, 1, `foo`},
					{EQL, 4, `=`},
					{STRING, 5, `"bar\"bar"`},
					{RIGHT_BRACE, 15, `}`},
				},
			}, {
				input: `{NaN	!= "bar" }`,
				expected: []Item{
					{LEFT_BRACE, 0, `{`},
					{IDENTIFIER, 1, `NaN`},
					{NEQ, 5, `!=`},
					{STRING, 8, `"bar"`},
					{RIGHT_BRACE, 14, `}`},
				},
			}, {
				input: `{alert=~"bar" }`,
				expected: []Item{
					{LEFT_BRACE, 0, `{`},
					{IDENTIFIER, 1, `alert`},
					{EQL_REGEX, 6, `=~`},
					{STRING, 8, `"bar"`},
					{RIGHT_BRACE, 14, `}`},
				},
			}, {
				input: `{on!~"bar"}`,
				expected: []Item{
					{LEFT_BRACE, 0, `{`},
					{IDENTIFIER, 1, `on`},
					{NEQ_REGEX, 3, `!~`},
					{STRING, 5, `"bar"`},
					{RIGHT_BRACE, 10, `}`},
				},
			}, {
				input: `{alert!#"bar"}`, fail: true,
			}, {
				input: `{foo:a="bar"}`, fail: true,
			},
		},
	},
	{
		name: "common errors",
		tests: []testCase{
			{
				input: `=~`, fail: true,
			}, {
				input: `!~`, fail: true,
			}, {
				input: `!(`, fail: true,
			}, {
				input: "1a", fail: true,
			},
		},
	},
	{
		name: "mismatched parentheses",
		tests: []testCase{
			{
				input: `(`, fail: true,
			}, {
				input: `())`, fail: true,
			}, {
				input: `(()`, fail: true,
			}, {
				input: `{`, fail: true,
			}, {
				input: `}`, fail: true,
			}, {
				input: "{{", fail: true,
			}, {
				input: "{{}}", fail: true,
			}, {
				input: `[`, fail: true,
			}, {
				input: `[[`, fail: true,
			}, {
				input: `[]]`, fail: true,
			}, {
				input: `[[]]`, fail: true,
			}, {
				input: `]`, fail: true,
			},
		},
	},
	{
		name: "encoding issues",
		tests: []testCase{
			{
				input: "\"\xff\"", fail: true,
			},
			{
				input: "`\xff`", fail: true,
			},
		},
	},
	{
		name: "series descriptions",
		tests: []testCase{
			{
				input: `{} _ 1 x .3`,
				expected: []Item{
					{LEFT_BRACE, 0, `{`},
					{RIGHT_BRACE, 1, `}`},
					{SPACE, 2, ` `},
					{BLANK, 3, `_`},
					{SPACE, 4, ` `},
					{NUMBER, 5, `1`},
					{SPACE, 6, ` `},
					{TIMES, 7, `x`},
					{SPACE, 8, ` `},
					{NUMBER, 9, `.3`},
				},
				seriesDesc: true,
			},
			{
				input: `metric +Inf Inf NaN`,
				expected: []Item{
					{IDENTIFIER, 0, `metric`},
					{SPACE, 6, ` `},
					{ADD, 7, `+`},
					{NUMBER, 8, `Inf`},
					{SPACE, 11, ` `},
					{NUMBER, 12, `Inf`},
					{SPACE, 15, ` `},
					{NUMBER, 16, `NaN`},
				},
				seriesDesc: true,
			},
			{
				input: `metric 1+1x4`,
				expected: []Item{
					{IDENTIFIER, 0, `metric`},
					{SPACE, 6, ` `},
					{NUMBER, 7, `1`},
					{ADD, 8, `+`},
					{NUMBER, 9, `1`},
					{TIMES, 10, `x`},
					{NUMBER, 11, `4`},
				},
				seriesDesc: true,
			},
		},
	},
	{
		name: "subqueries",
		tests: []testCase{
			{
				input: `test_name{on!~"bar"}[4m:4s]`,
				expected: []Item{
					{IDENTIFIER, 0, `test_name`},
					{LEFT_BRACE, 9, `{`},
					{IDENTIFIER, 10, `on`},
					{NEQ_REGEX, 12, `!~`},
					{STRING, 14, `"bar"`},
					{RIGHT_BRACE, 19, `}`},
					{LEFT_BRACKET, 20, `[`},
					{DURATION, 21, `4m`},
					{COLON, 23, `:`},
					{DURATION, 24, `4s`},
					{RIGHT_BRACKET, 26, `]`},
				},
			},
			{
				input: `test:name{on!~"bar"}[4m:4s]`,
				expected: []Item{
					{METRIC_IDENTIFIER, 0, `test:name`},
					{LEFT_BRACE, 9, `{`},
					{IDENTIFIER, 10, `on`},
					{NEQ_REGEX, 12, `!~`},
					{STRING, 14, `"bar"`},
					{RIGHT_BRACE, 19, `}`},
					{LEFT_BRACKET, 20, `[`},
					{DURATION, 21, `4m`},
					{COLON, 23, `:`},
					{DURATION, 24, `4s`},
					{RIGHT_BRACKET, 26, `]`},
				},
			}, {
				input: `test:name{on!~"b:ar"}[4m:4s]`,
				expected: []Item{
					{METRIC_IDENTIFIER, 0, `test:name`},
					{LEFT_BRACE, 9, `{`},
					{IDENTIFIER, 10, `on`},
					{NEQ_REGEX, 12, `!~`},
					{STRING, 14, `"b:ar"`},
					{RIGHT_BRACE, 20, `}`},
					{LEFT_BRACKET, 21, `[`},
					{DURATION, 22, `4m`},
					{COLON, 24, `:`},
					{DURATION, 25, `4s`},
					{RIGHT_BRACKET, 27, `]`},
				},
			}, {
				input: `test:name{on!~"b:ar"}[4m:]`,
				expected: []Item{
					{METRIC_IDENTIFIER, 0, `test:name`},
					{LEFT_BRACE, 9, `{`},
					{IDENTIFIER, 10, `on`},
					{NEQ_REGEX, 12, `!~`},
					{STRING, 14, `"b:ar"`},
					{RIGHT_BRACE, 20, `}`},
					{LEFT_BRACKET, 21, `[`},
					{DURATION, 22, `4m`},
					{COLON, 24, `:`},
					{RIGHT_BRACKET, 25, `]`},
				},
			}, { // Nested Subquery.
				input: `min_over_time(rate(foo{bar="baz"}[2s])[5m:])[4m:3s]`,
				expected: []Item{

					{IDENTIFIER, 0, `min_over_time`},
					{LEFT_PAREN, 13, `(`},
					{IDENTIFIER, 14, `rate`},
					{LEFT_PAREN, 18, `(`},
					{IDENTIFIER, 19, `foo`},
					{LEFT_BRACE, 22, `{`},
					{IDENTIFIER, 23, `bar`},
					{EQL, 26, `=`},
					{STRING, 27, `"baz"`},
					{RIGHT_BRACE, 32, `}`},
					{LEFT_BRACKET, 33, `[`},
					{DURATION, 34, `2s`},
					{RIGHT_BRACKET, 36, `]`},
					{RIGHT_PAREN, 37, `)`},
					{LEFT_BRACKET, 38, `[`},
					{DURATION, 39, `5m`},
					{COLON, 41, `:`},
					{RIGHT_BRACKET, 42, `]`},
					{RIGHT_PAREN, 43, `)`},
					{LEFT_BRACKET, 44, `[`},
					{DURATION, 45, `4m`},
					{COLON, 47, `:`},
					{DURATION, 48, `3s`},
					{RIGHT_BRACKET, 50, `]`},
				},
			},
			// Subquery with offset.
			{
				input: `test:name{on!~"b:ar"}[4m:4s] offset 10m`,
				expected: []Item{
					{METRIC_IDENTIFIER, 0, `test:name`},
					{LEFT_BRACE, 9, `{`},
					{IDENTIFIER, 10, `on`},
					{NEQ_REGEX, 12, `!~`},
					{STRING, 14, `"b:ar"`},
					{RIGHT_BRACE, 20, `}`},
					{LEFT_BRACKET, 21, `[`},
					{DURATION, 22, `4m`},
					{COLON, 24, `:`},
					{DURATION, 25, `4s`},
					{RIGHT_BRACKET, 27, `]`},
					{OFFSET, 29, "offset"},
					{DURATION, 36, "10m"},
				},
			}, {
				input: `min_over_time(rate(foo{bar="baz"}[2s])[5m:] offset 6m)[4m:3s]`,
				expected: []Item{

					{IDENTIFIER, 0, `min_over_time`},
					{LEFT_PAREN, 13, `(`},
					{IDENTIFIER, 14, `rate`},
					{LEFT_PAREN, 18, `(`},
					{IDENTIFIER, 19, `foo`},
					{LEFT_BRACE, 22, `{`},
					{IDENTIFIER, 23, `bar`},
					{EQL, 26, `=`},
					{STRING, 27, `"baz"`},
					{RIGHT_BRACE, 32, `}`},
					{LEFT_BRACKET, 33, `[`},
					{DURATION, 34, `2s`},
					{RIGHT_BRACKET, 36, `]`},
					{RIGHT_PAREN, 37, `)`},
					{LEFT_BRACKET, 38, `[`},
					{DURATION, 39, `5m`},
					{COLON, 41, `:`},
					{RIGHT_BRACKET, 42, `]`},
					{OFFSET, 44, `offset`},
					{DURATION, 51, `6m`},
					{RIGHT_PAREN, 53, `)`},
					{LEFT_BRACKET, 54, `[`},
					{DURATION, 55, `4m`},
					{COLON, 57, `:`},
					{DURATION, 58, `3s`},
					{RIGHT_BRACKET, 60, `]`},
				},
			},
			{
				input: `test:name[ 5m]`,
				expected: []Item{
					{METRIC_IDENTIFIER, 0, `test:name`},
					{LEFT_BRACKET, 9, `[`},
					{DURATION, 11, `5m`},
					{RIGHT_BRACKET, 13, `]`},
				},
			},
			{
				input: `test:name{o:n!~"bar"}[4m:4s]`,
				fail:  true,
			},
			{
				input: `test:name{on!~"bar"}[4m:4s:4h]`,
				fail:  true,
			},
			{
				input: `test:name{on!~"bar"}[4m:4s:]`,
				fail:  true,
			},
			{
				input: `test:name{on!~"bar"}[4m::]`,
				fail:  true,
			},
			{
				input: `test:name{on!~"bar"}[:4s]`,
				fail:  true,
			},
		},
	},
}

// TestLexer tests basic functionality of the lexer. More elaborate tests are implemented
// for the parser to avoid duplicated effort.
func TestLexer(t *testing.T) {
	for _, typ := range tests {
		t.Run(typ.name, func(t *testing.T) {
			for i, test := range typ.tests {
				l := &Lexer{
					input:      test.input,
					seriesDesc: test.seriesDesc,
				}
				l.run()

				out := l.Items

				lastItem := out[len(out)-1]
				if test.fail {
					if lastItem.Typ != ERROR {
						t.Logf("%d: input %q", i, test.input)
						t.Fatalf("expected lexing error but did not fail")
					}
					continue
				}
				if lastItem.Typ == ERROR {
					t.Logf("%d: input %q", i, test.input)
					t.Fatalf("unexpected lexing error at position %d: %s", lastItem.Pos, lastItem)
				}

				eofItem := Item{EOF, Pos(len(test.input)), ""}
				testutil.Equals(t, lastItem, eofItem, "%d: input %q", i, test.input)

				out = out[:len(out)-1]
				testutil.Equals(t, out, test.expected, "%d: input %q", i, test.input)
			}
		})
	}
}<|MERGE_RESOLUTION|>--- conflicted
+++ resolved
@@ -331,14 +331,10 @@
 				expected: []Item{{GROUP_RIGHT, 0, "group_right"}},
 			}, {
 				input:    "bool",
-<<<<<<< HEAD
 				expected: []item{{BOOL, 0, "bool"}},
 			}, {
 				input:    "match",
 				expected: []item{{MATCH, 0, "match"}},
-=======
-				expected: []Item{{BOOL, 0, "bool"}},
->>>>>>> 466cc36b
 			},
 		},
 	},
