// Copyright 2015 The Prometheus Authors
// Licensed under the Apache License, Version 2.0 (the "License");
// you may not use this file except in compliance with the License.
// You may obtain a copy of the License at
//
// http://www.apache.org/licenses/LICENSE-2.0
//
// Unless required by applicable law or agreed to in writing, software
// distributed under the License is distributed on an "AS IS" BASIS,
// WITHOUT WARRANTIES OR CONDITIONS OF ANY KIND, either express or implied.
// See the License for the specific language governing permissions and
// limitations under the License.

package parser

import (
	"fmt"
	"strings"
	"unicode"
	"unicode/utf8"
)

// Item represents a token or text string returned from the scanner.
type Item struct {
	Typ ItemType // The type of this Item.
	Pos Pos      // The starting position, in bytes, of this Item in the input string.
	Val string   // The value of this Item.
}

// String returns a descriptive string for the Item.
func (i Item) String() string {
	switch {
	case i.Typ == EOF:
		return "EOF"
	case i.Typ == ERROR:
		return i.Val
	case i.Typ == IDENTIFIER || i.Typ == METRIC_IDENTIFIER:
		return fmt.Sprintf("%q", i.Val)
	case i.Typ.IsKeyword():
		return fmt.Sprintf("<%s>", i.Val)
	case i.Typ.IsOperator():
		return fmt.Sprintf("<op:%s>", i.Val)
	case i.Typ.IsAggregator():
		return fmt.Sprintf("<aggr:%s>", i.Val)
	case len(i.Val) > 10:
		return fmt.Sprintf("%.10q...", i.Val)
	}
	return fmt.Sprintf("%q", i.Val)
}

// IsOperator returns true if the Item corresponds to a arithmetic or set operator.
// Returns false otherwise.
func (i ItemType) IsOperator() bool { return i > operatorsStart && i < operatorsEnd }

<<<<<<< HEAD
// IsParen returns true if the Item corresponds to parentheses.
func (i ItemType) IsParen() bool { return i == LEFT_PAREN || i == RIGHT_PAREN }

=======
>>>>>>> d0177779
// IsAggregator returns true if the Item belongs to the aggregator functions.
// Returns false otherwise
func (i ItemType) IsAggregator() bool { return i > aggregatorsStart && i < aggregatorsEnd }

// IsAggregatorWithParam returns true if the Item is an aggregator that takes a parameter.
// Returns false otherwise
func (i ItemType) IsAggregatorWithParam() bool {
	return i == TOPK || i == BOTTOMK || i == COUNT_VALUES || i == QUANTILE
}

// IsKeyword returns true if the Item corresponds to a keyword.
// Returns false otherwise.
func (i ItemType) IsKeyword() bool { return i > keywordsStart && i < keywordsEnd }

// IsComparisonOperator returns true if the Item corresponds to a comparison operator.
// Returns false otherwise.
func (i ItemType) IsComparisonOperator() bool {
	switch i {
	case EQL, NEQ, LTE, LSS, GTE, GTR:
		return true
	default:
		return false
	}
}

// IsSetOperator returns whether the Item corresponds to a set operator.
func (i ItemType) IsSetOperator() bool {
	switch i {
	case LAND, LOR, LUNLESS:
		return true
	}
	return false
}

type ItemType int

// This is a list of all keywords in PromQL.
// When changing this list, make sure to also change
// the maybe_label grammar rule in the generated parser
// to avoid misinterpretation of labels as keywords.
var key = map[string]ItemType{
	// Operators.
	"and":    LAND,
	"or":     LOR,
	"unless": LUNLESS,

	// Aggregators.
	"sum":          SUM,
	"avg":          AVG,
	"count":        COUNT,
	"min":          MIN,
	"max":          MAX,
	"group":        GROUP,
	"stddev":       STDDEV,
	"stdvar":       STDVAR,
	"topk":         TOPK,
	"bottomk":      BOTTOMK,
	"count_values": COUNT_VALUES,
	"quantile":     QUANTILE,

	// Keywords.
	"offset":      OFFSET,
	"by":          BY,
	"without":     WITHOUT,
	"on":          ON,
	"ignoring":    IGNORING,
	"group_left":  GROUP_LEFT,
	"group_right": GROUP_RIGHT,
	"bool":        BOOL,
}

var Key = &key

// ItemTypeStr is the default string representations for common Items. It does not
// imply that those are the only character sequences that can be lexed to such an Item.
var ItemTypeStr = map[ItemType]string{
	LEFT_PAREN:    "(",
	RIGHT_PAREN:   ")",
	LEFT_BRACE:    "{",
	RIGHT_BRACE:   "}",
	LEFT_BRACKET:  "[",
	RIGHT_BRACKET: "]",
	COMMA:         ",",
	ASSIGN:        "=",
	COLON:         ":",
	SEMICOLON:     ";",
	BLANK:         "_",
	TIMES:         "x",
	SPACE:         "<space>",

	SUB:       "-",
	ADD:       "+",
	MUL:       "*",
	MOD:       "%",
	DIV:       "/",
	EQL:       "==",
	NEQ:       "!=",
	LTE:       "<=",
	LSS:       "<",
	GTE:       ">=",
	GTR:       ">",
	EQL_REGEX: "=~",
	NEQ_REGEX: "!~",
	POW:       "^",
}

var ItemTyp = &ItemTypeStr

func init() {
	// Add keywords to Item type strings.
	for s, ty := range key {
		ItemTypeStr[ty] = s
	}
	// Special numbers.
	key["inf"] = NUMBER
	key["nan"] = NUMBER
}

func (i ItemType) String() string {
	if s, ok := ItemTypeStr[i]; ok {
		return s
	}
	return fmt.Sprintf("<Item %d>", i)
}

func (i Item) desc() string {
	if _, ok := ItemTypeStr[i.Typ]; ok {
		return i.String()
	}
	if i.Typ == EOF {
		return i.Typ.desc()
	}
	return fmt.Sprintf("%s %s", i.Typ.desc(), i)
}

func (i ItemType) desc() string {
	switch i {
	case ERROR:
		return "error"
	case EOF:
		return "end of input"
	case COMMENT:
		return "comment"
	case IDENTIFIER:
		return "identifier"
	case METRIC_IDENTIFIER:
		return "metric identifier"
	case STRING:
		return "string"
	case NUMBER:
		return "number"
	case DURATION:
		return "duration"
	}
	return fmt.Sprintf("%q", i)
}

const eof = -1

// stateFn represents the state of the scanner as a function that returns the next state.
type stateFn func(*Lexer) stateFn

// StateFn represents the state of the scanner as a function that returns the next state.
type StateFn func(*Lexer) StateFn

// Pos is the position in a string.
// Negative numbers indicate undefined positions.
type Pos int

// Lexer holds the state of the scanner.
type Lexer struct {
	input       string  // The string being scanned.
	State       StateFn // The next lexing function to enter.
	pos         Pos     // Current position in the input.
	start       Pos     // Start position of this Item.
	width       Pos     // Width of last rune read from input.
	lastPos     Pos     // Position of most recent Item returned by NextItem.
	itemp       *Item   // Pointer to where the next scanned item should be placed.
	scannedItem bool    // Set to true every time an item is scanned.

	parenDepth  int  // Nesting depth of ( ) exprs.
	braceOpen   bool // Whether a { is opened.
	bracketOpen bool // Whether a [ is opened.
	gotColon    bool // Whether we got a ':' after [ was opened.
	stringOpen  rune // Quote rune of the string currently being read.

	// seriesDesc is set when a series description for the testing
	// language is lexed.
	seriesDesc bool
}

// next returns the next rune in the input.
func (l *Lexer) next() rune {
	if int(l.pos) >= len(l.input) {
		l.width = 0
		return eof
	}
	r, w := utf8.DecodeRuneInString(l.input[l.pos:])
	l.width = Pos(w)
	l.pos += l.width
	return r
}

// peek returns but does not consume the next rune in the input.
func (l *Lexer) peek() rune {
	r := l.next()
	l.backup()
	return r
}

// backup steps back one rune. Can only be called once per call of next.
func (l *Lexer) backup() {
	l.pos -= l.width
}

// emit passes an Item back to the client.
func (l *Lexer) emit(t ItemType) {
	*l.itemp = Item{t, l.start, l.input[l.start:l.pos]}
	l.start = l.pos
	l.scannedItem = true
}

// ignore skips over the pending input before this point.
func (l *Lexer) ignore() {
	l.start = l.pos
}

// accept consumes the next rune if it's from the valid set.
func (l *Lexer) accept(valid string) bool {
	if strings.ContainsRune(valid, l.next()) {
		return true
	}
	l.backup()
	return false
}

// acceptRun consumes a run of runes from the valid set.
func (l *Lexer) acceptRun(valid string) {
	for strings.ContainsRune(valid, l.next()) {
		// consume
	}
	l.backup()
}

// errorf returns an error token and terminates the scan by passing
// back a nil pointer that will be the next state, terminating l.NextItem.
func (l *Lexer) errorf(format string, args ...interface{}) StateFn {
	*l.itemp = Item{ERROR, l.start, fmt.Sprintf(format, args...)}
	l.scannedItem = true

	return nil
}

// NextItem writes the next item to the provided address.
func (l *Lexer) NextItem(itemp *Item) {
	l.scannedItem = false
	l.itemp = itemp

	if l.State != nil {
		for !l.scannedItem {
			l.State = l.State(l)
		}
	} else {
		l.emit(EOF)
	}

	l.lastPos = l.itemp.Pos
}

// Lex creates a new scanner for the input string.
func Lex(input string) *Lexer {
	l := &Lexer{
		input: input,
		State: LexStatements,
	}
	return l
}

// LexStatements exports lexStatements.
func LexStatements(l *Lexer) StateFn {
	return lexStatements
}

// lineComment is the character that starts a line comment.
const lineComment = "#"

// lexStatements is the top-level state for lexing.
func lexStatements(l *Lexer) StateFn {
	if l.braceOpen {
		return lexInsideBraces
	}
	if strings.HasPrefix(l.input[l.pos:], lineComment) {
		return lexLineComment
	}

	switch r := l.next(); {
	case r == eof:
		if l.parenDepth != 0 {
			return l.errorf("unclosed left parenthesis")
		} else if l.bracketOpen {
			return l.errorf("unclosed left bracket")
		}
		l.emit(EOF)
		return nil
	case r == ',':
		l.emit(COMMA)
	case isSpace(r):
		return lexSpace
	case r == '*':
		l.emit(MUL)
	case r == '/':
		l.emit(DIV)
	case r == '%':
		l.emit(MOD)
	case r == '+':
		l.emit(ADD)
	case r == '-':
		l.emit(SUB)
	case r == '^':
		l.emit(POW)
	case r == '=':
		if t := l.peek(); t == '=' {
			l.next()
			l.emit(EQL)
		} else if t == '~' {
			return l.errorf("unexpected character after '=': %q", t)
		} else {
			l.emit(ASSIGN)
		}
	case r == '!':
		if t := l.next(); t == '=' {
			l.emit(NEQ)
		} else {
			return l.errorf("unexpected character after '!': %q", t)
		}
	case r == '<':
		if t := l.peek(); t == '=' {
			l.next()
			l.emit(LTE)
		} else {
			l.emit(LSS)
		}
	case r == '>':
		if t := l.peek(); t == '=' {
			l.next()
			l.emit(GTE)
		} else {
			l.emit(GTR)
		}
	case isDigit(r) || (r == '.' && isDigit(l.peek())):
		l.backup()
		return lexNumberOrDuration
	case r == '"' || r == '\'':
		l.stringOpen = r
		return lexString
	case r == '`':
		l.stringOpen = r
		return lexRawString
	case isAlpha(r) || r == ':':
		if !l.bracketOpen {
			l.backup()
			return lexKeywordOrIdentifier
		}
		if l.gotColon {
			return l.errorf("unexpected colon %q", r)
		}
		l.emit(COLON)
		l.gotColon = true
	case r == '(':
		l.emit(LEFT_PAREN)
		l.parenDepth++
		return lexStatements
	case r == ')':
		l.emit(RIGHT_PAREN)
		l.parenDepth--
		if l.parenDepth < 0 {
			return l.errorf("unexpected right parenthesis %q", r)
		}
		return lexStatements
	case r == '{':
		l.emit(LEFT_BRACE)
		l.braceOpen = true
		return lexInsideBraces
	case r == '[':
		if l.bracketOpen {
			return l.errorf("unexpected left bracket %q", r)
		}
		l.gotColon = false
		l.emit(LEFT_BRACKET)
		if isSpace(l.peek()) {
			skipSpaces(l)
		}
		l.bracketOpen = true
		return lexDuration
	case r == ']':
		if !l.bracketOpen {
			return l.errorf("unexpected right bracket %q", r)
		}
		l.emit(RIGHT_BRACKET)
		l.bracketOpen = false

	default:
		return l.errorf("unexpected character: %q", r)
	}
	return lexStatements
}

// lexInsideBraces scans the inside of a vector selector. Keywords are ignored and
// scanned as identifiers.
func lexInsideBraces(l *Lexer) StateFn {
	if strings.HasPrefix(l.input[l.pos:], lineComment) {
		return lexLineComment
	}

	switch r := l.next(); {
	case r == eof:
		return l.errorf("unexpected end of input inside braces")
	case isSpace(r):
		return lexSpace
	case isAlpha(r):
		l.backup()
		return lexIdentifier
	case r == ',':
		l.emit(COMMA)
	case r == '"' || r == '\'':
		l.stringOpen = r
		return lexString
	case r == '`':
		l.stringOpen = r
		return lexRawString
	case r == '=':
		if l.next() == '~' {
			l.emit(EQL_REGEX)
			break
		}
		l.backup()
		l.emit(EQL)
	case r == '!':
		switch nr := l.next(); {
		case nr == '~':
			l.emit(NEQ_REGEX)
		case nr == '=':
			l.emit(NEQ)
		default:
			return l.errorf("unexpected character after '!' inside braces: %q", nr)
		}
	case r == '{':
		return l.errorf("unexpected left brace %q", r)
	case r == '}':
		l.emit(RIGHT_BRACE)
		l.braceOpen = false

		if l.seriesDesc {
			return lexValueSequence
		}
		return lexStatements
	default:
		return l.errorf("unexpected character inside braces: %q", r)
	}
	return lexInsideBraces
}

// lexValueSequence scans a value sequence of a series description.
func lexValueSequence(l *Lexer) StateFn {
	switch r := l.next(); {
	case r == eof:
		return lexStatements
	case isSpace(r):
		l.emit(SPACE)
		lexSpace(l)
	case r == '+':
		l.emit(ADD)
	case r == '-':
		l.emit(SUB)
	case r == 'x':
		l.emit(TIMES)
	case r == '_':
		l.emit(BLANK)
	case isDigit(r) || (r == '.' && isDigit(l.peek())):
		l.backup()
		lexNumber(l)
	case isAlpha(r):
		l.backup()
		// We might lex invalid Items here but this will be caught by the parser.
		return lexKeywordOrIdentifier
	default:
		return l.errorf("unexpected character in series sequence: %q", r)
	}
	return lexValueSequence
}

// lexEscape scans a string escape sequence. The initial escaping character (\)
// has already been seen.
//
// NOTE: This function as well as the helper function digitVal() and associated
// tests have been adapted from the corresponding functions in the "go/scanner"
// package of the Go standard library to work for Prometheus-style strings.
// None of the actual escaping/quoting logic was changed in this function - it
// was only modified to integrate with our lexer.
func lexEscape(l *Lexer) StateFn {
	var n int
	var base, max uint32

	ch := l.next()
	switch ch {
	case 'a', 'b', 'f', 'n', 'r', 't', 'v', '\\', l.stringOpen:
		return lexString
	case '0', '1', '2', '3', '4', '5', '6', '7':
		n, base, max = 3, 8, 255
	case 'x':
		ch = l.next()
		n, base, max = 2, 16, 255
	case 'u':
		ch = l.next()
		n, base, max = 4, 16, unicode.MaxRune
	case 'U':
		ch = l.next()
		n, base, max = 8, 16, unicode.MaxRune
	case eof:
		l.errorf("escape sequence not terminated")
		return lexString
	default:
		l.errorf("unknown escape sequence %#U", ch)
		return lexString
	}

	var x uint32
	for n > 0 {
		d := uint32(digitVal(ch))
		if d >= base {
			if ch == eof {
				l.errorf("escape sequence not terminated")
				return lexString
			}
			l.errorf("illegal character %#U in escape sequence", ch)
			return lexString
		}
		x = x*base + d
		ch = l.next()
		n--
	}

	if x > max || 0xD800 <= x && x < 0xE000 {
		l.errorf("escape sequence is an invalid Unicode code point")
	}
	return lexString
}

// digitVal returns the digit value of a rune or 16 in case the rune does not
// represent a valid digit.
func digitVal(ch rune) int {
	switch {
	case '0' <= ch && ch <= '9':
		return int(ch - '0')
	case 'a' <= ch && ch <= 'f':
		return int(ch - 'a' + 10)
	case 'A' <= ch && ch <= 'F':
		return int(ch - 'A' + 10)
	}
	return 16 // Larger than any legal digit val.
}

// skipSpaces skips the spaces until a non-space is encountered.
func skipSpaces(l *Lexer) {
	for isSpace(l.peek()) {
		l.next()
	}
	l.ignore()
}

// lexString scans a quoted string. The initial quote has already been seen.
func lexString(l *Lexer) StateFn {
Loop:
	for {
		switch l.next() {
		case '\\':
			return lexEscape
		case utf8.RuneError:
			l.errorf("invalid UTF-8 rune")
			return lexString
		case eof, '\n':
			return l.errorf("unterminated quoted string")
		case l.stringOpen:
			break Loop
		}
	}
	l.emit(STRING)
	return lexStatements
}

// lexRawString scans a raw quoted string. The initial quote has already been seen.
func lexRawString(l *Lexer) StateFn {
Loop:
	for {
		switch l.next() {
		case utf8.RuneError:
			l.errorf("invalid UTF-8 rune")
			return lexRawString
		case eof:
			l.errorf("unterminated raw string")
			return lexRawString
		case l.stringOpen:
			break Loop
		}
	}
	l.emit(STRING)
	return lexStatements
}

// lexSpace scans a run of space characters. One space has already been seen.
func lexSpace(l *Lexer) StateFn {
	for isSpace(l.peek()) {
		l.next()
	}
	l.ignore()
	return lexStatements
}

// lexLineComment scans a line comment. Left comment marker is known to be present.
func lexLineComment(l *Lexer) StateFn {
	l.pos += Pos(len(lineComment))
	for r := l.next(); !isEndOfLine(r) && r != eof; {
		r = l.next()
	}
	l.backup()
	l.emit(COMMENT)
	return lexStatements
}

func lexDuration(l *Lexer) StateFn {
	if l.scanNumber() {
		return l.errorf("missing unit character in duration")
	}
	// Next two chars must be a valid unit and a non-alphanumeric.
	if l.accept("smhdwy") {
		if isAlphaNumeric(l.next()) {
			return l.errorf("bad duration syntax: %q", l.input[l.start:l.pos])
		}
		l.backup()
		l.emit(DURATION)
		return lexStatements
	}
	return l.errorf("bad duration syntax: %q", l.input[l.start:l.pos])
}

// lexNumber scans a number: decimal, hex, oct or float.
func lexNumber(l *Lexer) StateFn {
	if !l.scanNumber() {
		return l.errorf("bad number syntax: %q", l.input[l.start:l.pos])
	}
	l.emit(NUMBER)
	return lexStatements
}

// lexNumberOrDuration scans a number or a duration Item.
func lexNumberOrDuration(l *Lexer) StateFn {
	if l.scanNumber() {
		l.emit(NUMBER)
		return lexStatements
	}
	// Next two chars must be a valid unit and a non-alphanumeric.
	if l.accept("smhdwy") {
		if isAlphaNumeric(l.next()) {
			return l.errorf("bad number or duration syntax: %q", l.input[l.start:l.pos])
		}
		l.backup()
		l.emit(DURATION)
		return lexStatements
	}
	return l.errorf("bad number or duration syntax: %q", l.input[l.start:l.pos])
}

// scanNumber scans numbers of different formats. The scanned Item is
// not necessarily a valid number. This case is caught by the parser.
func (l *Lexer) scanNumber() bool {
	digits := "0123456789"
	// Disallow hexadecimal in series descriptions as the syntax is ambiguous.
	if !l.seriesDesc && l.accept("0") && l.accept("xX") {
		digits = "0123456789abcdefABCDEF"
	}
	l.acceptRun(digits)
	if l.accept(".") {
		l.acceptRun(digits)
	}
	if l.accept("eE") {
		l.accept("+-")
		l.acceptRun("0123456789")
	}
	// Next thing must not be alphanumeric unless it's the times token
	// for series repetitions.
	if r := l.peek(); (l.seriesDesc && r == 'x') || !isAlphaNumeric(r) {
		return true
	}
	return false
}

// lexIdentifier scans an alphanumeric identifier. The next character
// is known to be a letter.
func lexIdentifier(l *Lexer) StateFn {
	for isAlphaNumeric(l.next()) {
		// absorb
	}
	l.backup()
	l.emit(IDENTIFIER)
	return lexStatements
}

// lexKeywordOrIdentifier scans an alphanumeric identifier which may contain
// a colon rune. If the identifier is a keyword the respective keyword Item
// is scanned.
func lexKeywordOrIdentifier(l *Lexer) StateFn {
Loop:
	for {
		switch r := l.next(); {
		case isAlphaNumeric(r) || r == ':':
			// absorb.
		default:
			l.backup()
			word := l.input[l.start:l.pos]
			if kw, ok := key[strings.ToLower(word)]; ok {
				l.emit(kw)
			} else if !strings.Contains(word, ":") {
				l.emit(IDENTIFIER)
			} else {
				l.emit(METRIC_IDENTIFIER)
			}
			break Loop
		}
	}
	if l.seriesDesc && l.peek() != '{' {
		return lexValueSequence
	}
	return lexStatements
}

func isSpace(r rune) bool {
	return r == ' ' || r == '\t' || r == '\n' || r == '\r'
}

// isEndOfLine reports whether r is an end-of-line character.
func isEndOfLine(r rune) bool {
	return r == '\r' || r == '\n'
}

// isAlphaNumeric reports whether r is an alphabetic, digit, or underscore.
func isAlphaNumeric(r rune) bool {
	return isAlpha(r) || isDigit(r)
}

// isDigit reports whether r is a digit. Note: we cannot use unicode.IsDigit()
// instead because that also classifies non-Latin digits as digits. See
// https://github.com/prometheus/prometheus/issues/939.
func isDigit(r rune) bool {
	return '0' <= r && r <= '9'
}

// isAlpha reports whether r is an alphabetic or underscore.
func isAlpha(r rune) bool {
	return r == '_' || ('a' <= r && r <= 'z') || ('A' <= r && r <= 'Z')
}

// isLabel reports whether the string can be used as label.
func isLabel(s string) bool {
	if len(s) == 0 || !isAlpha(rune(s[0])) {
		return false
	}
	for _, c := range s[1:] {
		if !isAlphaNumeric(c) {
			return false
		}
	}
	return true
}<|MERGE_RESOLUTION|>--- conflicted
+++ resolved
@@ -52,12 +52,9 @@
 // Returns false otherwise.
 func (i ItemType) IsOperator() bool { return i > operatorsStart && i < operatorsEnd }
 
-<<<<<<< HEAD
 // IsParen returns true if the Item corresponds to parentheses.
 func (i ItemType) IsParen() bool { return i == LEFT_PAREN || i == RIGHT_PAREN }
 
-=======
->>>>>>> d0177779
 // IsAggregator returns true if the Item belongs to the aggregator functions.
 // Returns false otherwise
 func (i ItemType) IsAggregator() bool { return i > aggregatorsStart && i < aggregatorsEnd }
