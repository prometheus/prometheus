--- conflicted
+++ resolved
@@ -190,12 +190,8 @@
 	}, {
 		input: "1 == bool 1",
 		expected: &BinaryExpr{
-<<<<<<< HEAD
 			ExprExtensions: ExprExtensions{ExprStr: "1 == bool 1"},
-			Op:             EQL,
-=======
-			Op: EQLC,
->>>>>>> 7de6046d
+			Op:             EQLC,
 			LHS: &NumberLiteral{
 				Val:      1,
 				PosRange: PositionRange{Start: 0, End: 1},
@@ -634,12 +630,8 @@
 	}, {
 		input: "foo == 1",
 		expected: &BinaryExpr{
-<<<<<<< HEAD
 			ExprExtensions: ExprExtensions{ExprStr: "foo == 1"},
-			Op:             EQL,
-=======
-			Op: EQLC,
->>>>>>> 7de6046d
+			Op:             EQLC,
 			LHS: &VectorSelector{
 				Name: "foo",
 				LabelMatchers: []*labels.Matcher{
@@ -658,12 +650,8 @@
 	}, {
 		input: "foo == bool 1",
 		expected: &BinaryExpr{
-<<<<<<< HEAD
 			ExprExtensions: ExprExtensions{ExprStr: "foo == bool 1"},
-			Op:             EQL,
-=======
-			Op: EQLC,
->>>>>>> 7de6046d
+			Op:             EQLC,
 			LHS: &VectorSelector{
 				Name: "foo",
 				LabelMatchers: []*labels.Matcher{
