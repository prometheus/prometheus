// Copyright 2015 The Prometheus Authors
// Licensed under the Apache License, Version 2.0 (the "License");
// you may not use this file except in compliance with the License.
// You may obtain a copy of the License at
//
// http://www.apache.org/licenses/LICENSE-2.0
//
// Unless required by applicable law or agreed to in writing, software
// distributed under the License is distributed on an "AS IS" BASIS,
// WITHOUT WARRANTIES OR CONDITIONS OF ANY KIND, either express or implied.
// See the License for the specific language governing permissions and
// limitations under the License.

package promqltest

import (
  "context"
  "embed"
  "errors"
  "fmt"
  "io/fs"
  "math"
  "sort"
  "strconv"
  "strings"
  "sync"
  "testing"
  "time"

  "github.com/grafana/regexp"
  "github.com/prometheus/common/model"
  "github.com/stretchr/testify/require"

  "github.com/prometheus/prometheus/model/exemplar"
  "github.com/prometheus/prometheus/model/histogram"
  "github.com/prometheus/prometheus/model/labels"
  "github.com/prometheus/prometheus/model/timestamp"
  "github.com/prometheus/prometheus/promql"
  "github.com/prometheus/prometheus/promql/parser"
  "github.com/prometheus/prometheus/promql/parser/posrange"
  "github.com/prometheus/prometheus/storage"
  "github.com/prometheus/prometheus/util/almost"
  "github.com/prometheus/prometheus/util/convertnhcb"
  "github.com/prometheus/prometheus/util/teststorage"
  "github.com/prometheus/prometheus/util/testutil"
)

var (
  patSpace       = regexp.MustCompile("[\t ]+")
  patLoad        = regexp.MustCompile(`^load(?:_(with_nhcb))?\s+(.+?)$`)
  patEvalInstant = regexp.MustCompile(`^eval(?:_(fail|warn|ordered|info))?\s+instant\s+(?:at\s+(.+?))?\s+(.+)$`)
  patEvalRange   = regexp.MustCompile(`^eval(?:_(fail|warn|info))?\s+range\s+from\s+(.+)\s+to\s+(.+)\s+step\s+(.+?)\s+(.+)$`)
)

const (
  defaultEpsilon            = 0.000001 // Relative error allowed for sample values.
  DefaultMaxSamplesPerQuery = 10000
)

type TBRun interface {
  testing.TB
  Run(string, func(*testing.T)) bool
}

var testStartTime = time.Unix(0, 0).UTC()

// LoadedStorage returns storage with generated data using the provided load statements.
// Non-load statements will cause test errors.
func LoadedStorage(t testutil.T, input string) *teststorage.TestStorage {
  test, err := newTest(t, input)
  require.NoError(t, err)

  for _, cmd := range test.cmds {
    switch cmd.(type) {
    case *loadCmd:
      require.NoError(t, test.exec(cmd, nil))
    default:
      t.Errorf("only 'load' commands accepted, got '%s'", cmd)
    }
  }
  return test.storage
}

// NewTestEngine creates a promql.Engine with enablePerStepStats, lookbackDelta and maxSamples, and returns it.
func NewTestEngine(tb testing.TB, enablePerStepStats bool, lookbackDelta time.Duration, maxSamples int) *promql.Engine {
  return NewTestEngineWithOpts(tb, promql.EngineOpts{
    Logger:                   nil,
    Reg:                      nil,
    MaxSamples:               maxSamples,
    Timeout:                  100 * time.Second,
    NoStepSubqueryIntervalFn: func(int64) int64 { return durationMilliseconds(1 * time.Minute) },
    EnableAtModifier:         true,
    EnableNegativeOffset:     true,
    EnablePerStepStats:       enablePerStepStats,
    LookbackDelta:            lookbackDelta,
    EnableDelayedNameRemoval: true,
  })
}

// NewTestEngineWithOpts creates a promql.Engine with opts and returns it.
func NewTestEngineWithOpts(tb testing.TB, opts promql.EngineOpts) *promql.Engine {
  tb.Helper()
  ng := promql.NewEngine(opts)
  tb.Cleanup(func() {
    require.NoError(tb, ng.Close())
  })
  return ng
}

// RunBuiltinTests runs an acceptance test suite against the provided engine.
func RunBuiltinTests(t TBRun, engine promql.QueryEngine) {
  t.Cleanup(func() { parser.EnableExperimentalFunctions = false })
  parser.EnableExperimentalFunctions = true

  files, err := fs.Glob(testsFs, "*/*.test")
  require.NoError(t, err)

  for _, fn := range files {
    t.Run(fn, func(t *testing.T) {
      content, err := fs.ReadFile(testsFs, fn)
      require.NoError(t, err)
      RunTest(t, string(content), engine)
    })
  }
}

// RunTest parses and runs the test against the provided engine.
func RunTest(t testutil.T, input string, engine promql.QueryEngine) {
  require.NoError(t, runTest(t, input, engine))
}

func runTest(t testutil.T, input string, engine promql.QueryEngine) error {
  test, err := newTest(t, input)

  // Why do this before checking err? newTest() can create the test storage and then return an error,
  // and we want to make sure to clean that up to avoid leaking goroutines.
  defer func() {
    if test == nil {
      return
    }
    if test.storage != nil {
      test.storage.Close()
    }
    if test.cancelCtx != nil {
      test.cancelCtx()
    }
  }()

  if err != nil {
    return err
  }

  for _, cmd := range test.cmds {
    if err := test.exec(cmd, engine); err != nil {
      // TODO(fabxc): aggregate command errors, yield diffs for result
      // comparison errors.
      return err
    }
  }

  return nil
}

// test is a sequence of read and write commands that are run
// against a test storage.
type test struct {
  testutil.T

  cmds []testCommand

  storage *teststorage.TestStorage

  context   context.Context
  cancelCtx context.CancelFunc
}

// newTest returns an initialized empty Test.
func newTest(t testutil.T, input string) (*test, error) {
  test := &test{
    T:    t,
    cmds: []testCommand{},
  }
  err := test.parse(input)
  test.clear()

  return test, err
}

// SetStorage sets test's storage
func (t *test) SetStorage(s teststorage.TestStorage) {
  t.storage = &s
}

//go:embed testdata
var testsFs embed.FS

func raise(line int, format string, v ...interface{}) error {
  return &parser.ParseErr{
    LineOffset: line,
    Err:        fmt.Errorf(format, v...),
  }
}

func parseLoad(lines []string, i int) (int, *loadCmd, error) {
  if !patLoad.MatchString(lines[i]) {
    return i, nil, raise(i, "invalid load command. (load[_with_nhcb] <step:duration>)")
  }
  parts := patLoad.FindStringSubmatch(lines[i])
  var (
    withNHCB = parts[1] == "with_nhcb"
    step     = parts[2]
  )
  gap, err := model.ParseDuration(step)
  if err != nil {
    return i, nil, raise(i, "invalid step definition %q: %s", step, err)
  }
  cmd := newLoadCmd(time.Duration(gap), withNHCB)
  for i+1 < len(lines) {
    i++
    defLine := lines[i]
    if len(defLine) == 0 {
      i--
      break
    }
    metric, vals, err := parseSeries(defLine, i)
    if err != nil {
      return i, nil, err
    }
    cmd.set(metric, vals...)
  }
  return i, cmd, nil
}

func parseSeries(defLine string, line int) (labels.Labels, []parser.SequenceValue, error) {
  metric, vals, err := parser.ParseSeriesDesc(defLine)
  if err != nil {
    parser.EnrichParseError(err, func(parseErr *parser.ParseErr) {
      parseErr.LineOffset = line
    })
    return labels.Labels{}, nil, err
  }
  return metric, vals, nil
}

func (t *test) parseEval(lines []string, i int) (int, *evalCmd, error) {
  instantParts := patEvalInstant.FindStringSubmatch(lines[i])
  rangeParts := patEvalRange.FindStringSubmatch(lines[i])

  if instantParts == nil && rangeParts == nil {
    return i, nil, raise(i, "invalid evaluation command. Must be either 'eval[_fail|_warn|_ordered] instant [at <offset:duration>] <query>' or 'eval[_fail|_warn] range from <from> to <to> step <step> <query>'")
  }

  isInstant := instantParts != nil

  var mod string
  var expr string

  if isInstant {
    mod = instantParts[1]
    expr = instantParts[3]
  } else {
    mod = rangeParts[1]
    expr = rangeParts[5]
  }

  _, err := parser.ParseExpr(expr)
  if err != nil {
    parser.EnrichParseError(err, func(parseErr *parser.ParseErr) {
      parseErr.LineOffset = i
      posOffset := posrange.Pos(strings.Index(lines[i], expr))
      parseErr.PositionRange.Start += posOffset
      parseErr.PositionRange.End += posOffset
      parseErr.Query = lines[i]
    })
    return i, nil, err
  }

  formatErr := func(format string, args ...any) error {
    combinedArgs := []any{expr, i + 1}

    combinedArgs = append(combinedArgs, args...)
    return fmt.Errorf("error in eval %s (line %v): "+format, combinedArgs...)
  }

  var cmd *evalCmd

  if isInstant {
    at := instantParts[2]
    offset, err := model.ParseDuration(at)
    if err != nil {
      return i, nil, formatErr("invalid timestamp definition %q: %s", at, err)
    }
    ts := testStartTime.Add(time.Duration(offset))
    cmd = newInstantEvalCmd(expr, ts, i+1)
  } else {
    from := rangeParts[2]
    to := rangeParts[3]
    step := rangeParts[4]

    parsedFrom, err := model.ParseDuration(from)
    if err != nil {
      return i, nil, formatErr("invalid start timestamp definition %q: %s", from, err)
    }

    parsedTo, err := model.ParseDuration(to)
    if err != nil {
      return i, nil, formatErr("invalid end timestamp definition %q: %s", to, err)
    }

    if parsedTo < parsedFrom {
      return i, nil, formatErr("invalid test definition, end timestamp (%s) is before start timestamp (%s)", to, from)
    }

    parsedStep, err := model.ParseDuration(step)
    if err != nil {
      return i, nil, formatErr("invalid step definition %q: %s", step, err)
    }

    cmd = newRangeEvalCmd(expr, testStartTime.Add(time.Duration(parsedFrom)), testStartTime.Add(time.Duration(parsedTo)), time.Duration(parsedStep), i+1)
  }

  switch mod {
  case "ordered":
    // Ordered results are not supported for range queries, but the regex for range query commands does not allow
    // asserting an ordered result, so we don't need to do any error checking here.
    cmd.ordered = true
  case "fail":
    cmd.fail = true
  case "warn":
    cmd.warn = true
  case "info":
    cmd.info = true
  }

  for j := 1; i+1 < len(lines); j++ {
    i++
    defLine := lines[i]
    if len(defLine) == 0 {
      i--
      break
    }

    if cmd.fail && strings.HasPrefix(defLine, "expected_fail_message") {
      cmd.expectedFailMessage = strings.TrimSpace(strings.TrimPrefix(defLine, "expected_fail_message"))
      break
    }

    if cmd.fail && strings.HasPrefix(defLine, "expected_fail_regexp") {
      pattern := strings.TrimSpace(strings.TrimPrefix(defLine, "expected_fail_regexp"))
      cmd.expectedFailRegexp, err = regexp.Compile(pattern)
      if err != nil {
        return i, nil, formatErr("invalid regexp '%s' for expected_fail_regexp: %w", pattern, err)
      }
      break
    }

    if f, err := parseNumber(defLine); err == nil {
      cmd.expect(0, parser.SequenceValue{Value: f})
      break
    }
    metric, vals, err := parseSeries(defLine, i)
    if err != nil {
      return i, nil, err
    }

    // Currently, we are not expecting any matrices.
    if len(vals) > 1 && isInstant {
      return i, nil, formatErr("expecting multiple values in instant evaluation not allowed")
    }
    cmd.expectMetric(j, metric, vals...)
  }
  return i, cmd, nil
}

// getLines returns trimmed lines after removing the comments.
func getLines(input string) []string {
  lines := strings.Split(input, "\n")
  for i, l := range lines {
    l = strings.TrimSpace(l)
    if strings.HasPrefix(l, "#") {
      l = ""
    }
    lines[i] = l
  }
  return lines
}

// parse the given command sequence and appends it to the test.
func (t *test) parse(input string) error {
  lines := getLines(input)
  var err error
  // Scan for steps line by line.
  for i := 0; i < len(lines); i++ {
    l := lines[i]
    if len(l) == 0 {
      continue
    }
    var cmd testCommand

    switch c := strings.ToLower(patSpace.Split(l, 2)[0]); {
    case c == "clear":
      cmd = &clearCmd{}
    case strings.HasPrefix(c, "load"):
      i, cmd, err = parseLoad(lines, i)
    case strings.HasPrefix(c, "eval"):
      i, cmd, err = t.parseEval(lines, i)
    default:
      return raise(i, "invalid command %q", l)
    }
    if err != nil {
      return err
    }
    t.cmds = append(t.cmds, cmd)
  }
  return nil
}

// testCommand is an interface that ensures that only the package internal
// types can be a valid command for a test.
type testCommand interface {
  testCmd()
}

func (*clearCmd) testCmd() {}
func (*loadCmd) testCmd()  {}
func (*evalCmd) testCmd()  {}

// loadCmd is a command that loads sequences of sample values for specific
// metrics into the storage.
type loadCmd struct {
  gap       time.Duration
  metrics   map[uint64]labels.Labels
  defs      map[uint64][]promql.Sample
  exemplars map[uint64][]exemplar.Exemplar
  withNHCB  bool
}

func newLoadCmd(gap time.Duration, withNHCB bool) *loadCmd {
  return &loadCmd{
    gap:       gap,
    metrics:   map[uint64]labels.Labels{},
    defs:      map[uint64][]promql.Sample{},
    exemplars: map[uint64][]exemplar.Exemplar{},
    withNHCB:  withNHCB,
  }
}

func (cmd loadCmd) String() string {
  return "load"
}

// set a sequence of sample values for the given metric.
func (cmd *loadCmd) set(m labels.Labels, vals ...parser.SequenceValue) {
  h := m.Hash()

  samples := make([]promql.Sample, 0, len(vals))
  ts := testStartTime
  for _, v := range vals {
    if !v.Omitted {
      samples = append(samples, promql.Sample{
        T: ts.UnixNano() / int64(time.Millisecond/time.Nanosecond),
        F: v.Value,
        H: v.Histogram,
      })
    }
    ts = ts.Add(cmd.gap)
  }
  cmd.defs[h] = samples
  cmd.metrics[h] = m
}

// append the defined time series to the storage.
func (cmd *loadCmd) append(a storage.Appender) error {
  for h, smpls := range cmd.defs {
    m := cmd.metrics[h]

    for _, s := range smpls {
      if err := appendSample(a, s, m); err != nil {
        return err
      }
    }
  }
  if cmd.withNHCB {
    return cmd.appendCustomHistogram(a)
  }
  return nil
}

type tempHistogramWrapper struct {
  metric        labels.Labels
  upperBounds   []float64
  histogramByTs map[int64]convertnhcb.TempHistogram
}

func newTempHistogramWrapper() tempHistogramWrapper {
  return tempHistogramWrapper{
    upperBounds:   []float64{},
    histogramByTs: map[int64]convertnhcb.TempHistogram{},
  }
}

func processClassicHistogramSeries(m labels.Labels, suffix string, histogramMap map[uint64]tempHistogramWrapper, smpls []promql.Sample, updateHistogramWrapper func(*tempHistogramWrapper), updateHistogram func(*convertnhcb.TempHistogram, float64)) {
  m2 := convertnhcb.GetHistogramMetricBase(m, suffix)
  m2hash := m2.Hash()
  histogramWrapper, exists := histogramMap[m2hash]
  if !exists {
    histogramWrapper = newTempHistogramWrapper()
  }
  histogramWrapper.metric = m2
  if updateHistogramWrapper != nil {
    updateHistogramWrapper(&histogramWrapper)
  }
  for _, s := range smpls {
    if s.H != nil {
      continue
    }
    histogram, exists := histogramWrapper.histogramByTs[s.T]
    if !exists {
      histogram = convertnhcb.NewTempHistogram()
    }
    updateHistogram(&histogram, s.F)
    histogramWrapper.histogramByTs[s.T] = histogram
  }
  histogramMap[m2hash] = histogramWrapper
}

// If classic histograms are defined, convert them into native histograms with custom
// bounds and append the defined time series to the storage.
func (cmd *loadCmd) appendCustomHistogram(a storage.Appender) error {
  histogramMap := map[uint64]tempHistogramWrapper{}

  // Go through all the time series to collate classic histogram data
  // and organise them by timestamp.
  for hash, smpls := range cmd.defs {
    m := cmd.metrics[hash]
    mName := m.Get(labels.MetricName)
    switch {
    case strings.HasSuffix(mName, "_bucket") && m.Has(labels.BucketLabel):
      le, err := strconv.ParseFloat(m.Get(labels.BucketLabel), 64)
      if err != nil || math.IsNaN(le) {
        continue
      }
      processClassicHistogramSeries(m, "_bucket", histogramMap, smpls, func(histogramWrapper *tempHistogramWrapper) {
        histogramWrapper.upperBounds = append(histogramWrapper.upperBounds, le)
      }, func(histogram *convertnhcb.TempHistogram, f float64) {
        histogram.BucketCounts[le] = f
      })
    case strings.HasSuffix(mName, "_count"):
      processClassicHistogramSeries(m, "_count", histogramMap, smpls, nil, func(histogram *convertnhcb.TempHistogram, f float64) {
        histogram.Count = f
      })
    case strings.HasSuffix(mName, "_sum"):
      processClassicHistogramSeries(m, "_sum", histogramMap, smpls, nil, func(histogram *convertnhcb.TempHistogram, f float64) {
        histogram.Sum = f
      })
    }
  }

  // Convert the collated classic histogram data into native histograms
  // with custom bounds and append them to the storage.
  for _, histogramWrapper := range histogramMap {
    upperBounds, hBase := convertnhcb.ProcessUpperBoundsAndCreateBaseHistogram(histogramWrapper.upperBounds, true)
    fhBase := hBase.ToFloat(nil)
    samples := make([]promql.Sample, 0, len(histogramWrapper.histogramByTs))
    for t, histogram := range histogramWrapper.histogramByTs {
      h, fh := convertnhcb.NewHistogram(histogram, upperBounds, hBase, fhBase)
      if fh == nil {
        if err := h.Validate(); err != nil {
          return err
        }
        fh = h.ToFloat(nil)
      }
      if err := fh.Validate(); err != nil {
        return err
      }
      s := promql.Sample{T: t, H: fh}
      samples = append(samples, s)
    }
    sort.Slice(samples, func(i, j int) bool { return samples[i].T < samples[j].T })
    for _, s := range samples {
      if err := appendSample(a, s, histogramWrapper.metric); err != nil {
        return err
      }
    }
  }
  return nil
}

func appendSample(a storage.Appender, s promql.Sample, m labels.Labels) error {
  if s.H != nil {
    if _, err := a.AppendHistogram(0, m, s.T, nil, s.H); err != nil {
      return err
    }
  } else {
    if _, err := a.Append(0, m, s.T, s.F); err != nil {
      return err
    }
  }
  return nil
}

// evalCmd is a command that evaluates an expression for the given time (range)
// and expects a specific result.
type evalCmd struct {
  expr  string
  start time.Time
  end   time.Time
  step  time.Duration
  line  int

  isRange                   bool // if false, instant query
  fail, warn, ordered, info bool
  expectedFailMessage       string
  expectedFailRegexp        *regexp.Regexp

  metrics      map[uint64]labels.Labels
  expectScalar bool
  expected     map[uint64]entry
}

type entry struct {
  pos  int
  vals []parser.SequenceValue
}

func (e entry) String() string {
  return fmt.Sprintf("%d: %s", e.pos, e.vals)
}

func newInstantEvalCmd(expr string, start time.Time, line int) *evalCmd {
  return &evalCmd{
    expr:  expr,
    start: start,
    line:  line,

    metrics:  map[uint64]labels.Labels{},
    expected: map[uint64]entry{},
  }
}

func newRangeEvalCmd(expr string, start, end time.Time, step time.Duration, line int) *evalCmd {
  return &evalCmd{
    expr:    expr,
    start:   start,
    end:     end,
    step:    step,
    line:    line,
    isRange: true,

    metrics:  map[uint64]labels.Labels{},
    expected: map[uint64]entry{},
  }
}

func (ev *evalCmd) String() string {
  return "eval"
}

// expect adds a sequence of values to the set of expected
// results for the query.
func (ev *evalCmd) expect(pos int, vals ...parser.SequenceValue) {
  ev.expectScalar = true
  ev.expected[0] = entry{pos: pos, vals: vals}
}

// expectMetric adds a new metric with a sequence of values to the set of expected
// results for the query.
func (ev *evalCmd) expectMetric(pos int, m labels.Labels, vals ...parser.SequenceValue) {
  ev.expectScalar = false

  h := m.Hash()
  ev.metrics[h] = m
  ev.expected[h] = entry{pos: pos, vals: vals}
}

// compareResult compares the result value with the defined expectation.
func (ev *evalCmd) compareResult(result parser.Value) error {
<<<<<<< HEAD
  switch val := result.(type) {
  case promql.Matrix:
    if ev.ordered {
      return fmt.Errorf("expected ordered result, but query returned a matrix")
    }

    if ev.expectScalar {
      return fmt.Errorf("expected scalar result, but got matrix %s", val.String())
    }

    if err := assertMatrixSorted(val); err != nil {
      return err
    }

    seen := map[uint64]bool{}
    for _, s := range val {
      hash := s.Metric.Hash()
      if _, ok := ev.metrics[hash]; !ok {
        return fmt.Errorf("unexpected metric %s in result, has %s", s.Metric, formatSeriesResult(s))
      }
      seen[hash] = true
      exp := ev.expected[hash]

      var expectedFloats []promql.FPoint
      var expectedHistograms []promql.HPoint

      for i, e := range exp.vals {
        ts := ev.start.Add(time.Duration(i) * ev.step)

        if ts.After(ev.end) {
          return fmt.Errorf("expected %v points for %s, but query time range cannot return this many points", len(exp.vals), ev.metrics[hash])
        }

        t := ts.UnixNano() / int64(time.Millisecond/time.Nanosecond)

        if e.Histogram != nil {
          expectedHistograms = append(expectedHistograms, promql.HPoint{T: t, H: e.Histogram})
        } else if !e.Omitted {
          expectedFloats = append(expectedFloats, promql.FPoint{T: t, F: e.Value})
        }
      }

      if len(expectedFloats) != len(s.Floats) || len(expectedHistograms) != len(s.Histograms) {
        return fmt.Errorf("expected %v float points and %v histogram points for %s, but got %s", len(expectedFloats), len(expectedHistograms), ev.metrics[hash], formatSeriesResult(s))
      }

      for i, expected := range expectedFloats {
        actual := s.Floats[i]

        if expected.T != actual.T {
          return fmt.Errorf("expected float value at index %v for %s to have timestamp %v, but it had timestamp %v (result has %s)", i, ev.metrics[hash], expected.T, actual.T, formatSeriesResult(s))
        }

        if !almost.Equal(actual.F, expected.F, defaultEpsilon) {
          return fmt.Errorf("expected float value at index %v (t=%v) for %s to be %v, but got %v (result has %s)", i, actual.T, ev.metrics[hash], expected.F, actual.F, formatSeriesResult(s))
        }
      }

      for i, expected := range expectedHistograms {
        actual := s.Histograms[i]

        if expected.T != actual.T {
          return fmt.Errorf("expected histogram value at index %v for %s to have timestamp %v, but it had timestamp %v (result has %s)", i, ev.metrics[hash], expected.T, actual.T, formatSeriesResult(s))
        }

        if !compareNativeHistogram(expected.H.Compact(0), actual.H.Compact(0)) {
          return fmt.Errorf("expected histogram value at index %v (t=%v) for %s to be %v, but got %v (result has %s)", i, actual.T, ev.metrics[hash], expected.H.TestExpression(), actual.H.TestExpression(), formatSeriesResult(s))
        }
      }
    }

    for hash := range ev.expected {
      if !seen[hash] {
        return fmt.Errorf("expected metric %s not found", ev.metrics[hash])
      }
    }

  case promql.Vector:
    if ev.expectScalar {
      return fmt.Errorf("expected scalar result, but got vector %s", val.String())
    }

    seen := map[uint64]bool{}
    for pos, v := range val {
      fp := v.Metric.Hash()
      if _, ok := ev.metrics[fp]; !ok {
        if v.H != nil {
          return fmt.Errorf("unexpected metric %s in result, has value %v", v.Metric, v.H)
        }

        return fmt.Errorf("unexpected metric %s in result, has value %v", v.Metric, v.F)
      }
      exp := ev.expected[fp]
      if ev.ordered && exp.pos != pos+1 {
        return fmt.Errorf("expected metric %s with %v at position %d but was at %d", v.Metric, exp.vals, exp.pos, pos+1)
      }
      exp0 := exp.vals[0]
      expH := exp0.Histogram
      if expH == nil && v.H != nil {
        return fmt.Errorf("expected float value %v for %s but got histogram %s", exp0, v.Metric, HistogramTestExpression(v.H))
      }
      if expH != nil && v.H == nil {
        return fmt.Errorf("expected histogram %s for %s but got float value %v", HistogramTestExpression(expH), v.Metric, v.F)
      }
      if expH != nil && !compareNativeHistogram(expH.Compact(0), v.H.Compact(0)) {
        return fmt.Errorf("expected %v for %s but got %s", HistogramTestExpression(expH), v.Metric, HistogramTestExpression(v.H))
      }
      if !almost.Equal(exp0.Value, v.F, defaultEpsilon) {
        return fmt.Errorf("expected %v for %s but got %v", exp0.Value, v.Metric, v.F)
      }

      seen[fp] = true
    }
    for fp, expVals := range ev.expected {
      if !seen[fp] {
        return fmt.Errorf("expected metric %s with %v not found", ev.metrics[fp], expVals)
      }
    }

  case promql.Scalar:
    if !ev.expectScalar {
      return fmt.Errorf("expected vector or matrix result, but got %s", val.String())
    }
    exp0 := ev.expected[0].vals[0]
    if exp0.Histogram != nil {
      return fmt.Errorf("expected histogram %v but got %s", exp0.Histogram.TestExpression(), val.String())
    }
    if !almost.Equal(exp0.Value, val.V, defaultEpsilon) {
      return fmt.Errorf("expected scalar %v but got %v", exp0.Value, val.V)
    }

  default:
    panic(fmt.Errorf("promql.Test.compareResult: unexpected result type %T", result))
  }
  return nil
=======
	switch val := result.(type) {
	case promql.Matrix:
		if ev.ordered {
			return errors.New("expected ordered result, but query returned a matrix")
		}

		if ev.expectScalar {
			return fmt.Errorf("expected scalar result, but got matrix %s", val.String())
		}

		if err := assertMatrixSorted(val); err != nil {
			return err
		}

		seen := map[uint64]bool{}
		for _, s := range val {
			hash := s.Metric.Hash()
			if _, ok := ev.metrics[hash]; !ok {
				return fmt.Errorf("unexpected metric %s in result, has %s", s.Metric, formatSeriesResult(s))
			}
			seen[hash] = true
			exp := ev.expected[hash]

			var expectedFloats []promql.FPoint
			var expectedHistograms []promql.HPoint

			for i, e := range exp.vals {
				ts := ev.start.Add(time.Duration(i) * ev.step)

				if ts.After(ev.end) {
					return fmt.Errorf("expected %v points for %s, but query time range cannot return this many points", len(exp.vals), ev.metrics[hash])
				}

				t := ts.UnixNano() / int64(time.Millisecond/time.Nanosecond)

				if e.Histogram != nil {
					expectedHistograms = append(expectedHistograms, promql.HPoint{T: t, H: e.Histogram})
				} else if !e.Omitted {
					expectedFloats = append(expectedFloats, promql.FPoint{T: t, F: e.Value})
				}
			}

			if len(expectedFloats) != len(s.Floats) || len(expectedHistograms) != len(s.Histograms) {
				return fmt.Errorf("expected %v float points and %v histogram points for %s, but got %s", len(expectedFloats), len(expectedHistograms), ev.metrics[hash], formatSeriesResult(s))
			}

			for i, expected := range expectedFloats {
				actual := s.Floats[i]

				if expected.T != actual.T {
					return fmt.Errorf("expected float value at index %v for %s to have timestamp %v, but it had timestamp %v (result has %s)", i, ev.metrics[hash], expected.T, actual.T, formatSeriesResult(s))
				}

				if !almost.Equal(actual.F, expected.F, defaultEpsilon) {
					return fmt.Errorf("expected float value at index %v (t=%v) for %s to be %v, but got %v (result has %s)", i, actual.T, ev.metrics[hash], expected.F, actual.F, formatSeriesResult(s))
				}
			}

			for i, expected := range expectedHistograms {
				actual := s.Histograms[i]

				if expected.T != actual.T {
					return fmt.Errorf("expected histogram value at index %v for %s to have timestamp %v, but it had timestamp %v (result has %s)", i, ev.metrics[hash], expected.T, actual.T, formatSeriesResult(s))
				}

				if !compareNativeHistogram(expected.H.Compact(0), actual.H.Compact(0)) {
					return fmt.Errorf("expected histogram value at index %v (t=%v) for %s to be %v, but got %v (result has %s)", i, actual.T, ev.metrics[hash], expected.H.TestExpression(), actual.H.TestExpression(), formatSeriesResult(s))
				}
			}
		}

		for hash := range ev.expected {
			if !seen[hash] {
				return fmt.Errorf("expected metric %s not found", ev.metrics[hash])
			}
		}

	case promql.Vector:
		if ev.expectScalar {
			return fmt.Errorf("expected scalar result, but got vector %s", val.String())
		}

		seen := map[uint64]bool{}
		for pos, v := range val {
			fp := v.Metric.Hash()
			if _, ok := ev.metrics[fp]; !ok {
				if v.H != nil {
					return fmt.Errorf("unexpected metric %s in result, has value %v", v.Metric, v.H)
				}

				return fmt.Errorf("unexpected metric %s in result, has value %v", v.Metric, v.F)
			}
			exp := ev.expected[fp]
			if ev.ordered && exp.pos != pos+1 {
				return fmt.Errorf("expected metric %s with %v at position %d but was at %d", v.Metric, exp.vals, exp.pos, pos+1)
			}
			exp0 := exp.vals[0]
			expH := exp0.Histogram
			if expH == nil && v.H != nil {
				return fmt.Errorf("expected float value %v for %s but got histogram %s", exp0, v.Metric, HistogramTestExpression(v.H))
			}
			if expH != nil && v.H == nil {
				return fmt.Errorf("expected histogram %s for %s but got float value %v", HistogramTestExpression(expH), v.Metric, v.F)
			}
			if expH != nil && !compareNativeHistogram(expH.Compact(0), v.H.Compact(0)) {
				return fmt.Errorf("expected %v for %s but got %s", HistogramTestExpression(expH), v.Metric, HistogramTestExpression(v.H))
			}
			if !almost.Equal(exp0.Value, v.F, defaultEpsilon) {
				return fmt.Errorf("expected %v for %s but got %v", exp0.Value, v.Metric, v.F)
			}

			seen[fp] = true
		}
		for fp, expVals := range ev.expected {
			if !seen[fp] {
				return fmt.Errorf("expected metric %s with %v not found", ev.metrics[fp], expVals)
			}
		}

	case promql.Scalar:
		if !ev.expectScalar {
			return fmt.Errorf("expected vector or matrix result, but got %s", val.String())
		}
		exp0 := ev.expected[0].vals[0]
		if exp0.Histogram != nil {
			return fmt.Errorf("expected histogram %v but got %s", exp0.Histogram.TestExpression(), val.String())
		}
		if !almost.Equal(exp0.Value, val.V, defaultEpsilon) {
			return fmt.Errorf("expected scalar %v but got %v", exp0.Value, val.V)
		}

	default:
		panic(fmt.Errorf("promql.Test.compareResult: unexpected result type %T", result))
	}
	return nil
>>>>>>> 96c2fe04
}

// compareNativeHistogram is helper function to compare two native histograms
// which can tolerate some differ in the field of float type, such as Count, Sum.
func compareNativeHistogram(exp, cur *histogram.FloatHistogram) bool {
  if exp == nil || cur == nil {
    return false
  }

  if exp.Schema != cur.Schema ||
    !almost.Equal(exp.Count, cur.Count, defaultEpsilon) ||
    !almost.Equal(exp.Sum, cur.Sum, defaultEpsilon) {
    return false
  }

  if exp.UsesCustomBuckets() {
    if !histogram.FloatBucketsMatch(exp.CustomValues, cur.CustomValues) {
      return false
    }
  }

  if exp.ZeroThreshold != cur.ZeroThreshold ||
    !almost.Equal(exp.ZeroCount, cur.ZeroCount, defaultEpsilon) {
    return false
  }

  if !spansMatch(exp.NegativeSpans, cur.NegativeSpans) {
    return false
  }
  if !floatBucketsMatch(exp.NegativeBuckets, cur.NegativeBuckets) {
    return false
  }

  if !spansMatch(exp.PositiveSpans, cur.PositiveSpans) {
    return false
  }
  if !floatBucketsMatch(exp.PositiveBuckets, cur.PositiveBuckets) {
    return false
  }

  return true
}

func floatBucketsMatch(b1, b2 []float64) bool {
  if len(b1) != len(b2) {
    return false
  }
  for i, b := range b1 {
    if !almost.Equal(b, b2[i], defaultEpsilon) {
      return false
    }
  }
  return true
}

func spansMatch(s1, s2 []histogram.Span) bool {
  if len(s1) == 0 && len(s2) == 0 {
    return true
  }

  s1idx, s2idx := 0, 0
  for {
    if s1idx >= len(s1) {
      return allEmptySpans(s2[s2idx:])
    }
    if s2idx >= len(s2) {
      return allEmptySpans(s1[s1idx:])
    }

    currS1, currS2 := s1[s1idx], s2[s2idx]
    s1idx++
    s2idx++
    if currS1.Length == 0 {
      // This span is zero length, so we add consecutive such spans
      // until we find a non-zero span.
      for ; s1idx < len(s1) && s1[s1idx].Length == 0; s1idx++ {
        currS1.Offset += s1[s1idx].Offset
      }
      if s1idx < len(s1) {
        currS1.Offset += s1[s1idx].Offset
        currS1.Length = s1[s1idx].Length
        s1idx++
      }
    }
    if currS2.Length == 0 {
      // This span is zero length, so we add consecutive such spans
      // until we find a non-zero span.
      for ; s2idx < len(s2) && s2[s2idx].Length == 0; s2idx++ {
        currS2.Offset += s2[s2idx].Offset
      }
      if s2idx < len(s2) {
        currS2.Offset += s2[s2idx].Offset
        currS2.Length = s2[s2idx].Length
        s2idx++
      }
    }

    if currS1.Length == 0 && currS2.Length == 0 {
      // The last spans of both set are zero length. Previous spans match.
      return true
    }

    if currS1.Offset != currS2.Offset || currS1.Length != currS2.Length {
      return false
    }
  }
}

func allEmptySpans(s []histogram.Span) bool {
  for _, ss := range s {
    if ss.Length > 0 {
      return false
    }
  }
  return true
}

func (ev *evalCmd) checkExpectedFailure(actual error) error {
  if ev.expectedFailMessage != "" {
    if ev.expectedFailMessage != actual.Error() {
      return fmt.Errorf("expected error %q evaluating query %q (line %d), but got: %s", ev.expectedFailMessage, ev.expr, ev.line, actual.Error())
    }
  }

  if ev.expectedFailRegexp != nil {
    if !ev.expectedFailRegexp.MatchString(actual.Error()) {
      return fmt.Errorf("expected error matching pattern %q evaluating query %q (line %d), but got: %s", ev.expectedFailRegexp.String(), ev.expr, ev.line, actual.Error())
    }
  }

  // We're not expecting a particular error, or we got the error we expected.
  // This test passes.
  return nil
}

func formatSeriesResult(s promql.Series) string {
  floatPlural := "s"
  histogramPlural := "s"

  if len(s.Floats) == 1 {
    floatPlural = ""
  }

  if len(s.Histograms) == 1 {
    histogramPlural = ""
  }

  histograms := make([]string, 0, len(s.Histograms))

  for _, p := range s.Histograms {
    histograms = append(histograms, fmt.Sprintf("%v @[%v]", p.H.TestExpression(), p.T))
  }

  return fmt.Sprintf("%v float point%s %v and %v histogram point%s %v", len(s.Floats), floatPlural, s.Floats, len(s.Histograms), histogramPlural, histograms)
}

// HistogramTestExpression returns TestExpression() for the given histogram or "" if the histogram is nil.
func HistogramTestExpression(h *histogram.FloatHistogram) string {
  if h != nil {
    return h.TestExpression()
  }
  return ""
}

// clearCmd is a command that wipes the test's storage state.
type clearCmd struct{}

func (cmd clearCmd) String() string {
  return "clear"
}

type atModifierTestCase struct {
  expr     string
  evalTime time.Time
}

func atModifierTestCases(exprStr string, evalTime time.Time) ([]atModifierTestCase, error) {
  expr, err := parser.ParseExpr(exprStr)
  if err != nil {
    return nil, err
  }
  ts := timestamp.FromTime(evalTime)

  containsNonStepInvariant := false
  var l sync.Mutex
  // Setting the @ timestamp for all selectors to be evalTime.
  // If there is a subquery, then the selectors inside it don't get the @ timestamp.
  // If any selector already has the @ timestamp set, then it is untouched.
  parser.Inspect(context.TODO(), &parser.EvalStmt{Expr: expr}, func(node parser.Node, path []parser.Node) error {
    l.Lock()
    defer l.Unlock()

    if hasAtModifier(path) {
      // There is a subquery with timestamp in the path,
      // hence don't change any timestamps further.
      return nil
    }
    switch n := node.(type) {
    case *parser.VectorSelector:
      if n.Timestamp == nil {
        n.Timestamp = makeInt64Pointer(ts)
      }

    case *parser.MatrixSelector:
      if vs := n.VectorSelector.(*parser.VectorSelector); vs.Timestamp == nil {
        vs.Timestamp = makeInt64Pointer(ts)
      }

    case *parser.SubqueryExpr:
      if n.Timestamp == nil {
        n.Timestamp = makeInt64Pointer(ts)
      }

    case *parser.Call:
      _, ok := promql.AtModifierUnsafeFunctions[n.Func.Name]
      containsNonStepInvariant = containsNonStepInvariant || ok
    }
    return nil
  }, nil)

  if containsNonStepInvariant {
    // Expression contains a function whose result can vary with evaluation
    // time, even though its arguments are step invariant: skip it.
    return nil, nil
  }

  newExpr := expr.String() // With all the @ evalTime set.
  additionalEvalTimes := []int64{-10 * ts, 0, ts / 5, ts, 10 * ts}
  if ts == 0 {
    additionalEvalTimes = []int64{-1000, -ts, 1000}
  }
  testCases := make([]atModifierTestCase, 0, len(additionalEvalTimes))
  for _, et := range additionalEvalTimes {
    testCases = append(testCases, atModifierTestCase{
      expr:     newExpr,
      evalTime: timestamp.Time(et),
    })
  }

  return testCases, nil
}

func hasAtModifier(path []parser.Node) bool {
  for _, node := range path {
    if n, ok := node.(*parser.SubqueryExpr); ok {
      if n.Timestamp != nil {
        return true
      }
    }
  }
  return false
}

// exec processes a single step of the test.
func (t *test) exec(tc testCommand, engine promql.QueryEngine) error {
  switch cmd := tc.(type) {
  case *clearCmd:
    t.clear()

  case *loadCmd:
    app := t.storage.Appender(t.context)
    if err := cmd.append(app); err != nil {
      app.Rollback()
      return err
    }

    if err := app.Commit(); err != nil {
      return err
    }

  case *evalCmd:
    return t.execEval(cmd, engine)

  default:
    panic("promql.Test.exec: unknown test command type")
  }
  return nil
}

func (t *test) execEval(cmd *evalCmd, engine promql.QueryEngine) error {
  if cmd.isRange {
    return t.execRangeEval(cmd, engine)
  }

  return t.execInstantEval(cmd, engine)
}

func (t *test) execRangeEval(cmd *evalCmd, engine promql.QueryEngine) error {
  q, err := engine.NewRangeQuery(t.context, t.storage, nil, cmd.expr, cmd.start, cmd.end, cmd.step)
  if err != nil {
    return fmt.Errorf("error creating range query for %q (line %d): %w", cmd.expr, cmd.line, err)
  }
  res := q.Exec(t.context)
  if res.Err != nil {
    if cmd.fail {
      return cmd.checkExpectedFailure(res.Err)
    }

    return fmt.Errorf("error evaluating query %q (line %d): %w", cmd.expr, cmd.line, res.Err)
  }
  if res.Err == nil && cmd.fail {
    return fmt.Errorf("expected error evaluating query %q (line %d) but got none", cmd.expr, cmd.line)
  }
  countWarnings, _ := res.Warnings.CountWarningsAndInfo()
  if !cmd.warn && countWarnings > 0 {
    return fmt.Errorf("unexpected warnings evaluating query %q (line %d): %v", cmd.expr, cmd.line, res.Warnings)
  }
  if cmd.warn && countWarnings == 0 {
    return fmt.Errorf("expected warnings evaluating query %q (line %d) but got none", cmd.expr, cmd.line)
  }
  defer q.Close()

  if err := cmd.compareResult(res.Value); err != nil {
    return fmt.Errorf("error in %s %s (line %d): %w", cmd, cmd.expr, cmd.line, err)
  }

  return nil
}

func (t *test) execInstantEval(cmd *evalCmd, engine promql.QueryEngine) error {
  queries, err := atModifierTestCases(cmd.expr, cmd.start)
  if err != nil {
    return err
  }
  queries = append([]atModifierTestCase{{expr: cmd.expr, evalTime: cmd.start}}, queries...)
  for _, iq := range queries {
    if err := t.runInstantQuery(iq, cmd, engine); err != nil {
      return err
    }
  }
  return nil
}

func (t *test) runInstantQuery(iq atModifierTestCase, cmd *evalCmd, engine promql.QueryEngine) error {
  q, err := engine.NewInstantQuery(t.context, t.storage, nil, iq.expr, iq.evalTime)
  if err != nil {
    return fmt.Errorf("error creating instant query for %q (line %d): %w", cmd.expr, cmd.line, err)
  }
  defer q.Close()
  res := q.Exec(t.context)
  if res.Err != nil {
    if cmd.fail {
      if err := cmd.checkExpectedFailure(res.Err); err != nil {
        return err
      }

      return nil
    }
    return fmt.Errorf("error evaluating query %q (line %d): %w", iq.expr, cmd.line, res.Err)
  }
  if res.Err == nil && cmd.fail {
    return fmt.Errorf("expected error evaluating query %q (line %d) but got none", iq.expr, cmd.line)
  }
  countWarnings, countInfo := res.Warnings.CountWarningsAndInfo()
  if !cmd.warn && countWarnings > 0 {
    return fmt.Errorf("unexpected warnings evaluating query %q (line %d): %v", iq.expr, cmd.line, res.Warnings)
  }
  if cmd.warn && countWarnings == 0 {
    return fmt.Errorf("expected warnings evaluating query %q (line %d) but got none", iq.expr, cmd.line)
  }
  if cmd.info && countInfo == 0 {
    return fmt.Errorf("expected info annotations evaluating query %q (line %d) but got none", iq.expr, cmd.line)
  }
  err = cmd.compareResult(res.Value)
  if err != nil {
    return fmt.Errorf("error in %s %s (line %d): %w", cmd, iq.expr, cmd.line, err)
  }

  // Check query returns same result in range mode,
  // by checking against the middle step.
  q, err = engine.NewRangeQuery(t.context, t.storage, nil, iq.expr, iq.evalTime.Add(-time.Minute), iq.evalTime.Add(time.Minute), time.Minute)
  if err != nil {
    return fmt.Errorf("error creating range query for %q (line %d): %w", cmd.expr, cmd.line, err)
  }
  rangeRes := q.Exec(t.context)
  if rangeRes.Err != nil {
    return fmt.Errorf("error evaluating query %q (line %d) in range mode: %w", iq.expr, cmd.line, rangeRes.Err)
  }
  defer q.Close()
  if cmd.ordered {
    // Range queries are always sorted by labels, so skip this test case that expects results in a particular order.
    return nil
  }
  mat := rangeRes.Value.(promql.Matrix)
  if err := assertMatrixSorted(mat); err != nil {
    return err
  }

  vec := make(promql.Vector, 0, len(mat))
  for _, series := range mat {
    // We expect either Floats or Histograms.
    for _, point := range series.Floats {
      if point.T == timeMilliseconds(iq.evalTime) {
        vec = append(vec, promql.Sample{Metric: series.Metric, T: point.T, F: point.F})
        break
      }
    }
    for _, point := range series.Histograms {
      if point.T == timeMilliseconds(iq.evalTime) {
        vec = append(vec, promql.Sample{Metric: series.Metric, T: point.T, H: point.H})
        break
      }
    }
  }
  if _, ok := res.Value.(promql.Scalar); ok {
    err = cmd.compareResult(promql.Scalar{V: vec[0].F})
  } else {
    err = cmd.compareResult(vec)
  }
  if err != nil {
    return fmt.Errorf("error in %s %s (line %d) range mode: %w", cmd, iq.expr, cmd.line, err)
  }
  return nil
}

func assertMatrixSorted(m promql.Matrix) error {
  if len(m) <= 1 {
    return nil
  }

  for i, s := range m[:len(m)-1] {
    nextIndex := i + 1
    nextMetric := m[nextIndex].Metric

    if labels.Compare(s.Metric, nextMetric) > 0 {
      return fmt.Errorf("matrix results should always be sorted by labels, but matrix is not sorted: series at index %v with labels %s sorts before series at index %v with labels %s", nextIndex, nextMetric, i, s.Metric)
    }
  }

  return nil
}

// clear the current test storage of all inserted samples.
func (t *test) clear() {
  if t.storage != nil {
    err := t.storage.Close()
    require.NoError(t.T, err, "Unexpected error while closing test storage.")
  }
  if t.cancelCtx != nil {
    t.cancelCtx()
  }
  t.storage = teststorage.New(t)
  t.context, t.cancelCtx = context.WithCancel(context.Background())
}

func parseNumber(s string) (float64, error) {
  n, err := strconv.ParseInt(s, 0, 64)
  f := float64(n)
  if err != nil {
    f, err = strconv.ParseFloat(s, 64)
  }
  if err != nil {
    return 0, fmt.Errorf("error parsing number: %w", err)
  }
  return f, nil
}

// LazyLoader lazily loads samples into storage.
// This is specifically implemented for unit testing of rules.
type LazyLoader struct {
  loadCmd *loadCmd

  storage          storage.Storage
  SubqueryInterval time.Duration

  queryEngine *promql.Engine
  context     context.Context
  cancelCtx   context.CancelFunc

  opts LazyLoaderOpts
}

// LazyLoaderOpts are options for the lazy loader.
type LazyLoaderOpts struct {
  // Both of these must be set to true for regular PromQL (as of
  // Prometheus v2.33). They can still be disabled here for legacy and
  // other uses.
  EnableAtModifier, EnableNegativeOffset bool
}

// NewLazyLoader returns an initialized empty LazyLoader.
func NewLazyLoader(input string, opts LazyLoaderOpts) (*LazyLoader, error) {
  ll := &LazyLoader{
    opts: opts,
  }
  err := ll.parse(input)
  if err != nil {
    return nil, err
  }
  err = ll.clear()
  return ll, err
}

// parse the given load command.
func (ll *LazyLoader) parse(input string) error {
  lines := getLines(input)
  // Accepts only 'load' command.
  for i := 0; i < len(lines); i++ {
    l := lines[i]
    if len(l) == 0 {
      continue
    }
    if strings.HasPrefix(strings.ToLower(patSpace.Split(l, 2)[0]), "load") {
      _, cmd, err := parseLoad(lines, i)
      if err != nil {
        return err
      }
      ll.loadCmd = cmd
      return nil
    }

    return raise(i, "invalid command %q", l)
  }
  return errors.New("no \"load\" command found")
}

// clear the current test storage of all inserted samples.
func (ll *LazyLoader) clear() error {
  if ll.storage != nil {
    if err := ll.storage.Close(); err != nil {
      return fmt.Errorf("closing test storage: %w", err)
    }
  }
  if ll.cancelCtx != nil {
    ll.cancelCtx()
  }
  var err error
  ll.storage, err = teststorage.NewWithError()
  if err != nil {
    return err
  }

  opts := promql.EngineOpts{
    Logger:                   nil,
    Reg:                      nil,
    MaxSamples:               10000,
    Timeout:                  100 * time.Second,
    NoStepSubqueryIntervalFn: func(int64) int64 { return durationMilliseconds(ll.SubqueryInterval) },
    EnableAtModifier:         ll.opts.EnableAtModifier,
    EnableNegativeOffset:     ll.opts.EnableNegativeOffset,
    EnableDelayedNameRemoval: true,
  }

  ll.queryEngine = promql.NewEngine(opts)
  ll.context, ll.cancelCtx = context.WithCancel(context.Background())
  return nil
}

// appendTill appends the defined time series to the storage till the given timestamp (in milliseconds).
func (ll *LazyLoader) appendTill(ts int64) error {
  app := ll.storage.Appender(ll.Context())
  for h, smpls := range ll.loadCmd.defs {
    m := ll.loadCmd.metrics[h]
    for i, s := range smpls {
      if s.T > ts {
        // Removing the already added samples.
        ll.loadCmd.defs[h] = smpls[i:]
        break
      }
      if err := appendSample(app, s, m); err != nil {
        return err
      }
      if i == len(smpls)-1 {
        ll.loadCmd.defs[h] = nil
      }
    }
  }
  return app.Commit()
}

// WithSamplesTill loads the samples till given timestamp and executes the given function.
func (ll *LazyLoader) WithSamplesTill(ts time.Time, fn func(error)) {
  tsMilli := ts.Sub(time.Unix(0, 0).UTC()) / time.Millisecond
  fn(ll.appendTill(int64(tsMilli)))
}

// QueryEngine returns the LazyLoader's query engine.
func (ll *LazyLoader) QueryEngine() *promql.Engine {
  return ll.queryEngine
}

// Queryable allows querying the LazyLoader's data.
// Note: only the samples till the max timestamp used
// in `WithSamplesTill` can be queried.
func (ll *LazyLoader) Queryable() storage.Queryable {
  return ll.storage
}

// Context returns the LazyLoader's context.
func (ll *LazyLoader) Context() context.Context {
  return ll.context
}

// Storage returns the LazyLoader's storage.
func (ll *LazyLoader) Storage() storage.Storage {
  return ll.storage
}

// Close closes resources associated with the LazyLoader.
func (ll *LazyLoader) Close() error {
  ll.cancelCtx()
  err := ll.queryEngine.Close()
  if sErr := ll.storage.Close(); sErr != nil {
    return errors.Join(sErr, err)
  }
  return err
}

func makeInt64Pointer(val int64) *int64 {
  valp := new(int64)
  *valp = val
  return valp
}

func timeMilliseconds(t time.Time) int64 {
  return t.UnixNano() / int64(time.Millisecond/time.Nanosecond)
}

func durationMilliseconds(d time.Duration) int64 {
  return int64(d / (time.Millisecond / time.Nanosecond))
}<|MERGE_RESOLUTION|>--- conflicted
+++ resolved
@@ -675,143 +675,6 @@
 
 // compareResult compares the result value with the defined expectation.
 func (ev *evalCmd) compareResult(result parser.Value) error {
-<<<<<<< HEAD
-  switch val := result.(type) {
-  case promql.Matrix:
-    if ev.ordered {
-      return fmt.Errorf("expected ordered result, but query returned a matrix")
-    }
-
-    if ev.expectScalar {
-      return fmt.Errorf("expected scalar result, but got matrix %s", val.String())
-    }
-
-    if err := assertMatrixSorted(val); err != nil {
-      return err
-    }
-
-    seen := map[uint64]bool{}
-    for _, s := range val {
-      hash := s.Metric.Hash()
-      if _, ok := ev.metrics[hash]; !ok {
-        return fmt.Errorf("unexpected metric %s in result, has %s", s.Metric, formatSeriesResult(s))
-      }
-      seen[hash] = true
-      exp := ev.expected[hash]
-
-      var expectedFloats []promql.FPoint
-      var expectedHistograms []promql.HPoint
-
-      for i, e := range exp.vals {
-        ts := ev.start.Add(time.Duration(i) * ev.step)
-
-        if ts.After(ev.end) {
-          return fmt.Errorf("expected %v points for %s, but query time range cannot return this many points", len(exp.vals), ev.metrics[hash])
-        }
-
-        t := ts.UnixNano() / int64(time.Millisecond/time.Nanosecond)
-
-        if e.Histogram != nil {
-          expectedHistograms = append(expectedHistograms, promql.HPoint{T: t, H: e.Histogram})
-        } else if !e.Omitted {
-          expectedFloats = append(expectedFloats, promql.FPoint{T: t, F: e.Value})
-        }
-      }
-
-      if len(expectedFloats) != len(s.Floats) || len(expectedHistograms) != len(s.Histograms) {
-        return fmt.Errorf("expected %v float points and %v histogram points for %s, but got %s", len(expectedFloats), len(expectedHistograms), ev.metrics[hash], formatSeriesResult(s))
-      }
-
-      for i, expected := range expectedFloats {
-        actual := s.Floats[i]
-
-        if expected.T != actual.T {
-          return fmt.Errorf("expected float value at index %v for %s to have timestamp %v, but it had timestamp %v (result has %s)", i, ev.metrics[hash], expected.T, actual.T, formatSeriesResult(s))
-        }
-
-        if !almost.Equal(actual.F, expected.F, defaultEpsilon) {
-          return fmt.Errorf("expected float value at index %v (t=%v) for %s to be %v, but got %v (result has %s)", i, actual.T, ev.metrics[hash], expected.F, actual.F, formatSeriesResult(s))
-        }
-      }
-
-      for i, expected := range expectedHistograms {
-        actual := s.Histograms[i]
-
-        if expected.T != actual.T {
-          return fmt.Errorf("expected histogram value at index %v for %s to have timestamp %v, but it had timestamp %v (result has %s)", i, ev.metrics[hash], expected.T, actual.T, formatSeriesResult(s))
-        }
-
-        if !compareNativeHistogram(expected.H.Compact(0), actual.H.Compact(0)) {
-          return fmt.Errorf("expected histogram value at index %v (t=%v) for %s to be %v, but got %v (result has %s)", i, actual.T, ev.metrics[hash], expected.H.TestExpression(), actual.H.TestExpression(), formatSeriesResult(s))
-        }
-      }
-    }
-
-    for hash := range ev.expected {
-      if !seen[hash] {
-        return fmt.Errorf("expected metric %s not found", ev.metrics[hash])
-      }
-    }
-
-  case promql.Vector:
-    if ev.expectScalar {
-      return fmt.Errorf("expected scalar result, but got vector %s", val.String())
-    }
-
-    seen := map[uint64]bool{}
-    for pos, v := range val {
-      fp := v.Metric.Hash()
-      if _, ok := ev.metrics[fp]; !ok {
-        if v.H != nil {
-          return fmt.Errorf("unexpected metric %s in result, has value %v", v.Metric, v.H)
-        }
-
-        return fmt.Errorf("unexpected metric %s in result, has value %v", v.Metric, v.F)
-      }
-      exp := ev.expected[fp]
-      if ev.ordered && exp.pos != pos+1 {
-        return fmt.Errorf("expected metric %s with %v at position %d but was at %d", v.Metric, exp.vals, exp.pos, pos+1)
-      }
-      exp0 := exp.vals[0]
-      expH := exp0.Histogram
-      if expH == nil && v.H != nil {
-        return fmt.Errorf("expected float value %v for %s but got histogram %s", exp0, v.Metric, HistogramTestExpression(v.H))
-      }
-      if expH != nil && v.H == nil {
-        return fmt.Errorf("expected histogram %s for %s but got float value %v", HistogramTestExpression(expH), v.Metric, v.F)
-      }
-      if expH != nil && !compareNativeHistogram(expH.Compact(0), v.H.Compact(0)) {
-        return fmt.Errorf("expected %v for %s but got %s", HistogramTestExpression(expH), v.Metric, HistogramTestExpression(v.H))
-      }
-      if !almost.Equal(exp0.Value, v.F, defaultEpsilon) {
-        return fmt.Errorf("expected %v for %s but got %v", exp0.Value, v.Metric, v.F)
-      }
-
-      seen[fp] = true
-    }
-    for fp, expVals := range ev.expected {
-      if !seen[fp] {
-        return fmt.Errorf("expected metric %s with %v not found", ev.metrics[fp], expVals)
-      }
-    }
-
-  case promql.Scalar:
-    if !ev.expectScalar {
-      return fmt.Errorf("expected vector or matrix result, but got %s", val.String())
-    }
-    exp0 := ev.expected[0].vals[0]
-    if exp0.Histogram != nil {
-      return fmt.Errorf("expected histogram %v but got %s", exp0.Histogram.TestExpression(), val.String())
-    }
-    if !almost.Equal(exp0.Value, val.V, defaultEpsilon) {
-      return fmt.Errorf("expected scalar %v but got %v", exp0.Value, val.V)
-    }
-
-  default:
-    panic(fmt.Errorf("promql.Test.compareResult: unexpected result type %T", result))
-  }
-  return nil
-=======
 	switch val := result.(type) {
 	case promql.Matrix:
 		if ev.ordered {
@@ -947,7 +810,6 @@
 		panic(fmt.Errorf("promql.Test.compareResult: unexpected result type %T", result))
 	}
 	return nil
->>>>>>> 96c2fe04
 }
 
 // compareNativeHistogram is helper function to compare two native histograms
