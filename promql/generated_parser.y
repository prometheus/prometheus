--- conflicted
+++ resolved
@@ -14,26 +14,15 @@
 %{
 package promql
 
-<<<<<<< HEAD
 import (
         "math"
         "sort"
         "strconv"
+        "time"
 
         "github.com/prometheus/prometheus/pkg/labels"
         "github.com/prometheus/prometheus/pkg/value"
 )
-=======
-    import (
-        "math"
-        "sort"
-        "strconv"
-        "time"
-
-        "github.com/prometheus/prometheus/pkg/labels"
-	"github.com/prometheus/prometheus/pkg/value"
-    )
->>>>>>> 375f43e0
 %}
 
 %union {
@@ -47,11 +36,8 @@
     series    []sequenceValue
     uint      uint64
     float     float64
-<<<<<<< HEAD
-=======
     string    string
     duration  time.Duration
->>>>>>> 375f43e0
 }
 
 
@@ -133,11 +119,8 @@
 %token START_METRIC
 %token START_GROUPING_LABELS
 %token START_SERIES_DESCRIPTION
-<<<<<<< HEAD
-=======
 %token START_EXPRESSION
 %token START_METRIC_SELECTOR
->>>>>>> 375f43e0
 %token	startSymbolsEnd
 
 %type <matchers> label_matchers label_match_list
@@ -147,12 +130,6 @@
 
 %type <labels> label_set_list label_set metric
 %type <label> label_set_item    
-<<<<<<< HEAD
-%type <strings> grouping_labels  grouping_label_list
-%type <series> series_values series_item
-%type <uint> uint
-%type <float> series_value signed_number number
-=======
 %type <strings> grouping_labels grouping_label_list maybe_grouping_labels
 %type <series> series_values series_item
 %type <uint> uint
@@ -160,7 +137,6 @@
 %type <node>  paren_expr unary_expr binary_expr offset_expr number_literal string_literal vector_selector matrix_selector subquery_expr function_call aggregate_expr expr bin_modifier group_modifiers bool_modifier on_or_ignoring vector_selector matrix_selector subquery_expr function_call aggregate_expr function_call_args aggregate_modifier function_call_body
 %type <string> string
 %type <duration> duration maybe_duration
->>>>>>> 375f43e0
 
 %start start
 
@@ -184,15 +160,12 @@
                 | START_GROUPING_LABELS grouping_labels
                      { yylex.(*parser).generatedParserResult = $2 }
                 | START_SERIES_DESCRIPTION series_description
-<<<<<<< HEAD
-=======
                 | START_EXPRESSION /* empty */ EOF
                         { yylex.(*parser).errorf("no expression found in input")}
                 | START_EXPRESSION expr
                      { yylex.(*parser).generatedParserResult = $2 }
                 | START_METRIC_SELECTOR vector_selector 
                      { yylex.(*parser).generatedParserResult = $2 }
->>>>>>> 375f43e0
                 | start EOF
                 | error /* If none of the more detailed error messages are triggered, we fall back to this. */
                         { yylex.(*parser).unexpected("","") }
@@ -386,11 +359,6 @@
                         { $$ = append($2, labels.Label{Name: labels.MetricName, Value: $1.Val}); sort.Sort($$) }
                 | label_set 
                         {$$ = $1}
-<<<<<<< HEAD
-=======
-              /*| error
-                        { yylex.(*parser).errorf("missing metric name or metric selector")} */
->>>>>>> 375f43e0
                 ;
 
 
@@ -492,9 +460,7 @@
                 | BOOL
                 ;
 
-<<<<<<< HEAD
 // The series description grammar is only used inside unit tests.
-=======
 offset_expr:
                 expr OFFSET DURATION
                         {
@@ -643,7 +609,6 @@
                         }
                 ;
 
->>>>>>> 375f43e0
 series_description:
                 metric series_values
                         {
