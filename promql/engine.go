// Copyright 2013 The Prometheus Authors
// Licensed under the Apache License, Version 2.0 (the "License");
// you may not use this file except in compliance with the License.
// You may obtain a copy of the License at
//
// http://www.apache.org/licenses/LICENSE-2.0
//
// Unless required by applicable law or agreed to in writing, software
// distributed under the License is distributed on an "AS IS" BASIS,
// WITHOUT WARRANTIES OR CONDITIONS OF ANY KIND, either express or implied.
// See the License for the specific language governing permissions and
// limitations under the License.

package promql

import (
	"bytes"
	"container/heap"
	"context"
	"fmt"
	"math"
	"regexp"
	"runtime"
	"sort"
	"strconv"
	"sync"
	"time"

	"github.com/go-kit/kit/log"
	"github.com/go-kit/kit/log/level"
	"github.com/opentracing/opentracing-go"
	"github.com/pkg/errors"
	"github.com/prometheus/client_golang/prometheus"
	"github.com/prometheus/common/model"
	"github.com/uber/jaeger-client-go"

	"github.com/prometheus/prometheus/pkg/labels"
	"github.com/prometheus/prometheus/pkg/timestamp"
	"github.com/prometheus/prometheus/pkg/value"
	"github.com/prometheus/prometheus/promql/parser"
	"github.com/prometheus/prometheus/storage"
	"github.com/prometheus/prometheus/util/stats"
)

const (
	namespace            = "prometheus"
	subsystem            = "engine"
	queryTag             = "query"
	env                  = "query execution"
	defaultLookbackDelta = 5 * time.Minute

	// The largest SampleValue that can be converted to an int64 without overflow.
	maxInt64 = 9223372036854774784
	// The smallest SampleValue that can be converted to an int64 without underflow.
	minInt64 = -9223372036854775808
)

type engineMetrics struct {
	currentQueries       prometheus.Gauge
	maxConcurrentQueries prometheus.Gauge
	queryLogEnabled      prometheus.Gauge
	queryLogFailures     prometheus.Counter
	queryQueueTime       prometheus.Observer
	queryPrepareTime     prometheus.Observer
	queryInnerEval       prometheus.Observer
	queryResultSort      prometheus.Observer
}

// convertibleToInt64 returns true if v does not over-/underflow an int64.
func convertibleToInt64(v float64) bool {
	return v <= maxInt64 && v >= minInt64
}

type (
	// ErrQueryTimeout is returned if a query timed out during processing.
	ErrQueryTimeout string
	// ErrQueryCanceled is returned if a query was canceled during processing.
	ErrQueryCanceled string
	// ErrTooManySamples is returned if a query would load more than the maximum allowed samples into memory.
	ErrTooManySamples string
	// ErrStorage is returned if an error was encountered in the storage layer
	// during query handling.
	ErrStorage struct{ Err error }
)

func (e ErrQueryTimeout) Error() string {
	return fmt.Sprintf("query timed out in %s", string(e))
}
func (e ErrQueryCanceled) Error() string {
	return fmt.Sprintf("query was canceled in %s", string(e))
}
func (e ErrTooManySamples) Error() string {
	return fmt.Sprintf("query processing would load too many samples into memory in %s", string(e))
}
func (e ErrStorage) Error() string {
	return e.Err.Error()
}

// QueryLogger is an interface that can be used to log all the queries logged
// by the engine.
type QueryLogger interface {
	Log(...interface{}) error
	Close() error
}

// A Query is derived from an a raw query string and can be run against an engine
// it is associated with.
type Query interface {
	// Exec processes the query. Can only be called once.
	Exec(ctx context.Context) *Result
	// Close recovers memory used by the query result.
	Close()
	// Statement returns the parsed statement of the query.
	Statement() parser.Statement
	// Stats returns statistics about the lifetime of the query.
	Stats() *stats.Statistics
	// Cancel signals that a running query execution should be aborted.
	Cancel()
}

// query implements the Query interface.
type query struct {
	// Underlying data provider.
	queryable storage.Queryable
	// The original query string.
	q string
	// Statement of the parsed query.
	stmt parser.Statement
	// Timer stats for the query execution.
	stats stats.QueryTimers
	// Sample stats for the query execution.
	sampleStats stats.QuerySamples
	// Result matrix for reuse.
	matrix Matrix
	// Cancellation function for the query.
	cancel func()

	// The engine against which the query is executed.
	ng *Engine
}

type QueryOrigin struct{}

// Statement implements the Query interface.
func (q *query) Statement() parser.Statement {
	return q.stmt
}

// Stats implements the Query interface.
func (q *query) Stats() *stats.Statistics {
	return &stats.Statistics{
		Timers:  q.stats,
		Samples: q.sampleStats,
	}
}

// Cancel implements the Query interface.
func (q *query) Cancel() {
	if q.cancel != nil {
		q.cancel()
	}
}

// Close implements the Query interface.
func (q *query) Close() {
	for _, s := range q.matrix {
		putPointSlice(s.Points)
	}
}

// Exec implements the Query interface.
func (q *query) Exec(ctx context.Context) *Result {
	if span := opentracing.SpanFromContext(ctx); span != nil {
		span.SetTag(queryTag, q.stmt.String())
	}

	// Exec query.
	res, warnings, err := q.ng.exec(ctx, q)

	return &Result{Err: err, Value: res, Warnings: warnings}
}

// contextDone returns an error if the context was canceled or timed out.
func contextDone(ctx context.Context, env string) error {
	if err := ctx.Err(); err != nil {
		return contextErr(err, env)
	}
	return nil
}

func contextErr(err error, env string) error {
	switch err {
	case context.Canceled:
		return ErrQueryCanceled(env)
	case context.DeadlineExceeded:
		return ErrQueryTimeout(env)
	default:
		return err
	}
}

// EngineOpts contains configuration options used when creating a new Engine.
type EngineOpts struct {
	Logger             log.Logger
	Reg                prometheus.Registerer
	MaxSamples         int
	Timeout            time.Duration
	ActiveQueryTracker *ActiveQueryTracker
	// LookbackDelta determines the time since the last sample after which a time
	// series is considered stale.
	LookbackDelta time.Duration

	// NoStepSubqueryIntervalFn is the default evaluation interval of
	// a subquery in milliseconds if no step in range vector was specified `[30m:<step>]`.
	NoStepSubqueryIntervalFn func(rangeMillis int64) int64
}

// Engine handles the lifetime of queries from beginning to end.
// It is connected to a querier.
type Engine struct {
	logger                   log.Logger
	metrics                  *engineMetrics
	timeout                  time.Duration
	maxSamplesPerQuery       int
	activeQueryTracker       *ActiveQueryTracker
	queryLogger              QueryLogger
	queryLoggerLock          sync.RWMutex
	lookbackDelta            time.Duration
	noStepSubqueryIntervalFn func(rangeMillis int64) int64
}

// NewEngine returns a new engine.
func NewEngine(opts EngineOpts) *Engine {
	if opts.Logger == nil {
		opts.Logger = log.NewNopLogger()
	}

	queryResultSummary := prometheus.NewSummaryVec(prometheus.SummaryOpts{
		Namespace:  namespace,
		Subsystem:  subsystem,
		Name:       "query_duration_seconds",
		Help:       "Query timings",
		Objectives: map[float64]float64{0.5: 0.05, 0.9: 0.01, 0.99: 0.001},
	},
		[]string{"slice"},
	)

	metrics := &engineMetrics{
		currentQueries: prometheus.NewGauge(prometheus.GaugeOpts{
			Namespace: namespace,
			Subsystem: subsystem,
			Name:      "queries",
			Help:      "The current number of queries being executed or waiting.",
		}),
		queryLogEnabled: prometheus.NewGauge(prometheus.GaugeOpts{
			Namespace: namespace,
			Subsystem: subsystem,
			Name:      "query_log_enabled",
			Help:      "State of the query log.",
		}),
		queryLogFailures: prometheus.NewCounter(prometheus.CounterOpts{
			Namespace: namespace,
			Subsystem: subsystem,
			Name:      "query_log_failures_total",
			Help:      "The number of query log failures.",
		}),
		maxConcurrentQueries: prometheus.NewGauge(prometheus.GaugeOpts{
			Namespace: namespace,
			Subsystem: subsystem,
			Name:      "queries_concurrent_max",
			Help:      "The max number of concurrent queries.",
		}),
		queryQueueTime:   queryResultSummary.WithLabelValues("queue_time"),
		queryPrepareTime: queryResultSummary.WithLabelValues("prepare_time"),
		queryInnerEval:   queryResultSummary.WithLabelValues("inner_eval"),
		queryResultSort:  queryResultSummary.WithLabelValues("result_sort"),
	}

	if t := opts.ActiveQueryTracker; t != nil {
		metrics.maxConcurrentQueries.Set(float64(t.GetMaxConcurrent()))
	} else {
		metrics.maxConcurrentQueries.Set(-1)
	}

	if opts.LookbackDelta == 0 {
		opts.LookbackDelta = defaultLookbackDelta
		if l := opts.Logger; l != nil {
			level.Debug(l).Log("msg", "Lookback delta is zero, setting to default value", "value", defaultLookbackDelta)
		}
	}

	if opts.Reg != nil {
		opts.Reg.MustRegister(
			metrics.currentQueries,
			metrics.maxConcurrentQueries,
			metrics.queryLogEnabled,
			metrics.queryLogFailures,
			queryResultSummary,
		)
	}

	return &Engine{
		timeout:                  opts.Timeout,
		logger:                   opts.Logger,
		metrics:                  metrics,
		maxSamplesPerQuery:       opts.MaxSamples,
		activeQueryTracker:       opts.ActiveQueryTracker,
		lookbackDelta:            opts.LookbackDelta,
		noStepSubqueryIntervalFn: opts.NoStepSubqueryIntervalFn,
	}
}

// SetQueryLogger sets the query logger.
func (ng *Engine) SetQueryLogger(l QueryLogger) {
	ng.queryLoggerLock.Lock()
	defer ng.queryLoggerLock.Unlock()

	if ng.queryLogger != nil {
		// An error closing the old file descriptor should
		// not make reload fail; only log a warning.
		err := ng.queryLogger.Close()
		if err != nil {
			level.Warn(ng.logger).Log("msg", "Error while closing the previous query log file", "err", err)
		}
	}

	ng.queryLogger = l

	if l != nil {
		ng.metrics.queryLogEnabled.Set(1)
	} else {
		ng.metrics.queryLogEnabled.Set(0)
	}
}

// NewInstantQuery returns an evaluation query for the given expression at the given time.
func (ng *Engine) NewInstantQuery(q storage.Queryable, qs string, ts time.Time) (Query, error) {
	expr, err := parser.ParseExpr(qs)
	if err != nil {
		return nil, err
	}
	qry := ng.newQuery(q, expr, ts, ts, 0)
	qry.q = qs

	return qry, nil
}

// NewRangeQuery returns an evaluation query for the given time range and with
// the resolution set by the interval.
func (ng *Engine) NewRangeQuery(q storage.Queryable, qs string, start, end time.Time, interval time.Duration) (Query, error) {
	expr, err := parser.ParseExpr(qs)
	if err != nil {
		return nil, err
	}
	if expr.Type() != parser.ValueTypeVector && expr.Type() != parser.ValueTypeScalar {
		return nil, errors.Errorf("invalid expression type %q for range query, must be Scalar or instant Vector", parser.DocumentedType(expr.Type()))
	}
	qry := ng.newQuery(q, expr, start, end, interval)
	qry.q = qs

	return qry, nil
}

func (ng *Engine) newQuery(q storage.Queryable, expr parser.Expr, start, end time.Time, interval time.Duration) *query {
	es := &parser.EvalStmt{
		Expr:     expr,
		Start:    start,
		End:      end,
		Interval: interval,
	}
	qry := &query{
		stmt:        es,
		ng:          ng,
		stats:       stats.NewQueryTimers(),
		sampleStats: stats.NewQuerySamples(),
		queryable:   q,
	}
	return qry
}

func (ng *Engine) newTestQuery(f func(context.Context) error) Query {
	qry := &query{
		q:     "test statement",
		stmt:  parser.TestStmt(f),
		ng:    ng,
		stats: stats.NewQueryTimers(),
	}
	return qry
}

// exec executes the query.
//
// At this point per query only one EvalStmt is evaluated. Alert and record
// statements are not handled by the Engine.
func (ng *Engine) exec(ctx context.Context, q *query) (v parser.Value, ws storage.Warnings, err error) {
	ng.metrics.currentQueries.Inc()
	defer ng.metrics.currentQueries.Dec()

	ctx, cancel := context.WithTimeout(ctx, ng.timeout)
	q.cancel = cancel

	defer func() {
		ng.queryLoggerLock.RLock()
		if l := ng.queryLogger; l != nil {
			params := make(map[string]interface{}, 4)
			params["query"] = q.q
			if eq, ok := q.Statement().(*parser.EvalStmt); ok {
				params["start"] = formatDate(eq.Start)
				params["end"] = formatDate(eq.End)
				// The step provided by the user is in seconds.
				params["step"] = int64(eq.Interval / (time.Second / time.Nanosecond))
			}
			f := []interface{}{"params", params}
			if err != nil {
				f = append(f, "error", err)
			}
			f = append(f, "stats", stats.NewQueryStats(q.Stats()))
			if span := opentracing.SpanFromContext(ctx); span != nil {
				if spanCtx, ok := span.Context().(jaeger.SpanContext); ok {
					f = append(f, "spanID", spanCtx.SpanID())
				}
			}
			if origin := ctx.Value(QueryOrigin{}); origin != nil {
				for k, v := range origin.(map[string]interface{}) {
					f = append(f, k, v)
				}
			}
			if err := l.Log(f...); err != nil {
				ng.metrics.queryLogFailures.Inc()
				level.Error(ng.logger).Log("msg", "can't log query", "err", err)
			}
		}
		ng.queryLoggerLock.RUnlock()
	}()

	execSpanTimer, ctx := q.stats.GetSpanTimer(ctx, stats.ExecTotalTime)
	defer execSpanTimer.Finish()

	queueSpanTimer, _ := q.stats.GetSpanTimer(ctx, stats.ExecQueueTime, ng.metrics.queryQueueTime)
	// Log query in active log. The active log guarantees that we don't run over
	// MaxConcurrent queries.
	if ng.activeQueryTracker != nil {
		queryIndex, err := ng.activeQueryTracker.Insert(ctx, q.q)
		if err != nil {
			queueSpanTimer.Finish()
			return nil, nil, contextErr(err, "query queue")
		}
		defer ng.activeQueryTracker.Delete(queryIndex)
	}
	queueSpanTimer.Finish()

	// Cancel when execution is done or an error was raised.
	defer q.cancel()

	const env = "query execution"

	evalSpanTimer, ctx := q.stats.GetSpanTimer(ctx, stats.EvalTotalTime)
	defer evalSpanTimer.Finish()

	// The base context might already be canceled on the first iteration (e.g. during shutdown).
	if err := contextDone(ctx, env); err != nil {
		return nil, nil, err
	}

	switch s := q.Statement().(type) {
	case *parser.EvalStmt:
		return ng.execEvalStmt(ctx, q, s)
	case parser.TestStmt:
		return nil, nil, s(ctx)
	}

	panic(errors.Errorf("promql.Engine.exec: unhandled statement of type %T", q.Statement()))
}

func timeMilliseconds(t time.Time) int64 {
	return t.UnixNano() / int64(time.Millisecond/time.Nanosecond)
}

func durationMilliseconds(d time.Duration) int64 {
	return int64(d / (time.Millisecond / time.Nanosecond))
}

// execEvalStmt evaluates the expression of an evaluation statement for the given time range.
func (ng *Engine) execEvalStmt(ctx context.Context, query *query, s *parser.EvalStmt) (parser.Value, storage.Warnings, error) {
	prepareSpanTimer, ctxPrepare := query.stats.GetSpanTimer(ctx, stats.QueryPreparationTime, ng.metrics.queryPrepareTime)
	mint := ng.findMinTime(s)
	querier, err := query.queryable.Querier(ctxPrepare, timestamp.FromTime(mint), timestamp.FromTime(s.End))
	if err != nil {
		prepareSpanTimer.Finish()
		return nil, nil, err
	}
	defer querier.Close()

	ng.populateSeries(querier, s)
	prepareSpanTimer.Finish()

	evalSpanTimer, ctxInnerEval := query.stats.GetSpanTimer(ctx, stats.InnerEvalTime, ng.metrics.queryInnerEval)
	// Instant evaluation. This is executed as a range evaluation with one step.
	if s.Start == s.End && s.Interval == 0 {
		start := timeMilliseconds(s.Start)
		evaluator := &evaluator{
<<<<<<< HEAD
			startTimestamp:      start,
			endTimestamp:        start,
			interval:            1,
			ctx:                 ctxInnerEval,
			maxSamples:          ng.maxSamplesPerQuery,
			defaultEvalInterval: GetDefaultEvaluationInterval(),
			logger:              ng.logger,
			lookbackDelta:       ng.lookbackDelta,
			samplesStats:        query.sampleStats,
=======
			startTimestamp:           start,
			endTimestamp:             start,
			interval:                 1,
			ctx:                      ctxInnerEval,
			maxSamples:               ng.maxSamplesPerQuery,
			logger:                   ng.logger,
			lookbackDelta:            ng.lookbackDelta,
			noStepSubqueryIntervalFn: ng.noStepSubqueryIntervalFn,
>>>>>>> d2532512
		}

		val, warnings, err := evaluator.Eval(s.Expr)
		if err != nil {
			return nil, warnings, err
		}

		evalSpanTimer.Finish()

		var mat Matrix

		switch result := val.(type) {
		case Matrix:
			mat = result
		case String:
			return result, warnings, nil
		default:
			panic(errors.Errorf("promql.Engine.exec: invalid expression type %q", val.Type()))
		}

		query.matrix = mat
		switch s.Expr.Type() {
		case parser.ValueTypeVector:
			// Convert matrix with one value per series into vector.
			vector := make(Vector, len(mat))
			for i, s := range mat {
				// Point might have a different timestamp, force it to the evaluation
				// timestamp as that is when we ran the evaluation.
				vector[i] = Sample{Metric: s.Metric, Point: Point{V: s.Points[0].V, T: start}}
			}
			return vector, warnings, nil
		case parser.ValueTypeScalar:
			return Scalar{V: mat[0].Points[0].V, T: start}, warnings, nil
		case parser.ValueTypeMatrix:
			return mat, warnings, nil
		default:
			panic(errors.Errorf("promql.Engine.exec: unexpected expression type %q", s.Expr.Type()))
		}
	}

	// Range evaluation.
	evaluator := &evaluator{
<<<<<<< HEAD
		startTimestamp:      timeMilliseconds(s.Start),
		endTimestamp:        timeMilliseconds(s.End),
		interval:            durationMilliseconds(s.Interval),
		ctx:                 ctxInnerEval,
		maxSamples:          ng.maxSamplesPerQuery,
		defaultEvalInterval: GetDefaultEvaluationInterval(),
		logger:              ng.logger,
		lookbackDelta:       ng.lookbackDelta,
		samplesStats:        query.sampleStats,
	}

	val, err := evaluator.Eval(s.Expr)
=======
		startTimestamp:           timeMilliseconds(s.Start),
		endTimestamp:             timeMilliseconds(s.End),
		interval:                 durationMilliseconds(s.Interval),
		ctx:                      ctxInnerEval,
		maxSamples:               ng.maxSamplesPerQuery,
		logger:                   ng.logger,
		lookbackDelta:            ng.lookbackDelta,
		noStepSubqueryIntervalFn: ng.noStepSubqueryIntervalFn,
	}
	val, warnings, err := evaluator.Eval(s.Expr)
>>>>>>> d2532512
	if err != nil {
		return nil, warnings, err
	}
	evalSpanTimer.Finish()

	mat, ok := val.(Matrix)
	if !ok {
		panic(errors.Errorf("promql.Engine.exec: invalid expression type %q", val.Type()))
	}
	query.matrix = mat

	if err := contextDone(ctx, "expression evaluation"); err != nil {
		return nil, warnings, err
	}

	// TODO(fabxc): where to ensure metric labels are a copy from the storage internals.
	sortSpanTimer, _ := query.stats.GetSpanTimer(ctx, stats.ResultSortTime, ng.metrics.queryResultSort)
	sort.Sort(mat)
	sortSpanTimer.Finish()

	return mat, warnings, nil
}

// subqueryOffsetRange returns the sum of offsets and ranges of all subqueries in the path.
func (ng *Engine) subqueryOffsetRange(path []parser.Node) (time.Duration, time.Duration) {
	var (
		subqOffset time.Duration
		subqRange  time.Duration
	)
	for _, node := range path {
		switch n := node.(type) {
		case *parser.SubqueryExpr:
			subqOffset += n.Offset
			subqRange += n.Range
		}
	}
	return subqOffset, subqRange
}

func (ng *Engine) findMinTime(s *parser.EvalStmt) time.Time {
	var maxOffset time.Duration
	parser.Inspect(s.Expr, func(node parser.Node, path []parser.Node) error {
		subqOffset, subqRange := ng.subqueryOffsetRange(path)
		switch n := node.(type) {
		case *parser.VectorSelector:
			if maxOffset < ng.lookbackDelta+subqOffset+subqRange {
				maxOffset = ng.lookbackDelta + subqOffset + subqRange
			}
			if n.Offset+ng.lookbackDelta+subqOffset+subqRange > maxOffset {
				maxOffset = n.Offset + ng.lookbackDelta + subqOffset + subqRange
			}
		case *parser.MatrixSelector:
			if maxOffset < n.Range+subqOffset+subqRange {
				maxOffset = n.Range + subqOffset + subqRange
			}
			if m := n.VectorSelector.(*parser.VectorSelector).Offset + n.Range + subqOffset + subqRange; m > maxOffset {
				maxOffset = m
			}
		}
		return nil
	})
	return s.Start.Add(-maxOffset)
}

<<<<<<< HEAD
func (ng *Engine) populateSeries(_ context.Context, querier storage.Querier, s *parser.EvalStmt) (storage.Warnings, error) {
	var (
		// Whenever a MatrixSelector is evaluated, evalRange is set to the corresponding range.
		// The evaluation of the VectorSelector inside then evaluates the given range and unsets
		// the variable.
		evalRange time.Duration
		warnings  storage.Warnings
		err       error
	)
=======
func (ng *Engine) populateSeries(querier storage.Querier, s *parser.EvalStmt) {
	// Whenever a MatrixSelector is evaluated, evalRange is set to the corresponding range.
	// The evaluation of the VectorSelector inside then evaluates the given range and unsets
	// the variable.
	var evalRange time.Duration
>>>>>>> d2532512

	parser.Inspect(s.Expr, func(node parser.Node, path []parser.Node) error {
		switch n := node.(type) {
		case *parser.VectorSelector:
			hints := &storage.SelectHints{
				Start: timestamp.FromTime(s.Start),
				End:   timestamp.FromTime(s.End),
				Step:  durationMilliseconds(s.Interval),
			}

			// We need to make sure we select the timerange selected by the subquery.
			// The subqueryOffsetRange function gives the sum of range and the
			// sum of offset.
			// TODO(bwplotka): Add support for better hints when subquerying. See: https://github.com/prometheus/prometheus/issues/7630.
			subqOffset, subqRange := ng.subqueryOffsetRange(path)
			offsetMilliseconds := durationMilliseconds(subqOffset)
			hints.Start = hints.Start - offsetMilliseconds - durationMilliseconds(subqRange)
			hints.End = hints.End - offsetMilliseconds

			if evalRange == 0 {
				hints.Start = hints.Start - durationMilliseconds(ng.lookbackDelta)
			} else {
				hints.Range = durationMilliseconds(evalRange)
				// For all matrix queries we want to ensure that we have (end-start) + range selected
				// this way we have `range` data before the start time
				hints.Start = hints.Start - durationMilliseconds(evalRange)
				evalRange = 0
			}

			hints.Func = extractFuncFromPath(path)
			hints.By, hints.Grouping = extractGroupsFromPath(path)
			if n.Offset > 0 {
				offsetMilliseconds := durationMilliseconds(n.Offset)
				hints.Start = hints.Start - offsetMilliseconds
				hints.End = hints.End - offsetMilliseconds
			}

			n.UnexpandedSeriesSet = querier.Select(false, hints, n.LabelMatchers...)
		case *parser.MatrixSelector:
			evalRange = n.Range
		}
		return nil
	})
}

// extractFuncFromPath walks up the path and searches for the first instance of
// a function or aggregation.
func extractFuncFromPath(p []parser.Node) string {
	if len(p) == 0 {
		return ""
	}
	switch n := p[len(p)-1].(type) {
	case *parser.AggregateExpr:
		return n.Op.String()
	case *parser.Call:
		return n.Func.Name
	case *parser.BinaryExpr:
		// If we hit a binary expression we terminate since we only care about functions
		// or aggregations over a single metric.
		return ""
	}
	return extractFuncFromPath(p[:len(p)-1])
}

// extractGroupsFromPath parses vector outer function and extracts grouping information if by or without was used.
func extractGroupsFromPath(p []parser.Node) (bool, []string) {
	if len(p) == 0 {
		return false, nil
	}
	switch n := p[len(p)-1].(type) {
	case *parser.AggregateExpr:
		return !n.Without, n.Grouping
	}
	return false, nil
}

func checkAndExpandSeriesSet(ctx context.Context, expr parser.Expr) (storage.Warnings, error) {
	switch e := expr.(type) {
	case *parser.MatrixSelector:
		return checkAndExpandSeriesSet(ctx, e.VectorSelector)
	case *parser.VectorSelector:
		if e.Series != nil {
			return nil, nil
		}
		series, ws, err := expandSeriesSet(ctx, e.UnexpandedSeriesSet)
		e.Series = series
		return ws, err
	}
	return nil, nil
}

func expandSeriesSet(ctx context.Context, it storage.SeriesSet) (res []storage.Series, ws storage.Warnings, err error) {
	for it.Next() {
		select {
		case <-ctx.Done():
			return nil, nil, ctx.Err()
		default:
		}
		res = append(res, it.At())
	}
	return res, it.Warnings(), it.Err()
}

type errWithWarnings struct {
	err      error
	warnings storage.Warnings
}

func (e errWithWarnings) Error() string { return e.err.Error() }

// An evaluator evaluates given expressions over given fixed timestamps. It
// is attached to an engine through which it connects to a querier and reports
// errors. On timeout or cancellation of its context it terminates.
type evaluator struct {
	ctx context.Context

	startTimestamp int64 // Start time in milliseconds.
	endTimestamp   int64 // End time in milliseconds.
	interval       int64 // Interval in milliseconds.

<<<<<<< HEAD
	maxSamples          int
	currentSamples      int
	samplesStats        stats.QuerySamples
	defaultEvalInterval int64
	logger              log.Logger
	lookbackDelta       time.Duration
=======
	maxSamples               int
	currentSamples           int
	logger                   log.Logger
	lookbackDelta            time.Duration
	noStepSubqueryIntervalFn func(rangeMillis int64) int64
>>>>>>> d2532512
}

// errorf causes a panic with the input formatted into an error.
func (ev *evaluator) errorf(format string, args ...interface{}) {
	ev.error(errors.Errorf(format, args...))
}

// error causes a panic with the given error.
func (ev *evaluator) error(err error) {
	panic(err)
}

// recover is the handler that turns panics into returns from the top level of evaluation.
func (ev *evaluator) recover(ws *storage.Warnings, errp *error) {
	e := recover()
	if e == nil {
		return
	}

	switch err := e.(type) {
	case runtime.Error:
		// Print the stack trace but do not inhibit the running application.
		buf := make([]byte, 64<<10)
		buf = buf[:runtime.Stack(buf, false)]

		level.Error(ev.logger).Log("msg", "runtime panic in parser", "err", e, "stacktrace", string(buf))
		*errp = errors.Wrap(err, "unexpected error")
	case errWithWarnings:
		*errp = err.err
		*ws = append(*ws, err.warnings...)
	default:
		*errp = e.(error)
	}
}

<<<<<<< HEAD
func (ev *evaluator) Eval(expr parser.Expr) (v parser.Value, err error) {
	defer ev.recover(&err)
	val := ev.eval(expr)
	if mat, ok := val.(Matrix); ok {
		ev.samplesStats.Increment(mat.TotalSamples())
	}
	return val, nil
=======
func (ev *evaluator) Eval(expr parser.Expr) (v parser.Value, ws storage.Warnings, err error) {
	defer ev.recover(&ws, &err)

	v, ws = ev.eval(expr)
	return v, ws, nil
>>>>>>> d2532512
}

// EvalNodeHelper stores extra information and caches for evaluating a single node across steps.
type EvalNodeHelper struct {
	// Evaluation timestamp.
	Ts int64
	// Vector that can be used for output.
	Out Vector

	// Caches.
	// DropMetricName and label_*.
	Dmn map[uint64]labels.Labels
	// signatureFunc.
	sigf map[string]string
	// funcHistogramQuantile.
	signatureToMetricWithBuckets map[string]*metricWithBuckets
	// label_replace.
	regex *regexp.Regexp

	lb           *labels.Builder
	lblBuf       []byte
	lblResultBuf []byte

	// For binary vector matching.
	rightSigs    map[string]Sample
	matchedSigs  map[string]map[uint64]struct{}
	resultMetric map[string]labels.Labels
}

// DropMetricName is a cached version of DropMetricName.
func (enh *EvalNodeHelper) DropMetricName(l labels.Labels) labels.Labels {
	if enh.Dmn == nil {
		enh.Dmn = make(map[uint64]labels.Labels, len(enh.Out))
	}
	h := l.Hash()
	ret, ok := enh.Dmn[h]
	if ok {
		return ret
	}
	ret = dropMetricName(l)
	enh.Dmn[h] = ret
	return ret
}

func (enh *EvalNodeHelper) signatureFunc(on bool, names ...string) func(labels.Labels) string {
	if enh.sigf == nil {
		enh.sigf = make(map[string]string, len(enh.Out))
	}
	f := signatureFunc(on, enh.lblBuf, names...)
	return func(l labels.Labels) string {
		enh.lblBuf = l.Bytes(enh.lblBuf)
		ret, ok := enh.sigf[string(enh.lblBuf)]
		if ok {
			return ret
		}
		ret = f(l)
		enh.sigf[string(enh.lblBuf)] = ret
		return ret
	}
}

// rangeEval evaluates the given expressions, and then for each step calls
// the given function with the values computed for each expression at that
// step. The return value is the combination into time series of all the
// function call results.
func (ev *evaluator) rangeEval(f func([]parser.Value, *EvalNodeHelper) (Vector, storage.Warnings), exprs ...parser.Expr) (Matrix, storage.Warnings) {
	numSteps := int((ev.endTimestamp-ev.startTimestamp)/ev.interval) + 1
	matrixes := make([]Matrix, len(exprs))
	origMatrixes := make([]Matrix, len(exprs))
	originalNumSamples := ev.currentSamples

	var warnings storage.Warnings
	for i, e := range exprs {
		// Functions will take string arguments from the expressions, not the values.
		if e != nil && e.Type() != parser.ValueTypeString {
			// ev.currentSamples will be updated to the correct value within the ev.eval call.
			val, ws := ev.eval(e)
			warnings = append(warnings, ws...)
			matrixes[i] = val.(Matrix)

			// Keep a copy of the original point slices so that they
			// can be returned to the pool.
			origMatrixes[i] = make(Matrix, len(matrixes[i]))
			copy(origMatrixes[i], matrixes[i])
		}
	}

	vectors := make([]Vector, len(exprs))    // Input vectors for the function.
	args := make([]parser.Value, len(exprs)) // Argument to function.
	// Create an output vector that is as big as the input matrix with
	// the most time series.
	biggestLen := 1
	for i := range exprs {
		vectors[i] = make(Vector, 0, len(matrixes[i]))
		if len(matrixes[i]) > biggestLen {
			biggestLen = len(matrixes[i])
		}
	}
	enh := &EvalNodeHelper{Out: make(Vector, 0, biggestLen)}
	seriess := make(map[uint64]Series, biggestLen) // Output series by series hash.
	tempNumSamples := ev.currentSamples
	for ts := ev.startTimestamp; ts <= ev.endTimestamp; ts += ev.interval {
		if err := contextDone(ev.ctx, "expression evaluation"); err != nil {
			ev.error(err)
		}
		// Reset number of samples in memory after each timestamp.
		ev.currentSamples = tempNumSamples
		// Gather input vectors for this timestamp.
		for i := range exprs {
			vectors[i] = vectors[i][:0]
			for si, series := range matrixes[i] {
				for _, point := range series.Points {
					if point.T == ts {
						if ev.currentSamples < ev.maxSamples {
							vectors[i] = append(vectors[i], Sample{Metric: series.Metric, Point: point})
							// Move input vectors forward so we don't have to re-scan the same
							// past points at the next step.
							matrixes[i][si].Points = series.Points[1:]
							ev.currentSamples++
						} else {
							ev.error(ErrTooManySamples(env))
						}
					}
					break
				}
				ev.samplesStats.Increment(len(series.Points))
			}
			args[i] = vectors[i]
			ev.samplesStats.UpdatePeak(ev.currentSamples)
		}
		// Make the function call.
		enh.Ts = ts
		result, ws := f(args, enh)
		if result.ContainsSameLabelset() {
			ev.errorf("vector cannot contain metrics with the same labelset")
		}
		enh.Out = result[:0] // Reuse result vector.
		warnings = append(warnings, ws...)

		ev.currentSamples += len(result)
		ev.samplesStats.UpdatePeak(ev.currentSamples)
		// When we reset currentSamples to tempNumSamples during the next iteration of the loop it also
		// needs to include the samples from the result here, as they're still in memory.
		tempNumSamples += len(result)

		if ev.currentSamples > ev.maxSamples {
			ev.error(ErrTooManySamples(env))
		}

		// If this could be an instant query, shortcut so as not to change sort order.
		if ev.endTimestamp == ev.startTimestamp {
			mat := make(Matrix, len(result))
			for i, s := range result {
				s.Point.T = ts
				mat[i] = Series{Metric: s.Metric, Points: []Point{s.Point}}
			}
			ev.currentSamples = originalNumSamples + mat.TotalSamples()
<<<<<<< HEAD
			ev.samplesStats.UpdatePeak(ev.currentSamples)
			return mat
=======
			return mat, warnings
>>>>>>> d2532512
		}

		// Add samples in output vector to output series.
		for _, sample := range result {
			h := sample.Metric.Hash()
			ss, ok := seriess[h]
			if !ok {
				ss = Series{
					Metric: sample.Metric,
					Points: getPointSlice(numSteps),
				}
			}
			sample.Point.T = ts
			ss.Points = append(ss.Points, sample.Point)
			seriess[h] = ss
		}
	}

	// Reuse the original point slices.
	for _, m := range origMatrixes {
		for _, s := range m {
			putPointSlice(s.Points)
		}
	}
	// Assemble the output matrix. By the time we get here we know we don't have too many samples.
	mat := make(Matrix, 0, len(seriess))
	for _, ss := range seriess {
		mat = append(mat, ss)
	}
	ev.currentSamples = originalNumSamples + mat.TotalSamples()
<<<<<<< HEAD
	ev.samplesStats.UpdatePeak(ev.currentSamples)
	return mat
=======
	return mat, warnings
>>>>>>> d2532512
}

// evalSubquery evaluates given SubqueryExpr and returns an equivalent
// evaluated MatrixSelector in its place. Note that the Name and LabelMatchers are not set.
func (ev *evaluator) evalSubquery(subq *parser.SubqueryExpr) (*parser.MatrixSelector, storage.Warnings) {
	val, ws := ev.eval(subq)
	mat := val.(Matrix)
	vs := &parser.VectorSelector{
		Offset: subq.Offset,
		Series: make([]storage.Series, 0, len(mat)),
	}
	ms := &parser.MatrixSelector{
		Range:          subq.Range,
		VectorSelector: vs,
	}
	for _, s := range mat {
		vs.Series = append(vs.Series, NewStorageSeries(s))
	}
	return ms, ws
}

// eval evaluates the given expression as the given AST expression node requires.
func (ev *evaluator) eval(expr parser.Expr) (parser.Value, storage.Warnings) {
	// This is the top-level evaluation method.
	// Thus, we check for timeout/cancellation here.
	if err := contextDone(ev.ctx, "expression evaluation"); err != nil {
		ev.error(err)
	}
	numSteps := int((ev.endTimestamp-ev.startTimestamp)/ev.interval) + 1

	switch e := expr.(type) {
	case *parser.AggregateExpr:
		unwrapParenExpr(&e.Param)
		if s, ok := e.Param.(*parser.StringLiteral); ok {
			return ev.rangeEval(func(v []parser.Value, enh *EvalNodeHelper) (Vector, storage.Warnings) {
				return ev.aggregation(e.Op, e.Grouping, e.Without, s.Val, v[0].(Vector), enh), nil
			}, e.Expr)
		}
		return ev.rangeEval(func(v []parser.Value, enh *EvalNodeHelper) (Vector, storage.Warnings) {
			var param float64
			if e.Param != nil {
				param = v[0].(Vector)[0].V
			}
			return ev.aggregation(e.Op, e.Grouping, e.Without, param, v[1].(Vector), enh), nil
		}, e.Param, e.Expr)

	case *parser.Call:
		call := FunctionCalls[e.Func.Name]

		if e.Func.Name == "timestamp" {
			// Matrix evaluation always returns the evaluation time,
			// so this function needs special handling when given
			// a vector selector.
			vs, ok := e.Args[0].(*parser.VectorSelector)
			if ok {
				return ev.rangeEval(func(v []parser.Value, enh *EvalNodeHelper) (Vector, storage.Warnings) {
					val, ws := ev.vectorSelector(vs, enh.Ts)
					return call([]parser.Value{val}, e.Args, enh), ws
				})
			}
		}

		// Check if the function has a matrix argument.
		var (
			matrixArgIndex int
			matrixArg      bool
			warnings       storage.Warnings
		)
		for i := range e.Args {
			unwrapParenExpr(&e.Args[i])
			a := e.Args[i]
			if _, ok := a.(*parser.MatrixSelector); ok {
				matrixArgIndex = i
				matrixArg = true
				break
			}
			// parser.SubqueryExpr can be used in place of parser.MatrixSelector.
			if subq, ok := a.(*parser.SubqueryExpr); ok {
				matrixArgIndex = i
				matrixArg = true
				// Replacing parser.SubqueryExpr with parser.MatrixSelector.
				val, ws := ev.evalSubquery(subq)
				e.Args[i] = val
				warnings = append(warnings, ws...)
				break
			}
		}
		if !matrixArg {
			// Does not have a matrix argument.
			return ev.rangeEval(func(v []parser.Value, enh *EvalNodeHelper) (Vector, storage.Warnings) {
				return call(v, e.Args, enh), warnings
			}, e.Args...)
		}

		inArgs := make([]parser.Value, len(e.Args))
		// Evaluate any non-matrix arguments.
		otherArgs := make([]Matrix, len(e.Args))
		otherInArgs := make([]Vector, len(e.Args))
		for i, e := range e.Args {
			if i != matrixArgIndex {
				val, ws := ev.eval(e)
				otherArgs[i] = val.(Matrix)
				otherInArgs[i] = Vector{Sample{}}
				inArgs[i] = otherInArgs[i]
				warnings = append(warnings, ws...)
			}
		}

		sel := e.Args[matrixArgIndex].(*parser.MatrixSelector)
		selVS := sel.VectorSelector.(*parser.VectorSelector)

		ws, err := checkAndExpandSeriesSet(ev.ctx, sel)
		warnings = append(warnings, ws...)
		if err != nil {
			ev.error(errWithWarnings{errors.Wrap(err, "expanding series"), warnings})
		}
		mat := make(Matrix, 0, len(selVS.Series)) // Output matrix.
		offset := durationMilliseconds(selVS.Offset)
		selRange := durationMilliseconds(sel.Range)
		stepRange := selRange
		if stepRange > ev.interval {
			stepRange = ev.interval
		}
		// Reuse objects across steps to save memory allocations.
		points := getPointSlice(16)
		inMatrix := make(Matrix, 1)
		inArgs[matrixArgIndex] = inMatrix
		enh := &EvalNodeHelper{Out: make(Vector, 0, 1)}
		// Process all the calls for one time series at a time.
		it := storage.NewBuffer(selRange)
		for i, s := range selVS.Series {
			ev.currentSamples -= len(points)
			points = points[:0]
			it.Reset(s.Iterator())
			ss := Series{
				// For all range vector functions, the only change to the
				// output labels is dropping the metric name so just do
				// it once here.
				Metric: dropMetricName(selVS.Series[i].Labels()),
				Points: getPointSlice(numSteps),
			}
			inMatrix[0].Metric = selVS.Series[i].Labels()
			for ts, step := ev.startTimestamp, -1; ts <= ev.endTimestamp; ts += ev.interval {
				step++
				// Set the non-matrix arguments.
				// They are scalar, so it is safe to use the step number
				// when looking up the argument, as there will be no gaps.
				for j := range e.Args {
					if j != matrixArgIndex {
						otherInArgs[j][0].V = otherArgs[j][0].Points[step].V
					}
				}
				maxt := ts - offset
				mint := maxt - selRange

				// Evaluate the matrix selector for this series for this step.
				points = ev.matrixIterSlice(it, mint, maxt, points)
				if len(points) == 0 {
					continue
				}
				ev.samplesStats.Increment(len(points))
				inMatrix[0].Points = points
				enh.Ts = ts
				// Make the function call.
				outVec := call(inArgs, e.Args, enh)
				enh.Out = outVec[:0]
				if len(outVec) > 0 {
					ss.Points = append(ss.Points, Point{V: outVec[0].Point.V, T: ts})
				}
				// Only buffer stepRange milliseconds from the second step on.
				it.ReduceDelta(stepRange)
			}
			if len(ss.Points) > 0 {
				if ev.currentSamples < ev.maxSamples {
					mat = append(mat, ss)
					ev.currentSamples += len(ss.Points)
				} else {
					ev.error(ErrTooManySamples(env))
				}
			} else {
				putPointSlice(ss.Points)
			}
		}
		ev.samplesStats.UpdatePeak(ev.currentSamples)

		ev.currentSamples -= len(points)
		putPointSlice(points)

		// The absent_over_time function returns 0 or 1 series. So far, the matrix
		// contains multiple series. The following code will create a new series
		// with values of 1 for the timestamps where no series has value.
		if e.Func.Name == "absent_over_time" {
			steps := int(1 + (ev.endTimestamp-ev.startTimestamp)/ev.interval)
			// Iterate once to look for a complete series.
			for _, s := range mat {
				if len(s.Points) == steps {
					return Matrix{}, warnings
				}
			}

			found := map[int64]struct{}{}

			for i, s := range mat {
				for _, p := range s.Points {
					found[p.T] = struct{}{}
				}
				if i > 0 && len(found) == steps {
					return Matrix{}, warnings
				}
			}

			newp := make([]Point, 0, steps-len(found))
			for ts := ev.startTimestamp; ts <= ev.endTimestamp; ts += ev.interval {
				if _, ok := found[ts]; !ok {
					newp = append(newp, Point{T: ts, V: 1})
				}
			}

			return Matrix{
				Series{
					Metric: createLabelsForAbsentFunction(e.Args[0]),
					Points: newp,
				},
			}, warnings
		}

		if mat.ContainsSameLabelset() {
			ev.errorf("vector cannot contain metrics with the same labelset")
		}

		return mat, warnings

	case *parser.ParenExpr:
		return ev.eval(e.Expr)

	case *parser.UnaryExpr:
		val, ws := ev.eval(e.Expr)
		mat := val.(Matrix)
		if e.Op == parser.SUB {
			for i := range mat {
				mat[i].Metric = dropMetricName(mat[i].Metric)
				for j := range mat[i].Points {
					mat[i].Points[j].V = -mat[i].Points[j].V
				}
			}
			if mat.ContainsSameLabelset() {
				ev.errorf("vector cannot contain metrics with the same labelset")
			}
		}
		return mat, ws

	case *parser.BinaryExpr:
		switch lt, rt := e.LHS.Type(), e.RHS.Type(); {
		case lt == parser.ValueTypeScalar && rt == parser.ValueTypeScalar:
			return ev.rangeEval(func(v []parser.Value, enh *EvalNodeHelper) (Vector, storage.Warnings) {
				val := scalarBinop(e.Op, v[0].(Vector)[0].Point.V, v[1].(Vector)[0].Point.V)
				return append(enh.Out, Sample{Point: Point{V: val}}), nil
			}, e.LHS, e.RHS)
		case lt == parser.ValueTypeVector && rt == parser.ValueTypeVector:
			switch e.Op {
			case parser.LAND:
				return ev.rangeEval(func(v []parser.Value, enh *EvalNodeHelper) (Vector, storage.Warnings) {
					return ev.VectorAnd(v[0].(Vector), v[1].(Vector), e.VectorMatching, enh), nil
				}, e.LHS, e.RHS)
			case parser.LOR:
				return ev.rangeEval(func(v []parser.Value, enh *EvalNodeHelper) (Vector, storage.Warnings) {
					return ev.VectorOr(v[0].(Vector), v[1].(Vector), e.VectorMatching, enh), nil
				}, e.LHS, e.RHS)
			case parser.LUNLESS:
				return ev.rangeEval(func(v []parser.Value, enh *EvalNodeHelper) (Vector, storage.Warnings) {
					return ev.VectorUnless(v[0].(Vector), v[1].(Vector), e.VectorMatching, enh), nil
				}, e.LHS, e.RHS)
			default:
				return ev.rangeEval(func(v []parser.Value, enh *EvalNodeHelper) (Vector, storage.Warnings) {
					return ev.VectorBinop(e.Op, v[0].(Vector), v[1].(Vector), e.VectorMatching, e.ReturnBool, enh), nil
				}, e.LHS, e.RHS)
			}

		case lt == parser.ValueTypeVector && rt == parser.ValueTypeScalar:
			return ev.rangeEval(func(v []parser.Value, enh *EvalNodeHelper) (Vector, storage.Warnings) {
				return ev.VectorscalarBinop(e.Op, v[0].(Vector), Scalar{V: v[1].(Vector)[0].Point.V}, false, e.ReturnBool, enh), nil
			}, e.LHS, e.RHS)

		case lt == parser.ValueTypeScalar && rt == parser.ValueTypeVector:
			return ev.rangeEval(func(v []parser.Value, enh *EvalNodeHelper) (Vector, storage.Warnings) {
				return ev.VectorscalarBinop(e.Op, v[1].(Vector), Scalar{V: v[0].(Vector)[0].Point.V}, true, e.ReturnBool, enh), nil
			}, e.LHS, e.RHS)
		}

	case *parser.NumberLiteral:
		return ev.rangeEval(func(v []parser.Value, enh *EvalNodeHelper) (Vector, storage.Warnings) {
			return append(enh.Out, Sample{Point: Point{V: e.Val}}), nil
		})

	case *parser.VectorSelector:
		ws, err := checkAndExpandSeriesSet(ev.ctx, e)
		if err != nil {
			ev.error(errWithWarnings{errors.Wrap(err, "expanding series"), ws})
		}
		mat := make(Matrix, 0, len(e.Series))
		it := storage.NewBuffer(durationMilliseconds(ev.lookbackDelta))
		for i, s := range e.Series {
			it.Reset(s.Iterator())
			ss := Series{
				Metric: e.Series[i].Labels(),
				Points: getPointSlice(numSteps),
			}

			for ts := ev.startTimestamp; ts <= ev.endTimestamp; ts += ev.interval {
				_, v, ok := ev.vectorSelectorSingle(it, e, ts)
				if ok {
					if ev.currentSamples < ev.maxSamples {
						ss.Points = append(ss.Points, Point{V: v, T: ts})
						ev.currentSamples++
					} else {
						ev.error(ErrTooManySamples(env))
					}
				}
			}

			if len(ss.Points) > 0 {
				mat = append(mat, ss)
			} else {
				putPointSlice(ss.Points)
			}
		}
<<<<<<< HEAD
		ev.samplesStats.UpdatePeak(ev.currentSamples)
		return mat
=======
		return mat, ws
>>>>>>> d2532512

	case *parser.MatrixSelector:
		if ev.startTimestamp != ev.endTimestamp {
			panic(errors.New("cannot do range evaluation of matrix selector"))
		}
		return ev.matrixSelector(e)

	case *parser.SubqueryExpr:
		offsetMillis := durationMilliseconds(e.Offset)
		rangeMillis := durationMilliseconds(e.Range)
		newEv := &evaluator{
<<<<<<< HEAD
			endTimestamp:        ev.endTimestamp - offsetMillis,
			interval:            ev.defaultEvalInterval,
			ctx:                 ev.ctx,
			currentSamples:      ev.currentSamples,
			maxSamples:          ev.maxSamples,
			defaultEvalInterval: ev.defaultEvalInterval,
			logger:              ev.logger,
			lookbackDelta:       ev.lookbackDelta,
			samplesStats:        ev.samplesStats,
=======
			endTimestamp:             ev.endTimestamp - offsetMillis,
			ctx:                      ev.ctx,
			currentSamples:           ev.currentSamples,
			maxSamples:               ev.maxSamples,
			logger:                   ev.logger,
			lookbackDelta:            ev.lookbackDelta,
			noStepSubqueryIntervalFn: ev.noStepSubqueryIntervalFn,
>>>>>>> d2532512
		}

		if e.Step != 0 {
			newEv.interval = durationMilliseconds(e.Step)
		} else {
			newEv.interval = ev.noStepSubqueryIntervalFn(rangeMillis)
		}

		// Start with the first timestamp after (ev.startTimestamp - offset - range)
		// that is aligned with the step (multiple of 'newEv.interval').
		newEv.startTimestamp = newEv.interval * ((ev.startTimestamp - offsetMillis - rangeMillis) / newEv.interval)
		if newEv.startTimestamp < (ev.startTimestamp - offsetMillis - rangeMillis) {
			newEv.startTimestamp += newEv.interval
		}

		res, ws := newEv.eval(e.Expr)
		ev.currentSamples = newEv.currentSamples
<<<<<<< HEAD
		ev.samplesStats.UpdatePeak(newEv.currentSamples)
		return res
=======
		return res, ws
>>>>>>> d2532512
	case *parser.StringLiteral:
		return String{V: e.Val, T: ev.startTimestamp}, nil
	}

	panic(errors.Errorf("unhandled expression of type: %T", expr))
}

// vectorSelector evaluates a *parser.VectorSelector expression.
func (ev *evaluator) vectorSelector(node *parser.VectorSelector, ts int64) (Vector, storage.Warnings) {
	ws, err := checkAndExpandSeriesSet(ev.ctx, node)
	if err != nil {
		ev.error(errWithWarnings{errors.Wrap(err, "expanding series"), ws})
	}
	vec := make(Vector, 0, len(node.Series))
	it := storage.NewBuffer(durationMilliseconds(ev.lookbackDelta))
	for i, s := range node.Series {
		it.Reset(s.Iterator())

		t, v, ok := ev.vectorSelectorSingle(it, node, ts)
		if ok {
			vec = append(vec, Sample{
				Metric: node.Series[i].Labels(),
				Point:  Point{V: v, T: t},
			})
			ev.currentSamples++
		}

		if ev.currentSamples >= ev.maxSamples {
			ev.error(ErrTooManySamples(env))
		}
	}
<<<<<<< HEAD
	ev.samplesStats.UpdatePeak(ev.currentSamples)
	return vec
=======
	return vec, ws
>>>>>>> d2532512
}

// vectorSelectorSingle evaluates a instant vector for the iterator of one time series.
func (ev *evaluator) vectorSelectorSingle(it *storage.BufferedSeriesIterator, node *parser.VectorSelector, ts int64) (int64, float64, bool) {
	refTime := ts - durationMilliseconds(node.Offset)
	var t int64
	var v float64

	ok := it.Seek(refTime)
	if !ok {
		if it.Err() != nil {
			ev.error(it.Err())
		}
	}

	if ok {
		t, v = it.Values()
	}

	if !ok || t > refTime {
		t, v, ok = it.PeekBack(1)
		if !ok || t < refTime-durationMilliseconds(ev.lookbackDelta) {
			return 0, 0, false
		}
	}
	if value.IsStaleNaN(v) {
		return 0, 0, false
	}
	return t, v, true
}

var pointPool = sync.Pool{}

func getPointSlice(sz int) []Point {
	p := pointPool.Get()
	if p != nil {
		return p.([]Point)
	}
	return make([]Point, 0, sz)
}

func putPointSlice(p []Point) {
	//lint:ignore SA6002 relax staticcheck verification.
	pointPool.Put(p[:0])
}

// matrixSelector evaluates a *parser.MatrixSelector expression.
func (ev *evaluator) matrixSelector(node *parser.MatrixSelector) (Matrix, storage.Warnings) {
	var (
		vs = node.VectorSelector.(*parser.VectorSelector)

		offset = durationMilliseconds(vs.Offset)
		maxt   = ev.startTimestamp - offset
		mint   = maxt - durationMilliseconds(node.Range)
		matrix = make(Matrix, 0, len(vs.Series))

		it = storage.NewBuffer(durationMilliseconds(node.Range))
	)
	ws, err := checkAndExpandSeriesSet(ev.ctx, node)
	if err != nil {
		ev.error(errWithWarnings{errors.Wrap(err, "expanding series"), ws})
	}

	series := vs.Series
	for i, s := range series {
		if err := contextDone(ev.ctx, "expression evaluation"); err != nil {
			ev.error(err)
		}
		it.Reset(s.Iterator())
		ss := Series{
			Metric: series[i].Labels(),
		}

		ss.Points = ev.matrixIterSlice(it, mint, maxt, getPointSlice(16))

		if len(ss.Points) > 0 {
			matrix = append(matrix, ss)
		} else {
			putPointSlice(ss.Points)
		}
	}
	return matrix, ws
}

// matrixIterSlice populates a matrix vector covering the requested range for a
// single time series, with points retrieved from an iterator.
//
// As an optimization, the matrix vector may already contain points of the same
// time series from the evaluation of an earlier step (with lower mint and maxt
// values). Any such points falling before mint are discarded; points that fall
// into the [mint, maxt] range are retained; only points with later timestamps
// are populated from the iterator.
func (ev *evaluator) matrixIterSlice(it *storage.BufferedSeriesIterator, mint, maxt int64, out []Point) []Point {
	if len(out) > 0 && out[len(out)-1].T >= mint {
		// There is an overlap between previous and current ranges, retain common
		// points. In most such cases:
		//   (a) the overlap is significantly larger than the eval step; and/or
		//   (b) the number of samples is relatively small.
		// so a linear search will be as fast as a binary search.
		var drop int
		for drop = 0; out[drop].T < mint; drop++ {
		}
		ev.currentSamples -= drop
		copy(out, out[drop:])
		out = out[:len(out)-drop]
		// Only append points with timestamps after the last timestamp we have.
		mint = out[len(out)-1].T + 1
	} else {
		ev.currentSamples -= len(out)
		out = out[:0]
	}

	ok := it.Seek(maxt)
	if !ok {
		if it.Err() != nil {
			ev.error(it.Err())
		}
	}

	buf := it.Buffer()
	for buf.Next() {
		t, v := buf.At()
		if value.IsStaleNaN(v) {
			continue
		}
		// Values in the buffer are guaranteed to be smaller than maxt.
		if t >= mint {
			if ev.currentSamples >= ev.maxSamples {
				ev.error(ErrTooManySamples(env))
			}
			out = append(out, Point{T: t, V: v})
			ev.currentSamples++
		}
	}
	// The seeked sample might also be in the range.
	if ok {
		t, v := it.Values()
		ev.samplesStats.Increment(1)
		if t == maxt && !value.IsStaleNaN(v) {
			if ev.currentSamples >= ev.maxSamples {
				ev.error(ErrTooManySamples(env))
			}
			out = append(out, Point{T: t, V: v})
			ev.currentSamples++
		}
	}
	ev.samplesStats.UpdatePeak(ev.currentSamples)
	return out
}

func (ev *evaluator) VectorAnd(lhs, rhs Vector, matching *parser.VectorMatching, enh *EvalNodeHelper) Vector {
	if matching.Card != parser.CardManyToMany {
		panic("set operations must only use many-to-many matching")
	}
	sigf := enh.signatureFunc(matching.On, matching.MatchingLabels...)

	// The set of signatures for the right-hand side Vector.
	rightSigs := map[string]struct{}{}
	// Add all rhs samples to a map so we can easily find matches later.
	for _, rs := range rhs {
		rightSigs[sigf(rs.Metric)] = struct{}{}
	}

	for _, ls := range lhs {
		// If there's a matching entry in the right-hand side Vector, add the sample.
		if _, ok := rightSigs[sigf(ls.Metric)]; ok {
			enh.Out = append(enh.Out, ls)
		}
	}
	return enh.Out
}

func (ev *evaluator) VectorOr(lhs, rhs Vector, matching *parser.VectorMatching, enh *EvalNodeHelper) Vector {
	if matching.Card != parser.CardManyToMany {
		panic("set operations must only use many-to-many matching")
	}
	sigf := enh.signatureFunc(matching.On, matching.MatchingLabels...)

	leftSigs := map[string]struct{}{}
	// Add everything from the left-hand-side Vector.
	for _, ls := range lhs {
		leftSigs[sigf(ls.Metric)] = struct{}{}
		enh.Out = append(enh.Out, ls)
	}
	// Add all right-hand side elements which have not been added from the left-hand side.
	for _, rs := range rhs {
		if _, ok := leftSigs[sigf(rs.Metric)]; !ok {
			enh.Out = append(enh.Out, rs)
		}
	}
	return enh.Out
}

func (ev *evaluator) VectorUnless(lhs, rhs Vector, matching *parser.VectorMatching, enh *EvalNodeHelper) Vector {
	if matching.Card != parser.CardManyToMany {
		panic("set operations must only use many-to-many matching")
	}
	sigf := enh.signatureFunc(matching.On, matching.MatchingLabels...)

	rightSigs := map[string]struct{}{}
	for _, rs := range rhs {
		rightSigs[sigf(rs.Metric)] = struct{}{}
	}

	for _, ls := range lhs {
		if _, ok := rightSigs[sigf(ls.Metric)]; !ok {
			enh.Out = append(enh.Out, ls)
		}
	}
	return enh.Out
}

// VectorBinop evaluates a binary operation between two Vectors, excluding set operators.
func (ev *evaluator) VectorBinop(op parser.ItemType, lhs, rhs Vector, matching *parser.VectorMatching, returnBool bool, enh *EvalNodeHelper) Vector {
	if matching.Card == parser.CardManyToMany {
		panic("many-to-many only allowed for set operators")
	}
	sigf := enh.signatureFunc(matching.On, matching.MatchingLabels...)

	// The control flow below handles one-to-one or many-to-one matching.
	// For one-to-many, swap sidedness and account for the swap when calculating
	// values.
	if matching.Card == parser.CardOneToMany {
		lhs, rhs = rhs, lhs
	}

	// All samples from the rhs hashed by the matching label/values.
	if enh.rightSigs == nil {
		enh.rightSigs = make(map[string]Sample, len(enh.Out))
	} else {
		for k := range enh.rightSigs {
			delete(enh.rightSigs, k)
		}
	}
	rightSigs := enh.rightSigs

	// Add all rhs samples to a map so we can easily find matches later.
	for _, rs := range rhs {
		sig := sigf(rs.Metric)
		// The rhs is guaranteed to be the 'one' side. Having multiple samples
		// with the same signature means that the matching is many-to-many.
		if duplSample, found := rightSigs[sig]; found {
			// oneSide represents which side of the vector represents the 'one' in the many-to-one relationship.
			oneSide := "right"
			if matching.Card == parser.CardOneToMany {
				oneSide = "left"
			}
			matchedLabels := rs.Metric.MatchLabels(matching.On, matching.MatchingLabels...)
			// Many-to-many matching not allowed.
			ev.errorf("found duplicate series for the match group %s on the %s hand-side of the operation: [%s, %s]"+
				";many-to-many matching not allowed: matching labels must be unique on one side", matchedLabels.String(), oneSide, rs.Metric.String(), duplSample.Metric.String())
		}
		rightSigs[sig] = rs
	}

	// Tracks the match-signature. For one-to-one operations the value is nil. For many-to-one
	// the value is a set of signatures to detect duplicated result elements.
	if enh.matchedSigs == nil {
		enh.matchedSigs = make(map[string]map[uint64]struct{}, len(rightSigs))
	} else {
		for k := range enh.matchedSigs {
			delete(enh.matchedSigs, k)
		}
	}
	matchedSigs := enh.matchedSigs

	// For all lhs samples find a respective rhs sample and perform
	// the binary operation.
	for _, ls := range lhs {
		sig := sigf(ls.Metric)

		rs, found := rightSigs[sig] // Look for a match in the rhs Vector.
		if !found {
			continue
		}

		// Account for potentially swapped sidedness.
		vl, vr := ls.V, rs.V
		if matching.Card == parser.CardOneToMany {
			vl, vr = vr, vl
		}
		value, keep := vectorElemBinop(op, vl, vr)
		if returnBool {
			if keep {
				value = 1.0
			} else {
				value = 0.0
			}
		} else if !keep {
			continue
		}
		metric := resultMetric(ls.Metric, rs.Metric, op, matching, enh)
		if returnBool {
			metric = enh.DropMetricName(metric)
		}
		insertedSigs, exists := matchedSigs[sig]
		if matching.Card == parser.CardOneToOne {
			if exists {
				ev.errorf("multiple matches for labels: many-to-one matching must be explicit (group_left/group_right)")
			}
			matchedSigs[sig] = nil // Set existence to true.
		} else {
			// In many-to-one matching the grouping labels have to ensure a unique metric
			// for the result Vector. Check whether those labels have already been added for
			// the same matching labels.
			insertSig := metric.Hash()

			if !exists {
				insertedSigs = map[uint64]struct{}{}
				matchedSigs[sig] = insertedSigs
			} else if _, duplicate := insertedSigs[insertSig]; duplicate {
				ev.errorf("multiple matches for labels: grouping labels must ensure unique matches")
			}
			insertedSigs[insertSig] = struct{}{}
		}

		enh.Out = append(enh.Out, Sample{
			Metric: metric,
			Point:  Point{V: value},
		})
	}
	return enh.Out
}

func signatureFunc(on bool, b []byte, names ...string) func(labels.Labels) string {
	sort.Strings(names)
	if on {
		return func(lset labels.Labels) string {
			return string(lset.WithLabels(names...).Bytes(b))
		}
	}
	return func(lset labels.Labels) string {
		return string(lset.WithoutLabels(names...).Bytes(b))
	}
}

// resultMetric returns the metric for the given sample(s) based on the Vector
// binary operation and the matching options.
func resultMetric(lhs, rhs labels.Labels, op parser.ItemType, matching *parser.VectorMatching, enh *EvalNodeHelper) labels.Labels {
	if enh.resultMetric == nil {
		enh.resultMetric = make(map[string]labels.Labels, len(enh.Out))
	}

	if enh.lb == nil {
		enh.lb = labels.NewBuilder(lhs)
	} else {
		enh.lb.Reset(lhs)
	}

	buf := bytes.NewBuffer(enh.lblResultBuf[:0])
	enh.lblBuf = lhs.Bytes(enh.lblBuf)
	buf.Write(enh.lblBuf)
	enh.lblBuf = rhs.Bytes(enh.lblBuf)
	buf.Write(enh.lblBuf)
	enh.lblResultBuf = buf.Bytes()

	if ret, ok := enh.resultMetric[string(enh.lblResultBuf)]; ok {
		return ret
	}
	str := string(enh.lblResultBuf)

	if shouldDropMetricName(op) {
		enh.lb.Del(labels.MetricName)
	}

	if matching.Card == parser.CardOneToOne {
		if matching.On {
		Outer:
			for _, l := range lhs {
				for _, n := range matching.MatchingLabels {
					if l.Name == n {
						continue Outer
					}
				}
				enh.lb.Del(l.Name)
			}
		} else {
			enh.lb.Del(matching.MatchingLabels...)
		}
	}
	for _, ln := range matching.Include {
		// Included labels from the `group_x` modifier are taken from the "one"-side.
		if v := rhs.Get(ln); v != "" {
			enh.lb.Set(ln, v)
		} else {
			enh.lb.Del(ln)
		}
	}

	ret := enh.lb.Labels()
	enh.resultMetric[str] = ret
	return ret
}

// VectorscalarBinop evaluates a binary operation between a Vector and a Scalar.
func (ev *evaluator) VectorscalarBinop(op parser.ItemType, lhs Vector, rhs Scalar, swap, returnBool bool, enh *EvalNodeHelper) Vector {
	for _, lhsSample := range lhs {
		lv, rv := lhsSample.V, rhs.V
		// lhs always contains the Vector. If the original position was different
		// swap for calculating the value.
		if swap {
			lv, rv = rv, lv
		}
		value, keep := vectorElemBinop(op, lv, rv)
		// Catch cases where the scalar is the LHS in a scalar-vector comparison operation.
		// We want to always keep the vector element value as the output value, even if it's on the RHS.
		if op.IsComparisonOperator() && swap {
			value = rv
		}
		if returnBool {
			if keep {
				value = 1.0
			} else {
				value = 0.0
			}
			keep = true
		}
		if keep {
			lhsSample.V = value
			if shouldDropMetricName(op) || returnBool {
				lhsSample.Metric = enh.DropMetricName(lhsSample.Metric)
			}
			enh.Out = append(enh.Out, lhsSample)
		}
	}
	return enh.Out
}

func dropMetricName(l labels.Labels) labels.Labels {
	return labels.NewBuilder(l).Del(labels.MetricName).Labels()
}

// scalarBinop evaluates a binary operation between two Scalars.
func scalarBinop(op parser.ItemType, lhs, rhs float64) float64 {
	switch op {
	case parser.ADD:
		return lhs + rhs
	case parser.SUB:
		return lhs - rhs
	case parser.MUL:
		return lhs * rhs
	case parser.DIV:
		return lhs / rhs
	case parser.POW:
		return math.Pow(lhs, rhs)
	case parser.MOD:
		return math.Mod(lhs, rhs)
	case parser.EQLC:
		return btos(lhs == rhs)
	case parser.NEQ:
		return btos(lhs != rhs)
	case parser.GTR:
		return btos(lhs > rhs)
	case parser.LSS:
		return btos(lhs < rhs)
	case parser.GTE:
		return btos(lhs >= rhs)
	case parser.LTE:
		return btos(lhs <= rhs)
	}
	panic(errors.Errorf("operator %q not allowed for Scalar operations", op))
}

// vectorElemBinop evaluates a binary operation between two Vector elements.
func vectorElemBinop(op parser.ItemType, lhs, rhs float64) (float64, bool) {
	switch op {
	case parser.ADD:
		return lhs + rhs, true
	case parser.SUB:
		return lhs - rhs, true
	case parser.MUL:
		return lhs * rhs, true
	case parser.DIV:
		return lhs / rhs, true
	case parser.POW:
		return math.Pow(lhs, rhs), true
	case parser.MOD:
		return math.Mod(lhs, rhs), true
	case parser.EQLC:
		return lhs, lhs == rhs
	case parser.NEQ:
		return lhs, lhs != rhs
	case parser.GTR:
		return lhs, lhs > rhs
	case parser.LSS:
		return lhs, lhs < rhs
	case parser.GTE:
		return lhs, lhs >= rhs
	case parser.LTE:
		return lhs, lhs <= rhs
	}
	panic(errors.Errorf("operator %q not allowed for operations between Vectors", op))
}

type groupedAggregation struct {
	labels      labels.Labels
	value       float64
	mean        float64
	groupCount  int
	heap        vectorByValueHeap
	reverseHeap vectorByReverseValueHeap
}

// aggregation evaluates an aggregation operation on a Vector.
func (ev *evaluator) aggregation(op parser.ItemType, grouping []string, without bool, param interface{}, vec Vector, enh *EvalNodeHelper) Vector {

	result := map[uint64]*groupedAggregation{}
	var k int64
	if op == parser.TOPK || op == parser.BOTTOMK {
		f := param.(float64)
		if !convertibleToInt64(f) {
			ev.errorf("Scalar value %v overflows int64", f)
		}
		k = int64(f)
		if k < 1 {
			return Vector{}
		}
	}
	var q float64
	if op == parser.QUANTILE {
		q = param.(float64)
	}
	var valueLabel string
	if op == parser.COUNT_VALUES {
		valueLabel = param.(string)
		if !model.LabelName(valueLabel).IsValid() {
			ev.errorf("invalid label name %q", valueLabel)
		}
		if !without {
			grouping = append(grouping, valueLabel)
		}
	}

	sort.Strings(grouping)
	lb := labels.NewBuilder(nil)
	buf := make([]byte, 0, 1024)
	for _, s := range vec {
		metric := s.Metric

		if op == parser.COUNT_VALUES {
			lb.Reset(metric)
			lb.Set(valueLabel, strconv.FormatFloat(s.V, 'f', -1, 64))
			metric = lb.Labels()
		}

		var (
			groupingKey uint64
		)
		if without {
			groupingKey, buf = metric.HashWithoutLabels(buf, grouping...)
		} else {
			groupingKey, buf = metric.HashForLabels(buf, grouping...)
		}

		group, ok := result[groupingKey]
		// Add a new group if it doesn't exist.
		if !ok {
			var m labels.Labels

			if without {
				lb.Reset(metric)
				lb.Del(grouping...)
				lb.Del(labels.MetricName)
				m = lb.Labels()
			} else {
				m = make(labels.Labels, 0, len(grouping))
				for _, l := range metric {
					for _, n := range grouping {
						if l.Name == n {
							m = append(m, l)
							break
						}
					}
				}
				sort.Sort(m)
			}
			result[groupingKey] = &groupedAggregation{
				labels:     m,
				value:      s.V,
				mean:       s.V,
				groupCount: 1,
			}
			inputVecLen := int64(len(vec))
			resultSize := k
			if k > inputVecLen {
				resultSize = inputVecLen
			}
			switch op {
			case parser.STDVAR, parser.STDDEV:
				result[groupingKey].value = 0
			case parser.TOPK, parser.QUANTILE:
				result[groupingKey].heap = make(vectorByValueHeap, 0, resultSize)
				heap.Push(&result[groupingKey].heap, &Sample{
					Point:  Point{V: s.V},
					Metric: s.Metric,
				})
			case parser.BOTTOMK:
				result[groupingKey].reverseHeap = make(vectorByReverseValueHeap, 0, resultSize)
				heap.Push(&result[groupingKey].reverseHeap, &Sample{
					Point:  Point{V: s.V},
					Metric: s.Metric,
				})
			case parser.GROUP:
				result[groupingKey].value = 1
			}
			continue
		}

		switch op {
		case parser.SUM:
			group.value += s.V

		case parser.AVG:
			group.groupCount++
			if math.IsInf(group.mean, 0) {
				if math.IsInf(s.V, 0) && (group.mean > 0) == (s.V > 0) {
					// The `mean` and `s.V` values are `Inf` of the same sign.  They
					// can't be subtracted, but the value of `mean` is correct
					// already.
					break
				}
				if !math.IsInf(s.V, 0) && !math.IsNaN(s.V) {
					// At this stage, the mean is an infinite. If the added
					// value is neither an Inf or a Nan, we can keep that mean
					// value.
					// This is required because our calculation below removes
					// the mean value, which would look like Inf += x - Inf and
					// end up as a NaN.
					break
				}
			}
			// Divide each side of the `-` by `group.groupCount` to avoid float64 overflows.
			group.mean += s.V/float64(group.groupCount) - group.mean/float64(group.groupCount)

		case parser.GROUP:
			// Do nothing. Required to avoid the panic in `default:` below.

		case parser.MAX:
			if group.value < s.V || math.IsNaN(group.value) {
				group.value = s.V
			}

		case parser.MIN:
			if group.value > s.V || math.IsNaN(group.value) {
				group.value = s.V
			}

		case parser.COUNT, parser.COUNT_VALUES:
			group.groupCount++

		case parser.STDVAR, parser.STDDEV:
			group.groupCount++
			delta := s.V - group.mean
			group.mean += delta / float64(group.groupCount)
			group.value += delta * (s.V - group.mean)

		case parser.TOPK:
			if int64(len(group.heap)) < k || group.heap[0].V < s.V || math.IsNaN(group.heap[0].V) {
				if int64(len(group.heap)) == k {
					heap.Pop(&group.heap)
				}
				heap.Push(&group.heap, &Sample{
					Point:  Point{V: s.V},
					Metric: s.Metric,
				})
			}

		case parser.BOTTOMK:
			if int64(len(group.reverseHeap)) < k || group.reverseHeap[0].V > s.V || math.IsNaN(group.reverseHeap[0].V) {
				if int64(len(group.reverseHeap)) == k {
					heap.Pop(&group.reverseHeap)
				}
				heap.Push(&group.reverseHeap, &Sample{
					Point:  Point{V: s.V},
					Metric: s.Metric,
				})
			}

		case parser.QUANTILE:
			group.heap = append(group.heap, s)

		default:
			panic(errors.Errorf("expected aggregation operator but got %q", op))
		}
	}

	// Construct the result Vector from the aggregated groups.
	for _, aggr := range result {
		switch op {
		case parser.AVG:
			aggr.value = aggr.mean

		case parser.COUNT, parser.COUNT_VALUES:
			aggr.value = float64(aggr.groupCount)

		case parser.STDVAR:
			aggr.value = aggr.value / float64(aggr.groupCount)

		case parser.STDDEV:
			aggr.value = math.Sqrt(aggr.value / float64(aggr.groupCount))

		case parser.TOPK:
			// The heap keeps the lowest value on top, so reverse it.
			sort.Sort(sort.Reverse(aggr.heap))
			for _, v := range aggr.heap {
				enh.Out = append(enh.Out, Sample{
					Metric: v.Metric,
					Point:  Point{V: v.V},
				})
			}
			continue // Bypass default append.

		case parser.BOTTOMK:
			// The heap keeps the lowest value on top, so reverse it.
			sort.Sort(sort.Reverse(aggr.reverseHeap))
			for _, v := range aggr.reverseHeap {
				enh.Out = append(enh.Out, Sample{
					Metric: v.Metric,
					Point:  Point{V: v.V},
				})
			}
			continue // Bypass default append.

		case parser.QUANTILE:
			aggr.value = quantile(q, aggr.heap)

		default:
			// For other aggregations, we already have the right value.
		}

		enh.Out = append(enh.Out, Sample{
			Metric: aggr.labels,
			Point:  Point{V: aggr.value},
		})
	}
	return enh.Out
}

// btos returns 1 if b is true, 0 otherwise.
func btos(b bool) float64 {
	if b {
		return 1
	}
	return 0
}

// shouldDropMetricName returns whether the metric name should be dropped in the
// result of the op operation.
func shouldDropMetricName(op parser.ItemType) bool {
	switch op {
	case parser.ADD, parser.SUB, parser.DIV, parser.MUL, parser.POW, parser.MOD:
		return true
	default:
		return false
	}
}

// NewOriginContext returns a new context with data about the origin attached.
func NewOriginContext(ctx context.Context, data map[string]interface{}) context.Context {
	return context.WithValue(ctx, QueryOrigin{}, data)
}

func formatDate(t time.Time) string {
	return t.UTC().Format("2006-01-02T15:04:05.000Z07:00")
}

// unwrapParenExpr does the AST equivalent of removing parentheses around a expression.
func unwrapParenExpr(e *parser.Expr) {
	for {
		if p, ok := (*e).(*parser.ParenExpr); ok {
			*e = p.Expr
		} else {
			break
		}
	}
}<|MERGE_RESOLUTION|>--- conflicted
+++ resolved
@@ -499,17 +499,6 @@
 	if s.Start == s.End && s.Interval == 0 {
 		start := timeMilliseconds(s.Start)
 		evaluator := &evaluator{
-<<<<<<< HEAD
-			startTimestamp:      start,
-			endTimestamp:        start,
-			interval:            1,
-			ctx:                 ctxInnerEval,
-			maxSamples:          ng.maxSamplesPerQuery,
-			defaultEvalInterval: GetDefaultEvaluationInterval(),
-			logger:              ng.logger,
-			lookbackDelta:       ng.lookbackDelta,
-			samplesStats:        query.sampleStats,
-=======
 			startTimestamp:           start,
 			endTimestamp:             start,
 			interval:                 1,
@@ -517,8 +506,8 @@
 			maxSamples:               ng.maxSamplesPerQuery,
 			logger:                   ng.logger,
 			lookbackDelta:            ng.lookbackDelta,
+			samplesStats:             query.sampleStats,
 			noStepSubqueryIntervalFn: ng.noStepSubqueryIntervalFn,
->>>>>>> d2532512
 		}
 
 		val, warnings, err := evaluator.Eval(s.Expr)
@@ -561,20 +550,6 @@
 
 	// Range evaluation.
 	evaluator := &evaluator{
-<<<<<<< HEAD
-		startTimestamp:      timeMilliseconds(s.Start),
-		endTimestamp:        timeMilliseconds(s.End),
-		interval:            durationMilliseconds(s.Interval),
-		ctx:                 ctxInnerEval,
-		maxSamples:          ng.maxSamplesPerQuery,
-		defaultEvalInterval: GetDefaultEvaluationInterval(),
-		logger:              ng.logger,
-		lookbackDelta:       ng.lookbackDelta,
-		samplesStats:        query.sampleStats,
-	}
-
-	val, err := evaluator.Eval(s.Expr)
-=======
 		startTimestamp:           timeMilliseconds(s.Start),
 		endTimestamp:             timeMilliseconds(s.End),
 		interval:                 durationMilliseconds(s.Interval),
@@ -582,10 +557,10 @@
 		maxSamples:               ng.maxSamplesPerQuery,
 		logger:                   ng.logger,
 		lookbackDelta:            ng.lookbackDelta,
+		samplesStats:             query.sampleStats,
 		noStepSubqueryIntervalFn: ng.noStepSubqueryIntervalFn,
 	}
 	val, warnings, err := evaluator.Eval(s.Expr)
->>>>>>> d2532512
 	if err != nil {
 		return nil, warnings, err
 	}
@@ -650,23 +625,11 @@
 	return s.Start.Add(-maxOffset)
 }
 
-<<<<<<< HEAD
-func (ng *Engine) populateSeries(_ context.Context, querier storage.Querier, s *parser.EvalStmt) (storage.Warnings, error) {
-	var (
-		// Whenever a MatrixSelector is evaluated, evalRange is set to the corresponding range.
-		// The evaluation of the VectorSelector inside then evaluates the given range and unsets
-		// the variable.
-		evalRange time.Duration
-		warnings  storage.Warnings
-		err       error
-	)
-=======
 func (ng *Engine) populateSeries(querier storage.Querier, s *parser.EvalStmt) {
 	// Whenever a MatrixSelector is evaluated, evalRange is set to the corresponding range.
 	// The evaluation of the VectorSelector inside then evaluates the given range and unsets
 	// the variable.
 	var evalRange time.Duration
->>>>>>> d2532512
 
 	parser.Inspect(s.Expr, func(node parser.Node, path []parser.Node) error {
 		switch n := node.(type) {
@@ -787,20 +750,12 @@
 	endTimestamp   int64 // End time in milliseconds.
 	interval       int64 // Interval in milliseconds.
 
-<<<<<<< HEAD
-	maxSamples          int
-	currentSamples      int
-	samplesStats        stats.QuerySamples
-	defaultEvalInterval int64
-	logger              log.Logger
-	lookbackDelta       time.Duration
-=======
 	maxSamples               int
 	currentSamples           int
+	samplesStats             stats.QuerySamples
 	logger                   log.Logger
 	lookbackDelta            time.Duration
 	noStepSubqueryIntervalFn func(rangeMillis int64) int64
->>>>>>> d2532512
 }
 
 // errorf causes a panic with the input formatted into an error.
@@ -836,21 +791,14 @@
 	}
 }
 
-<<<<<<< HEAD
-func (ev *evaluator) Eval(expr parser.Expr) (v parser.Value, err error) {
-	defer ev.recover(&err)
-	val := ev.eval(expr)
+func (ev *evaluator) Eval(expr parser.Expr) (val parser.Value, ws storage.Warnings, err error) {
+	defer ev.recover(&ws, &err)
+
+	val, ws = ev.eval(expr)
 	if mat, ok := val.(Matrix); ok {
 		ev.samplesStats.Increment(mat.TotalSamples())
 	}
-	return val, nil
-=======
-func (ev *evaluator) Eval(expr parser.Expr) (v parser.Value, ws storage.Warnings, err error) {
-	defer ev.recover(&ws, &err)
-
-	v, ws = ev.eval(expr)
-	return v, ws, nil
->>>>>>> d2532512
+	return val, ws, nil
 }
 
 // EvalNodeHelper stores extra information and caches for evaluating a single node across steps.
@@ -1008,12 +956,8 @@
 				mat[i] = Series{Metric: s.Metric, Points: []Point{s.Point}}
 			}
 			ev.currentSamples = originalNumSamples + mat.TotalSamples()
-<<<<<<< HEAD
 			ev.samplesStats.UpdatePeak(ev.currentSamples)
-			return mat
-=======
 			return mat, warnings
->>>>>>> d2532512
 		}
 
 		// Add samples in output vector to output series.
@@ -1044,12 +988,8 @@
 		mat = append(mat, ss)
 	}
 	ev.currentSamples = originalNumSamples + mat.TotalSamples()
-<<<<<<< HEAD
 	ev.samplesStats.UpdatePeak(ev.currentSamples)
-	return mat
-=======
 	return mat, warnings
->>>>>>> d2532512
 }
 
 // evalSubquery evaluates given SubqueryExpr and returns an equivalent
@@ -1376,12 +1316,8 @@
 				putPointSlice(ss.Points)
 			}
 		}
-<<<<<<< HEAD
 		ev.samplesStats.UpdatePeak(ev.currentSamples)
-		return mat
-=======
 		return mat, ws
->>>>>>> d2532512
 
 	case *parser.MatrixSelector:
 		if ev.startTimestamp != ev.endTimestamp {
@@ -1393,25 +1329,14 @@
 		offsetMillis := durationMilliseconds(e.Offset)
 		rangeMillis := durationMilliseconds(e.Range)
 		newEv := &evaluator{
-<<<<<<< HEAD
-			endTimestamp:        ev.endTimestamp - offsetMillis,
-			interval:            ev.defaultEvalInterval,
-			ctx:                 ev.ctx,
-			currentSamples:      ev.currentSamples,
-			maxSamples:          ev.maxSamples,
-			defaultEvalInterval: ev.defaultEvalInterval,
-			logger:              ev.logger,
-			lookbackDelta:       ev.lookbackDelta,
-			samplesStats:        ev.samplesStats,
-=======
 			endTimestamp:             ev.endTimestamp - offsetMillis,
 			ctx:                      ev.ctx,
 			currentSamples:           ev.currentSamples,
 			maxSamples:               ev.maxSamples,
 			logger:                   ev.logger,
 			lookbackDelta:            ev.lookbackDelta,
+			samplesStats:             ev.samplesStats,
 			noStepSubqueryIntervalFn: ev.noStepSubqueryIntervalFn,
->>>>>>> d2532512
 		}
 
 		if e.Step != 0 {
@@ -1429,12 +1354,8 @@
 
 		res, ws := newEv.eval(e.Expr)
 		ev.currentSamples = newEv.currentSamples
-<<<<<<< HEAD
 		ev.samplesStats.UpdatePeak(newEv.currentSamples)
-		return res
-=======
 		return res, ws
->>>>>>> d2532512
 	case *parser.StringLiteral:
 		return String{V: e.Val, T: ev.startTimestamp}, nil
 	}
@@ -1466,12 +1387,8 @@
 			ev.error(ErrTooManySamples(env))
 		}
 	}
-<<<<<<< HEAD
 	ev.samplesStats.UpdatePeak(ev.currentSamples)
-	return vec
-=======
 	return vec, ws
->>>>>>> d2532512
 }
 
 // vectorSelectorSingle evaluates a instant vector for the iterator of one time series.
