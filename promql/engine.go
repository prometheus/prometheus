// Copyright 2013 The Prometheus Authors
// Licensed under the Apache License, Version 2.0 (the "License");
// you may not use this file except in compliance with the License.
// You may obtain a copy of the License at
//
// http://www.apache.org/licenses/LICENSE-2.0
//
// Unless required by applicable law or agreed to in writing, software
// distributed under the License is distributed on an "AS IS" BASIS,
// WITHOUT WARRANTIES OR CONDITIONS OF ANY KIND, either express or implied.
// See the License for the specific language governing permissions and
// limitations under the License.

package promql

import (
	"bytes"
	"container/heap"
	"context"
	"errors"
	"fmt"
	"io"
	"log/slog"
	"math"
	"reflect"
	"runtime"
	"slices"
	"sort"
	"strconv"
	"strings"
	"sync"
	"time"

	"github.com/prometheus/client_golang/prometheus"
	"github.com/prometheus/common/model"
	"github.com/prometheus/common/promslog"
	"go.opentelemetry.io/otel"
	"go.opentelemetry.io/otel/attribute"
	"go.opentelemetry.io/otel/trace"

	"github.com/prometheus/prometheus/model/histogram"
	"github.com/prometheus/prometheus/model/labels"
	"github.com/prometheus/prometheus/model/timestamp"
	"github.com/prometheus/prometheus/model/value"
	"github.com/prometheus/prometheus/promql/parser"
	"github.com/prometheus/prometheus/promql/parser/posrange"
	"github.com/prometheus/prometheus/schema"
	"github.com/prometheus/prometheus/storage"
	"github.com/prometheus/prometheus/tsdb/chunkenc"
	"github.com/prometheus/prometheus/util/annotations"
	"github.com/prometheus/prometheus/util/logging"
	"github.com/prometheus/prometheus/util/stats"
	"github.com/prometheus/prometheus/util/zeropool"
)

const (
	namespace            = "prometheus"
	subsystem            = "engine"
	queryTag             = "query"
	env                  = "query execution"
	defaultLookbackDelta = 5 * time.Minute

	// The largest SampleValue that can be converted to an int64 without overflow.
	maxInt64 = 9223372036854774784
	// The smallest SampleValue that can be converted to an int64 without underflow.
	minInt64 = -9223372036854775808

	// Max initial size for the pooled points slices.
	// The getHPointSlice and getFPointSlice functions are called with an estimated size which often can be
	// over-estimated.
	maxPointsSliceSize = 5000

	// The default buffer size for points used by the matrix selector.
	matrixSelectorSliceSize = 16
)

type engineMetrics struct {
	currentQueries       prometheus.Gauge
	maxConcurrentQueries prometheus.Gauge
	queryLogEnabled      prometheus.Gauge
	queryLogFailures     prometheus.Counter
	queryQueueTime       prometheus.Observer
	queryPrepareTime     prometheus.Observer
	queryInnerEval       prometheus.Observer
	queryResultSort      prometheus.Observer
	querySamples         prometheus.Counter
}

type (
	// ErrQueryTimeout is returned if a query timed out during processing.
	ErrQueryTimeout string
	// ErrQueryCanceled is returned if a query was canceled during processing.
	ErrQueryCanceled string
	// ErrTooManySamples is returned if a query would load more than the maximum allowed samples into memory.
	ErrTooManySamples string
	// ErrStorage is returned if an error was encountered in the storage layer
	// during query handling.
	ErrStorage struct{ Err error }
)

func (e ErrQueryTimeout) Error() string {
	return fmt.Sprintf("query timed out in %s", string(e))
}

func (e ErrQueryCanceled) Error() string {
	return fmt.Sprintf("query was canceled in %s", string(e))
}

func (e ErrTooManySamples) Error() string {
	return fmt.Sprintf("query processing would load too many samples into memory in %s", string(e))
}

func (e ErrStorage) Error() string {
	return e.Err.Error()
}

// QueryEngine defines the interface for the *promql.Engine, so it can be replaced, wrapped or mocked.
type QueryEngine interface {
	NewInstantQuery(ctx context.Context, q storage.Queryable, opts QueryOpts, qs string, ts time.Time) (Query, error)
	NewRangeQuery(ctx context.Context, q storage.Queryable, opts QueryOpts, qs string, start, end time.Time, interval time.Duration) (Query, error)
}

var _ QueryLogger = (*logging.JSONFileLogger)(nil)

// QueryLogger is an interface that can be used to log all the queries logged
// by the engine.
type QueryLogger interface {
	slog.Handler
	io.Closer
}

// A Query is derived from a raw query string and can be run against an engine
// it is associated with.
type Query interface {
	// Exec processes the query. Can only be called once.
	Exec(ctx context.Context) *Result
	// Close recovers memory used by the query result.
	Close()
	// Statement returns the parsed statement of the query.
	Statement() parser.Statement
	// Stats returns statistics about the lifetime of the query.
	Stats() *stats.Statistics
	// Cancel signals that a running query execution should be aborted.
	Cancel()
	// String returns the original query string.
	String() string
}

type PrometheusQueryOpts struct {
	// Enables recording per-step statistics if the engine has it enabled as well. Disabled by default.
	enablePerStepStats bool
	// Lookback delta duration for this query.
	lookbackDelta time.Duration
}

var _ QueryOpts = &PrometheusQueryOpts{}

func NewPrometheusQueryOpts(enablePerStepStats bool, lookbackDelta time.Duration) QueryOpts {
	return &PrometheusQueryOpts{
		enablePerStepStats: enablePerStepStats,
		lookbackDelta:      lookbackDelta,
	}
}

func (p *PrometheusQueryOpts) EnablePerStepStats() bool {
	return p.enablePerStepStats
}

func (p *PrometheusQueryOpts) LookbackDelta() time.Duration {
	return p.lookbackDelta
}

type QueryOpts interface {
	// Enables recording per-step statistics if the engine has it enabled as well. Disabled by default.
	EnablePerStepStats() bool
	// Lookback delta duration for this query.
	LookbackDelta() time.Duration
}

// query implements the Query interface.
type query struct {
	// Underlying data provider.
	queryable storage.Queryable
	// The original query string.
	q string
	// Statement of the parsed query.
	stmt parser.Statement
	// Timer stats for the query execution.
	stats *stats.QueryTimers
	// Sample stats for the query execution.
	sampleStats *stats.QuerySamples
	// Result matrix for reuse.
	matrix Matrix
	// Cancellation function for the query.
	cancel func()

	// The engine against which the query is executed.
	ng *Engine
}

type QueryOrigin struct{}

// Statement implements the Query interface.
// Calling this after Exec may result in panic,
// see https://github.com/prometheus/prometheus/issues/8949.
func (q *query) Statement() parser.Statement {
	return q.stmt
}

// String implements the Query interface.
func (q *query) String() string {
	return q.q
}

// Stats implements the Query interface.
func (q *query) Stats() *stats.Statistics {
	return &stats.Statistics{
		Timers:  q.stats,
		Samples: q.sampleStats,
	}
}

// Cancel implements the Query interface.
func (q *query) Cancel() {
	if q.cancel != nil {
		q.cancel()
	}
}

// Close implements the Query interface.
func (q *query) Close() {
	for _, s := range q.matrix {
		putFPointSlice(s.Floats)
		putHPointSlice(s.Histograms)
	}
}

// Exec implements the Query interface.
func (q *query) Exec(ctx context.Context) *Result {
	if span := trace.SpanFromContext(ctx); span != nil {
		span.SetAttributes(attribute.String(queryTag, q.stmt.String()))
	}

	// Exec query.
	res, warnings, err := q.ng.exec(ctx, q)
	return &Result{Err: err, Value: res, Warnings: warnings}
}

// contextDone returns an error if the context was canceled or timed out.
func contextDone(ctx context.Context, env string) error {
	if err := ctx.Err(); err != nil {
		return contextErr(err, env)
	}
	return nil
}

func contextErr(err error, env string) error {
	switch {
	case errors.Is(err, context.Canceled):
		return ErrQueryCanceled(env)
	case errors.Is(err, context.DeadlineExceeded):
		return ErrQueryTimeout(env)
	default:
		return err
	}
}

// QueryTracker provides access to two features:
//
// 1) Tracking of active query. If PromQL engine crashes while executing any query, such query should be present
// in the tracker on restart, hence logged. After the logging on restart, the tracker gets emptied.
//
// 2) Enforcement of the maximum number of concurrent queries.
type QueryTracker interface {
	io.Closer

	// GetMaxConcurrent returns maximum number of concurrent queries that are allowed by this tracker.
	GetMaxConcurrent() int

	// Insert inserts query into query tracker. This call must block if maximum number of queries is already running.
	// If Insert doesn't return error then returned integer value should be used in subsequent Delete call.
	// Insert should return error if context is finished before query can proceed, and integer value returned in this case should be ignored by caller.
	Insert(ctx context.Context, query string) (int, error)

	// Delete removes query from activity tracker. InsertIndex is value returned by Insert call.
	Delete(insertIndex int)
}

// EngineOpts contains configuration options used when creating a new Engine.
type EngineOpts struct {
	Logger             *slog.Logger
	Reg                prometheus.Registerer
	MaxSamples         int
	Timeout            time.Duration
	ActiveQueryTracker QueryTracker
	// LookbackDelta determines the time since the last sample after which a time
	// series is considered stale.
	LookbackDelta time.Duration

	// NoStepSubqueryIntervalFn is the default evaluation interval of
	// a subquery in milliseconds if no step in range vector was specified `[30m:<step>]`.
	NoStepSubqueryIntervalFn func(rangeMillis int64) int64

	// EnableAtModifier if true enables @ modifier. Disabled otherwise. This
	// is supposed to be enabled for regular PromQL (as of Prometheus v2.33)
	// but the option to disable it is still provided here for those using
	// the Engine outside of Prometheus.
	EnableAtModifier bool

	// EnableNegativeOffset if true enables negative (-) offset
	// values. Disabled otherwise. This is supposed to be enabled for
	// regular PromQL (as of Prometheus v2.33) but the option to disable it
	// is still provided here for those using the Engine outside of
	// Prometheus.
	EnableNegativeOffset bool

	// EnablePerStepStats if true allows for per-step stats to be computed on request. Disabled otherwise.
	EnablePerStepStats bool

	// EnableDelayedNameRemoval delays the removal of the __name__ label to the last step of the query evaluation.
	// This is useful in certain scenarios where the __name__ label must be preserved or where applying a
	// regex-matcher to the __name__ label may otherwise lead to duplicate labelset errors.
	EnableDelayedNameRemoval bool
	// EnableTypeAndUnitLabels will allow PromQL Engine to make decisions based on the type and unit labels.
	EnableTypeAndUnitLabels bool
}

// Engine handles the lifetime of queries from beginning to end.
// It is connected to a querier.
type Engine struct {
	logger                   *slog.Logger
	metrics                  *engineMetrics
	timeout                  time.Duration
	maxSamplesPerQuery       int
	activeQueryTracker       QueryTracker
	queryLogger              QueryLogger
	queryLoggerLock          sync.RWMutex
	lookbackDelta            time.Duration
	noStepSubqueryIntervalFn func(rangeMillis int64) int64
	enableAtModifier         bool
	enableNegativeOffset     bool
	enablePerStepStats       bool
	enableDelayedNameRemoval bool
	enableTypeAndUnitLabels  bool
}

// NewEngine returns a new engine.
func NewEngine(opts EngineOpts) *Engine {
	if opts.Logger == nil {
		opts.Logger = promslog.NewNopLogger()
	}

	queryResultSummary := prometheus.NewSummaryVec(prometheus.SummaryOpts{
		Namespace:  namespace,
		Subsystem:  subsystem,
		Name:       "query_duration_seconds",
		Help:       "Query timings",
		Objectives: map[float64]float64{0.5: 0.05, 0.9: 0.01, 0.99: 0.001},
	},
		[]string{"slice"},
	)

	metrics := &engineMetrics{
		currentQueries: prometheus.NewGauge(prometheus.GaugeOpts{
			Namespace: namespace,
			Subsystem: subsystem,
			Name:      "queries",
			Help:      "The current number of queries being executed or waiting.",
		}),
		queryLogEnabled: prometheus.NewGauge(prometheus.GaugeOpts{
			Namespace: namespace,
			Subsystem: subsystem,
			Name:      "query_log_enabled",
			Help:      "State of the query log.",
		}),
		queryLogFailures: prometheus.NewCounter(prometheus.CounterOpts{
			Namespace: namespace,
			Subsystem: subsystem,
			Name:      "query_log_failures_total",
			Help:      "The number of query log failures.",
		}),
		maxConcurrentQueries: prometheus.NewGauge(prometheus.GaugeOpts{
			Namespace: namespace,
			Subsystem: subsystem,
			Name:      "queries_concurrent_max",
			Help:      "The max number of concurrent queries.",
		}),
		querySamples: prometheus.NewCounter(prometheus.CounterOpts{
			Namespace: namespace,
			Subsystem: subsystem,
			Name:      "query_samples_total",
			Help:      "The total number of samples loaded by all queries.",
		}),
		queryQueueTime:   queryResultSummary.WithLabelValues("queue_time"),
		queryPrepareTime: queryResultSummary.WithLabelValues("prepare_time"),
		queryInnerEval:   queryResultSummary.WithLabelValues("inner_eval"),
		queryResultSort:  queryResultSummary.WithLabelValues("result_sort"),
	}

	if t := opts.ActiveQueryTracker; t != nil {
		metrics.maxConcurrentQueries.Set(float64(t.GetMaxConcurrent()))
	} else {
		metrics.maxConcurrentQueries.Set(-1)
	}

	if opts.LookbackDelta == 0 {
		opts.LookbackDelta = defaultLookbackDelta
		if l := opts.Logger; l != nil {
			l.Debug("Lookback delta is zero, setting to default value", "value", defaultLookbackDelta)
		}
	}

	if opts.Reg != nil {
		opts.Reg.MustRegister(
			metrics.currentQueries,
			metrics.maxConcurrentQueries,
			metrics.queryLogEnabled,
			metrics.queryLogFailures,
			metrics.querySamples,
			queryResultSummary,
		)
	}

	return &Engine{
		timeout:                  opts.Timeout,
		logger:                   opts.Logger,
		metrics:                  metrics,
		maxSamplesPerQuery:       opts.MaxSamples,
		activeQueryTracker:       opts.ActiveQueryTracker,
		lookbackDelta:            opts.LookbackDelta,
		noStepSubqueryIntervalFn: opts.NoStepSubqueryIntervalFn,
		enableAtModifier:         opts.EnableAtModifier,
		enableNegativeOffset:     opts.EnableNegativeOffset,
		enablePerStepStats:       opts.EnablePerStepStats,
		enableDelayedNameRemoval: opts.EnableDelayedNameRemoval,
		enableTypeAndUnitLabels:  opts.EnableTypeAndUnitLabels,
	}
}

// Close closes ng.
// Callers must ensure the engine is really no longer in use before calling this to avoid
// issues failures like in https://github.com/prometheus/prometheus/issues/15232
func (ng *Engine) Close() error {
	if ng == nil {
		return nil
	}

	if ng.activeQueryTracker != nil {
		return ng.activeQueryTracker.Close()
	}
	return nil
}

// SetQueryLogger sets the query logger.
func (ng *Engine) SetQueryLogger(l QueryLogger) {
	ng.queryLoggerLock.Lock()
	defer ng.queryLoggerLock.Unlock()

	if ng.queryLogger != nil {
		// An error closing the old file descriptor should
		// not make reload fail; only log a warning.
		err := ng.queryLogger.Close()
		if err != nil {
			ng.logger.Warn("Error while closing the previous query log file", "err", err)
		}
	}

	ng.queryLogger = l

	if l != nil {
		ng.metrics.queryLogEnabled.Set(1)
	} else {
		ng.metrics.queryLogEnabled.Set(0)
	}
}

// NewInstantQuery returns an evaluation query for the given expression at the given time.
func (ng *Engine) NewInstantQuery(ctx context.Context, q storage.Queryable, opts QueryOpts, qs string, ts time.Time) (Query, error) {
	pExpr, qry := ng.newQuery(q, qs, opts, ts, ts, 0*time.Second)
	finishQueue, err := ng.queueActive(ctx, qry)
	if err != nil {
		return nil, err
	}
	defer finishQueue()
	expr, err := parser.ParseExpr(qs)
	if err != nil {
		return nil, err
	}
	if err := ng.validateOpts(expr); err != nil {
		return nil, err
	}
	*pExpr, err = PreprocessExpr(expr, ts, ts, 0)

	return qry, err
}

// NewRangeQuery returns an evaluation query for the given time range and with
// the resolution set by the interval.
func (ng *Engine) NewRangeQuery(ctx context.Context, q storage.Queryable, opts QueryOpts, qs string, start, end time.Time, interval time.Duration) (Query, error) {
	pExpr, qry := ng.newQuery(q, qs, opts, start, end, interval)
	finishQueue, err := ng.queueActive(ctx, qry)
	if err != nil {
		return nil, err
	}
	defer finishQueue()
	expr, err := parser.ParseExpr(qs)
	if err != nil {
		return nil, err
	}
	if err := ng.validateOpts(expr); err != nil {
		return nil, err
	}
	if expr.Type() != parser.ValueTypeVector && expr.Type() != parser.ValueTypeScalar {
		return nil, fmt.Errorf("invalid expression type %q for range query, must be Scalar or instant Vector", parser.DocumentedType(expr.Type()))
	}
	*pExpr, err = PreprocessExpr(expr, start, end, interval)

	return qry, err
}

func (ng *Engine) newQuery(q storage.Queryable, qs string, opts QueryOpts, start, end time.Time, interval time.Duration) (*parser.Expr, *query) {
	if opts == nil {
		opts = NewPrometheusQueryOpts(false, 0)
	}

	lookbackDelta := opts.LookbackDelta()
	if lookbackDelta <= 0 {
		lookbackDelta = ng.lookbackDelta
	}

	es := &parser.EvalStmt{
		Start:         start,
		End:           end,
		Interval:      interval,
		LookbackDelta: lookbackDelta,
	}
	qry := &query{
		q:           qs,
		stmt:        es,
		ng:          ng,
		stats:       stats.NewQueryTimers(),
		sampleStats: stats.NewQuerySamples(ng.enablePerStepStats && opts.EnablePerStepStats()),
		queryable:   q,
	}
	return &es.Expr, qry
}

var (
	ErrValidationAtModifierDisabled     = errors.New("@ modifier is disabled")
	ErrValidationNegativeOffsetDisabled = errors.New("negative offset is disabled")
)

func (ng *Engine) validateOpts(expr parser.Expr) error {
	if ng.enableAtModifier && ng.enableNegativeOffset {
		return nil
	}

	var atModifierUsed, negativeOffsetUsed bool

	var validationErr error
	parser.Inspect(expr, func(node parser.Node, _ []parser.Node) error {
		switch n := node.(type) {
		case *parser.VectorSelector:
			if n.Timestamp != nil || n.StartOrEnd == parser.START || n.StartOrEnd == parser.END {
				atModifierUsed = true
			}
			if n.OriginalOffset < 0 {
				negativeOffsetUsed = true
			}

		case *parser.MatrixSelector:
			vs := n.VectorSelector.(*parser.VectorSelector)
			if vs.Timestamp != nil || vs.StartOrEnd == parser.START || vs.StartOrEnd == parser.END {
				atModifierUsed = true
			}
			if vs.OriginalOffset < 0 {
				negativeOffsetUsed = true
			}

		case *parser.SubqueryExpr:
			if n.Timestamp != nil || n.StartOrEnd == parser.START || n.StartOrEnd == parser.END {
				atModifierUsed = true
			}
			if n.OriginalOffset < 0 {
				negativeOffsetUsed = true
			}
		}

		if atModifierUsed && !ng.enableAtModifier {
			validationErr = ErrValidationAtModifierDisabled
			return validationErr
		}
		if negativeOffsetUsed && !ng.enableNegativeOffset {
			validationErr = ErrValidationNegativeOffsetDisabled
			return validationErr
		}

		return nil
	})

	return validationErr
}

// NewTestQuery injects special behaviour into Query for testing.
func (ng *Engine) NewTestQuery(f func(context.Context) error) Query {
	qry := &query{
		q:           "test statement",
		stmt:        parser.TestStmt(f),
		ng:          ng,
		stats:       stats.NewQueryTimers(),
		sampleStats: stats.NewQuerySamples(ng.enablePerStepStats),
	}
	return qry
}

// exec executes the query.
//
// At this point per query only one EvalStmt is evaluated. Alert and record
// statements are not handled by the Engine.
func (ng *Engine) exec(ctx context.Context, q *query) (v parser.Value, ws annotations.Annotations, err error) {
	ng.metrics.currentQueries.Inc()
	defer func() {
		ng.metrics.currentQueries.Dec()
		ng.metrics.querySamples.Add(float64(q.sampleStats.TotalSamples))
	}()

	ctx, cancel := context.WithTimeout(ctx, ng.timeout)
	q.cancel = cancel

	defer func() {
		ng.queryLoggerLock.RLock()
		if l := ng.queryLogger; l != nil {
			logger := slog.New(l)
			f := make([]slog.Attr, 0, 16) // Probably enough up front to not need to reallocate on append.

			params := make(map[string]interface{}, 4)
			params["query"] = q.q
			if eq, ok := q.Statement().(*parser.EvalStmt); ok {
				params["start"] = formatDate(eq.Start)
				params["end"] = formatDate(eq.End)
				// The step provided by the user is in seconds.
				params["step"] = int64(eq.Interval / (time.Second / time.Nanosecond))
			}
			f = append(f, slog.Any("params", params))
			if err != nil {
				f = append(f, slog.Any("error", err))
			}
			f = append(f, slog.Any("stats", stats.NewQueryStats(q.Stats())))
			if span := trace.SpanFromContext(ctx); span != nil {
				f = append(f, slog.Any("spanID", span.SpanContext().SpanID()))
			}
			if origin := ctx.Value(QueryOrigin{}); origin != nil {
				for k, v := range origin.(map[string]interface{}) {
					f = append(f, slog.Any(k, v))
				}
			}
			logger.LogAttrs(context.Background(), slog.LevelInfo, "promql query logged", f...)
			// TODO: @tjhop -- do we still need this metric/error log if logger doesn't return errors?
			// ng.metrics.queryLogFailures.Inc()
			// ng.logger.Error("can't log query", "err", err)
		}
		ng.queryLoggerLock.RUnlock()
	}()

	execSpanTimer, ctx := q.stats.GetSpanTimer(ctx, stats.ExecTotalTime)
	defer execSpanTimer.Finish()

	finishQueue, err := ng.queueActive(ctx, q)
	if err != nil {
		return nil, nil, err
	}
	defer finishQueue()

	// Cancel when execution is done or an error was raised.
	defer q.cancel()

	evalSpanTimer, ctx := q.stats.GetSpanTimer(ctx, stats.EvalTotalTime)
	defer evalSpanTimer.Finish()

	// The base context might already be canceled on the first iteration (e.g. during shutdown).
	if err := contextDone(ctx, env); err != nil {
		return nil, nil, err
	}

	switch s := q.Statement().(type) {
	case *parser.EvalStmt:
		return ng.execEvalStmt(ctx, q, s)
	case parser.TestStmt:
		return nil, nil, s(ctx)
	}

	panic(fmt.Errorf("promql.Engine.exec: unhandled statement of type %T", q.Statement()))
}

// Log query in active log. The active log guarantees that we don't run over
// MaxConcurrent queries.
func (ng *Engine) queueActive(ctx context.Context, q *query) (func(), error) {
	if ng.activeQueryTracker == nil {
		return func() {}, nil
	}
	queueSpanTimer, _ := q.stats.GetSpanTimer(ctx, stats.ExecQueueTime, ng.metrics.queryQueueTime)
	queryIndex, err := ng.activeQueryTracker.Insert(ctx, q.q)
	queueSpanTimer.Finish()
	return func() { ng.activeQueryTracker.Delete(queryIndex) }, err
}

func timeMilliseconds(t time.Time) int64 {
	return t.UnixNano() / int64(time.Millisecond/time.Nanosecond)
}

func durationMilliseconds(d time.Duration) int64 {
	return int64(d / (time.Millisecond / time.Nanosecond))
}

// execEvalStmt evaluates the expression of an evaluation statement for the given time range.
func (ng *Engine) execEvalStmt(ctx context.Context, query *query, s *parser.EvalStmt) (parser.Value, annotations.Annotations, error) {
	prepareSpanTimer, ctxPrepare := query.stats.GetSpanTimer(ctx, stats.QueryPreparationTime, ng.metrics.queryPrepareTime)
	mint, maxt := FindMinMaxTime(s)
	querier, err := query.queryable.Querier(mint, maxt)
	if err != nil {
		prepareSpanTimer.Finish()
		return nil, nil, err
	}
	defer querier.Close()

	ng.populateSeries(ctxPrepare, querier, s)
	prepareSpanTimer.Finish()

	// Modify the offset of vector and matrix selectors for the @ modifier
	// w.r.t. the start time since only 1 evaluation will be done on them.
	setOffsetForAtModifier(timeMilliseconds(s.Start), s.Expr)
	evalSpanTimer, ctxInnerEval := query.stats.GetSpanTimer(ctx, stats.InnerEvalTime, ng.metrics.queryInnerEval)
	// Instant evaluation. This is executed as a range evaluation with one step.
	if s.Start.Equal(s.End) && s.Interval == 0 {
		start := timeMilliseconds(s.Start)
		evaluator := &evaluator{
			startTimestamp:           start,
			endTimestamp:             start,
			interval:                 1,
			maxSamples:               ng.maxSamplesPerQuery,
			logger:                   ng.logger,
			lookbackDelta:            s.LookbackDelta,
			samplesStats:             query.sampleStats,
			noStepSubqueryIntervalFn: ng.noStepSubqueryIntervalFn,
			enableDelayedNameRemoval: ng.enableDelayedNameRemoval,
			enableTypeAndUnitLabels:  ng.enableTypeAndUnitLabels,
			querier:                  querier,
		}
		query.sampleStats.InitStepTracking(start, start, 1)

		val, warnings, err := evaluator.Eval(ctxInnerEval, s.Expr)

		evalSpanTimer.Finish()

		if err != nil {
			return nil, warnings, err
		}

		var mat Matrix

		switch result := val.(type) {
		case Matrix:
			mat = result
		case String:
			return result, warnings, nil
		default:
			panic(fmt.Errorf("promql.Engine.exec: invalid expression type %q", val.Type()))
		}

		query.matrix = mat
		switch s.Expr.Type() {
		case parser.ValueTypeVector:
			// Convert matrix with one value per series into vector.
			vector := make(Vector, len(mat))
			for i, s := range mat {
				// Point might have a different timestamp, force it to the evaluation
				// timestamp as that is when we ran the evaluation.
				if len(s.Histograms) > 0 {
					vector[i] = Sample{Metric: s.Metric, H: s.Histograms[0].H, T: start, DropName: s.DropName}
				} else {
					vector[i] = Sample{Metric: s.Metric, F: s.Floats[0].F, T: start, DropName: s.DropName}
				}
			}
			return vector, warnings, nil
		case parser.ValueTypeScalar:
			return Scalar{V: mat[0].Floats[0].F, T: start}, warnings, nil
		case parser.ValueTypeMatrix:
			ng.sortMatrixResult(ctx, query, mat)
			return mat, warnings, nil
		default:
			panic(fmt.Errorf("promql.Engine.exec: unexpected expression type %q", s.Expr.Type()))
		}
	}

	// Range evaluation.
	evaluator := &evaluator{
		startTimestamp:           timeMilliseconds(s.Start),
		endTimestamp:             timeMilliseconds(s.End),
		interval:                 durationMilliseconds(s.Interval),
		maxSamples:               ng.maxSamplesPerQuery,
		logger:                   ng.logger,
		lookbackDelta:            s.LookbackDelta,
		samplesStats:             query.sampleStats,
		noStepSubqueryIntervalFn: ng.noStepSubqueryIntervalFn,
		enableDelayedNameRemoval: ng.enableDelayedNameRemoval,
		enableTypeAndUnitLabels:  ng.enableTypeAndUnitLabels,
		querier:                  querier,
	}
	query.sampleStats.InitStepTracking(evaluator.startTimestamp, evaluator.endTimestamp, evaluator.interval)
	val, warnings, err := evaluator.Eval(ctxInnerEval, s.Expr)

	evalSpanTimer.Finish()

	if err != nil {
		return nil, warnings, err
	}

	mat, ok := val.(Matrix)
	if !ok {
		panic(fmt.Errorf("promql.Engine.exec: invalid expression type %q", val.Type()))
	}
	query.matrix = mat

	if err := contextDone(ctx, "expression evaluation"); err != nil {
		return nil, warnings, err
	}

	// TODO(fabxc): where to ensure metric labels are a copy from the storage internals.
	ng.sortMatrixResult(ctx, query, mat)

	return mat, warnings, nil
}

func (ng *Engine) sortMatrixResult(ctx context.Context, query *query, mat Matrix) {
	sortSpanTimer, _ := query.stats.GetSpanTimer(ctx, stats.ResultSortTime, ng.metrics.queryResultSort)
	sort.Sort(mat)
	sortSpanTimer.Finish()
}

// subqueryTimes returns the sum of offsets and ranges of all subqueries in the path.
// If the @ modifier is used, then the offset and range is w.r.t. that timestamp
// (i.e. the sum is reset when we have @ modifier).
// The returned *int64 is the closest timestamp that was seen. nil for no @ modifier.
func subqueryTimes(path []parser.Node) (time.Duration, time.Duration, *int64) {
	var (
		subqOffset, subqRange time.Duration
		ts                    int64 = math.MaxInt64
	)
	for _, node := range path {
		if n, ok := node.(*parser.SubqueryExpr); ok {
			subqOffset += n.OriginalOffset
			subqRange += n.Range
			if n.Timestamp != nil {
				// The @ modifier on subquery invalidates all the offset and
				// range till now. Hence resetting it here.
				subqOffset = n.OriginalOffset
				subqRange = n.Range
				ts = *n.Timestamp
			}
		}
	}
	var tsp *int64
	if ts != math.MaxInt64 {
		tsp = &ts
	}
	return subqOffset, subqRange, tsp
}

// FindMinMaxTime returns the time in milliseconds of the earliest and latest point in time the statement will try to process.
// This takes into account offsets, @ modifiers, and range selectors.
// If the statement does not select series, then FindMinMaxTime returns (0, 0).
func FindMinMaxTime(s *parser.EvalStmt) (int64, int64) {
	var minTimestamp, maxTimestamp int64 = math.MaxInt64, math.MinInt64
	// Whenever a MatrixSelector is evaluated, evalRange is set to the corresponding range.
	// The evaluation of the VectorSelector inside then evaluates the given range and unsets
	// the variable.
	var evalRange time.Duration
	parser.Inspect(s.Expr, func(node parser.Node, path []parser.Node) error {
		switch n := node.(type) {
		case *parser.VectorSelector:
			start, end := getTimeRangesForSelector(s, n, path, evalRange)
			if start < minTimestamp {
				minTimestamp = start
			}
			if end > maxTimestamp {
				maxTimestamp = end
			}
			evalRange = 0
		case *parser.MatrixSelector:
			evalRange = n.Range
		}
		return nil
	})

	if maxTimestamp == math.MinInt64 {
		// This happens when there was no selector. Hence no time range to select.
		minTimestamp = 0
		maxTimestamp = 0
	}

	return minTimestamp, maxTimestamp
}

func getTimeRangesForSelector(s *parser.EvalStmt, n *parser.VectorSelector, path []parser.Node, evalRange time.Duration) (int64, int64) {
	start, end := timestamp.FromTime(s.Start), timestamp.FromTime(s.End)
	subqOffset, subqRange, subqTs := subqueryTimes(path)

	if subqTs != nil {
		// The timestamp on the subquery overrides the eval statement time ranges.
		start = *subqTs
		end = *subqTs
	}

	if n.Timestamp != nil {
		// The timestamp on the selector overrides everything.
		start = *n.Timestamp
		end = *n.Timestamp
	} else {
		offsetMilliseconds := durationMilliseconds(subqOffset)
		start = start - offsetMilliseconds - durationMilliseconds(subqRange)
		end -= offsetMilliseconds
	}

	if evalRange == 0 {
		// Reduce the start by one fewer ms than the lookback delta
		// because wo want to exclude samples that are precisely the
		// lookback delta before the eval time.
		start -= durationMilliseconds(s.LookbackDelta) - 1
	} else {
		// For all matrix queries we want to ensure that we have
		// (end-start) + range selected this way we have `range` data
		// before the start time. We subtract one from the range to
		// exclude samples positioned directly at the lower boundary of
		// the range.
		start -= durationMilliseconds(evalRange) - 1
	}

	offsetMilliseconds := durationMilliseconds(n.OriginalOffset)
	start -= offsetMilliseconds
	end -= offsetMilliseconds

	return start, end
}

func (ng *Engine) getLastSubqueryInterval(path []parser.Node) time.Duration {
	var interval time.Duration
	for _, node := range path {
		if n, ok := node.(*parser.SubqueryExpr); ok {
			interval = n.Step
			if n.Step == 0 {
				interval = time.Duration(ng.noStepSubqueryIntervalFn(durationMilliseconds(n.Range))) * time.Millisecond
			}
		}
	}
	return interval
}

func (ng *Engine) populateSeries(ctx context.Context, querier storage.Querier, s *parser.EvalStmt) {
	// Whenever a MatrixSelector is evaluated, evalRange is set to the corresponding range.
	// The evaluation of the VectorSelector inside then evaluates the given range and unsets
	// the variable.
	var evalRange time.Duration

	parser.Inspect(s.Expr, func(node parser.Node, path []parser.Node) error {
		switch n := node.(type) {
		case *parser.VectorSelector:
			start, end := getTimeRangesForSelector(s, n, path, evalRange)
			interval := ng.getLastSubqueryInterval(path)
			if interval == 0 {
				interval = s.Interval
			}
			hints := &storage.SelectHints{
				Start: start,
				End:   end,
				Step:  durationMilliseconds(interval),
				Range: durationMilliseconds(evalRange),
				Func:  extractFuncFromPath(path),
			}
			evalRange = 0
			hints.By, hints.Grouping = extractGroupsFromPath(path)
			n.UnexpandedSeriesSet = querier.Select(ctx, false, hints, n.LabelMatchers...)

		case *parser.MatrixSelector:
			evalRange = n.Range
		}
		return nil
	})
}

// extractFuncFromPath walks up the path and searches for the first instance of
// a function or aggregation.
func extractFuncFromPath(p []parser.Node) string {
	if len(p) == 0 {
		return ""
	}
	switch n := p[len(p)-1].(type) {
	case *parser.AggregateExpr:
		return n.Op.String()
	case *parser.Call:
		return n.Func.Name
	case *parser.BinaryExpr:
		// If we hit a binary expression we terminate since we only care about functions
		// or aggregations over a single metric.
		return ""
	}
	return extractFuncFromPath(p[:len(p)-1])
}

// extractGroupsFromPath parses vector outer function and extracts grouping information if by or without was used.
func extractGroupsFromPath(p []parser.Node) (bool, []string) {
	if len(p) == 0 {
		return false, nil
	}
	if n, ok := p[len(p)-1].(*parser.AggregateExpr); ok {
		return !n.Without, n.Grouping
	}
	return false, nil
}

// checkAndExpandSeriesSet expands expr's UnexpandedSeriesSet into expr's Series.
// If the Series field is already non-nil, it's a no-op.
func checkAndExpandSeriesSet(ctx context.Context, expr parser.Expr) (annotations.Annotations, error) {
	switch e := expr.(type) {
	case *parser.MatrixSelector:
		return checkAndExpandSeriesSet(ctx, e.VectorSelector)
	case *parser.VectorSelector:
		if e.Series != nil {
			return nil, nil
		}
		span := trace.SpanFromContext(ctx)
		span.AddEvent("expand start", trace.WithAttributes(attribute.String("selector", e.String())))
		series, ws, err := expandSeriesSet(ctx, e.UnexpandedSeriesSet)
		if e.SkipHistogramBuckets {
			for i := range series {
				series[i] = newHistogramStatsSeries(series[i])
			}
		}
		e.Series = series
		span.AddEvent("expand end", trace.WithAttributes(attribute.Int("num_series", len(series))))
		return ws, err
	}
	return nil, nil
}

func expandSeriesSet(ctx context.Context, it storage.SeriesSet) (res []storage.Series, ws annotations.Annotations, err error) {
	for it.Next() {
		select {
		case <-ctx.Done():
			return nil, nil, ctx.Err()
		default:
		}
		res = append(res, it.At())
	}
	return res, it.Warnings(), it.Err()
}

type errWithWarnings struct {
	err      error
	warnings annotations.Annotations
}

func (e errWithWarnings) Error() string { return e.err.Error() }

// An evaluator evaluates the given expressions over the given fixed
// timestamps. It is attached to an engine through which it connects to a
// querier and reports errors. On timeout or cancellation of its context it
// terminates.
type evaluator struct {
	startTimestamp int64 // Start time in milliseconds.
	endTimestamp   int64 // End time in milliseconds.
	interval       int64 // Interval in milliseconds.

	maxSamples               int
	currentSamples           int
	logger                   *slog.Logger
	lookbackDelta            time.Duration
	samplesStats             *stats.QuerySamples
	noStepSubqueryIntervalFn func(rangeMillis int64) int64
	enableDelayedNameRemoval bool
	enableTypeAndUnitLabels  bool
	querier                  storage.Querier
}

// errorf causes a panic with the input formatted into an error.
func (ev *evaluator) errorf(format string, args ...interface{}) {
	ev.error(fmt.Errorf(format, args...))
}

// error causes a panic with the given error.
func (*evaluator) error(err error) {
	panic(err)
}

// recover is the handler that turns panics into returns from the top level of evaluation.
func (ev *evaluator) recover(expr parser.Expr, ws *annotations.Annotations, errp *error) {
	e := recover()
	if e == nil {
		return
	}

	switch err := e.(type) {
	case runtime.Error:
		// Print the stack trace but do not inhibit the running application.
		buf := make([]byte, 64<<10)
		buf = buf[:runtime.Stack(buf, false)]

		ev.logger.Error("runtime panic during query evaluation", "expr", expr.String(), "err", e, "stacktrace", string(buf))
		*errp = fmt.Errorf("unexpected error: %w", err)
	case errWithWarnings:
		*errp = err.err
		ws.Merge(err.warnings)
	case error:
		*errp = err
	default:
		*errp = fmt.Errorf("%v", err)
	}
}

func (ev *evaluator) Eval(ctx context.Context, expr parser.Expr) (v parser.Value, ws annotations.Annotations, err error) {
	defer ev.recover(expr, &ws, &err)

	v, ws = ev.eval(ctx, expr)
	if ev.enableDelayedNameRemoval {
		ev.cleanupMetricLabels(v)
	}
	return v, ws, nil
}

// EvalSeriesHelper stores extra information about a series.
type EvalSeriesHelper struct {
	// Used to map left-hand to right-hand in binary operations.
	signature string
}

// EvalNodeHelper stores extra information and caches for evaluating a single node across steps.
type EvalNodeHelper struct {
	// Evaluation timestamp.
	Ts int64
	// Vector that can be used for output.
	Out Vector

	// Caches.
	// funcHistogramQuantile and funcHistogramFraction for classic histograms.
	signatureToMetricWithBuckets map[string]*metricWithBuckets
	nativeHistogramSamples       []Sample

	lb           *labels.Builder
	lblBuf       []byte
	lblResultBuf []byte

	// For binary vector matching.
	rightSigs    map[string]Sample
	matchedSigs  map[string]map[uint64]struct{}
	resultMetric map[string]labels.Labels

	// Additional options for the evaluation.
	enableDelayedNameRemoval bool
}

func (enh *EvalNodeHelper) resetBuilder(lbls labels.Labels) {
	if enh.lb == nil {
		enh.lb = labels.NewBuilder(lbls)
	} else {
		enh.lb.Reset(lbls)
	}
}

// resetHistograms prepares the histogram caches by splitting the given vector into native and classic histograms.
func (enh *EvalNodeHelper) resetHistograms(inVec Vector, arg parser.Expr) annotations.Annotations {
	var annos annotations.Annotations

	if enh.signatureToMetricWithBuckets == nil {
		enh.signatureToMetricWithBuckets = map[string]*metricWithBuckets{}
	} else {
		for _, v := range enh.signatureToMetricWithBuckets {
			v.buckets = v.buckets[:0]
		}
	}
	enh.nativeHistogramSamples = enh.nativeHistogramSamples[:0]

	for _, sample := range inVec {
		// We are only looking for classic buckets here. Remember
		// the histograms for later treatment.
		if sample.H != nil {
			enh.nativeHistogramSamples = append(enh.nativeHistogramSamples, sample)
			continue
		}

		upperBound, err := strconv.ParseFloat(
			sample.Metric.Get(model.BucketLabel), 64,
		)
		if err != nil {
			if enh.enableDelayedNameRemoval {
				annos.Add(annotations.NewBadBucketLabelWarning(sample.Metric.Get(labels.MetricName), sample.Metric.Get(model.BucketLabel), arg.PositionRange()))
			} else {
				annos.Add(annotations.NewBadBucketLabelWarning("", sample.Metric.Get(model.BucketLabel), arg.PositionRange()))
			}
			continue
		}
		enh.lblBuf = sample.Metric.BytesWithoutLabels(enh.lblBuf, labels.BucketLabel)
		mb, ok := enh.signatureToMetricWithBuckets[string(enh.lblBuf)]
		if !ok {
			sample.Metric = labels.NewBuilder(sample.Metric).
				Del(excludedLabels...).
				Labels()
			mb = &metricWithBuckets{sample.Metric, nil}
			enh.signatureToMetricWithBuckets[string(enh.lblBuf)] = mb
		}
		mb.buckets = append(mb.buckets, Bucket{upperBound, sample.F})
	}

	for idx, sample := range enh.nativeHistogramSamples {
		// We have to reconstruct the exact same signature as above for
		// a classic histogram, just ignoring any le label.
		enh.lblBuf = sample.Metric.Bytes(enh.lblBuf)
		if mb, ok := enh.signatureToMetricWithBuckets[string(enh.lblBuf)]; ok && len(mb.buckets) > 0 {
			// At this data point, we have classic histogram
			// buckets and a native histogram with the same name and
			// labels. Do not evaluate anything.
			if enh.enableDelayedNameRemoval {
				annos.Add(annotations.NewMixedClassicNativeHistogramsWarning(sample.Metric.Get(labels.MetricName), arg.PositionRange()))
			} else {
				annos.Add(annotations.NewMixedClassicNativeHistogramsWarning("", arg.PositionRange()))
			}
			delete(enh.signatureToMetricWithBuckets, string(enh.lblBuf))
			enh.nativeHistogramSamples[idx].H = nil
			continue
		}
	}
	return annos
}

// rangeEval evaluates the given expressions, and then for each step calls
// the given funcCall with the values computed for each expression at that
// step. The return value is the combination into time series of all the
// function call results.
// The prepSeries function (if provided) can be used to prepare the helper
// for each series, then passed to each call funcCall.
func (ev *evaluator) rangeEval(ctx context.Context, prepSeries func(labels.Labels, *EvalSeriesHelper), funcCall func([]Vector, Matrix, [][]EvalSeriesHelper, *EvalNodeHelper) (Vector, annotations.Annotations), exprs ...parser.Expr) (Matrix, annotations.Annotations) {
	numSteps := int((ev.endTimestamp-ev.startTimestamp)/ev.interval) + 1
	matrixes := make([]Matrix, len(exprs))
	origMatrixes := make([]Matrix, len(exprs))
	originalNumSamples := ev.currentSamples

	var warnings annotations.Annotations
	for i, e := range exprs {
		// Functions will take string arguments from the expressions, not the values.
		if e != nil && e.Type() != parser.ValueTypeString {
			// ev.currentSamples will be updated to the correct value within the ev.eval call.
			val, ws := ev.eval(ctx, e)
			warnings.Merge(ws)
			matrixes[i] = val.(Matrix)

			// Keep a copy of the original point slices so that they
			// can be returned to the pool.
			origMatrixes[i] = make(Matrix, len(matrixes[i]))
			copy(origMatrixes[i], matrixes[i])
		}
	}

	vectors := make([]Vector, len(exprs)) // Input vectors for the function.
	// Create an output vector that is as big as the input matrix with
	// the most time series.
	biggestLen := 1
	for i := range exprs {
		vectors[i] = make(Vector, 0, len(matrixes[i]))
		if len(matrixes[i]) > biggestLen {
			biggestLen = len(matrixes[i])
		}
	}
	enh := &EvalNodeHelper{Out: make(Vector, 0, biggestLen), enableDelayedNameRemoval: ev.enableDelayedNameRemoval}
	type seriesAndTimestamp struct {
		Series
		ts int64
	}
	seriess := make(map[uint64]seriesAndTimestamp, biggestLen) // Output series by series hash.
	tempNumSamples := ev.currentSamples

	var (
		seriesHelpers [][]EvalSeriesHelper
		bufHelpers    [][]EvalSeriesHelper // Buffer updated on each step
	)

	// If the series preparation function is provided, we should run it for
	// every single series in the matrix.
	if prepSeries != nil {
		seriesHelpers = make([][]EvalSeriesHelper, len(exprs))
		bufHelpers = make([][]EvalSeriesHelper, len(exprs))

		for i := range exprs {
			seriesHelpers[i] = make([]EvalSeriesHelper, len(matrixes[i]))
			bufHelpers[i] = make([]EvalSeriesHelper, len(matrixes[i]))

			for si, series := range matrixes[i] {
				prepSeries(series.Metric, &seriesHelpers[i][si])
			}
		}
	}

	for ts := ev.startTimestamp; ts <= ev.endTimestamp; ts += ev.interval {
		if err := contextDone(ctx, "expression evaluation"); err != nil {
			ev.error(err)
		}
		// Reset number of samples in memory after each timestamp.
		ev.currentSamples = tempNumSamples
		// Gather input vectors for this timestamp.
		for i := range exprs {
			var bh []EvalSeriesHelper
			var sh []EvalSeriesHelper
			if prepSeries != nil {
				bh = bufHelpers[i][:0]
				sh = seriesHelpers[i]
			}
			vectors[i], bh = ev.gatherVector(ts, matrixes[i], vectors[i], bh, sh)
			if prepSeries != nil {
				bufHelpers[i] = bh
			}
		}

		// Make the function call.
		enh.Ts = ts
		result, ws := funcCall(vectors, nil, bufHelpers, enh)
		enh.Out = result[:0] // Reuse result vector.
		warnings.Merge(ws)

		vecNumSamples := result.TotalSamples()
		ev.currentSamples += vecNumSamples
		// When we reset currentSamples to tempNumSamples during the next iteration of the loop it also
		// needs to include the samples from the result here, as they're still in memory.
		tempNumSamples += vecNumSamples
		ev.samplesStats.UpdatePeak(ev.currentSamples)

		if ev.currentSamples > ev.maxSamples {
			ev.error(ErrTooManySamples(env))
		}

		// If this could be an instant query, shortcut so as not to change sort order.
		if ev.endTimestamp == ev.startTimestamp {
			if !ev.enableDelayedNameRemoval && result.ContainsSameLabelset() {
				ev.errorf("vector cannot contain metrics with the same labelset")
			}
			mat := make(Matrix, len(result))
			for i, s := range result {
				if s.H == nil {
					mat[i] = Series{Metric: s.Metric, Floats: []FPoint{{T: ts, F: s.F}}, DropName: s.DropName}
				} else {
					mat[i] = Series{Metric: s.Metric, Histograms: []HPoint{{T: ts, H: s.H}}, DropName: s.DropName}
				}
			}
			ev.currentSamples = originalNumSamples + mat.TotalSamples()
			ev.samplesStats.UpdatePeak(ev.currentSamples)
			return mat, warnings
		}

		// Add samples in output vector to output series.
		for _, sample := range result {
			h := sample.Metric.Hash()
			ss, ok := seriess[h]
			if ok {
				if ss.ts == ts { // If we've seen this output series before at this timestamp, it's a duplicate.
					ev.errorf("vector cannot contain metrics with the same labelset")
				}
				ss.ts = ts
			} else {
				ss = seriesAndTimestamp{Series{Metric: sample.Metric, DropName: sample.DropName}, ts}
			}
			addToSeries(&ss.Series, enh.Ts, sample.F, sample.H, numSteps)
			seriess[h] = ss
		}
	}

	// Reuse the original point slices.
	for _, m := range origMatrixes {
		for _, s := range m {
			putFPointSlice(s.Floats)
			putHPointSlice(s.Histograms)
		}
	}
	// Assemble the output matrix. By the time we get here we know we don't have too many samples.
	mat := make(Matrix, 0, len(seriess))
	for _, ss := range seriess {
		mat = append(mat, ss.Series)
	}
	ev.currentSamples = originalNumSamples + mat.TotalSamples()
	ev.samplesStats.UpdatePeak(ev.currentSamples)
	return mat, warnings
}

func (ev *evaluator) rangeEvalAgg(ctx context.Context, aggExpr *parser.AggregateExpr, sortedGrouping []string, inputMatrix Matrix, params *fParams) (Matrix, annotations.Annotations) {
	// Keep a copy of the original point slice so that it can be returned to the pool.
	origMatrix := slices.Clone(inputMatrix)
	defer func() {
		for _, s := range origMatrix {
			putFPointSlice(s.Floats)
			putHPointSlice(s.Histograms)
		}
	}()

	var annos annotations.Annotations

	enh := &EvalNodeHelper{enableDelayedNameRemoval: ev.enableDelayedNameRemoval}
	tempNumSamples := ev.currentSamples

	// Create a mapping from input series to output groups.
	buf := make([]byte, 0, 1024)
	groupToResultIndex := make(map[uint64]int)
	seriesToResult := make([]int, len(inputMatrix))
	var result Matrix

	groupCount := 0
	for si, series := range inputMatrix {
		var groupingKey uint64
		groupingKey, buf = generateGroupingKey(series.Metric, sortedGrouping, aggExpr.Without, buf)
		index, ok := groupToResultIndex[groupingKey]
		// Add a new group if it doesn't exist.
		if !ok {
			if aggExpr.Op != parser.TOPK && aggExpr.Op != parser.BOTTOMK && aggExpr.Op != parser.LIMITK && aggExpr.Op != parser.LIMIT_RATIO {
				m := generateGroupingLabels(enh, series.Metric, aggExpr.Without, sortedGrouping)
				result = append(result, Series{Metric: m})
			}
			index = groupCount
			groupToResultIndex[groupingKey] = index
			groupCount++
		}
		seriesToResult[si] = index
	}
	groups := make([]groupedAggregation, groupCount)

	var seriess map[uint64]Series

	switch aggExpr.Op {
	case parser.TOPK, parser.BOTTOMK, parser.LIMITK:
		// Return early if all k values are less than one.
		if params.Max() < 1 {
			return nil, annos
		}
		if params.HasAnyNaN() {
			ev.errorf("Parameter value is NaN")
		}
		if fParam := params.Min(); fParam <= minInt64 {
			ev.errorf("Scalar value %v underflows int64", fParam)
		}
		if fParam := params.Max(); fParam >= maxInt64 {
			ev.errorf("Scalar value %v overflows int64", fParam)
		}
		seriess = make(map[uint64]Series, len(inputMatrix))

	case parser.LIMIT_RATIO:
		// Return early if all r values are zero.
		if params.Max() == 0 && params.Min() == 0 {
			return nil, annos
		}
		if params.HasAnyNaN() {
			ev.errorf("Ratio value is NaN")
		}
		if params.Max() > 1.0 {
			annos.Add(annotations.NewInvalidRatioWarning(params.Max(), 1.0, aggExpr.Param.PositionRange()))
		}
		if params.Min() < -1.0 {
			annos.Add(annotations.NewInvalidRatioWarning(params.Min(), -1.0, aggExpr.Param.PositionRange()))
		}
		seriess = make(map[uint64]Series, len(inputMatrix))

	case parser.QUANTILE:
		if params.HasAnyNaN() {
			annos.Add(annotations.NewInvalidQuantileWarning(math.NaN(), aggExpr.Param.PositionRange()))
		}
		if params.Max() > 1 {
			annos.Add(annotations.NewInvalidQuantileWarning(params.Max(), aggExpr.Param.PositionRange()))
		}
		if params.Min() < 0 {
			annos.Add(annotations.NewInvalidQuantileWarning(params.Min(), aggExpr.Param.PositionRange()))
		}
	}

	for ts := ev.startTimestamp; ts <= ev.endTimestamp; ts += ev.interval {
		fParam := params.Next()
		if err := contextDone(ctx, "expression evaluation"); err != nil {
			ev.error(err)
		}
		// Reset number of samples in memory after each timestamp.
		ev.currentSamples = tempNumSamples

		// Make the function call.
		enh.Ts = ts
		var ws annotations.Annotations
		switch aggExpr.Op {
		case parser.TOPK, parser.BOTTOMK, parser.LIMITK, parser.LIMIT_RATIO:
			result, ws = ev.aggregationK(aggExpr, fParam, inputMatrix, seriesToResult, groups, enh, seriess)
			// If this could be an instant query, shortcut so as not to change sort order.
			if ev.startTimestamp == ev.endTimestamp {
				annos.Merge(ws)
				return result, annos
			}
		default:
			ws = ev.aggregation(aggExpr, fParam, inputMatrix, result, seriesToResult, groups, enh)
		}

		annos.Merge(ws)

		if ev.currentSamples > ev.maxSamples {
			ev.error(ErrTooManySamples(env))
		}
	}

	// Assemble the output matrix. By the time we get here we know we don't have too many samples.
	switch aggExpr.Op {
	case parser.TOPK, parser.BOTTOMK, parser.LIMITK, parser.LIMIT_RATIO:
		result = make(Matrix, 0, len(seriess))
		for _, ss := range seriess {
			result = append(result, ss)
		}
	default:
		// Remove empty result rows.
		dst := 0
		for _, series := range result {
			if len(series.Floats) > 0 || len(series.Histograms) > 0 {
				result[dst] = series
				dst++
			}
		}
		result = result[:dst]
	}
	return result, annos
}

// evalSeries generates a Matrix between ev.startTimestamp and ev.endTimestamp (inclusive), each point spaced ev.interval apart, from series given offset.
// For every storage.Series iterator in series, the method iterates in ev.interval sized steps from ev.startTimestamp until and including ev.endTimestamp,
// collecting every corresponding sample (obtained via ev.vectorSelectorSingle) into a Series.
// All of the generated Series are collected into a Matrix, that gets returned.
func (ev *evaluator) evalSeries(ctx context.Context, series []storage.Series, offset time.Duration, recordOrigT bool) Matrix {
	numSteps := int((ev.endTimestamp-ev.startTimestamp)/ev.interval) + 1

	mat := make(Matrix, 0, len(series))
	var prevSS *Series
	it := storage.NewMemoizedEmptyIterator(durationMilliseconds(ev.lookbackDelta))
	var chkIter chunkenc.Iterator
	for _, s := range series {
		if err := contextDone(ctx, "expression evaluation"); err != nil {
			ev.error(err)
		}

		chkIter = s.Iterator(chkIter)
		it.Reset(chkIter)
		ss := Series{
			Metric: s.Labels(),
		}

		for ts, step := ev.startTimestamp, -1; ts <= ev.endTimestamp; ts += ev.interval {
			step++
			origT, f, h, ok := ev.vectorSelectorSingle(it, offset, ts)
			if !ok {
				continue
			}

			if h == nil {
				ev.currentSamples++
				ev.samplesStats.IncrementSamplesAtStep(step, 1)
				if ev.currentSamples > ev.maxSamples {
					ev.error(ErrTooManySamples(env))
				}
				if ss.Floats == nil {
					ss.Floats = reuseOrGetFPointSlices(prevSS, numSteps)
				}
				if recordOrigT {
					// This is an info metric, where we want to track the original sample timestamp.
					// Info metric values should be 1 by convention, therefore we can re-use this
					// space in the sample.
					f = float64(origT)
				}
				ss.Floats = append(ss.Floats, FPoint{F: f, T: ts})
			} else {
				if recordOrigT {
					ev.error(fmt.Errorf("this should be an info metric, with float samples: %s", ss.Metric))
				}

				point := HPoint{H: h, T: ts}
				histSize := point.size()
				ev.currentSamples += histSize
				ev.samplesStats.IncrementSamplesAtStep(step, int64(histSize))
				if ev.currentSamples > ev.maxSamples {
					ev.error(ErrTooManySamples(env))
				}
				if ss.Histograms == nil {
					ss.Histograms = reuseOrGetHPointSlices(prevSS, numSteps)
				}
				ss.Histograms = append(ss.Histograms, point)
			}
		}

		if len(ss.Floats)+len(ss.Histograms) > 0 {
			mat = append(mat, ss)
			prevSS = &mat[len(mat)-1]
		}
	}
	ev.samplesStats.UpdatePeak(ev.currentSamples)
	return mat
}

// evalSubquery evaluates given SubqueryExpr and returns an equivalent
// evaluated MatrixSelector in its place. Note that the Name and LabelMatchers are not set.
func (ev *evaluator) evalSubquery(ctx context.Context, subq *parser.SubqueryExpr) (*parser.MatrixSelector, int, annotations.Annotations) {
	samplesStats := ev.samplesStats
	// Avoid double counting samples when running a subquery, those samples will be counted in later stage.
	ev.samplesStats = ev.samplesStats.NewChild()
	val, ws := ev.eval(ctx, subq)
	// But do incorporate the peak from the subquery.
	samplesStats.UpdatePeakFromSubquery(ev.samplesStats)
	ev.samplesStats = samplesStats
	mat := val.(Matrix)
	vs := &parser.VectorSelector{
		OriginalOffset: subq.OriginalOffset,
		Offset:         subq.Offset,
		Series:         make([]storage.Series, 0, len(mat)),
		Timestamp:      subq.Timestamp,
	}
	if subq.Timestamp != nil {
		// The offset of subquery is not modified in case of @ modifier.
		// Hence we take care of that here for the result.
		vs.Offset = subq.OriginalOffset + time.Duration(ev.startTimestamp-*subq.Timestamp)*time.Millisecond
	}
	ms := &parser.MatrixSelector{
		Range:          subq.Range,
		VectorSelector: vs,
	}
	for _, s := range mat {
		// Set any "NotCounterReset" and "CounterReset" hints in native
		// histograms to "UnknownCounterReset" because we might
		// otherwise miss a counter reset happening in samples not
		// returned by the subquery, or we might over-detect counter
		// resets if the sample with a counter reset is returned
		// multiple times by a high-res subquery. This intentionally
		// does not attempt to be clever (like detecting if we are
		// really missing underlying samples or returning underlying
		// samples multiple times) because subqueries on counters are
		// inherently problematic WRT counter reset handling, so we
		// cannot really solve the problem for good. We only want to
		// avoid problems that happen due to the explicitly set counter
		// reset hints and go back to the behavior we already know from
		// float samples.
		for i, hp := range s.Histograms {
			switch hp.H.CounterResetHint {
			case histogram.NotCounterReset, histogram.CounterReset:
				h := *hp.H // Shallow copy is sufficient, we only change CounterResetHint.
				h.CounterResetHint = histogram.UnknownCounterReset
				s.Histograms[i].H = &h
			}
		}
		vs.Series = append(vs.Series, NewStorageSeries(s))
	}
	return ms, mat.TotalSamples(), ws
}

// eval evaluates the given expression as the given AST expression node requires.
func (ev *evaluator) eval(ctx context.Context, expr parser.Expr) (parser.Value, annotations.Annotations) {
	// This is the top-level evaluation method.
	// Thus, we check for timeout/cancellation here.
	if err := contextDone(ctx, "expression evaluation"); err != nil {
		ev.error(err)
	}

	if ev.endTimestamp < ev.startTimestamp {
		return Matrix{}, nil
	}

	numSteps := int((ev.endTimestamp-ev.startTimestamp)/ev.interval) + 1

	// Create a new span to help investigate inner evaluation performances.
	ctx, span := otel.Tracer("").Start(ctx, stats.InnerEvalTime.SpanOperation()+" eval "+reflect.TypeOf(expr).String())
	defer span.End()
	if ss, ok := expr.(interface{ ShortString() string }); ok {
		span.SetAttributes(attribute.String("operation", ss.ShortString()))
	}

	switch e := expr.(type) {
	case *parser.AggregateExpr:
		// Grouping labels must be sorted (expected both by generateGroupingKey() and aggregation()).
		sortedGrouping := e.Grouping
		slices.Sort(sortedGrouping)

		if e.Op == parser.COUNT_VALUES {
			valueLabel := e.Param.(*parser.StringLiteral)
			if !model.LabelName(valueLabel.Val).IsValid() {
				ev.errorf("invalid label name %s", valueLabel)
			}
			if !e.Without {
				sortedGrouping = append(sortedGrouping, valueLabel.Val)
				slices.Sort(sortedGrouping)
			}
			return ev.rangeEval(ctx, nil, func(v []Vector, _ Matrix, _ [][]EvalSeriesHelper, enh *EvalNodeHelper) (Vector, annotations.Annotations) {
				return ev.aggregationCountValues(e, sortedGrouping, valueLabel.Val, v[0], enh)
			}, e.Expr)
		}

		var warnings annotations.Annotations
		originalNumSamples := ev.currentSamples
		// e.Param is the number k for topk/bottomk, or q for quantile.
		fp, ws := newFParams(ctx, ev, e.Param)
		warnings.Merge(ws)
		// Now fetch the data to be aggregated.
		val, ws := ev.eval(ctx, e.Expr)
		warnings.Merge(ws)
		inputMatrix := val.(Matrix)

		result, ws := ev.rangeEvalAgg(ctx, e, sortedGrouping, inputMatrix, fp)
		warnings.Merge(ws)
		ev.currentSamples = originalNumSamples + result.TotalSamples()
		ev.samplesStats.UpdatePeak(ev.currentSamples)

		return result, warnings

	case *parser.Call:
		call := FunctionCalls[e.Func.Name]
		if e.Func.Name == "timestamp" {
			// Matrix evaluation always returns the evaluation time,
			// so this function needs special handling when given
			// a vector selector.
			arg := unwrapStepInvariantExpr(e.Args[0])
			vs, ok := arg.(*parser.VectorSelector)
			if ok {
				return ev.rangeEvalTimestampFunctionOverVectorSelector(ctx, vs, call, e)
			}
		}

		// Check if the function has a matrix argument.
		var (
			matrixArgIndex int
			matrixArg      bool
			warnings       annotations.Annotations
		)
		for i := range e.Args {
			a := e.Args[i]
			if _, ok := a.(*parser.MatrixSelector); ok {
				matrixArgIndex = i
				matrixArg = true
				break
			}
			// parser.SubqueryExpr can be used in place of parser.MatrixSelector.
			if subq, ok := a.(*parser.SubqueryExpr); ok {
				matrixArgIndex = i
				matrixArg = true
				// Replacing parser.SubqueryExpr with parser.MatrixSelector.
				val, totalSamples, ws := ev.evalSubquery(ctx, subq)
				e.Args[i] = val
				warnings.Merge(ws)
				defer func() {
					// subquery result takes space in the memory. Get rid of that at the end.
					val.VectorSelector.(*parser.VectorSelector).Series = nil
					ev.currentSamples -= totalSamples
				}()
				break
			}
		}

		// Special handling for functions that work on series not samples.
		switch e.Func.Name {
		case "label_replace":
			return ev.evalLabelReplace(ctx, e.Args)
		case "label_join":
			return ev.evalLabelJoin(ctx, e.Args)
		case "info":
			return ev.evalInfo(ctx, e.Args)
		}

		if !matrixArg {
			// Does not have a matrix argument.
			return ev.rangeEval(ctx, nil, func(v []Vector, _ Matrix, _ [][]EvalSeriesHelper, enh *EvalNodeHelper) (Vector, annotations.Annotations) {
				vec, annos := call(v, nil, e.Args, enh)
				return vec, warnings.Merge(annos)
			}, e.Args...)
		}

		// Evaluate any non-matrix arguments.
		evalVals := make([]Matrix, len(e.Args))
		for i, e := range e.Args {
			if i != matrixArgIndex {
				val, ws := ev.eval(ctx, e)
				evalVals[i] = val.(Matrix)
				warnings.Merge(ws)
			}
		}

		arg := e.Args[matrixArgIndex]
		sel := arg.(*parser.MatrixSelector)
		selVS := sel.VectorSelector.(*parser.VectorSelector)

		ws, err := checkAndExpandSeriesSet(ctx, sel)
		warnings.Merge(ws)
		if err != nil {
			ev.error(errWithWarnings{fmt.Errorf("expanding series: %w", err), warnings})
		}
		mat := make(Matrix, 0, len(selVS.Series)) // Output matrix.
		offset := durationMilliseconds(selVS.Offset)
		selRange := durationMilliseconds(sel.Range)
		stepRange := selRange
		if stepRange > ev.interval {
			stepRange = ev.interval
		}
		// Reuse objects across steps to save memory allocations.
		var floats []FPoint
		var histograms []HPoint
		var prevSS *Series
		inMatrix := make(Matrix, 1)
		enh := &EvalNodeHelper{Out: make(Vector, 0, 1), enableDelayedNameRemoval: ev.enableDelayedNameRemoval}
		// Process all the calls for one time series at a time.
		it := storage.NewBuffer(selRange)
		var chkIter chunkenc.Iterator

		// The last_over_time function acts like offset; thus, it
		// should keep the metric name.  For all the other range
		// vector functions, the only change needed is to drop the
		// metric name in the output.
		dropName := e.Func.Name != "last_over_time"
		vectorVals := make([]Vector, len(e.Args)-1)
		for i, s := range selVS.Series {
			if err := contextDone(ctx, "expression evaluation"); err != nil {
				ev.error(err)
			}
			ev.currentSamples -= len(floats) + totalHPointSize(histograms)
			if floats != nil {
				floats = floats[:0]
			}
			if histograms != nil {
				histograms = histograms[:0]
			}
			chkIter = s.Iterator(chkIter)
			it.Reset(chkIter)
			metric := selVS.Series[i].Labels()
			if !ev.enableDelayedNameRemoval && dropName {
				metric = metric.DropReserved(schema.IsMetadataLabel)
			}
			ss := Series{
				Metric:   metric,
				DropName: dropName,
			}
			inMatrix[0].Metric = selVS.Series[i].Labels()
			for ts, step := ev.startTimestamp, -1; ts <= ev.endTimestamp; ts += ev.interval {
				step++
				// Set the non-matrix arguments.
				// They are scalar, so it is safe to use the step number
				// when looking up the argument, as there will be no gaps.
				counter := 0
				for j := range e.Args {
					if j != matrixArgIndex {
						vectorVals[counter] = Vector{Sample{F: evalVals[j][0].Floats[step].F}}
						counter++
					}
				}
				// Evaluate the matrix selector for this series
				// for this step, but only if this is the 1st
				// iteration or no @ modifier has been used.
				if ts == ev.startTimestamp || selVS.Timestamp == nil {
					maxt := ts - offset
					mint := maxt - selRange
					floats, histograms = ev.matrixIterSlice(it, mint, maxt, floats, histograms)
				}
				if len(floats)+len(histograms) == 0 {
					continue
				}
				inMatrix[0].Floats = floats
				inMatrix[0].Histograms = histograms
				enh.Ts = ts

				// Make the function call.
				outVec, annos := call(vectorVals, inMatrix, e.Args, enh)
				warnings.Merge(annos)
				ev.samplesStats.IncrementSamplesAtStep(step, int64(len(floats)+totalHPointSize(histograms)))

				enh.Out = outVec[:0]
				if len(outVec) > 0 {
					if outVec[0].H == nil {
						if ss.Floats == nil {
							ss.Floats = reuseOrGetFPointSlices(prevSS, numSteps)
						}

						ss.Floats = append(ss.Floats, FPoint{F: outVec[0].F, T: ts})
					} else {
						if ss.Histograms == nil {
							ss.Histograms = reuseOrGetHPointSlices(prevSS, numSteps)
						}
						ss.Histograms = append(ss.Histograms, HPoint{H: outVec[0].H, T: ts})
					}
				}
				// Only buffer stepRange milliseconds from the second step on.
				it.ReduceDelta(stepRange)
			}
			histSamples := totalHPointSize(ss.Histograms)

			if len(ss.Floats)+histSamples > 0 {
				if ev.currentSamples+len(ss.Floats)+histSamples > ev.maxSamples {
					ev.error(ErrTooManySamples(env))
				}
				mat = append(mat, ss)
				prevSS = &mat[len(mat)-1]
				ev.currentSamples += len(ss.Floats) + histSamples
			}
			ev.samplesStats.UpdatePeak(ev.currentSamples)

			if e.Func.Name == "rate" || e.Func.Name == "increase" {
				metricName := inMatrix[0].Metric.Get(labels.MetricName)
				if metricName != "" && len(ss.Floats) > 0 {
					if ev.enableTypeAndUnitLabels {
						// When type-and-unit-labels feature is enabled, check __type__ label
						typeLabel := inMatrix[0].Metric.Get("__type__")
						if typeLabel != string(model.MetricTypeCounter) && typeLabel != string(model.MetricTypeHistogram) {
							warnings.Add(annotations.NewPossibleNonCounterLabelInfo(metricName, typeLabel, e.Args[0].PositionRange()))
						}
					} else if !strings.HasSuffix(metricName, "_total") &&
						!strings.HasSuffix(metricName, "_sum") &&
						!strings.HasSuffix(metricName, "_count") &&
						!strings.HasSuffix(metricName, "_bucket") {
						// Fallback to name suffix checking
						warnings.Add(annotations.NewPossibleNonCounterInfo(metricName, e.Args[0].PositionRange()))
					}
				}
			}
		}
		ev.samplesStats.UpdatePeak(ev.currentSamples)

		ev.currentSamples -= len(floats) + totalHPointSize(histograms)
		putFPointSlice(floats)
		putMatrixSelectorHPointSlice(histograms)

		// The absent_over_time function returns 0 or 1 series. So far, the matrix
		// contains multiple series. The following code will create a new series
		// with values of 1 for the timestamps where no series has value.
		if e.Func.Name == "absent_over_time" {
			steps := int(1 + (ev.endTimestamp-ev.startTimestamp)/ev.interval)
			// Iterate once to look for a complete series.
			for _, s := range mat {
				if len(s.Floats)+len(s.Histograms) == steps {
					return Matrix{}, warnings
				}
			}

			found := map[int64]struct{}{}

			for i, s := range mat {
				for _, p := range s.Floats {
					found[p.T] = struct{}{}
				}
				for _, p := range s.Histograms {
					found[p.T] = struct{}{}
				}
				if i > 0 && len(found) == steps {
					return Matrix{}, warnings
				}
			}

			newp := make([]FPoint, 0, steps-len(found))
			for ts := ev.startTimestamp; ts <= ev.endTimestamp; ts += ev.interval {
				if _, ok := found[ts]; !ok {
					newp = append(newp, FPoint{T: ts, F: 1})
				}
			}

			return Matrix{
				Series{
					Metric:   createLabelsForAbsentFunction(e.Args[0]),
					Floats:   newp,
					DropName: dropName,
				},
			}, warnings
		}

		if !ev.enableDelayedNameRemoval && mat.ContainsSameLabelset() {
			ev.errorf("vector cannot contain metrics with the same labelset")
		}
		return mat, warnings

	case *parser.ParenExpr:
		return ev.eval(ctx, e.Expr)

	case *parser.UnaryExpr:
		val, ws := ev.eval(ctx, e.Expr)
		mat := val.(Matrix)
		if e.Op == parser.SUB {
			for i := range mat {
				if !ev.enableDelayedNameRemoval {
					mat[i].Metric = mat[i].Metric.DropReserved(schema.IsMetadataLabel)
				}
				mat[i].DropName = true
				for j := range mat[i].Floats {
					mat[i].Floats[j].F = -mat[i].Floats[j].F
				}
				for j := range mat[i].Histograms {
					mat[i].Histograms[j].H = mat[i].Histograms[j].H.Copy().Mul(-1)
				}
			}
			if !ev.enableDelayedNameRemoval && mat.ContainsSameLabelset() {
				ev.errorf("vector cannot contain metrics with the same labelset")
			}
		}
		return mat, ws

	case *parser.BinaryExpr:
		switch lt, rt := e.LHS.Type(), e.RHS.Type(); {
		case lt == parser.ValueTypeScalar && rt == parser.ValueTypeScalar:
			return ev.rangeEval(ctx, nil, func(v []Vector, _ Matrix, _ [][]EvalSeriesHelper, enh *EvalNodeHelper) (Vector, annotations.Annotations) {
				val := scalarBinop(e.Op, v[0][0].F, v[1][0].F)
				return append(enh.Out, Sample{F: val}), nil
			}, e.LHS, e.RHS)
		case lt == parser.ValueTypeVector && rt == parser.ValueTypeVector:
			// Function to compute the join signature for each series.
			buf := make([]byte, 0, 1024)
			sigf := signatureFunc(e.VectorMatching.On, buf, e.VectorMatching.MatchingLabels...)
			initSignatures := func(series labels.Labels, h *EvalSeriesHelper) {
				h.signature = sigf(series)
			}
			switch e.Op {
			case parser.LAND:
				return ev.rangeEval(ctx, initSignatures, func(v []Vector, _ Matrix, sh [][]EvalSeriesHelper, enh *EvalNodeHelper) (Vector, annotations.Annotations) {
					return ev.VectorAnd(v[0], v[1], e.VectorMatching, sh[0], sh[1], enh), nil
				}, e.LHS, e.RHS)
			case parser.LOR:
				return ev.rangeEval(ctx, initSignatures, func(v []Vector, _ Matrix, sh [][]EvalSeriesHelper, enh *EvalNodeHelper) (Vector, annotations.Annotations) {
					return ev.VectorOr(v[0], v[1], e.VectorMatching, sh[0], sh[1], enh), nil
				}, e.LHS, e.RHS)
			case parser.LUNLESS:
				return ev.rangeEval(ctx, initSignatures, func(v []Vector, _ Matrix, sh [][]EvalSeriesHelper, enh *EvalNodeHelper) (Vector, annotations.Annotations) {
					return ev.VectorUnless(v[0], v[1], e.VectorMatching, sh[0], sh[1], enh), nil
				}, e.LHS, e.RHS)
			default:
				return ev.rangeEval(ctx, initSignatures, func(v []Vector, _ Matrix, sh [][]EvalSeriesHelper, enh *EvalNodeHelper) (Vector, annotations.Annotations) {
					vec, err := ev.VectorBinop(e.Op, v[0], v[1], e.VectorMatching, e.ReturnBool, sh[0], sh[1], enh, e.PositionRange())
					return vec, handleVectorBinopError(err, e)
				}, e.LHS, e.RHS)
			}

		case lt == parser.ValueTypeVector && rt == parser.ValueTypeScalar:
			return ev.rangeEval(ctx, nil, func(v []Vector, _ Matrix, _ [][]EvalSeriesHelper, enh *EvalNodeHelper) (Vector, annotations.Annotations) {
				vec, err := ev.VectorscalarBinop(e.Op, v[0], Scalar{V: v[1][0].F}, false, e.ReturnBool, enh, e.PositionRange())
				return vec, handleVectorBinopError(err, e)
			}, e.LHS, e.RHS)

		case lt == parser.ValueTypeScalar && rt == parser.ValueTypeVector:
			return ev.rangeEval(ctx, nil, func(v []Vector, _ Matrix, _ [][]EvalSeriesHelper, enh *EvalNodeHelper) (Vector, annotations.Annotations) {
				vec, err := ev.VectorscalarBinop(e.Op, v[1], Scalar{V: v[0][0].F}, true, e.ReturnBool, enh, e.PositionRange())
				return vec, handleVectorBinopError(err, e)
			}, e.LHS, e.RHS)
		}

	case *parser.NumberLiteral:
		span.SetAttributes(attribute.Float64("value", e.Val))
		return ev.rangeEval(ctx, nil, func(_ []Vector, _ Matrix, _ [][]EvalSeriesHelper, enh *EvalNodeHelper) (Vector, annotations.Annotations) {
			return append(enh.Out, Sample{F: e.Val, Metric: labels.EmptyLabels()}), nil
		})

	case *parser.StringLiteral:
		span.SetAttributes(attribute.String("value", e.Val))
		return String{V: e.Val, T: ev.startTimestamp}, nil

	case *parser.VectorSelector:
		ws, err := checkAndExpandSeriesSet(ctx, e)
		if err != nil {
			ev.error(errWithWarnings{fmt.Errorf("expanding series: %w", err), ws})
		}
		mat := ev.evalSeries(ctx, e.Series, e.Offset, false)
		return mat, ws

	case *parser.MatrixSelector:
		if ev.startTimestamp != ev.endTimestamp {
			panic(errors.New("cannot do range evaluation of matrix selector"))
		}
		return ev.matrixSelector(ctx, e)

	case *parser.SubqueryExpr:
		offsetMillis := durationMilliseconds(e.Offset)
		rangeMillis := durationMilliseconds(e.Range)
		newEv := &evaluator{
			endTimestamp:             ev.endTimestamp - offsetMillis,
			currentSamples:           ev.currentSamples,
			maxSamples:               ev.maxSamples,
			logger:                   ev.logger,
			lookbackDelta:            ev.lookbackDelta,
			samplesStats:             ev.samplesStats.NewChild(),
			noStepSubqueryIntervalFn: ev.noStepSubqueryIntervalFn,
			enableDelayedNameRemoval: ev.enableDelayedNameRemoval,
			enableTypeAndUnitLabels:  ev.enableTypeAndUnitLabels,
			querier:                  ev.querier,
		}

		if e.Step != 0 {
			newEv.interval = durationMilliseconds(e.Step)
		} else {
			newEv.interval = ev.noStepSubqueryIntervalFn(rangeMillis)
		}

		// Start with the first timestamp after (ev.startTimestamp - offset - range)
		// that is aligned with the step (multiple of 'newEv.interval').
		newEv.startTimestamp = newEv.interval * ((ev.startTimestamp - offsetMillis - rangeMillis) / newEv.interval)
		if newEv.startTimestamp <= (ev.startTimestamp - offsetMillis - rangeMillis) {
			newEv.startTimestamp += newEv.interval
		}

		if newEv.startTimestamp != ev.startTimestamp {
			// Adjust the offset of selectors based on the new
			// start time of the evaluator since the calculation
			// of the offset with @ happens w.r.t. the start time.
			setOffsetForAtModifier(newEv.startTimestamp, e.Expr)
		}

		res, ws := newEv.eval(ctx, e.Expr)
		ev.currentSamples = newEv.currentSamples
		ev.samplesStats.UpdatePeakFromSubquery(newEv.samplesStats)
		ev.samplesStats.IncrementSamplesAtTimestamp(ev.endTimestamp, newEv.samplesStats.TotalSamples)
		return res, ws
	case *parser.StepInvariantExpr:
		newEv := &evaluator{
			startTimestamp:           ev.startTimestamp,
			endTimestamp:             ev.startTimestamp, // Always a single evaluation.
			interval:                 ev.interval,
			currentSamples:           ev.currentSamples,
			maxSamples:               ev.maxSamples,
			logger:                   ev.logger,
			lookbackDelta:            ev.lookbackDelta,
			samplesStats:             ev.samplesStats.NewChild(),
			noStepSubqueryIntervalFn: ev.noStepSubqueryIntervalFn,
			enableDelayedNameRemoval: ev.enableDelayedNameRemoval,
			enableTypeAndUnitLabels:  ev.enableTypeAndUnitLabels,
			querier:                  ev.querier,
		}
		res, ws := newEv.eval(ctx, e.Expr)
		ev.currentSamples = newEv.currentSamples
		ev.samplesStats.UpdatePeakFromSubquery(newEv.samplesStats)
		for ts, step := ev.startTimestamp, -1; ts <= ev.endTimestamp; ts += ev.interval {
			step++
			ev.samplesStats.IncrementSamplesAtStep(step, newEv.samplesStats.TotalSamples)
		}
		switch e.Expr.(type) {
		case *parser.MatrixSelector, *parser.SubqueryExpr:
			// We do not duplicate results for range selectors since result is a matrix
			// with their unique timestamps which does not depend on the step.
			return res, ws
		}

		// For every evaluation while the value remains same, the timestamp for that
		// value would change for different eval times. Hence we duplicate the result
		// with changed timestamps.
		mat, ok := res.(Matrix)
		if !ok {
			panic(fmt.Errorf("unexpected result in StepInvariantExpr evaluation: %T", expr))
		}
		for i := range mat {
			if len(mat[i].Floats)+len(mat[i].Histograms) != 1 {
				panic(errors.New("unexpected number of samples"))
			}
			for ts := ev.startTimestamp + ev.interval; ts <= ev.endTimestamp; ts += ev.interval {
				if len(mat[i].Floats) > 0 {
					mat[i].Floats = append(mat[i].Floats, FPoint{
						T: ts,
						F: mat[i].Floats[0].F,
					})
					ev.currentSamples++
				} else {
					point := HPoint{
						T: ts,
						H: mat[i].Histograms[0].H,
					}
					mat[i].Histograms = append(mat[i].Histograms, point)
					ev.currentSamples += point.size()
				}
				if ev.currentSamples > ev.maxSamples {
					ev.error(ErrTooManySamples(env))
				}
			}
		}
		ev.samplesStats.UpdatePeak(ev.currentSamples)
		return res, ws
	}

	panic(fmt.Errorf("unhandled expression of type: %T", expr))
}

// reuseOrGetHPointSlices reuses the space from previous slice to create new slice if the former has lots of room.
// The previous slices capacity is adjusted so when it is re-used from the pool it doesn't overflow into the new one.
func reuseOrGetHPointSlices(prevSS *Series, numSteps int) (r []HPoint) {
	if prevSS != nil && cap(prevSS.Histograms)-2*len(prevSS.Histograms) > 0 {
		r = prevSS.Histograms[len(prevSS.Histograms):]
		prevSS.Histograms = prevSS.Histograms[0:len(prevSS.Histograms):len(prevSS.Histograms)]
		return
	}

	return getHPointSlice(numSteps)
}

// reuseOrGetFPointSlices reuses the space from previous slice to create new slice if the former has lots of room.
// The previous slices capacity is adjusted so when it is re-used from the pool it doesn't overflow into the new one.
func reuseOrGetFPointSlices(prevSS *Series, numSteps int) (r []FPoint) {
	if prevSS != nil && cap(prevSS.Floats)-2*len(prevSS.Floats) > 0 {
		r = prevSS.Floats[len(prevSS.Floats):]
		prevSS.Floats = prevSS.Floats[0:len(prevSS.Floats):len(prevSS.Floats)]
		return
	}

	return getFPointSlice(numSteps)
}

func (ev *evaluator) rangeEvalTimestampFunctionOverVectorSelector(ctx context.Context, vs *parser.VectorSelector, call FunctionCall, e *parser.Call) (parser.Value, annotations.Annotations) {
	ws, err := checkAndExpandSeriesSet(ctx, vs)
	if err != nil {
		ev.error(errWithWarnings{fmt.Errorf("expanding series: %w", err), ws})
	}

	seriesIterators := make([]*storage.MemoizedSeriesIterator, len(vs.Series))
	for i, s := range vs.Series {
		it := s.Iterator(nil)
		seriesIterators[i] = storage.NewMemoizedIterator(it, durationMilliseconds(ev.lookbackDelta)-1)
	}

	return ev.rangeEval(ctx, nil, func(_ []Vector, _ Matrix, _ [][]EvalSeriesHelper, enh *EvalNodeHelper) (Vector, annotations.Annotations) {
		if vs.Timestamp != nil {
			// This is a special case for "timestamp()" when the @ modifier is used, to ensure that
			// we return a point for each time step in this case.
			// See https://github.com/prometheus/prometheus/issues/8433.
			vs.Offset = time.Duration(enh.Ts-*vs.Timestamp) * time.Millisecond
		}

		vec := make(Vector, 0, len(vs.Series))
		for i, s := range vs.Series {
			it := seriesIterators[i]
			t, _, _, ok := ev.vectorSelectorSingle(it, vs.Offset, enh.Ts)
			if !ok {
				continue
			}

			// Note that we ignore the sample values because call only cares about the timestamp.
			vec = append(vec, Sample{
				Metric: s.Labels(),
				T:      t,
			})

			ev.currentSamples++
			ev.samplesStats.IncrementSamplesAtTimestamp(enh.Ts, 1)
			if ev.currentSamples > ev.maxSamples {
				ev.error(ErrTooManySamples(env))
			}
		}
		ev.samplesStats.UpdatePeak(ev.currentSamples)
		vec, annos := call([]Vector{vec}, nil, e.Args, enh)
		return vec, ws.Merge(annos)
	})
}

// vectorSelectorSingle evaluates an instant vector for the iterator of one time series.
func (ev *evaluator) vectorSelectorSingle(it *storage.MemoizedSeriesIterator, offset time.Duration, ts int64) (
	int64, float64, *histogram.FloatHistogram, bool,
) {
	refTime := ts - durationMilliseconds(offset)
	var t int64
	var v float64
	var h *histogram.FloatHistogram

	valueType := it.Seek(refTime)
	switch valueType {
	case chunkenc.ValNone:
		if it.Err() != nil {
			ev.error(it.Err())
		}
	case chunkenc.ValFloat:
		t, v = it.At()
	case chunkenc.ValFloatHistogram:
		t, h = it.AtFloatHistogram()
	default:
		panic(fmt.Errorf("unknown value type %v", valueType))
	}
	if valueType == chunkenc.ValNone || t > refTime {
		var ok bool
		t, v, h, ok = it.PeekPrev()
		if !ok || t <= refTime-durationMilliseconds(ev.lookbackDelta) {
			return 0, 0, nil, false
		}
	}
	if value.IsStaleNaN(v) || (h != nil && value.IsStaleNaN(h.Sum)) {
		return 0, 0, nil, false
	}
	return t, v, h, true
}

var (
	fPointPool zeropool.Pool[[]FPoint]
	hPointPool zeropool.Pool[[]HPoint]

	// matrixSelectorHPool holds reusable histogram slices used by the matrix
	// selector. The key difference between this pool and the hPointPool is that
	// slices returned by this pool should never hold multiple copies of the same
	// histogram pointer since histogram objects are reused across query evaluation
	// steps.
	matrixSelectorHPool zeropool.Pool[[]HPoint]
)

func getFPointSlice(sz int) []FPoint {
	if p := fPointPool.Get(); p != nil {
		return p
	}

	if sz > maxPointsSliceSize {
		sz = maxPointsSliceSize
	}

	return make([]FPoint, 0, sz)
}

// putFPointSlice will return a FPoint slice of size max(maxPointsSliceSize, sz).
// This function is called with an estimated size which often can be over-estimated.
func putFPointSlice(p []FPoint) {
	if p != nil {
		fPointPool.Put(p[:0])
	}
}

// getHPointSlice will return a HPoint slice of size max(maxPointsSliceSize, sz).
// This function is called with an estimated size which often can be over-estimated.
func getHPointSlice(sz int) []HPoint {
	if p := hPointPool.Get(); p != nil {
		return p
	}

	if sz > maxPointsSliceSize {
		sz = maxPointsSliceSize
	}

	return make([]HPoint, 0, sz)
}

func putHPointSlice(p []HPoint) {
	if p != nil {
		hPointPool.Put(p[:0])
	}
}

func getMatrixSelectorHPoints() []HPoint {
	if p := matrixSelectorHPool.Get(); p != nil {
		return p
	}

	return make([]HPoint, 0, matrixSelectorSliceSize)
}

func putMatrixSelectorHPointSlice(p []HPoint) {
	if p != nil {
		matrixSelectorHPool.Put(p[:0])
	}
}

// matrixSelector evaluates a *parser.MatrixSelector expression.
func (ev *evaluator) matrixSelector(ctx context.Context, node *parser.MatrixSelector) (Matrix, annotations.Annotations) {
	var (
		vs = node.VectorSelector.(*parser.VectorSelector)

		offset = durationMilliseconds(vs.Offset)
		maxt   = ev.startTimestamp - offset
		mint   = maxt - durationMilliseconds(node.Range)
		matrix = make(Matrix, 0, len(vs.Series))

		it = storage.NewBuffer(durationMilliseconds(node.Range))
	)
	ws, err := checkAndExpandSeriesSet(ctx, node)
	if err != nil {
		ev.error(errWithWarnings{fmt.Errorf("expanding series: %w", err), ws})
	}

	var chkIter chunkenc.Iterator
	series := vs.Series
	for i, s := range series {
		if err := contextDone(ctx, "expression evaluation"); err != nil {
			ev.error(err)
		}
		chkIter = s.Iterator(chkIter)
		it.Reset(chkIter)
		ss := Series{
			Metric: series[i].Labels(),
		}

		ss.Floats, ss.Histograms = ev.matrixIterSlice(it, mint, maxt, nil, nil)
		totalSize := int64(len(ss.Floats)) + int64(totalHPointSize(ss.Histograms))
		ev.samplesStats.IncrementSamplesAtTimestamp(ev.startTimestamp, totalSize)

		if totalSize > 0 {
			matrix = append(matrix, ss)
		} else {
			putFPointSlice(ss.Floats)
			putHPointSlice(ss.Histograms)
		}
	}
	return matrix, ws
}

// matrixIterSlice populates a matrix vector covering the requested range for a
// single time series, with points retrieved from an iterator.
//
// As an optimization, the matrix vector may already contain points of the same
// time series from the evaluation of an earlier step (with lower mint and maxt
// values). Any such points falling before mint are discarded; points that fall
// into the [mint, maxt] range are retained; only points with later timestamps
// are populated from the iterator.
func (ev *evaluator) matrixIterSlice(
	it *storage.BufferedSeriesIterator, mint, maxt int64,
	floats []FPoint, histograms []HPoint,
) ([]FPoint, []HPoint) {
	mintFloats, mintHistograms := mint, mint

	// First floats...
	if len(floats) > 0 && floats[len(floats)-1].T > mint {
		// There is an overlap between previous and current ranges, retain common
		// points. In most such cases:
		//   (a) the overlap is significantly larger than the eval step; and/or
		//   (b) the number of samples is relatively small.
		// so a linear search will be as fast as a binary search.
		var drop int
		for drop = 0; floats[drop].T <= mint; drop++ {
		}
		ev.currentSamples -= drop
		copy(floats, floats[drop:])
		floats = floats[:len(floats)-drop]
		// Only append points with timestamps after the last timestamp we have.
		mintFloats = floats[len(floats)-1].T
	} else {
		ev.currentSamples -= len(floats)
		if floats != nil {
			floats = floats[:0]
		}
	}

	// ...then the same for histograms. TODO(beorn7): Use generics?
	if len(histograms) > 0 && histograms[len(histograms)-1].T > mint {
		// There is an overlap between previous and current ranges, retain common
		// points. In most such cases:
		//   (a) the overlap is significantly larger than the eval step; and/or
		//   (b) the number of samples is relatively small.
		// so a linear search will be as fast as a binary search.
		var drop int
		for drop = 0; histograms[drop].T <= mint; drop++ {
		}
		// Rotate the buffer around the drop index so that points before mint can be
		// reused to store new histograms.
		tail := make([]HPoint, drop)
		copy(tail, histograms[:drop])
		copy(histograms, histograms[drop:])
		copy(histograms[len(histograms)-drop:], tail)
		histograms = histograms[:len(histograms)-drop]
		ev.currentSamples -= totalHPointSize(histograms)
		// Only append points with timestamps after the last timestamp we have.
		mintHistograms = histograms[len(histograms)-1].T
	} else {
		ev.currentSamples -= totalHPointSize(histograms)
		if histograms != nil {
			histograms = histograms[:0]
		}
	}

	if mint == maxt {
		// Empty range: return the empty slices.
		return floats, histograms
	}

	soughtValueType := it.Seek(maxt)
	if soughtValueType == chunkenc.ValNone {
		if it.Err() != nil {
			ev.error(it.Err())
		}
	}

	buf := it.Buffer()
loop:
	for {
		switch buf.Next() {
		case chunkenc.ValNone:
			break loop
		case chunkenc.ValFloatHistogram, chunkenc.ValHistogram:
			t := buf.AtT()
			// Values in the buffer are guaranteed to be smaller than maxt.
			if t > mintHistograms {
				if histograms == nil {
					histograms = getMatrixSelectorHPoints()
				}
				n := len(histograms)
				if n < cap(histograms) {
					histograms = histograms[:n+1]
				} else {
					histograms = append(histograms, HPoint{H: &histogram.FloatHistogram{}})
				}
				histograms[n].T, histograms[n].H = buf.AtFloatHistogram(histograms[n].H)
				if value.IsStaleNaN(histograms[n].H.Sum) {
					histograms = histograms[:n]
					continue loop
				}
				ev.currentSamples += histograms[n].size()
				if ev.currentSamples > ev.maxSamples {
					ev.error(ErrTooManySamples(env))
				}
			}
		case chunkenc.ValFloat:
			t, f := buf.At()
			if value.IsStaleNaN(f) {
				continue loop
			}
			// Values in the buffer are guaranteed to be smaller than maxt.
			if t > mintFloats {
				ev.currentSamples++
				if ev.currentSamples > ev.maxSamples {
					ev.error(ErrTooManySamples(env))
				}
				if floats == nil {
					floats = getFPointSlice(16)
				}
				floats = append(floats, FPoint{T: t, F: f})
			}
		}
	}
	// The sought sample might also be in the range.
	switch soughtValueType {
	case chunkenc.ValFloatHistogram, chunkenc.ValHistogram:
		if it.AtT() != maxt {
			break
		}
		if histograms == nil {
			histograms = getMatrixSelectorHPoints()
		}
		n := len(histograms)
		if n < cap(histograms) {
			histograms = histograms[:n+1]
		} else {
			histograms = append(histograms, HPoint{H: &histogram.FloatHistogram{}})
		}
		if histograms[n].H == nil {
			// Make sure to pass non-nil H to AtFloatHistogram so that it does a deep-copy.
			// Not an issue in the loop above since that uses an intermediate buffer.
			histograms[n].H = &histogram.FloatHistogram{}
		}
		histograms[n].T, histograms[n].H = it.AtFloatHistogram(histograms[n].H)
		if value.IsStaleNaN(histograms[n].H.Sum) {
			histograms = histograms[:n]
			break
		}
		ev.currentSamples += histograms[n].size()
		if ev.currentSamples > ev.maxSamples {
			ev.error(ErrTooManySamples(env))
		}

	case chunkenc.ValFloat:
		t, f := it.At()
		if t == maxt && !value.IsStaleNaN(f) {
			ev.currentSamples++
			if ev.currentSamples > ev.maxSamples {
				ev.error(ErrTooManySamples(env))
			}
			if floats == nil {
				floats = getFPointSlice(16)
			}
			floats = append(floats, FPoint{T: t, F: f})
		}
	}
	ev.samplesStats.UpdatePeak(ev.currentSamples)
	return floats, histograms
}

func (*evaluator) VectorAnd(lhs, rhs Vector, matching *parser.VectorMatching, lhsh, rhsh []EvalSeriesHelper, enh *EvalNodeHelper) Vector {
	if matching.Card != parser.CardManyToMany {
		panic("set operations must only use many-to-many matching")
	}
	if len(lhs) == 0 || len(rhs) == 0 {
		return nil // Short-circuit: AND with nothing is nothing.
	}

	// The set of signatures for the right-hand side Vector.
	rightSigs := map[string]struct{}{}
	// Add all rhs samples to a map so we can easily find matches later.
	for _, sh := range rhsh {
		rightSigs[sh.signature] = struct{}{}
	}

	for i, ls := range lhs {
		// If there's a matching entry in the right-hand side Vector, add the sample.
		if _, ok := rightSigs[lhsh[i].signature]; ok {
			enh.Out = append(enh.Out, ls)
		}
	}
	return enh.Out
}

func (*evaluator) VectorOr(lhs, rhs Vector, matching *parser.VectorMatching, lhsh, rhsh []EvalSeriesHelper, enh *EvalNodeHelper) Vector {
	switch {
	case matching.Card != parser.CardManyToMany:
		panic("set operations must only use many-to-many matching")
	case len(lhs) == 0: // Short-circuit.
		enh.Out = append(enh.Out, rhs...)
		return enh.Out
	case len(rhs) == 0:
		enh.Out = append(enh.Out, lhs...)
		return enh.Out
	}

	leftSigs := map[string]struct{}{}
	// Add everything from the left-hand-side Vector.
	for i, ls := range lhs {
		leftSigs[lhsh[i].signature] = struct{}{}
		enh.Out = append(enh.Out, ls)
	}
	// Add all right-hand side elements which have not been added from the left-hand side.
	for j, rs := range rhs {
		if _, ok := leftSigs[rhsh[j].signature]; !ok {
			enh.Out = append(enh.Out, rs)
		}
	}
	return enh.Out
}

func (*evaluator) VectorUnless(lhs, rhs Vector, matching *parser.VectorMatching, lhsh, rhsh []EvalSeriesHelper, enh *EvalNodeHelper) Vector {
	if matching.Card != parser.CardManyToMany {
		panic("set operations must only use many-to-many matching")
	}
	// Short-circuit: empty rhs means we will return everything in lhs;
	// empty lhs means we will return empty - don't need to build a map.
	if len(lhs) == 0 || len(rhs) == 0 {
		enh.Out = append(enh.Out, lhs...)
		return enh.Out
	}

	rightSigs := map[string]struct{}{}
	for _, sh := range rhsh {
		rightSigs[sh.signature] = struct{}{}
	}

	for i, ls := range lhs {
		if _, ok := rightSigs[lhsh[i].signature]; !ok {
			enh.Out = append(enh.Out, ls)
		}
	}
	return enh.Out
}

// VectorBinop evaluates a binary operation between two Vectors, excluding set operators.
func (ev *evaluator) VectorBinop(op parser.ItemType, lhs, rhs Vector, matching *parser.VectorMatching, returnBool bool, lhsh, rhsh []EvalSeriesHelper, enh *EvalNodeHelper, pos posrange.PositionRange) (Vector, error) {
	if matching.Card == parser.CardManyToMany {
		panic("many-to-many only allowed for set operators")
	}
	if len(lhs) == 0 || len(rhs) == 0 {
		return nil, nil // Short-circuit: nothing is going to match.
	}

	// The control flow below handles one-to-one or many-to-one matching.
	// For one-to-many, swap sidedness and account for the swap when calculating
	// values.
	if matching.Card == parser.CardOneToMany {
		lhs, rhs = rhs, lhs
		lhsh, rhsh = rhsh, lhsh
	}

	// All samples from the rhs hashed by the matching label/values.
	if enh.rightSigs == nil {
		enh.rightSigs = make(map[string]Sample, len(enh.Out))
	} else {
		for k := range enh.rightSigs {
			delete(enh.rightSigs, k)
		}
	}
	rightSigs := enh.rightSigs

	// Add all rhs samples to a map so we can easily find matches later.
	for i, rs := range rhs {
		sig := rhsh[i].signature
		// The rhs is guaranteed to be the 'one' side. Having multiple samples
		// with the same signature means that the matching is many-to-many.
		if duplSample, found := rightSigs[sig]; found {
			// oneSide represents which side of the vector represents the 'one' in the many-to-one relationship.
			oneSide := "right"
			if matching.Card == parser.CardOneToMany {
				oneSide = "left"
			}
			matchedLabels := rs.Metric.MatchLabels(matching.On, matching.MatchingLabels...)
			// Many-to-many matching not allowed.
			ev.errorf("found duplicate series for the match group %s on the %s hand-side of the operation: [%s, %s]"+
				";many-to-many matching not allowed: matching labels must be unique on one side", matchedLabels.String(), oneSide, rs.Metric.String(), duplSample.Metric.String())
		}
		rightSigs[sig] = rs
	}

	// Tracks the match-signature. For one-to-one operations the value is nil. For many-to-one
	// the value is a set of signatures to detect duplicated result elements.
	if enh.matchedSigs == nil {
		enh.matchedSigs = make(map[string]map[uint64]struct{}, len(rightSigs))
	} else {
		for k := range enh.matchedSigs {
			delete(enh.matchedSigs, k)
		}
	}
	matchedSigs := enh.matchedSigs

	// For all lhs samples find a respective rhs sample and perform
	// the binary operation.
	var lastErr error
	for i, ls := range lhs {
		sig := lhsh[i].signature

		rs, found := rightSigs[sig] // Look for a match in the rhs Vector.
		if !found {
			continue
		}

		// Account for potentially swapped sidedness.
		fl, fr := ls.F, rs.F
		hl, hr := ls.H, rs.H
		if matching.Card == parser.CardOneToMany {
			fl, fr = fr, fl
			hl, hr = hr, hl
		}
		floatValue, histogramValue, keep, err := vectorElemBinop(op, fl, fr, hl, hr, pos)
		if err != nil {
			lastErr = err
			continue
		}
		switch {
		case returnBool:
			histogramValue = nil
			if keep {
				floatValue = 1.0
			} else {
				floatValue = 0.0
			}
		case !keep:
			continue
		}
		metric := resultMetric(ls.Metric, rs.Metric, op, matching, enh)
		if !ev.enableDelayedNameRemoval && returnBool {
			metric = metric.DropReserved(schema.IsMetadataLabel)
		}
		insertedSigs, exists := matchedSigs[sig]
		if matching.Card == parser.CardOneToOne {
			if exists {
				ev.errorf("multiple matches for labels: many-to-one matching must be explicit (group_left/group_right)")
			}
			matchedSigs[sig] = nil // Set existence to true.
		} else {
			// In many-to-one matching the grouping labels have to ensure a unique metric
			// for the result Vector. Check whether those labels have already been added for
			// the same matching labels.
			insertSig := metric.Hash()

			if !exists {
				insertedSigs = map[uint64]struct{}{}
				matchedSigs[sig] = insertedSigs
			} else if _, duplicate := insertedSigs[insertSig]; duplicate {
				ev.errorf("multiple matches for labels: grouping labels must ensure unique matches")
			}
			insertedSigs[insertSig] = struct{}{}
		}

		enh.Out = append(enh.Out, Sample{
			Metric:   metric,
			F:        floatValue,
			H:        histogramValue,
			DropName: returnBool,
		})
	}
	return enh.Out, lastErr
}

func signatureFunc(on bool, b []byte, names ...string) func(labels.Labels) string {
	if on {
		slices.Sort(names)
		return func(lset labels.Labels) string {
			return string(lset.BytesWithLabels(b, names...))
		}
	}
	names = append([]string{labels.MetricName}, names...)
	slices.Sort(names)
	return func(lset labels.Labels) string {
		return string(lset.BytesWithoutLabels(b, names...))
	}
}

// resultMetric returns the metric for the given sample(s) based on the Vector
// binary operation and the matching options.
func resultMetric(lhs, rhs labels.Labels, op parser.ItemType, matching *parser.VectorMatching, enh *EvalNodeHelper) labels.Labels {
	if enh.resultMetric == nil {
		enh.resultMetric = make(map[string]labels.Labels, len(enh.Out))
	}

	enh.resetBuilder(lhs)
	buf := bytes.NewBuffer(enh.lblResultBuf[:0])
	enh.lblBuf = lhs.Bytes(enh.lblBuf)
	buf.Write(enh.lblBuf)
	enh.lblBuf = rhs.Bytes(enh.lblBuf)
	buf.Write(enh.lblBuf)
	enh.lblResultBuf = buf.Bytes()

	if ret, ok := enh.resultMetric[string(enh.lblResultBuf)]; ok {
		return ret
	}
	str := string(enh.lblResultBuf)

	if changesMetricSchema(op) {
		// Setting empty Metadata causes the deletion of those if they exists.
		schema.Metadata{}.SetToLabels(enh.lb)
	}

	if matching.Card == parser.CardOneToOne {
		if matching.On {
			enh.lb.Keep(matching.MatchingLabels...)
		} else {
			enh.lb.Del(matching.MatchingLabels...)
		}
	}
	for _, ln := range matching.Include {
		// Included labels from the `group_x` modifier are taken from the "one"-side.
		if v := rhs.Get(ln); v != "" {
			enh.lb.Set(ln, v)
		} else {
			enh.lb.Del(ln)
		}
	}

	ret := enh.lb.Labels()
	enh.resultMetric[str] = ret
	return ret
}

// VectorscalarBinop evaluates a binary operation between a Vector and a Scalar.
func (ev *evaluator) VectorscalarBinop(op parser.ItemType, lhs Vector, rhs Scalar, swap, returnBool bool, enh *EvalNodeHelper, pos posrange.PositionRange) (Vector, error) {
	var lastErr error
	for _, lhsSample := range lhs {
		lf, rf := lhsSample.F, rhs.V
		var rh *histogram.FloatHistogram
		lh := lhsSample.H
		// lhs always contains the Vector. If the original position was different
		// swap for calculating the value.
		if swap {
			lf, rf = rf, lf
			lh, rh = rh, lh
		}
		float, histogram, keep, err := vectorElemBinop(op, lf, rf, lh, rh, pos)
		if err != nil {
			lastErr = err
			continue
		}
		// Catch cases where the scalar is the LHS in a scalar-vector comparison operation.
		// We want to always keep the vector element value as the output value, even if it's on the RHS.
		if op.IsComparisonOperator() && swap {
			float = rf
			histogram = rh
		}
		if returnBool {
			if keep {
				float = 1.0
			} else {
				float = 0.0
			}
			keep = true
		}
		if keep {
			lhsSample.F = float
			lhsSample.H = histogram
			if changesMetricSchema(op) || returnBool {
				if !ev.enableDelayedNameRemoval {
					lhsSample.Metric = lhsSample.Metric.DropReserved(schema.IsMetadataLabel)
				}
				lhsSample.DropName = true
			}
			enh.Out = append(enh.Out, lhsSample)
		}
	}
	return enh.Out, lastErr
}

// scalarBinop evaluates a binary operation between two Scalars.
func scalarBinop(op parser.ItemType, lhs, rhs float64) float64 {
	switch op {
	case parser.ADD:
		return lhs + rhs
	case parser.SUB:
		return lhs - rhs
	case parser.MUL:
		return lhs * rhs
	case parser.DIV:
		return lhs / rhs
	case parser.POW:
		return math.Pow(lhs, rhs)
	case parser.MOD:
		return math.Mod(lhs, rhs)
	case parser.EQLC:
		return btos(lhs == rhs)
	case parser.NEQ:
		return btos(lhs != rhs)
	case parser.GTR:
		return btos(lhs > rhs)
	case parser.LSS:
		return btos(lhs < rhs)
	case parser.GTE:
		return btos(lhs >= rhs)
	case parser.LTE:
		return btos(lhs <= rhs)
	case parser.ATAN2:
		return math.Atan2(lhs, rhs)
	}
	panic(fmt.Errorf("operator %q not allowed for Scalar operations", op))
}

// vectorElemBinop evaluates a binary operation between two Vector elements.
func vectorElemBinop(op parser.ItemType, lhs, rhs float64, hlhs, hrhs *histogram.FloatHistogram, pos posrange.PositionRange) (float64, *histogram.FloatHistogram, bool, error) {
	opName := parser.ItemTypeStr[op]
	switch {
	case hlhs == nil && hrhs == nil:
		{
			switch op {
			case parser.ADD:
				return lhs + rhs, nil, true, nil
			case parser.SUB:
				return lhs - rhs, nil, true, nil
			case parser.MUL:
				return lhs * rhs, nil, true, nil
			case parser.DIV:
				return lhs / rhs, nil, true, nil
			case parser.POW:
				return math.Pow(lhs, rhs), nil, true, nil
			case parser.MOD:
				return math.Mod(lhs, rhs), nil, true, nil
			case parser.EQLC:
				return lhs, nil, lhs == rhs, nil
			case parser.NEQ:
				return lhs, nil, lhs != rhs, nil
			case parser.GTR:
				return lhs, nil, lhs > rhs, nil
			case parser.LSS:
				return lhs, nil, lhs < rhs, nil
			case parser.GTE:
				return lhs, nil, lhs >= rhs, nil
			case parser.LTE:
				return lhs, nil, lhs <= rhs, nil
			case parser.ATAN2:
				return math.Atan2(lhs, rhs), nil, true, nil
			}
		}
	case hlhs == nil && hrhs != nil:
		{
			switch op {
			case parser.MUL:
				return 0, hrhs.Copy().Mul(lhs).Compact(0), true, nil
			case parser.ADD, parser.SUB, parser.DIV, parser.POW, parser.MOD, parser.EQLC, parser.NEQ, parser.GTR, parser.LSS, parser.GTE, parser.LTE, parser.ATAN2:
				return 0, nil, false, annotations.NewIncompatibleTypesInBinOpInfo("float", opName, "histogram", pos)
			}
		}
	case hlhs != nil && hrhs == nil:
		{
			switch op {
			case parser.MUL:
				return 0, hlhs.Copy().Mul(rhs).Compact(0), true, nil
			case parser.DIV:
				return 0, hlhs.Copy().Div(rhs).Compact(0), true, nil
			case parser.ADD, parser.SUB, parser.POW, parser.MOD, parser.EQLC, parser.NEQ, parser.GTR, parser.LSS, parser.GTE, parser.LTE, parser.ATAN2:
				return 0, nil, false, annotations.NewIncompatibleTypesInBinOpInfo("histogram", opName, "float", pos)
			}
		}
	case hlhs != nil && hrhs != nil:
		{
			switch op {
			case parser.ADD:
				res, err := hlhs.Copy().Add(hrhs)
				if err != nil {
					return 0, nil, false, err
				}
				return 0, res.Compact(0), true, nil
			case parser.SUB:
				res, err := hlhs.Copy().Sub(hrhs)
				if err != nil {
					return 0, nil, false, err
				}
				return 0, res.Compact(0), true, nil
			case parser.EQLC:
				// This operation expects that both histograms are compacted.
				return 0, hlhs, hlhs.Equals(hrhs), nil
			case parser.NEQ:
				// This operation expects that both histograms are compacted.
				return 0, hlhs, !hlhs.Equals(hrhs), nil
			case parser.MUL, parser.DIV, parser.POW, parser.MOD, parser.GTR, parser.LSS, parser.GTE, parser.LTE, parser.ATAN2:
				return 0, nil, false, annotations.NewIncompatibleTypesInBinOpInfo("histogram", opName, "histogram", pos)
			}
		}
	}
	panic(fmt.Errorf("operator %q not allowed for operations between Vectors", op))
}

type groupedAggregation struct {
	floatValue     float64
	histogramValue *histogram.FloatHistogram
	floatMean      float64
	floatKahanC    float64 // "Compensating value" for Kahan summation.
	groupCount     float64
	heap           vectorByValueHeap

	// All bools together for better packing within the struct.
	seen                   bool // Was this output groups seen in the input at this timestamp.
	hasFloat               bool // Has at least 1 float64 sample aggregated.
	hasHistogram           bool // Has at least 1 histogram sample aggregated.
	incompatibleHistograms bool // If true, group has seen mixed exponential and custom buckets, or incompatible custom buckets.
	groupAggrComplete      bool // Used by LIMITK to short-cut series loop when we've reached K elem on every group.
	incrementalMean        bool // True after reverting to incremental calculation of the mean value.
}

// aggregation evaluates sum, avg, count, stdvar, stddev or quantile at one timestep on inputMatrix.
// These functions produce one output series for each group specified in the expression, with just the labels from `by(...)`.
// outputMatrix should be already populated with grouping labels; groups is one-to-one with outputMatrix.
// seriesToResult maps inputMatrix indexes to outputMatrix indexes.
func (ev *evaluator) aggregation(e *parser.AggregateExpr, q float64, inputMatrix, outputMatrix Matrix, seriesToResult []int, groups []groupedAggregation, enh *EvalNodeHelper) annotations.Annotations {
	op := e.Op
	var annos annotations.Annotations
	for i := range groups {
		groups[i].seen = false
	}

	for si := range inputMatrix {
		f, h, ok := ev.nextValues(enh.Ts, &inputMatrix[si])
		if !ok {
			continue
		}

		group := &groups[seriesToResult[si]]
		// Initialize this group if it's the first time we've seen it.
		if !group.seen {
			*group = groupedAggregation{
				seen:                   true,
				floatValue:             f,
				floatMean:              f,
				incompatibleHistograms: false,
				groupCount:             1,
			}
			switch op {
			case parser.AVG, parser.SUM:
				if h == nil {
					group.hasFloat = true
				} else {
					group.histogramValue = h.Copy()
					group.hasHistogram = true
				}
			case parser.STDVAR, parser.STDDEV:
				switch {
				case h != nil:
					// Ignore histograms for STDVAR and STDDEV.
					group.seen = false
					if op == parser.STDVAR {
						annos.Add(annotations.NewHistogramIgnoredInAggregationInfo("stdvar", e.Expr.PositionRange()))
					} else {
						annos.Add(annotations.NewHistogramIgnoredInAggregationInfo("stddev", e.Expr.PositionRange()))
					}
				case math.IsNaN(f), math.IsInf(f, 0):
					group.floatValue = math.NaN()
				default:
					group.floatValue = 0
				}
			case parser.QUANTILE:
				if h != nil {
					group.seen = false
					annos.Add(annotations.NewHistogramIgnoredInAggregationInfo("quantile", e.Expr.PositionRange()))
				}
				group.heap = make(vectorByValueHeap, 1)
				group.heap[0] = Sample{F: f}
			case parser.GROUP:
				group.floatValue = 1
			case parser.MIN, parser.MAX:
				if h != nil {
					group.seen = false
					if op == parser.MIN {
						annos.Add(annotations.NewHistogramIgnoredInAggregationInfo("min", e.Expr.PositionRange()))
					} else {
						annos.Add(annotations.NewHistogramIgnoredInAggregationInfo("max", e.Expr.PositionRange()))
					}
				}
			}
			continue
		}

		if group.incompatibleHistograms {
			continue
		}

		switch op {
		case parser.SUM:
			if h != nil {
				group.hasHistogram = true
				if group.histogramValue != nil {
					_, err := group.histogramValue.Add(h)
					if err != nil {
						handleAggregationError(err, e, inputMatrix[si].Metric.Get(model.MetricNameLabel), &annos)
						group.incompatibleHistograms = true
					}
				}
				// Otherwise the aggregation contained floats
				// previously and will be invalid anyway. No
				// point in copying the histogram in that case.
			} else {
				group.hasFloat = true
				group.floatValue, group.floatKahanC = kahanSumInc(f, group.floatValue, group.floatKahanC)
			}

		case parser.AVG:
			// For the average calculation of histograms, we use
			// incremental mean calculation without the help of
			// Kahan summation (but this should change, see
			// https://github.com/prometheus/prometheus/issues/14105
			// ). For floats, we improve the accuracy with the help
			// of Kahan summation. For a while, we assumed that
			// incremental mean calculation combined with Kahan
			// summation (see
			// https://stackoverflow.com/questions/61665473/is-it-beneficial-for-precision-to-calculate-the-incremental-mean-average
			// for inspiration) is generally the preferred solution.
			// However, it then turned out that direct mean
			// calculation (still in combination with Kahan
			// summation) is often more accurate. See discussion in
			// https://github.com/prometheus/prometheus/issues/16714
			// . The problem with the direct mean calculation is
			// that it can overflow float64 for inputs on which the
			// incremental mean calculation works just fine. Our
			// current approach is therefore to use direct mean
			// calculation as long as we do not overflow (or
			// underflow) the running sum. Once the latter would
			// happen, we switch to incremental mean calculation.
			// This seems to work reasonably well, but note that a
			// deeper understanding would be needed to find out if
			// maybe an earlier switch to incremental mean
			// calculation would be better in terms of accuracy.
			// Also, we could apply a number of additional means to
			// improve the accuracy, like processing the values in a
			// particular order. For now, we decided that the
			// current implementation is accurate enough for
			// practical purposes, in particular given that changing
			// the order of summation would be hard, given how the
			// PromQL engine implements aggregations.
			group.groupCount++
			if h != nil {
				group.hasHistogram = true
				if group.histogramValue != nil {
					left := h.Copy().Div(group.groupCount)
					right := group.histogramValue.Copy().Div(group.groupCount)
					toAdd, err := left.Sub(right)
					if err != nil {
						handleAggregationError(err, e, inputMatrix[si].Metric.Get(model.MetricNameLabel), &annos)
						group.incompatibleHistograms = true
						continue
					}
					_, err = group.histogramValue.Add(toAdd)
					if err != nil {
						handleAggregationError(err, e, inputMatrix[si].Metric.Get(model.MetricNameLabel), &annos)
						group.incompatibleHistograms = true
						continue
					}
				}
				// Otherwise the aggregation contained floats
				// previously and will be invalid anyway. No
				// point in copying the histogram in that case.
			} else {
				group.hasFloat = true
				if !group.incrementalMean {
					newV, newC := kahanSumInc(f, group.floatValue, group.floatKahanC)
					if !math.IsInf(newV, 0) {
						// The sum doesn't overflow, so we propagate it to the
						// group struct and continue with the regular
						// calculation of the mean value.
						group.floatValue, group.floatKahanC = newV, newC
						break
					}
					// If we are here, we know that the sum _would_ overflow. So
					// instead of continue to sum up, we revert to incremental
					// calculation of the mean value from here on.
					group.incrementalMean = true
					group.floatMean = group.floatValue / (group.groupCount - 1)
					group.floatKahanC /= group.groupCount - 1
				}
				q := (group.groupCount - 1) / group.groupCount
				group.floatMean, group.floatKahanC = kahanSumInc(
					f/group.groupCount,
					q*group.floatMean,
					q*group.floatKahanC,
				)
			}

		case parser.GROUP:
			// Do nothing. Required to avoid the panic in `default:` below.

		case parser.MAX:
			if h != nil {
				annos.Add(annotations.NewHistogramIgnoredInAggregationInfo("max", e.Expr.PositionRange()))
				continue
			}
			if group.floatValue < f || math.IsNaN(group.floatValue) {
				group.floatValue = f
			}

		case parser.MIN:
			if h != nil {
				annos.Add(annotations.NewHistogramIgnoredInAggregationInfo("min", e.Expr.PositionRange()))
				continue
			}
			if group.floatValue > f || math.IsNaN(group.floatValue) {
				group.floatValue = f
			}

		case parser.COUNT:
			group.groupCount++

		case parser.STDVAR, parser.STDDEV:
			if h == nil { // Ignore native histograms.
				group.groupCount++
				delta := f - group.floatMean
				group.floatMean += delta / group.groupCount
				group.floatValue += delta * (f - group.floatMean)
			} else {
				if op == parser.STDVAR {
					annos.Add(annotations.NewHistogramIgnoredInAggregationInfo("stdvar", e.Expr.PositionRange()))
				} else {
					annos.Add(annotations.NewHistogramIgnoredInAggregationInfo("stddev", e.Expr.PositionRange()))
				}
			}

		case parser.QUANTILE:
			if h != nil {
				annos.Add(annotations.NewHistogramIgnoredInAggregationInfo("quantile", e.Expr.PositionRange()))
				continue
			}
			group.heap = append(group.heap, Sample{F: f})

		default:
			panic(fmt.Errorf("expected aggregation operator but got %q", op))
		}
	}

	// Construct the output matrix from the aggregated groups.
	numSteps := int((ev.endTimestamp-ev.startTimestamp)/ev.interval) + 1

	for ri, aggr := range groups {
		if !aggr.seen {
			continue
		}
		switch op {
		case parser.AVG:
			if aggr.hasFloat && aggr.hasHistogram {
				// We cannot aggregate histogram sample with a float64 sample.
				annos.Add(annotations.NewMixedFloatsHistogramsAggWarning(e.Expr.PositionRange()))
				continue
			}
			switch {
			case aggr.incompatibleHistograms:
				continue
			case aggr.hasHistogram:
				aggr.histogramValue = aggr.histogramValue.Compact(0)
			case aggr.incrementalMean:
				aggr.floatValue = aggr.floatMean + aggr.floatKahanC
			default:
				aggr.floatValue = aggr.floatValue/aggr.groupCount + aggr.floatKahanC/aggr.groupCount
			}

		case parser.COUNT:
			aggr.floatValue = aggr.groupCount

		case parser.STDVAR:
			aggr.floatValue /= aggr.groupCount

		case parser.STDDEV:
			aggr.floatValue = math.Sqrt(aggr.floatValue / aggr.groupCount)

		case parser.QUANTILE:
			aggr.floatValue = quantile(q, aggr.heap)

		case parser.SUM:
			if aggr.hasFloat && aggr.hasHistogram {
				// We cannot aggregate histogram sample with a float64 sample.
				annos.Add(annotations.NewMixedFloatsHistogramsAggWarning(e.Expr.PositionRange()))
				continue
			}
			switch {
			case aggr.incompatibleHistograms:
				continue
			case aggr.hasHistogram:
				aggr.histogramValue.Compact(0)
			default:
				aggr.floatValue += aggr.floatKahanC
			}
		default:
			// For other aggregations, we already have the right value.
		}

		ss := &outputMatrix[ri]
		addToSeries(ss, enh.Ts, aggr.floatValue, aggr.histogramValue, numSteps)
		ss.DropName = inputMatrix[ri].DropName
	}

	return annos
}

// aggregationK evaluates topk, bottomk, limitk, or limit_ratio at one timestep on inputMatrix.
// Output that has the same labels as the input, but just k of them per group.
// seriesToResult maps inputMatrix indexes to groups indexes.
// For an instant query, returns a Matrix in descending order for topk or ascending for bottomk, or without any order for limitk / limit_ratio.
// For a range query, aggregates output in the seriess map.
func (ev *evaluator) aggregationK(e *parser.AggregateExpr, fParam float64, inputMatrix Matrix, seriesToResult []int, groups []groupedAggregation, enh *EvalNodeHelper, seriess map[uint64]Series) (Matrix, annotations.Annotations) {
	op := e.Op
	var s Sample
	var annos annotations.Annotations
	// Used to short-cut the loop for LIMITK if we already collected k elements for every group
	groupsRemaining := len(groups)
	for i := range groups {
		groups[i].seen = false
	}
	// advanceRemainingSeries discards any values at the current timestamp `ts`
	// for the remaining input series. In range queries, if these values are not
	// consumed now, they will no longer be accessible in the next evaluation step.
	advanceRemainingSeries := func(ts int64, startIdx int) {
		for i := startIdx; i < len(inputMatrix); i++ {
			_, _, _ = ev.nextValues(ts, &inputMatrix[i])
		}
	}

seriesLoop:
	for si := range inputMatrix {
		f, h, ok := ev.nextValues(enh.Ts, &inputMatrix[si])
		if !ok {
			continue
		}
		s = Sample{Metric: inputMatrix[si].Metric, F: f, H: h, DropName: inputMatrix[si].DropName}

		var k int64
		var r float64
		switch op {
		case parser.TOPK, parser.BOTTOMK, parser.LIMITK:
			k = int64(fParam)
			if k > int64(len(inputMatrix)) {
				k = int64(len(inputMatrix))
			}
			if k < 1 {
				if enh.Ts != ev.endTimestamp {
					advanceRemainingSeries(enh.Ts, si+1)
				}
				return nil, annos
			}
		case parser.LIMIT_RATIO:
			switch {
			case fParam == 0:
				if enh.Ts != ev.endTimestamp {
					advanceRemainingSeries(enh.Ts, si+1)
				}
				return nil, annos
			case fParam < -1.0:
				r = -1.0
			case fParam > 1.0:
				r = 1.0
			default:
				r = fParam
			}
		}

		group := &groups[seriesToResult[si]]
		// Initialize this group if it's the first time we've seen it.
		if !group.seen {
			// LIMIT_RATIO is a special case, as we may not add this very sample to the heap,
			// while we also don't know the final size of it.
			switch op {
			case parser.LIMIT_RATIO:
				*group = groupedAggregation{
					seen: true,
					heap: make(vectorByValueHeap, 0),
				}
				if ratiosampler.AddRatioSample(r, &s) {
					heap.Push(&group.heap, &s)
				}
			case parser.LIMITK:
				*group = groupedAggregation{
					seen: true,
					heap: make(vectorByValueHeap, 1, k),
				}
				group.heap[0] = s
			case parser.TOPK:
				*group = groupedAggregation{
					seen: true,
					heap: make(vectorByValueHeap, 0, k),
				}
				if s.H != nil {
					group.seen = false
					annos.Add(annotations.NewHistogramIgnoredInAggregationInfo("topk", e.PosRange))
				} else {
					heap.Push(&group.heap, &s)
				}
			case parser.BOTTOMK:
				*group = groupedAggregation{
					seen: true,
					heap: make(vectorByValueHeap, 0, k),
				}
				if s.H != nil {
					group.seen = false
					annos.Add(annotations.NewHistogramIgnoredInAggregationInfo("bottomk", e.PosRange))
				} else {
					heap.Push(&group.heap, &s)
				}
			}
			continue
		}

		switch op {
		case parser.TOPK:
			// We build a heap of up to k elements, with the smallest element at heap[0].
			switch {
			case s.H != nil:
				// Ignore histogram sample and add info annotation.
				annos.Add(annotations.NewHistogramIgnoredInAggregationInfo("topk", e.PosRange))
			case int64(len(group.heap)) < k:
				heap.Push(&group.heap, &s)
			case group.heap[0].F < s.F || (math.IsNaN(group.heap[0].F) && !math.IsNaN(s.F)):
				// This new element is bigger than the previous smallest element - overwrite that.
				group.heap[0] = s
				if k > 1 {
					heap.Fix(&group.heap, 0) // Maintain the heap invariant.
				}
			}

		case parser.BOTTOMK:
			// We build a heap of up to k elements, with the biggest element at heap[0].
			switch {
			case s.H != nil:
				// Ignore histogram sample and add info annotation.
				annos.Add(annotations.NewHistogramIgnoredInAggregationInfo("bottomk", e.PosRange))
			case int64(len(group.heap)) < k:
				heap.Push((*vectorByReverseValueHeap)(&group.heap), &s)
			case group.heap[0].F > s.F || (math.IsNaN(group.heap[0].F) && !math.IsNaN(s.F)):
				// This new element is smaller than the previous biggest element - overwrite that.
				group.heap[0] = s
				if k > 1 {
					heap.Fix((*vectorByReverseValueHeap)(&group.heap), 0) // Maintain the heap invariant.
				}
			}

		case parser.LIMITK:
			if int64(len(group.heap)) < k {
				heap.Push(&group.heap, &s)
			}
			// LIMITK optimization: early break if we've added K elem to _every_ group,
			// especially useful for large timeseries where the user is exploring labels via e.g.
			// limitk(10, my_metric)
			if !group.groupAggrComplete && int64(len(group.heap)) == k {
				group.groupAggrComplete = true
				groupsRemaining--
				if groupsRemaining == 0 {
					// Process other values in the series before breaking the loop in case of range query.
					if enh.Ts != ev.endTimestamp {
						advanceRemainingSeries(enh.Ts, si+1)
					}
					break seriesLoop
				}
			}

		case parser.LIMIT_RATIO:
			if ratiosampler.AddRatioSample(r, &s) {
				heap.Push(&group.heap, &s)
			}

		default:
			panic(fmt.Errorf("expected aggregation operator but got %q", op))
		}
	}

	// Construct the result from the aggregated groups.
	numSteps := int((ev.endTimestamp-ev.startTimestamp)/ev.interval) + 1
	var mat Matrix
	if ev.endTimestamp == ev.startTimestamp {
		mat = make(Matrix, 0, len(groups))
	}

	add := func(lbls labels.Labels, f float64, h *histogram.FloatHistogram, dropName bool) {
		// If this could be an instant query, add directly to the matrix so the result is in consistent order.
		if ev.endTimestamp == ev.startTimestamp {
			if h != nil {
				mat = append(mat, Series{Metric: lbls, Histograms: []HPoint{{T: enh.Ts, H: h}}, DropName: dropName})
			} else {
				mat = append(mat, Series{Metric: lbls, Floats: []FPoint{{T: enh.Ts, F: f}}, DropName: dropName})
			}
		} else {
			// Otherwise the results are added into seriess elements.
			hash := lbls.Hash()
			ss, ok := seriess[hash]
			if !ok {
				ss = Series{Metric: lbls, DropName: dropName}
			}
			addToSeries(&ss, enh.Ts, f, h, numSteps)
			seriess[hash] = ss
		}
	}
	for _, aggr := range groups {
		if !aggr.seen {
			continue
		}
		switch op {
		case parser.TOPK:
			// The heap keeps the lowest value on top, so reverse it.
			if len(aggr.heap) > 1 {
				sort.Sort(sort.Reverse(aggr.heap))
			}
			for _, v := range aggr.heap {
				add(v.Metric, v.F, v.H, v.DropName)
			}

		case parser.BOTTOMK:
			// The heap keeps the highest value on top, so reverse it.
			if len(aggr.heap) > 1 {
				sort.Sort(sort.Reverse((*vectorByReverseValueHeap)(&aggr.heap)))
			}
			for _, v := range aggr.heap {
				add(v.Metric, v.F, v.H, v.DropName)
			}

		case parser.LIMITK, parser.LIMIT_RATIO:
			for _, v := range aggr.heap {
				add(v.Metric, v.F, v.H, v.DropName)
			}
		}
	}

	return mat, annos
}

// aggregationCountValues evaluates count_values on vec.
// Outputs as many series per group as there are values in the input.
func (*evaluator) aggregationCountValues(e *parser.AggregateExpr, grouping []string, valueLabel string, vec Vector, enh *EvalNodeHelper) (Vector, annotations.Annotations) {
	type groupCount struct {
		labels labels.Labels
		count  int
	}
	result := map[uint64]*groupCount{}

	var buf []byte
	for _, s := range vec {
		enh.resetBuilder(s.Metric)
		if s.H == nil {
			enh.lb.Set(valueLabel, strconv.FormatFloat(s.F, 'f', -1, 64))
		} else {
			enh.lb.Set(valueLabel, s.H.String())
		}
		metric := enh.lb.Labels()

		// Considering the count_values()
		// operator is less frequently used than other aggregations, we're fine having to
		// re-compute the grouping key on each step for this case.
		var groupingKey uint64
		groupingKey, buf = generateGroupingKey(metric, grouping, e.Without, buf)

		group, ok := result[groupingKey]
		// Add a new group if it doesn't exist.
		if !ok {
			result[groupingKey] = &groupCount{
				labels: generateGroupingLabels(enh, metric, e.Without, grouping),
				count:  1,
			}
			continue
		}

		group.count++
	}

	// Construct the result Vector from the aggregated groups.
	for _, aggr := range result {
		enh.Out = append(enh.Out, Sample{
			Metric: aggr.labels,
			F:      float64(aggr.count),
		})
	}
	return enh.Out, nil
}

func (ev *evaluator) cleanupMetricLabels(v parser.Value) {
	if v.Type() == parser.ValueTypeMatrix {
		mat := v.(Matrix)
		for i := range mat {
			if mat[i].DropName {
				mat[i].Metric = mat[i].Metric.DropReserved(schema.IsMetadataLabel)
			}
		}
		if mat.ContainsSameLabelset() {
			ev.errorf("vector cannot contain metrics with the same labelset")
		}
	} else if v.Type() == parser.ValueTypeVector {
		vec := v.(Vector)
		for i := range vec {
			if vec[i].DropName {
				vec[i].Metric = vec[i].Metric.DropReserved(schema.IsMetadataLabel)
			}
		}
		if vec.ContainsSameLabelset() {
			ev.errorf("vector cannot contain metrics with the same labelset")
		}
	}
}

func addToSeries(ss *Series, ts int64, f float64, h *histogram.FloatHistogram, numSteps int) {
	if h == nil {
		if ss.Floats == nil {
			ss.Floats = getFPointSlice(numSteps)
		}
		ss.Floats = append(ss.Floats, FPoint{T: ts, F: f})
		return
	}
	if ss.Histograms == nil {
		ss.Histograms = getHPointSlice(numSteps)
	}
	ss.Histograms = append(ss.Histograms, HPoint{T: ts, H: h})
}

func (*evaluator) nextValues(ts int64, series *Series) (f float64, h *histogram.FloatHistogram, b bool) {
	switch {
	case len(series.Floats) > 0 && series.Floats[0].T == ts:
		f = series.Floats[0].F
		series.Floats = series.Floats[1:] // Move input vectors forward
	case len(series.Histograms) > 0 && series.Histograms[0].T == ts:
		h = series.Histograms[0].H
		series.Histograms = series.Histograms[1:]
	default:
		return f, h, false
	}
	return f, h, true
}

// handleAggregationError adds the appropriate annotation based on the aggregation error.
func handleAggregationError(err error, e *parser.AggregateExpr, metricName string, annos *annotations.Annotations) {
	pos := e.Expr.PositionRange()
	if errors.Is(err, histogram.ErrHistogramsIncompatibleSchema) {
		annos.Add(annotations.NewMixedExponentialCustomHistogramsWarning(metricName, pos))
	} else if errors.Is(err, histogram.ErrHistogramsIncompatibleBounds) {
		annos.Add(annotations.NewIncompatibleCustomBucketsHistogramsWarning(metricName, pos))
	}
}

// handleVectorBinopError returns the appropriate annotation based on the vector binary operation error.
func handleVectorBinopError(err error, e *parser.BinaryExpr) annotations.Annotations {
	if err == nil {
		return nil
	}
	op := parser.ItemTypeStr[e.Op]
	pos := e.PositionRange()
	if errors.Is(err, annotations.PromQLInfo) || errors.Is(err, annotations.PromQLWarning) {
		return annotations.New().Add(err)
	}
	// TODO(NeerajGartia21): Test the exact annotation output once the testing framework can do so.
	if errors.Is(err, histogram.ErrHistogramsIncompatibleSchema) || errors.Is(err, histogram.ErrHistogramsIncompatibleBounds) {
		return annotations.New().Add(annotations.NewIncompatibleBucketLayoutInBinOpWarning(op, pos))
	}
	return nil
}

// generateGroupingKey builds and returns the grouping key for the given metric and
// grouping labels.
func generateGroupingKey(metric labels.Labels, grouping []string, without bool, buf []byte) (uint64, []byte) {
	if without {
		return metric.HashWithoutLabels(buf, grouping...)
	}

	if len(grouping) == 0 {
		// No need to generate any hash if there are no grouping labels.
		return 0, buf
	}

	return metric.HashForLabels(buf, grouping...)
}

func generateGroupingLabels(enh *EvalNodeHelper, metric labels.Labels, without bool, grouping []string) labels.Labels {
	enh.resetBuilder(metric)
	switch {
	case without:
		enh.lb.Del(grouping...)
		enh.lb.Del(labels.MetricName)
		return enh.lb.Labels()
	case len(grouping) > 0:
		enh.lb.Keep(grouping...)
		return enh.lb.Labels()
	default:
		return labels.EmptyLabels()
	}
}

// btos returns 1 if b is true, 0 otherwise.
func btos(b bool) float64 {
	if b {
		return 1
	}
	return 0
}

// changesMetricSchema returns true whether the op operation changes the semantic meaning or
// schema of the metric.
func changesMetricSchema(op parser.ItemType) bool {
	switch op {
	case parser.ADD, parser.SUB, parser.DIV, parser.MUL, parser.POW, parser.MOD, parser.ATAN2:
		return true
	default:
		return false
	}
}

// NewOriginContext returns a new context with data about the origin attached.
func NewOriginContext(ctx context.Context, data map[string]interface{}) context.Context {
	return context.WithValue(ctx, QueryOrigin{}, data)
}

func formatDate(t time.Time) string {
	return t.UTC().Format("2006-01-02T15:04:05.000Z07:00")
}

// unwrapParenExpr does the AST equivalent of removing parentheses around a expression.
func unwrapParenExpr(e *parser.Expr) {
	for {
		p, ok := (*e).(*parser.ParenExpr)
		if !ok {
			break
		}
		*e = p.Expr
	}
}

func unwrapStepInvariantExpr(e parser.Expr) parser.Expr {
	if p, ok := e.(*parser.StepInvariantExpr); ok {
		return p.Expr
	}
	return e
}

// PreprocessExpr wraps all possible step invariant parts of the given expression with
// StepInvariantExpr. It also resolves the preprocessors, evaluates duration expressions
// into their numeric values and removes superfluous parenthesis on parameters to functions and aggregations.
func PreprocessExpr(expr parser.Expr, start, end time.Time, step time.Duration) (parser.Expr, error) {
	detectHistogramStatsDecoding(expr)

	if err := parser.Walk(&durationVisitor{step: step}, expr, nil); err != nil {
		return nil, err
	}

	_, shouldWrap := preprocessExprHelper(expr, start, end)
	if shouldWrap {
		return newStepInvariantExpr(expr), nil
	}
	return expr, nil
}

<<<<<<< HEAD
// preprocessExprHelper wraps the child nodes of the expression
// with a StepInvariantExpr wherever it's step invariant. The returned boolean is true if the
// passed expression qualifies to be wrapped by StepInvariantExpr.
// Also remove superfluous parenthesis on parameters to functions and aggregations.
// It also resolves the preprocessors.
=======
// preprocessExprHelper wraps child nodes of expr with a StepInvariantExpr,
// at the highest level within the tree that is step-invariant.
// Also resolves start() and end() on selector and subquery nodes.
// Also remove superfluous parenthesis on parameters to functions and aggregations.
// Return isStepInvariant is true when the whole subexpression is step invariant.
// Return shoudlWrap is false for cases like MatrixSelector and StringLiteral that never need to be wrapped.
>>>>>>> 68d0d3ee
func preprocessExprHelper(expr parser.Expr, start, end time.Time) (isStepInvariant, shouldWrap bool) {
	switch n := expr.(type) {
	case *parser.VectorSelector:
		switch n.StartOrEnd {
		case parser.START:
			n.Timestamp = makeInt64Pointer(timestamp.FromTime(start))
		case parser.END:
			n.Timestamp = makeInt64Pointer(timestamp.FromTime(end))
		}
		return n.Timestamp != nil, n.Timestamp != nil

	case *parser.AggregateExpr:
		unwrapParenExpr(&n.Expr)
		unwrapParenExpr(&n.Param)
		return preprocessExprHelper(n.Expr, start, end)

	case *parser.BinaryExpr:
<<<<<<< HEAD
		isInvariant1, shouldWrap1 := preprocessExprHelper(n.LHS, start, end)
		isInvariant2, shouldWrap2 := preprocessExprHelper(n.RHS, start, end)
		if isInvariant1 && isInvariant2 {
			return true, true
		}

		if shouldWrap1 {
			n.LHS = newStepInvariantExpr(n.LHS)
		}
		if shouldWrap2 {
=======
		isInvariantLHS, shouldWrapLHS := preprocessExprHelper(n.LHS, start, end)
		isInvariantRHS, shouldWrapRHS := preprocessExprHelper(n.RHS, start, end)
		if isInvariantLHS && isInvariantRHS {
			return true, true
		}

		if shouldWrapLHS {
			n.LHS = newStepInvariantExpr(n.LHS)
		}
		if shouldWrapRHS {
>>>>>>> 68d0d3ee
			n.RHS = newStepInvariantExpr(n.RHS)
		}

		return false, false

	case *parser.Call:
		_, ok := AtModifierUnsafeFunctions[n.Func.Name]
		isStepInvariant := !ok
		shouldWrap := make([]bool, len(n.Args))
		for i := range n.Args {
			unwrapParenExpr(&n.Args[i])
			var argIsStepInvariant bool
			argIsStepInvariant, shouldWrap[i] = preprocessExprHelper(n.Args[i], start, end)
			isStepInvariant = isStepInvariant && argIsStepInvariant
		}

		if isStepInvariant {
			// The function and all arguments are step invariant.
			return true, true
		}

		for i, isi := range shouldWrap {
			if isi {
				n.Args[i] = newStepInvariantExpr(n.Args[i])
			}
		}
		return false, false

	case *parser.MatrixSelector:
<<<<<<< HEAD
		// We don't need to wrap a MatrixSelector because functions over range vectors evaluate those directly,
		// and they can't appear at top level in a range query.
=======
		// We don't need to wrap a MatrixSelector because functions over range vectors evaluate those directly.
>>>>>>> 68d0d3ee
		isStepInvariant, _ := preprocessExprHelper(n.VectorSelector, start, end)
		return isStepInvariant, false

	case *parser.SubqueryExpr:
		// Since we adjust offset for the @ modifier evaluation,
		// it gets tricky to adjust it for every subquery step.
		// Hence we wrap the inside of subquery irrespective of
		// @ on subquery (given it is also step invariant) so that
		// it is evaluated only once w.r.t. the start time of subquery.
		isInvariant, _ := preprocessExprHelper(n.Expr, start, end)
		if isInvariant {
			n.Expr = newStepInvariantExpr(n.Expr)
		}
		switch n.StartOrEnd {
		case parser.START:
			n.Timestamp = makeInt64Pointer(timestamp.FromTime(start))
		case parser.END:
			n.Timestamp = makeInt64Pointer(timestamp.FromTime(end))
		}
		return n.Timestamp != nil, n.Timestamp != nil

	case *parser.ParenExpr:
		return preprocessExprHelper(n.Expr, start, end)

	case *parser.UnaryExpr:
		return preprocessExprHelper(n.Expr, start, end)

	case *parser.StringLiteral, *parser.NumberLiteral:
		return true, false
	}

	panic(fmt.Sprintf("found unexpected node %#v", expr))
}

func newStepInvariantExpr(expr parser.Expr) parser.Expr {
	return &parser.StepInvariantExpr{Expr: expr}
}

// setOffsetForAtModifier modifies the offset of vector and matrix selector
// and subquery in the tree to accommodate the timestamp of @ modifier.
// The offset is adjusted w.r.t. the given evaluation time.
func setOffsetForAtModifier(evalTime int64, expr parser.Expr) {
	getOffset := func(ts *int64, originalOffset time.Duration, path []parser.Node) time.Duration {
		if ts == nil {
			return originalOffset
		}

		subqOffset, _, subqTs := subqueryTimes(path)
		if subqTs != nil {
			subqOffset += time.Duration(evalTime-*subqTs) * time.Millisecond
		}

		offsetForTs := time.Duration(evalTime-*ts) * time.Millisecond
		offsetDiff := offsetForTs - subqOffset
		return originalOffset + offsetDiff
	}

	parser.Inspect(expr, func(node parser.Node, path []parser.Node) error {
		switch n := node.(type) {
		case *parser.VectorSelector:
			n.Offset = getOffset(n.Timestamp, n.OriginalOffset, path)

		case *parser.MatrixSelector:
			vs := n.VectorSelector.(*parser.VectorSelector)
			vs.Offset = getOffset(vs.Timestamp, vs.OriginalOffset, path)

		case *parser.SubqueryExpr:
			n.Offset = getOffset(n.Timestamp, n.OriginalOffset, path)
		}
		return nil
	})
}

// detectHistogramStatsDecoding modifies the expression by setting the
// SkipHistogramBuckets field in those vector selectors for which it is safe to
// return only histogram statistics (sum and count), excluding histogram spans
// and buckets. The function can be treated as an optimization and is not
// required for correctness.
func detectHistogramStatsDecoding(expr parser.Expr) {
	parser.Inspect(expr, func(node parser.Node, path []parser.Node) error {
		n, ok := (node).(*parser.VectorSelector)
		if !ok {
			return nil
		}

		for i := len(path) - 1; i > 0; i-- { // Walk backwards up the path.
			call, ok := path[i].(*parser.Call)
			if !ok {
				continue
			}
			switch call.Func.Name {
			case "histogram_count", "histogram_sum", "histogram_avg":
				n.SkipHistogramBuckets = true
			case "histogram_quantile", "histogram_fraction":
				n.SkipHistogramBuckets = false
			default:
				continue
			}
			break
		}
		return errors.New("stop")
	})
}

func makeInt64Pointer(val int64) *int64 {
	valp := new(int64)
	*valp = val
	return valp
}

// RatioSampler allows unit-testing (previously: Randomizer).
type RatioSampler interface {
	// Return this sample "offset" between [0.0, 1.0]
	sampleOffset(ts int64, sample *Sample) float64
	AddRatioSample(r float64, sample *Sample) bool
}

// HashRatioSampler uses Hash(labels.String()) / maxUint64 as a "deterministic"
// value in [0.0, 1.0].
type HashRatioSampler struct{}

var ratiosampler RatioSampler = NewHashRatioSampler()

func NewHashRatioSampler() *HashRatioSampler {
	return &HashRatioSampler{}
}

func (*HashRatioSampler) sampleOffset(_ int64, sample *Sample) float64 {
	const (
		float64MaxUint64 = float64(math.MaxUint64)
	)
	return float64(sample.Metric.Hash()) / float64MaxUint64
}

func (s *HashRatioSampler) AddRatioSample(ratioLimit float64, sample *Sample) bool {
	// If ratioLimit >= 0: add sample if sampleOffset is lesser than ratioLimit
	//
	// 0.0        ratioLimit                1.0
	//  [---------|--------------------------]
	//  [#########...........................]
	//
	// e.g.:
	//   sampleOffset==0.3 && ratioLimit==0.4
	//     0.3 < 0.4 ? --> add sample
	//
	// Else if ratioLimit < 0: add sample if rand() return the "complement" of ratioLimit>=0 case
	// (loosely similar behavior to negative array index in other programming languages)
	//
	// 0.0       1+ratioLimit               1.0
	//  [---------|--------------------------]
	//  [.........###########################]
	//
	// e.g.:
	//   sampleOffset==0.3 && ratioLimit==-0.6
	//     0.3 >= 0.4 ? --> don't add sample
	sampleOffset := s.sampleOffset(sample.T, sample)
	return (ratioLimit >= 0 && sampleOffset < ratioLimit) ||
		(ratioLimit < 0 && sampleOffset >= (1.0+ratioLimit))
}

type histogramStatsSeries struct {
	storage.Series
}

func newHistogramStatsSeries(series storage.Series) *histogramStatsSeries {
	return &histogramStatsSeries{Series: series}
}

func (s histogramStatsSeries) Iterator(it chunkenc.Iterator) chunkenc.Iterator {
	// Try to reuse the iterator if we can.
	if statsIterator, ok := it.(*HistogramStatsIterator); ok {
		statsIterator.Reset(s.Series.Iterator(statsIterator.Iterator))
		return statsIterator
	}

	return NewHistogramStatsIterator(s.Series.Iterator(it))
}

// gatherVector gathers a Vector for ts from the series in input.
// output is used as a buffer.
// If bufHelpers and seriesHelpers are provided, seriesHelpers[i] is appended to bufHelpers for every input index i.
// The gathered Vector and bufHelper are returned.
func (ev *evaluator) gatherVector(ts int64, input Matrix, output Vector, bufHelpers, seriesHelpers []EvalSeriesHelper) (Vector, []EvalSeriesHelper) {
	output = output[:0]
	for i, series := range input {
		switch {
		case len(series.Floats) > 0 && series.Floats[0].T == ts:
			s := series.Floats[0]
			output = append(output, Sample{Metric: series.Metric, F: s.F, T: ts, DropName: series.DropName})
			// Move input vectors forward so we don't have to re-scan the same
			// past points at the next step.
			input[i].Floats = series.Floats[1:]
		case len(series.Histograms) > 0 && series.Histograms[0].T == ts:
			s := series.Histograms[0]
			output = append(output, Sample{Metric: series.Metric, H: s.H, T: ts, DropName: series.DropName})
			input[i].Histograms = series.Histograms[1:]
		default:
			continue
		}
		if len(seriesHelpers) > 0 {
			bufHelpers = append(bufHelpers, seriesHelpers[i])
		}

		// Don't add histogram size here because we only
		// copy the pointer above, not the whole
		// histogram.
		ev.currentSamples++
		if ev.currentSamples > ev.maxSamples {
			ev.error(ErrTooManySamples(env))
		}
	}
	ev.samplesStats.UpdatePeak(ev.currentSamples)

	return output, bufHelpers
}<|MERGE_RESOLUTION|>--- conflicted
+++ resolved
@@ -3734,20 +3734,12 @@
 	return expr, nil
 }
 
-<<<<<<< HEAD
-// preprocessExprHelper wraps the child nodes of the expression
-// with a StepInvariantExpr wherever it's step invariant. The returned boolean is true if the
-// passed expression qualifies to be wrapped by StepInvariantExpr.
-// Also remove superfluous parenthesis on parameters to functions and aggregations.
-// It also resolves the preprocessors.
-=======
 // preprocessExprHelper wraps child nodes of expr with a StepInvariantExpr,
 // at the highest level within the tree that is step-invariant.
 // Also resolves start() and end() on selector and subquery nodes.
 // Also remove superfluous parenthesis on parameters to functions and aggregations.
 // Return isStepInvariant is true when the whole subexpression is step invariant.
 // Return shoudlWrap is false for cases like MatrixSelector and StringLiteral that never need to be wrapped.
->>>>>>> 68d0d3ee
 func preprocessExprHelper(expr parser.Expr, start, end time.Time) (isStepInvariant, shouldWrap bool) {
 	switch n := expr.(type) {
 	case *parser.VectorSelector:
@@ -3765,18 +3757,6 @@
 		return preprocessExprHelper(n.Expr, start, end)
 
 	case *parser.BinaryExpr:
-<<<<<<< HEAD
-		isInvariant1, shouldWrap1 := preprocessExprHelper(n.LHS, start, end)
-		isInvariant2, shouldWrap2 := preprocessExprHelper(n.RHS, start, end)
-		if isInvariant1 && isInvariant2 {
-			return true, true
-		}
-
-		if shouldWrap1 {
-			n.LHS = newStepInvariantExpr(n.LHS)
-		}
-		if shouldWrap2 {
-=======
 		isInvariantLHS, shouldWrapLHS := preprocessExprHelper(n.LHS, start, end)
 		isInvariantRHS, shouldWrapRHS := preprocessExprHelper(n.RHS, start, end)
 		if isInvariantLHS && isInvariantRHS {
@@ -3787,7 +3767,6 @@
 			n.LHS = newStepInvariantExpr(n.LHS)
 		}
 		if shouldWrapRHS {
->>>>>>> 68d0d3ee
 			n.RHS = newStepInvariantExpr(n.RHS)
 		}
 
@@ -3817,12 +3796,7 @@
 		return false, false
 
 	case *parser.MatrixSelector:
-<<<<<<< HEAD
-		// We don't need to wrap a MatrixSelector because functions over range vectors evaluate those directly,
-		// and they can't appear at top level in a range query.
-=======
 		// We don't need to wrap a MatrixSelector because functions over range vectors evaluate those directly.
->>>>>>> 68d0d3ee
 		isStepInvariant, _ := preprocessExprHelper(n.VectorSelector, start, end)
 		return isStepInvariant, false
 
