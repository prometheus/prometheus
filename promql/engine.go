--- conflicted
+++ resolved
@@ -128,6 +128,8 @@
 type QueryOpts struct {
 	// Enables recording per-step statistics if the engine has it enabled as well. Disabled by default.
 	EnablePerStepStats bool
+	// Lookback delta duration for this query.
+	LookbackDelta time.Duration
 }
 
 // query implements the Query interface.
@@ -394,20 +396,12 @@
 }
 
 // NewInstantQuery returns an evaluation query for the given expression at the given time.
-<<<<<<< HEAD
-func (ng *Engine) NewInstantQuery(q storage.Queryable, qs string, ts time.Time, lookbackDelta time.Duration) (Query, error) {
-=======
 func (ng *Engine) NewInstantQuery(q storage.Queryable, opts *QueryOpts, qs string, ts time.Time) (Query, error) {
->>>>>>> 83a2e52b
 	expr, err := parser.ParseExpr(qs)
 	if err != nil {
 		return nil, err
 	}
-<<<<<<< HEAD
-	qry, err := ng.newQuery(q, expr, ts, ts, 0, lookbackDelta)
-=======
 	qry, err := ng.newQuery(q, opts, expr, ts, ts, 0)
->>>>>>> 83a2e52b
 	if err != nil {
 		return nil, err
 	}
@@ -426,11 +420,7 @@
 	if expr.Type() != parser.ValueTypeVector && expr.Type() != parser.ValueTypeScalar {
 		return nil, errors.Errorf("invalid expression type %q for range query, must be Scalar or instant Vector", parser.DocumentedType(expr.Type()))
 	}
-<<<<<<< HEAD
-	qry, err := ng.newQuery(q, expr, start, end, interval, 0)
-=======
 	qry, err := ng.newQuery(q, opts, expr, start, end, interval)
->>>>>>> 83a2e52b
 	if err != nil {
 		return nil, err
 	}
@@ -439,23 +429,19 @@
 	return qry, nil
 }
 
-<<<<<<< HEAD
-func (ng *Engine) newQuery(q storage.Queryable, expr parser.Expr, start, end time.Time, interval, lookbackDelta time.Duration) (*query, error) {
-=======
 func (ng *Engine) newQuery(q storage.Queryable, opts *QueryOpts, expr parser.Expr, start, end time.Time, interval time.Duration) (*query, error) {
->>>>>>> 83a2e52b
 	if err := ng.validateOpts(expr); err != nil {
 		return nil, err
 	}
 
-<<<<<<< HEAD
-	if lookbackDelta == 0 {
-		lookbackDelta = ng.lookbackDelta
-=======
 	// Default to empty QueryOpts if not provided.
 	if opts == nil {
 		opts = &QueryOpts{}
->>>>>>> 83a2e52b
+	}
+
+	lookbackDelta := opts.LookbackDelta
+	if lookbackDelta == 0 {
+		lookbackDelta = ng.lookbackDelta
 	}
 
 	es := &parser.EvalStmt{
@@ -658,12 +644,8 @@
 			ctx:                      ctxInnerEval,
 			maxSamples:               ng.maxSamplesPerQuery,
 			logger:                   ng.logger,
-<<<<<<< HEAD
 			lookbackDelta:            s.LookbackDelta,
-=======
-			lookbackDelta:            ng.lookbackDelta,
 			samplesStats:             query.sampleStats,
->>>>>>> 83a2e52b
 			noStepSubqueryIntervalFn: ng.noStepSubqueryIntervalFn,
 		}
 		query.sampleStats.InitStepTracking(start, start, 1)
@@ -714,12 +696,8 @@
 		ctx:                      ctxInnerEval,
 		maxSamples:               ng.maxSamplesPerQuery,
 		logger:                   ng.logger,
-<<<<<<< HEAD
 		lookbackDelta:            s.LookbackDelta,
-=======
-		lookbackDelta:            ng.lookbackDelta,
 		samplesStats:             query.sampleStats,
->>>>>>> 83a2e52b
 		noStepSubqueryIntervalFn: ng.noStepSubqueryIntervalFn,
 	}
 	query.sampleStats.InitStepTracking(evaluator.startTimestamp, evaluator.endTimestamp, evaluator.interval)
