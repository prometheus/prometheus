// Copyright 2013 The Prometheus Authors
// Licensed under the Apache License, Version 2.0 (the "License");
// you may not use this file except in compliance with the License.
// You may obtain a copy of the License at
//
// http://www.apache.org/licenses/LICENSE-2.0
//
// Unless required by applicable law or agreed to in writing, software
// distributed under the License is distributed on an "AS IS" BASIS,
// WITHOUT WARRANTIES OR CONDITIONS OF ANY KIND, either express or implied.
// See the License for the specific language governing permissions and
// limitations under the License.

package promql

import (
	"bytes"
	"container/heap"
	"context"
	"errors"
	"fmt"
	"io"
	"log/slog"
	"math"
	"reflect"
	"runtime"
	"slices"
	"sort"
	"strconv"
	"strings"
	"sync"
	"time"

	"github.com/prometheus/client_golang/prometheus"
	"github.com/prometheus/common/model"
	"github.com/prometheus/common/promslog"
	"go.opentelemetry.io/otel"
	"go.opentelemetry.io/otel/attribute"
	"go.opentelemetry.io/otel/trace"

	"github.com/prometheus/prometheus/model/histogram"
	"github.com/prometheus/prometheus/model/labels"
	"github.com/prometheus/prometheus/model/timestamp"
	"github.com/prometheus/prometheus/model/value"
	"github.com/prometheus/prometheus/promql/parser"
	"github.com/prometheus/prometheus/promql/parser/posrange"
	"github.com/prometheus/prometheus/schema"
	"github.com/prometheus/prometheus/storage"
	"github.com/prometheus/prometheus/tsdb/chunkenc"
	"github.com/prometheus/prometheus/util/annotations"
	"github.com/prometheus/prometheus/util/logging"
	"github.com/prometheus/prometheus/util/stats"
	"github.com/prometheus/prometheus/util/zeropool"
)

const (
	namespace            = "prometheus"
	subsystem            = "engine"
	queryTag             = "query"
	env                  = "query execution"
	defaultLookbackDelta = 5 * time.Minute

	// The largest SampleValue that can be converted to an int64 without overflow.
	maxInt64 = 9223372036854774784
	// The smallest SampleValue that can be converted to an int64 without underflow.
	minInt64 = -9223372036854775808

	// Max initial size for the pooled points slices.
	// The getHPointSlice and getFPointSlice functions are called with an estimated size which often can be
	// over-estimated.
	maxPointsSliceSize = 5000

	// The default buffer size for points used by the matrix selector.
	matrixSelectorSliceSize = 16
)

type engineMetrics struct {
	currentQueries       prometheus.Gauge
	maxConcurrentQueries prometheus.Gauge
	queryLogEnabled      prometheus.Gauge
	queryLogFailures     prometheus.Counter
	queryQueueTime       prometheus.Observer
	queryPrepareTime     prometheus.Observer
	queryInnerEval       prometheus.Observer
	queryResultSort      prometheus.Observer
	querySamples         prometheus.Counter
}

// convertibleToInt64 returns true if v does not over-/underflow an int64.
func convertibleToInt64(v float64) bool {
	return v <= maxInt64 && v >= minInt64
}

type (
	// ErrQueryTimeout is returned if a query timed out during processing.
	ErrQueryTimeout string
	// ErrQueryCanceled is returned if a query was canceled during processing.
	ErrQueryCanceled string
	// ErrTooManySamples is returned if a query would load more than the maximum allowed samples into memory.
	ErrTooManySamples string
	// ErrStorage is returned if an error was encountered in the storage layer
	// during query handling.
	ErrStorage struct{ Err error }
)

func (e ErrQueryTimeout) Error() string {
	return fmt.Sprintf("query timed out in %s", string(e))
}

func (e ErrQueryCanceled) Error() string {
	return fmt.Sprintf("query was canceled in %s", string(e))
}

func (e ErrTooManySamples) Error() string {
	return fmt.Sprintf("query processing would load too many samples into memory in %s", string(e))
}

func (e ErrStorage) Error() string {
	return e.Err.Error()
}

// QueryEngine defines the interface for the *promql.Engine, so it can be replaced, wrapped or mocked.
type QueryEngine interface {
	NewInstantQuery(ctx context.Context, q storage.Queryable, opts QueryOpts, qs string, ts time.Time) (Query, error)
	NewRangeQuery(ctx context.Context, q storage.Queryable, opts QueryOpts, qs string, start, end time.Time, interval time.Duration) (Query, error)
}

var _ QueryLogger = (*logging.JSONFileLogger)(nil)

// QueryLogger is an interface that can be used to log all the queries logged
// by the engine.
type QueryLogger interface {
	slog.Handler
	io.Closer
}

// A Query is derived from an a raw query string and can be run against an engine
// it is associated with.
type Query interface {
	// Exec processes the query. Can only be called once.
	Exec(ctx context.Context) *Result
	// Close recovers memory used by the query result.
	Close()
	// Statement returns the parsed statement of the query.
	Statement() parser.Statement
	// Stats returns statistics about the lifetime of the query.
	Stats() *stats.Statistics
	// Cancel signals that a running query execution should be aborted.
	Cancel()
	// String returns the original query string.
	String() string
}

type PrometheusQueryOpts struct {
	// Enables recording per-step statistics if the engine has it enabled as well. Disabled by default.
	enablePerStepStats bool
	// Lookback delta duration for this query.
	lookbackDelta time.Duration
}

var _ QueryOpts = &PrometheusQueryOpts{}

func NewPrometheusQueryOpts(enablePerStepStats bool, lookbackDelta time.Duration) QueryOpts {
	return &PrometheusQueryOpts{
		enablePerStepStats: enablePerStepStats,
		lookbackDelta:      lookbackDelta,
	}
}

func (p *PrometheusQueryOpts) EnablePerStepStats() bool {
	return p.enablePerStepStats
}

func (p *PrometheusQueryOpts) LookbackDelta() time.Duration {
	return p.lookbackDelta
}

type QueryOpts interface {
	// Enables recording per-step statistics if the engine has it enabled as well. Disabled by default.
	EnablePerStepStats() bool
	// Lookback delta duration for this query.
	LookbackDelta() time.Duration
}

// query implements the Query interface.
type query struct {
	// Underlying data provider.
	queryable storage.Queryable
	// The original query string.
	q string
	// Statement of the parsed query.
	stmt parser.Statement
	// Timer stats for the query execution.
	stats *stats.QueryTimers
	// Sample stats for the query execution.
	sampleStats *stats.QuerySamples
	// Result matrix for reuse.
	matrix Matrix
	// Cancellation function for the query.
	cancel func()

	// The engine against which the query is executed.
	ng *Engine
}

type QueryOrigin struct{}

// Statement implements the Query interface.
// Calling this after Exec may result in panic,
// see https://github.com/prometheus/prometheus/issues/8949.
func (q *query) Statement() parser.Statement {
	return q.stmt
}

// String implements the Query interface.
func (q *query) String() string {
	return q.q
}

// Stats implements the Query interface.
func (q *query) Stats() *stats.Statistics {
	return &stats.Statistics{
		Timers:  q.stats,
		Samples: q.sampleStats,
	}
}

// Cancel implements the Query interface.
func (q *query) Cancel() {
	if q.cancel != nil {
		q.cancel()
	}
}

// Close implements the Query interface.
func (q *query) Close() {
	for _, s := range q.matrix {
		putFPointSlice(s.Floats)
		putHPointSlice(s.Histograms)
	}
}

// Exec implements the Query interface.
func (q *query) Exec(ctx context.Context) *Result {
	if span := trace.SpanFromContext(ctx); span != nil {
		span.SetAttributes(attribute.String(queryTag, q.stmt.String()))
	}

	// Exec query.
	res, warnings, err := q.ng.exec(ctx, q)
	return &Result{Err: err, Value: res, Warnings: warnings}
}

// contextDone returns an error if the context was canceled or timed out.
func contextDone(ctx context.Context, env string) error {
	if err := ctx.Err(); err != nil {
		return contextErr(err, env)
	}
	return nil
}

func contextErr(err error, env string) error {
	switch {
	case errors.Is(err, context.Canceled):
		return ErrQueryCanceled(env)
	case errors.Is(err, context.DeadlineExceeded):
		return ErrQueryTimeout(env)
	default:
		return err
	}
}

// QueryTracker provides access to two features:
//
// 1) Tracking of active query. If PromQL engine crashes while executing any query, such query should be present
// in the tracker on restart, hence logged. After the logging on restart, the tracker gets emptied.
//
// 2) Enforcement of the maximum number of concurrent queries.
type QueryTracker interface {
	io.Closer

	// GetMaxConcurrent returns maximum number of concurrent queries that are allowed by this tracker.
	GetMaxConcurrent() int

	// Insert inserts query into query tracker. This call must block if maximum number of queries is already running.
	// If Insert doesn't return error then returned integer value should be used in subsequent Delete call.
	// Insert should return error if context is finished before query can proceed, and integer value returned in this case should be ignored by caller.
	Insert(ctx context.Context, query string) (int, error)

	// Delete removes query from activity tracker. InsertIndex is value returned by Insert call.
	Delete(insertIndex int)
}

// EngineOpts contains configuration options used when creating a new Engine.
type EngineOpts struct {
	Logger             *slog.Logger
	Reg                prometheus.Registerer
	MaxSamples         int
	Timeout            time.Duration
	ActiveQueryTracker QueryTracker
	// LookbackDelta determines the time since the last sample after which a time
	// series is considered stale.
	LookbackDelta time.Duration

	// NoStepSubqueryIntervalFn is the default evaluation interval of
	// a subquery in milliseconds if no step in range vector was specified `[30m:<step>]`.
	NoStepSubqueryIntervalFn func(rangeMillis int64) int64

	// EnableAtModifier if true enables @ modifier. Disabled otherwise. This
	// is supposed to be enabled for regular PromQL (as of Prometheus v2.33)
	// but the option to disable it is still provided here for those using
	// the Engine outside of Prometheus.
	EnableAtModifier bool

	// EnableNegativeOffset if true enables negative (-) offset
	// values. Disabled otherwise. This is supposed to be enabled for
	// regular PromQL (as of Prometheus v2.33) but the option to disable it
	// is still provided here for those using the Engine outside of
	// Prometheus.
	EnableNegativeOffset bool

	// EnablePerStepStats if true allows for per-step stats to be computed on request. Disabled otherwise.
	EnablePerStepStats bool

	// EnableDelayedNameRemoval delays the removal of the __name__ label to the last step of the query evaluation.
	// This is useful in certain scenarios where the __name__ label must be preserved or where applying a
	// regex-matcher to the __name__ label may otherwise lead to duplicate labelset errors.
	EnableDelayedNameRemoval bool
	// EnableTypeAndUnitLabels will allow PromQL Engine to make decisions based on the type and unit labels.
	EnableTypeAndUnitLabels bool
}

// Engine handles the lifetime of queries from beginning to end.
// It is connected to a querier.
type Engine struct {
	logger                   *slog.Logger
	metrics                  *engineMetrics
	timeout                  time.Duration
	maxSamplesPerQuery       int
	activeQueryTracker       QueryTracker
	queryLogger              QueryLogger
	queryLoggerLock          sync.RWMutex
	lookbackDelta            time.Duration
	noStepSubqueryIntervalFn func(rangeMillis int64) int64
	enableAtModifier         bool
	enableNegativeOffset     bool
	enablePerStepStats       bool
	enableDelayedNameRemoval bool
	enableTypeAndUnitLabels  bool
}

// NewEngine returns a new engine.
func NewEngine(opts EngineOpts) *Engine {
	if opts.Logger == nil {
		opts.Logger = promslog.NewNopLogger()
	}

	queryResultSummary := prometheus.NewSummaryVec(prometheus.SummaryOpts{
		Namespace:  namespace,
		Subsystem:  subsystem,
		Name:       "query_duration_seconds",
		Help:       "Query timings",
		Objectives: map[float64]float64{0.5: 0.05, 0.9: 0.01, 0.99: 0.001},
	},
		[]string{"slice"},
	)

	metrics := &engineMetrics{
		currentQueries: prometheus.NewGauge(prometheus.GaugeOpts{
			Namespace: namespace,
			Subsystem: subsystem,
			Name:      "queries",
			Help:      "The current number of queries being executed or waiting.",
		}),
		queryLogEnabled: prometheus.NewGauge(prometheus.GaugeOpts{
			Namespace: namespace,
			Subsystem: subsystem,
			Name:      "query_log_enabled",
			Help:      "State of the query log.",
		}),
		queryLogFailures: prometheus.NewCounter(prometheus.CounterOpts{
			Namespace: namespace,
			Subsystem: subsystem,
			Name:      "query_log_failures_total",
			Help:      "The number of query log failures.",
		}),
		maxConcurrentQueries: prometheus.NewGauge(prometheus.GaugeOpts{
			Namespace: namespace,
			Subsystem: subsystem,
			Name:      "queries_concurrent_max",
			Help:      "The max number of concurrent queries.",
		}),
		querySamples: prometheus.NewCounter(prometheus.CounterOpts{
			Namespace: namespace,
			Subsystem: subsystem,
			Name:      "query_samples_total",
			Help:      "The total number of samples loaded by all queries.",
		}),
		queryQueueTime:   queryResultSummary.WithLabelValues("queue_time"),
		queryPrepareTime: queryResultSummary.WithLabelValues("prepare_time"),
		queryInnerEval:   queryResultSummary.WithLabelValues("inner_eval"),
		queryResultSort:  queryResultSummary.WithLabelValues("result_sort"),
	}

	if t := opts.ActiveQueryTracker; t != nil {
		metrics.maxConcurrentQueries.Set(float64(t.GetMaxConcurrent()))
	} else {
		metrics.maxConcurrentQueries.Set(-1)
	}

	if opts.LookbackDelta == 0 {
		opts.LookbackDelta = defaultLookbackDelta
		if l := opts.Logger; l != nil {
			l.Debug("Lookback delta is zero, setting to default value", "value", defaultLookbackDelta)
		}
	}

	if opts.Reg != nil {
		opts.Reg.MustRegister(
			metrics.currentQueries,
			metrics.maxConcurrentQueries,
			metrics.queryLogEnabled,
			metrics.queryLogFailures,
			metrics.querySamples,
			queryResultSummary,
		)
	}

	return &Engine{
		timeout:                  opts.Timeout,
		logger:                   opts.Logger,
		metrics:                  metrics,
		maxSamplesPerQuery:       opts.MaxSamples,
		activeQueryTracker:       opts.ActiveQueryTracker,
		lookbackDelta:            opts.LookbackDelta,
		noStepSubqueryIntervalFn: opts.NoStepSubqueryIntervalFn,
		enableAtModifier:         opts.EnableAtModifier,
		enableNegativeOffset:     opts.EnableNegativeOffset,
		enablePerStepStats:       opts.EnablePerStepStats,
		enableDelayedNameRemoval: opts.EnableDelayedNameRemoval,
		enableTypeAndUnitLabels:  opts.EnableTypeAndUnitLabels,
	}
}

// Close closes ng.
// Callers must ensure the engine is really no longer in use before calling this to avoid
// issues failures like in https://github.com/prometheus/prometheus/issues/15232
func (ng *Engine) Close() error {
	if ng == nil {
		return nil
	}

	if ng.activeQueryTracker != nil {
		return ng.activeQueryTracker.Close()
	}
	return nil
}

// SetQueryLogger sets the query logger.
func (ng *Engine) SetQueryLogger(l QueryLogger) {
	ng.queryLoggerLock.Lock()
	defer ng.queryLoggerLock.Unlock()

	if ng.queryLogger != nil {
		// An error closing the old file descriptor should
		// not make reload fail; only log a warning.
		err := ng.queryLogger.Close()
		if err != nil {
			ng.logger.Warn("Error while closing the previous query log file", "err", err)
		}
	}

	ng.queryLogger = l

	if l != nil {
		ng.metrics.queryLogEnabled.Set(1)
	} else {
		ng.metrics.queryLogEnabled.Set(0)
	}
}

// NewInstantQuery returns an evaluation query for the given expression at the given time.
func (ng *Engine) NewInstantQuery(ctx context.Context, q storage.Queryable, opts QueryOpts, qs string, ts time.Time) (Query, error) {
	pExpr, qry := ng.newQuery(q, qs, opts, ts, ts, 0)
	finishQueue, err := ng.queueActive(ctx, qry)
	if err != nil {
		return nil, err
	}
	defer finishQueue()
	expr, err := parser.ParseExpr(qs)
	if err != nil {
		return nil, err
	}
	if err := ng.validateOpts(expr); err != nil {
		return nil, err
	}
	*pExpr, err = PreprocessExpr(expr, ts, ts)

	return qry, err
}

// NewRangeQuery returns an evaluation query for the given time range and with
// the resolution set by the interval.
func (ng *Engine) NewRangeQuery(ctx context.Context, q storage.Queryable, opts QueryOpts, qs string, start, end time.Time, interval time.Duration) (Query, error) {
	pExpr, qry := ng.newQuery(q, qs, opts, start, end, interval)
	finishQueue, err := ng.queueActive(ctx, qry)
	if err != nil {
		return nil, err
	}
	defer finishQueue()
	expr, err := parser.ParseExpr(qs)
	if err != nil {
		return nil, err
	}
	if err := ng.validateOpts(expr); err != nil {
		return nil, err
	}
	if expr.Type() != parser.ValueTypeVector && expr.Type() != parser.ValueTypeScalar {
		return nil, fmt.Errorf("invalid expression type %q for range query, must be Scalar or instant Vector", parser.DocumentedType(expr.Type()))
	}
	*pExpr, err = PreprocessExpr(expr, start, end)

	return qry, err
}

func (ng *Engine) newQuery(q storage.Queryable, qs string, opts QueryOpts, start, end time.Time, interval time.Duration) (*parser.Expr, *query) {
	if opts == nil {
		opts = NewPrometheusQueryOpts(false, 0)
	}

	lookbackDelta := opts.LookbackDelta()
	if lookbackDelta <= 0 {
		lookbackDelta = ng.lookbackDelta
	}

	es := &parser.EvalStmt{
		Start:         start,
		End:           end,
		Interval:      interval,
		LookbackDelta: lookbackDelta,
	}
	qry := &query{
		q:           qs,
		stmt:        es,
		ng:          ng,
		stats:       stats.NewQueryTimers(),
		sampleStats: stats.NewQuerySamples(ng.enablePerStepStats && opts.EnablePerStepStats()),
		queryable:   q,
	}
	return &es.Expr, qry
}

var (
	ErrValidationAtModifierDisabled     = errors.New("@ modifier is disabled")
	ErrValidationNegativeOffsetDisabled = errors.New("negative offset is disabled")
)

func (ng *Engine) validateOpts(expr parser.Expr) error {
	if ng.enableAtModifier && ng.enableNegativeOffset {
		return nil
	}

	var atModifierUsed, negativeOffsetUsed bool

	var validationErr error
	parser.Inspect(expr, func(node parser.Node, _ []parser.Node) error {
		switch n := node.(type) {
		case *parser.VectorSelector:
			if n.Timestamp != nil || n.StartOrEnd == parser.START || n.StartOrEnd == parser.END {
				atModifierUsed = true
			}
			if n.OriginalOffset < 0 {
				negativeOffsetUsed = true
			}

		case *parser.MatrixSelector:
			vs := n.VectorSelector.(*parser.VectorSelector)
			if vs.Timestamp != nil || vs.StartOrEnd == parser.START || vs.StartOrEnd == parser.END {
				atModifierUsed = true
			}
			if vs.OriginalOffset < 0 {
				negativeOffsetUsed = true
			}

		case *parser.SubqueryExpr:
			if n.Timestamp != nil || n.StartOrEnd == parser.START || n.StartOrEnd == parser.END {
				atModifierUsed = true
			}
			if n.OriginalOffset < 0 {
				negativeOffsetUsed = true
			}
		}

		if atModifierUsed && !ng.enableAtModifier {
			validationErr = ErrValidationAtModifierDisabled
			return validationErr
		}
		if negativeOffsetUsed && !ng.enableNegativeOffset {
			validationErr = ErrValidationNegativeOffsetDisabled
			return validationErr
		}

		return nil
	})

	return validationErr
}

// NewTestQuery injects special behaviour into Query for testing.
func (ng *Engine) NewTestQuery(f func(context.Context) error) Query {
	qry := &query{
		q:           "test statement",
		stmt:        parser.TestStmt(f),
		ng:          ng,
		stats:       stats.NewQueryTimers(),
		sampleStats: stats.NewQuerySamples(ng.enablePerStepStats),
	}
	return qry
}

// exec executes the query.
//
// At this point per query only one EvalStmt is evaluated. Alert and record
// statements are not handled by the Engine.
func (ng *Engine) exec(ctx context.Context, q *query) (v parser.Value, ws annotations.Annotations, err error) {
	ng.metrics.currentQueries.Inc()
	defer func() {
		ng.metrics.currentQueries.Dec()
		ng.metrics.querySamples.Add(float64(q.sampleStats.TotalSamples))
	}()

	ctx, cancel := context.WithTimeout(ctx, ng.timeout)
	q.cancel = cancel

	defer func() {
		ng.queryLoggerLock.RLock()
		if l := ng.queryLogger; l != nil {
			logger := slog.New(l)
			f := make([]slog.Attr, 0, 16) // Probably enough up front to not need to reallocate on append.

			params := make(map[string]interface{}, 4)
			params["query"] = q.q
			if eq, ok := q.Statement().(*parser.EvalStmt); ok {
				params["start"] = formatDate(eq.Start)
				params["end"] = formatDate(eq.End)
				// The step provided by the user is in seconds.
				params["step"] = int64(eq.Interval / (time.Second / time.Nanosecond))
			}
			f = append(f, slog.Any("params", params))
			if err != nil {
				f = append(f, slog.Any("error", err))
			}
			f = append(f, slog.Any("stats", stats.NewQueryStats(q.Stats())))
			if span := trace.SpanFromContext(ctx); span != nil {
				f = append(f, slog.Any("spanID", span.SpanContext().SpanID()))
			}
			if origin := ctx.Value(QueryOrigin{}); origin != nil {
				for k, v := range origin.(map[string]interface{}) {
					f = append(f, slog.Any(k, v))
				}
			}
			logger.LogAttrs(context.Background(), slog.LevelInfo, "promql query logged", f...)
			// TODO: @tjhop -- do we still need this metric/error log if logger doesn't return errors?
			// ng.metrics.queryLogFailures.Inc()
			// ng.logger.Error("can't log query", "err", err)
		}
		ng.queryLoggerLock.RUnlock()
	}()

	execSpanTimer, ctx := q.stats.GetSpanTimer(ctx, stats.ExecTotalTime)
	defer execSpanTimer.Finish()

	finishQueue, err := ng.queueActive(ctx, q)
	if err != nil {
		return nil, nil, err
	}
	defer finishQueue()

	// Cancel when execution is done or an error was raised.
	defer q.cancel()

	evalSpanTimer, ctx := q.stats.GetSpanTimer(ctx, stats.EvalTotalTime)
	defer evalSpanTimer.Finish()

	// The base context might already be canceled on the first iteration (e.g. during shutdown).
	if err := contextDone(ctx, env); err != nil {
		return nil, nil, err
	}

	switch s := q.Statement().(type) {
	case *parser.EvalStmt:
		return ng.execEvalStmt(ctx, q, s)
	case parser.TestStmt:
		return nil, nil, s(ctx)
	}

	panic(fmt.Errorf("promql.Engine.exec: unhandled statement of type %T", q.Statement()))
}

// Log query in active log. The active log guarantees that we don't run over
// MaxConcurrent queries.
func (ng *Engine) queueActive(ctx context.Context, q *query) (func(), error) {
	if ng.activeQueryTracker == nil {
		return func() {}, nil
	}
	queueSpanTimer, _ := q.stats.GetSpanTimer(ctx, stats.ExecQueueTime, ng.metrics.queryQueueTime)
	queryIndex, err := ng.activeQueryTracker.Insert(ctx, q.q)
	queueSpanTimer.Finish()
	return func() { ng.activeQueryTracker.Delete(queryIndex) }, err
}

func timeMilliseconds(t time.Time) int64 {
	return t.UnixNano() / int64(time.Millisecond/time.Nanosecond)
}

func durationMilliseconds(d time.Duration) int64 {
	return int64(d / (time.Millisecond / time.Nanosecond))
}

// execEvalStmt evaluates the expression of an evaluation statement for the given time range.
func (ng *Engine) execEvalStmt(ctx context.Context, query *query, s *parser.EvalStmt) (parser.Value, annotations.Annotations, error) {
	prepareSpanTimer, ctxPrepare := query.stats.GetSpanTimer(ctx, stats.QueryPreparationTime, ng.metrics.queryPrepareTime)
	mint, maxt := FindMinMaxTime(s)
	querier, err := query.queryable.Querier(mint, maxt)
	if err != nil {
		prepareSpanTimer.Finish()
		return nil, nil, err
	}
	defer querier.Close()

	ng.populateSeries(ctxPrepare, querier, s)
	prepareSpanTimer.Finish()

	// Modify the offset of vector and matrix selectors for the @ modifier
	// w.r.t. the start time since only 1 evaluation will be done on them.
	setOffsetForAtModifier(timeMilliseconds(s.Start), s.Expr)
	evalSpanTimer, ctxInnerEval := query.stats.GetSpanTimer(ctx, stats.InnerEvalTime, ng.metrics.queryInnerEval)
	// Instant evaluation. This is executed as a range evaluation with one step.
	if s.Start.Equal(s.End) && s.Interval == 0 {
		start := timeMilliseconds(s.Start)
		evaluator := &evaluator{
			startTimestamp:           start,
			endTimestamp:             start,
			interval:                 1,
			maxSamples:               ng.maxSamplesPerQuery,
			logger:                   ng.logger,
			lookbackDelta:            s.LookbackDelta,
			samplesStats:             query.sampleStats,
			noStepSubqueryIntervalFn: ng.noStepSubqueryIntervalFn,
			enableDelayedNameRemoval: ng.enableDelayedNameRemoval,
			enableTypeAndUnitLabels:  ng.enableTypeAndUnitLabels,
			querier:                  querier,
		}
		query.sampleStats.InitStepTracking(start, start, 1)

		val, warnings, err := evaluator.Eval(ctxInnerEval, s.Expr)

		evalSpanTimer.Finish()

		if err != nil {
			return nil, warnings, err
		}

		var mat Matrix

		switch result := val.(type) {
		case Matrix:
			mat = result
		case String:
			return result, warnings, nil
		default:
			panic(fmt.Errorf("promql.Engine.exec: invalid expression type %q", val.Type()))
		}

		query.matrix = mat
		switch s.Expr.Type() {
		case parser.ValueTypeVector:
			// Convert matrix with one value per series into vector.
			vector := make(Vector, len(mat))
			for i, s := range mat {
				// Point might have a different timestamp, force it to the evaluation
				// timestamp as that is when we ran the evaluation.
				if len(s.Histograms) > 0 {
					vector[i] = Sample{Metric: s.Metric, H: s.Histograms[0].H, T: start, DropName: s.DropName}
				} else {
					vector[i] = Sample{Metric: s.Metric, F: s.Floats[0].F, T: start, DropName: s.DropName}
				}
			}
			return vector, warnings, nil
		case parser.ValueTypeScalar:
			return Scalar{V: mat[0].Floats[0].F, T: start}, warnings, nil
		case parser.ValueTypeMatrix:
			ng.sortMatrixResult(ctx, query, mat)
			return mat, warnings, nil
		default:
			panic(fmt.Errorf("promql.Engine.exec: unexpected expression type %q", s.Expr.Type()))
		}
	}

	// Range evaluation.
	evaluator := &evaluator{
		startTimestamp:           timeMilliseconds(s.Start),
		endTimestamp:             timeMilliseconds(s.End),
		interval:                 durationMilliseconds(s.Interval),
		maxSamples:               ng.maxSamplesPerQuery,
		logger:                   ng.logger,
		lookbackDelta:            s.LookbackDelta,
		samplesStats:             query.sampleStats,
		noStepSubqueryIntervalFn: ng.noStepSubqueryIntervalFn,
		enableDelayedNameRemoval: ng.enableDelayedNameRemoval,
		enableTypeAndUnitLabels:  ng.enableTypeAndUnitLabels,
		querier:                  querier,
	}
	query.sampleStats.InitStepTracking(evaluator.startTimestamp, evaluator.endTimestamp, evaluator.interval)
	val, warnings, err := evaluator.Eval(ctxInnerEval, s.Expr)

	evalSpanTimer.Finish()

	if err != nil {
		return nil, warnings, err
	}

	mat, ok := val.(Matrix)
	if !ok {
		panic(fmt.Errorf("promql.Engine.exec: invalid expression type %q", val.Type()))
	}
	query.matrix = mat

	if err := contextDone(ctx, "expression evaluation"); err != nil {
		return nil, warnings, err
	}

	// TODO(fabxc): where to ensure metric labels are a copy from the storage internals.
	ng.sortMatrixResult(ctx, query, mat)

	return mat, warnings, nil
}

func (ng *Engine) sortMatrixResult(ctx context.Context, query *query, mat Matrix) {
	sortSpanTimer, _ := query.stats.GetSpanTimer(ctx, stats.ResultSortTime, ng.metrics.queryResultSort)
	sort.Sort(mat)
	sortSpanTimer.Finish()
}

// subqueryTimes returns the sum of offsets and ranges of all subqueries in the path.
// If the @ modifier is used, then the offset and range is w.r.t. that timestamp
// (i.e. the sum is reset when we have @ modifier).
// The returned *int64 is the closest timestamp that was seen. nil for no @ modifier.
func subqueryTimes(path []parser.Node) (time.Duration, time.Duration, *int64) {
	var (
		subqOffset, subqRange time.Duration
		ts                    int64 = math.MaxInt64
	)
	for _, node := range path {
		if n, ok := node.(*parser.SubqueryExpr); ok {
			subqOffset += n.OriginalOffset
			subqRange += n.Range
			if n.Timestamp != nil {
				// The @ modifier on subquery invalidates all the offset and
				// range till now. Hence resetting it here.
				subqOffset = n.OriginalOffset
				subqRange = n.Range
				ts = *n.Timestamp
			}
		}
	}
	var tsp *int64
	if ts != math.MaxInt64 {
		tsp = &ts
	}
	return subqOffset, subqRange, tsp
}

// FindMinMaxTime returns the time in milliseconds of the earliest and latest point in time the statement will try to process.
// This takes into account offsets, @ modifiers, and range selectors.
// If the statement does not select series, then FindMinMaxTime returns (0, 0).
func FindMinMaxTime(s *parser.EvalStmt) (int64, int64) {
	var minTimestamp, maxTimestamp int64 = math.MaxInt64, math.MinInt64
	// Whenever a MatrixSelector is evaluated, evalRange is set to the corresponding range.
	// The evaluation of the VectorSelector inside then evaluates the given range and unsets
	// the variable.
	var evalRange time.Duration
	parser.Inspect(s.Expr, func(node parser.Node, path []parser.Node) error {
		switch n := node.(type) {
		case *parser.VectorSelector:
			start, end := getTimeRangesForSelector(s, n, path, evalRange)
			if start < minTimestamp {
				minTimestamp = start
			}
			if end > maxTimestamp {
				maxTimestamp = end
			}
			evalRange = 0
		case *parser.MatrixSelector:
			evalRange = n.Range
		}
		return nil
	})

	if maxTimestamp == math.MinInt64 {
		// This happens when there was no selector. Hence no time range to select.
		minTimestamp = 0
		maxTimestamp = 0
	}

	return minTimestamp, maxTimestamp
}

func getTimeRangesForSelector(s *parser.EvalStmt, n *parser.VectorSelector, path []parser.Node, evalRange time.Duration) (int64, int64) {
	start, end := timestamp.FromTime(s.Start), timestamp.FromTime(s.End)
	subqOffset, subqRange, subqTs := subqueryTimes(path)

	if subqTs != nil {
		// The timestamp on the subquery overrides the eval statement time ranges.
		start = *subqTs
		end = *subqTs
	}

	if n.Timestamp != nil {
		// The timestamp on the selector overrides everything.
		start = *n.Timestamp
		end = *n.Timestamp
	} else {
		offsetMilliseconds := durationMilliseconds(subqOffset)
		start = start - offsetMilliseconds - durationMilliseconds(subqRange)
		end -= offsetMilliseconds
	}

	if evalRange == 0 {
		// Reduce the start by one fewer ms than the lookback delta
		// because wo want to exclude samples that are precisely the
		// lookback delta before the eval time.
		start -= durationMilliseconds(s.LookbackDelta) - 1
	} else {
		// For all matrix queries we want to ensure that we have
		// (end-start) + range selected this way we have `range` data
		// before the start time. We subtract one from the range to
		// exclude samples positioned directly at the lower boundary of
		// the range.
		start -= durationMilliseconds(evalRange) - 1
	}

	offsetMilliseconds := durationMilliseconds(n.OriginalOffset)
	start -= offsetMilliseconds
	end -= offsetMilliseconds

	return start, end
}

func (ng *Engine) getLastSubqueryInterval(path []parser.Node) time.Duration {
	var interval time.Duration
	for _, node := range path {
		if n, ok := node.(*parser.SubqueryExpr); ok {
			interval = n.Step
			if n.Step == 0 {
				interval = time.Duration(ng.noStepSubqueryIntervalFn(durationMilliseconds(n.Range))) * time.Millisecond
			}
		}
	}
	return interval
}

func (ng *Engine) populateSeries(ctx context.Context, querier storage.Querier, s *parser.EvalStmt) {
	// Whenever a MatrixSelector is evaluated, evalRange is set to the corresponding range.
	// The evaluation of the VectorSelector inside then evaluates the given range and unsets
	// the variable.
	var evalRange time.Duration

	parser.Inspect(s.Expr, func(node parser.Node, path []parser.Node) error {
		switch n := node.(type) {
		case *parser.VectorSelector:
			start, end := getTimeRangesForSelector(s, n, path, evalRange)
			interval := ng.getLastSubqueryInterval(path)
			if interval == 0 {
				interval = s.Interval
			}
			hints := &storage.SelectHints{
				Start: start,
				End:   end,
				Step:  durationMilliseconds(interval),
				Range: durationMilliseconds(evalRange),
				Func:  extractFuncFromPath(path),
			}
			evalRange = 0
			hints.By, hints.Grouping = extractGroupsFromPath(path)
			n.UnexpandedSeriesSet = querier.Select(ctx, false, hints, n.LabelMatchers...)

		case *parser.MatrixSelector:
			evalRange = n.Range
		}
		return nil
	})
}

// extractFuncFromPath walks up the path and searches for the first instance of
// a function or aggregation.
func extractFuncFromPath(p []parser.Node) string {
	if len(p) == 0 {
		return ""
	}
	switch n := p[len(p)-1].(type) {
	case *parser.AggregateExpr:
		return n.Op.String()
	case *parser.Call:
		return n.Func.Name
	case *parser.BinaryExpr:
		// If we hit a binary expression we terminate since we only care about functions
		// or aggregations over a single metric.
		return ""
	}
	return extractFuncFromPath(p[:len(p)-1])
}

// extractGroupsFromPath parses vector outer function and extracts grouping information if by or without was used.
func extractGroupsFromPath(p []parser.Node) (bool, []string) {
	if len(p) == 0 {
		return false, nil
	}
	if n, ok := p[len(p)-1].(*parser.AggregateExpr); ok {
		return !n.Without, n.Grouping
	}
	return false, nil
}

// checkAndExpandSeriesSet expands expr's UnexpandedSeriesSet into expr's Series.
// If the Series field is already non-nil, it's a no-op.
func checkAndExpandSeriesSet(ctx context.Context, expr parser.Expr) (annotations.Annotations, error) {
	switch e := expr.(type) {
	case *parser.MatrixSelector:
		return checkAndExpandSeriesSet(ctx, e.VectorSelector)
	case *parser.VectorSelector:
		if e.Series != nil {
			return nil, nil
		}
		span := trace.SpanFromContext(ctx)
		span.AddEvent("expand start", trace.WithAttributes(attribute.String("selector", e.String())))
		series, ws, err := expandSeriesSet(ctx, e.UnexpandedSeriesSet)
		if e.SkipHistogramBuckets {
			for i := range series {
				series[i] = newHistogramStatsSeries(series[i])
			}
		}
		e.Series = series
		span.AddEvent("expand end", trace.WithAttributes(attribute.Int("num_series", len(series))))
		return ws, err
	}
	return nil, nil
}

func expandSeriesSet(ctx context.Context, it storage.SeriesSet) (res []storage.Series, ws annotations.Annotations, err error) {
	for it.Next() {
		select {
		case <-ctx.Done():
			return nil, nil, ctx.Err()
		default:
		}
		res = append(res, it.At())
	}
	return res, it.Warnings(), it.Err()
}

type errWithWarnings struct {
	err      error
	warnings annotations.Annotations
}

func (e errWithWarnings) Error() string { return e.err.Error() }

// An evaluator evaluates the given expressions over the given fixed
// timestamps. It is attached to an engine through which it connects to a
// querier and reports errors. On timeout or cancellation of its context it
// terminates.
type evaluator struct {
	startTimestamp int64 // Start time in milliseconds.
	endTimestamp   int64 // End time in milliseconds.
	interval       int64 // Interval in milliseconds.

	maxSamples               int
	currentSamples           int
	logger                   *slog.Logger
	lookbackDelta            time.Duration
	samplesStats             *stats.QuerySamples
	noStepSubqueryIntervalFn func(rangeMillis int64) int64
	enableDelayedNameRemoval bool
	enableTypeAndUnitLabels  bool
	querier                  storage.Querier
}

// errorf causes a panic with the input formatted into an error.
func (ev *evaluator) errorf(format string, args ...interface{}) {
	ev.error(fmt.Errorf(format, args...))
}

// error causes a panic with the given error.
func (ev *evaluator) error(err error) {
	panic(err)
}

// recover is the handler that turns panics into returns from the top level of evaluation.
func (ev *evaluator) recover(expr parser.Expr, ws *annotations.Annotations, errp *error) {
	e := recover()
	if e == nil {
		return
	}

	switch err := e.(type) {
	case runtime.Error:
		// Print the stack trace but do not inhibit the running application.
		buf := make([]byte, 64<<10)
		buf = buf[:runtime.Stack(buf, false)]

		ev.logger.Error("runtime panic during query evaluation", "expr", expr.String(), "err", e, "stacktrace", string(buf))
		*errp = fmt.Errorf("unexpected error: %w", err)
	case errWithWarnings:
		*errp = err.err
		ws.Merge(err.warnings)
	case error:
		*errp = err
	default:
		*errp = fmt.Errorf("%v", err)
	}
}

func (ev *evaluator) Eval(ctx context.Context, expr parser.Expr) (v parser.Value, ws annotations.Annotations, err error) {
	defer ev.recover(expr, &ws, &err)

	v, ws = ev.eval(ctx, expr)
	if ev.enableDelayedNameRemoval {
		ev.cleanupMetricLabels(v)
	}
	return v, ws, nil
}

// EvalSeriesHelper stores extra information about a series.
type EvalSeriesHelper struct {
	// Used to map left-hand to right-hand in binary operations.
	signature string
}

// EvalNodeHelper stores extra information and caches for evaluating a single node across steps.
type EvalNodeHelper struct {
	// Evaluation timestamp.
	Ts int64
	// Vector that can be used for output.
	Out Vector

	// Caches.
	// funcHistogramQuantile and funcHistogramFraction for classic histograms.
	signatureToMetricWithBuckets map[string]*metricWithBuckets
	nativeHistogramSamples       []Sample

	lb           *labels.Builder
	lblBuf       []byte
	lblResultBuf []byte

	// For binary vector matching.
	rightSigs    map[string]Sample
	matchedSigs  map[string]map[uint64]struct{}
	resultMetric map[string]labels.Labels

	// Additional options for the evaluation.
	enableDelayedNameRemoval bool
}

func (enh *EvalNodeHelper) resetBuilder(lbls labels.Labels) {
	if enh.lb == nil {
		enh.lb = labels.NewBuilder(lbls)
	} else {
		enh.lb.Reset(lbls)
	}
}

// resetHistograms prepares the histogram caches by splitting the given vector into native and classic histograms.
func (enh *EvalNodeHelper) resetHistograms(inVec Vector, arg parser.Expr) annotations.Annotations {
	var annos annotations.Annotations

	if enh.signatureToMetricWithBuckets == nil {
		enh.signatureToMetricWithBuckets = map[string]*metricWithBuckets{}
	} else {
		for _, v := range enh.signatureToMetricWithBuckets {
			v.buckets = v.buckets[:0]
		}
	}
	enh.nativeHistogramSamples = enh.nativeHistogramSamples[:0]

	for _, sample := range inVec {
		// We are only looking for classic buckets here. Remember
		// the histograms for later treatment.
		if sample.H != nil {
			enh.nativeHistogramSamples = append(enh.nativeHistogramSamples, sample)
			continue
		}

		upperBound, err := strconv.ParseFloat(
			sample.Metric.Get(model.BucketLabel), 64,
		)
		if err != nil {
			annos.Add(annotations.NewBadBucketLabelWarning(sample.Metric.Get(labels.MetricName), sample.Metric.Get(model.BucketLabel), arg.PositionRange()))
			continue
		}
		enh.lblBuf = sample.Metric.BytesWithoutLabels(enh.lblBuf, labels.BucketLabel)
		mb, ok := enh.signatureToMetricWithBuckets[string(enh.lblBuf)]
		if !ok {
			sample.Metric = labels.NewBuilder(sample.Metric).
				Del(excludedLabels...).
				Labels()
			mb = &metricWithBuckets{sample.Metric, nil}
			enh.signatureToMetricWithBuckets[string(enh.lblBuf)] = mb
		}
		mb.buckets = append(mb.buckets, Bucket{upperBound, sample.F})
	}

	for idx, sample := range enh.nativeHistogramSamples {
		// We have to reconstruct the exact same signature as above for
		// a classic histogram, just ignoring any le label.
		enh.lblBuf = sample.Metric.Bytes(enh.lblBuf)
		if mb, ok := enh.signatureToMetricWithBuckets[string(enh.lblBuf)]; ok && len(mb.buckets) > 0 {
			// At this data point, we have classic histogram
			// buckets and a native histogram with the same name and
			// labels. Do not evaluate anything.
			annos.Add(annotations.NewMixedClassicNativeHistogramsWarning(sample.Metric.Get(labels.MetricName), arg.PositionRange()))
			delete(enh.signatureToMetricWithBuckets, string(enh.lblBuf))
			enh.nativeHistogramSamples[idx].H = nil
			continue
		}
	}
	return annos
}

// rangeEval evaluates the given expressions, and then for each step calls
// the given funcCall with the values computed for each expression at that
// step. The return value is the combination into time series of all the
// function call results.
// The prepSeries function (if provided) can be used to prepare the helper
// for each series, then passed to each call funcCall.
func (ev *evaluator) rangeEval(ctx context.Context, prepSeries func(labels.Labels, *EvalSeriesHelper), funcCall func([]parser.Value, [][]EvalSeriesHelper, *EvalNodeHelper) (Vector, annotations.Annotations), exprs ...parser.Expr) (Matrix, annotations.Annotations) {
	numSteps := int((ev.endTimestamp-ev.startTimestamp)/ev.interval) + 1
	matrixes := make([]Matrix, len(exprs))
	origMatrixes := make([]Matrix, len(exprs))
	originalNumSamples := ev.currentSamples

	var warnings annotations.Annotations
	for i, e := range exprs {
		// Functions will take string arguments from the expressions, not the values.
		if e != nil && e.Type() != parser.ValueTypeString {
			// ev.currentSamples will be updated to the correct value within the ev.eval call.
			val, ws := ev.eval(ctx, e)
			warnings.Merge(ws)
			matrixes[i] = val.(Matrix)

			// Keep a copy of the original point slices so that they
			// can be returned to the pool.
			origMatrixes[i] = make(Matrix, len(matrixes[i]))
			copy(origMatrixes[i], matrixes[i])
		}
	}

	vectors := make([]Vector, len(exprs))    // Input vectors for the function.
	args := make([]parser.Value, len(exprs)) // Argument to function.
	// Create an output vector that is as big as the input matrix with
	// the most time series.
	biggestLen := 1
	for i := range exprs {
		vectors[i] = make(Vector, 0, len(matrixes[i]))
		if len(matrixes[i]) > biggestLen {
			biggestLen = len(matrixes[i])
		}
	}
	enh := &EvalNodeHelper{Out: make(Vector, 0, biggestLen), enableDelayedNameRemoval: ev.enableDelayedNameRemoval}
	type seriesAndTimestamp struct {
		Series
		ts int64
	}
	seriess := make(map[uint64]seriesAndTimestamp, biggestLen) // Output series by series hash.
	tempNumSamples := ev.currentSamples

	var (
		seriesHelpers [][]EvalSeriesHelper
		bufHelpers    [][]EvalSeriesHelper // Buffer updated on each step
	)

	// If the series preparation function is provided, we should run it for
	// every single series in the matrix.
	if prepSeries != nil {
		seriesHelpers = make([][]EvalSeriesHelper, len(exprs))
		bufHelpers = make([][]EvalSeriesHelper, len(exprs))

		for i := range exprs {
			seriesHelpers[i] = make([]EvalSeriesHelper, len(matrixes[i]))
			bufHelpers[i] = make([]EvalSeriesHelper, len(matrixes[i]))

			for si, series := range matrixes[i] {
				prepSeries(series.Metric, &seriesHelpers[i][si])
			}
		}
	}

	for ts := ev.startTimestamp; ts <= ev.endTimestamp; ts += ev.interval {
		if err := contextDone(ctx, "expression evaluation"); err != nil {
			ev.error(err)
		}
		// Reset number of samples in memory after each timestamp.
		ev.currentSamples = tempNumSamples
		// Gather input vectors for this timestamp.
		for i := range exprs {
			var bh []EvalSeriesHelper
			var sh []EvalSeriesHelper
			if prepSeries != nil {
				bh = bufHelpers[i][:0]
				sh = seriesHelpers[i]
			}
			vectors[i], bh = ev.gatherVector(ts, matrixes[i], vectors[i], bh, sh)
			args[i] = vectors[i]
			if prepSeries != nil {
				bufHelpers[i] = bh
			}
		}

		// Make the function call.
		enh.Ts = ts
		result, ws := funcCall(args, bufHelpers, enh)
		enh.Out = result[:0] // Reuse result vector.
		warnings.Merge(ws)

		vecNumSamples := result.TotalSamples()
		ev.currentSamples += vecNumSamples
		// When we reset currentSamples to tempNumSamples during the next iteration of the loop it also
		// needs to include the samples from the result here, as they're still in memory.
		tempNumSamples += vecNumSamples
		ev.samplesStats.UpdatePeak(ev.currentSamples)

		if ev.currentSamples > ev.maxSamples {
			ev.error(ErrTooManySamples(env))
		}

		// If this could be an instant query, shortcut so as not to change sort order.
		if ev.endTimestamp == ev.startTimestamp {
			if !ev.enableDelayedNameRemoval && result.ContainsSameLabelset() {
				ev.errorf("vector cannot contain metrics with the same labelset %v", result.String())
			}
			mat := make(Matrix, len(result))
			for i, s := range result {
				if s.H == nil {
					mat[i] = Series{Metric: s.Metric, Floats: []FPoint{{T: ts, F: s.F}}, DropName: s.DropName}
				} else {
					mat[i] = Series{Metric: s.Metric, Histograms: []HPoint{{T: ts, H: s.H}}, DropName: s.DropName}
				}
			}
			ev.currentSamples = originalNumSamples + mat.TotalSamples()
			ev.samplesStats.UpdatePeak(ev.currentSamples)
			return mat, warnings
		}

		// Add samples in output vector to output series.
		for _, sample := range result {
			h := sample.Metric.Hash()
			ss, ok := seriess[h]
			if ok {
				if ss.ts == ts { // If we've seen this output series before at this timestamp, it's a duplicate.
					ev.errorf("vector cannot contain metrics with the same labelset %v", result.String())
				}
				ss.ts = ts
			} else {
				ss = seriesAndTimestamp{Series{Metric: sample.Metric, DropName: sample.DropName}, ts}
			}
			addToSeries(&ss.Series, enh.Ts, sample.F, sample.H, numSteps)
			seriess[h] = ss
		}
	}

	// Reuse the original point slices.
	for _, m := range origMatrixes {
		for _, s := range m {
			putFPointSlice(s.Floats)
			putHPointSlice(s.Histograms)
		}
	}
	// Assemble the output matrix. By the time we get here we know we don't have too many samples.
	mat := make(Matrix, 0, len(seriess))
	for _, ss := range seriess {
		mat = append(mat, ss.Series)
	}
	ev.currentSamples = originalNumSamples + mat.TotalSamples()
	ev.samplesStats.UpdatePeak(ev.currentSamples)
	return mat, warnings
}

func (ev *evaluator) rangeEvalAgg(ctx context.Context, aggExpr *parser.AggregateExpr, sortedGrouping []string, inputMatrix Matrix, params *fParams) (Matrix, annotations.Annotations) {
	// Keep a copy of the original point slice so that it can be returned to the pool.
	origMatrix := slices.Clone(inputMatrix)
	defer func() {
		for _, s := range origMatrix {
			putFPointSlice(s.Floats)
			putHPointSlice(s.Histograms)
		}
	}()

	var annos annotations.Annotations

	enh := &EvalNodeHelper{enableDelayedNameRemoval: ev.enableDelayedNameRemoval}
	tempNumSamples := ev.currentSamples

	// Create a mapping from input series to output groups.
	buf := make([]byte, 0, 1024)
	groupToResultIndex := make(map[uint64]int)
	seriesToResult := make([]int, len(inputMatrix))
	var result Matrix

	groupCount := 0
	for si, series := range inputMatrix {
		var groupingKey uint64
		groupingKey, buf = generateGroupingKey(series.Metric, sortedGrouping, aggExpr.Without, buf)
		index, ok := groupToResultIndex[groupingKey]
		// Add a new group if it doesn't exist.
		if !ok {
			if aggExpr.Op != parser.TOPK && aggExpr.Op != parser.BOTTOMK && aggExpr.Op != parser.LIMITK && aggExpr.Op != parser.LIMIT_RATIO {
				m := generateGroupingLabels(enh, series.Metric, aggExpr.Without, sortedGrouping)
				result = append(result, Series{Metric: m})
			}
			index = groupCount
			groupToResultIndex[groupingKey] = index
			groupCount++
		}
		seriesToResult[si] = index
	}
	groups := make([]groupedAggregation, groupCount)

	var seriess map[uint64]Series

	switch aggExpr.Op {
	case parser.TOPK, parser.BOTTOMK, parser.LIMITK:
		// Return early if all k values are less than one.
		if params.Max() < 1 {
			return nil, annos
		}
		seriess = make(map[uint64]Series, len(inputMatrix))

	case parser.LIMIT_RATIO:
		// Return early if all r values are zero.
		if params.Max() == 0 && params.Min() == 0 {
			return nil, annos
		}
		if params.Max() > 1.0 {
			annos.Add(annotations.NewInvalidRatioWarning(params.Max(), 1.0, aggExpr.Param.PositionRange()))
		}
		if params.Min() < -1.0 {
			annos.Add(annotations.NewInvalidRatioWarning(params.Min(), -1.0, aggExpr.Param.PositionRange()))
		}
		seriess = make(map[uint64]Series, len(inputMatrix))

	case parser.QUANTILE:
		if params.HasAnyNaN() {
			annos.Add(annotations.NewInvalidQuantileWarning(math.NaN(), aggExpr.Param.PositionRange()))
		}
		if params.Max() > 1 {
			annos.Add(annotations.NewInvalidQuantileWarning(params.Max(), aggExpr.Param.PositionRange()))
		}
		if params.Min() < 0 {
			annos.Add(annotations.NewInvalidQuantileWarning(params.Min(), aggExpr.Param.PositionRange()))
		}
	}

	for ts := ev.startTimestamp; ts <= ev.endTimestamp; ts += ev.interval {
		fParam := params.Next()
		if err := contextDone(ctx, "expression evaluation"); err != nil {
			ev.error(err)
		}
		// Reset number of samples in memory after each timestamp.
		ev.currentSamples = tempNumSamples

		// Make the function call.
		enh.Ts = ts
		var ws annotations.Annotations
		switch aggExpr.Op {
		case parser.TOPK, parser.BOTTOMK, parser.LIMITK, parser.LIMIT_RATIO:
			result, ws = ev.aggregationK(aggExpr, fParam, inputMatrix, seriesToResult, groups, enh, seriess)
			// If this could be an instant query, shortcut so as not to change sort order.
			if ev.startTimestamp == ev.endTimestamp {
				annos.Merge(ws)
				return result, annos
			}
		default:
			ws = ev.aggregation(aggExpr, fParam, inputMatrix, result, seriesToResult, groups, enh)
		}

		annos.Merge(ws)

		if ev.currentSamples > ev.maxSamples {
			ev.error(ErrTooManySamples(env))
		}
	}

	// Assemble the output matrix. By the time we get here we know we don't have too many samples.
	switch aggExpr.Op {
	case parser.TOPK, parser.BOTTOMK, parser.LIMITK, parser.LIMIT_RATIO:
		result = make(Matrix, 0, len(seriess))
		for _, ss := range seriess {
			result = append(result, ss)
		}
	default:
		// Remove empty result rows.
		dst := 0
		for _, series := range result {
			if len(series.Floats) > 0 || len(series.Histograms) > 0 {
				result[dst] = series
				dst++
			}
		}
		result = result[:dst]
	}
	return result, annos
}

// evalSeries generates a Matrix between ev.startTimestamp and ev.endTimestamp (inclusive), each point spaced ev.interval apart, from series given offset.
// For every storage.Series iterator in series, the method iterates in ev.interval sized steps from ev.startTimestamp until and including ev.endTimestamp,
// collecting every corresponding sample (obtained via ev.vectorSelectorSingle) into a Series.
// All of the generated Series are collected into a Matrix, that gets returned.
func (ev *evaluator) evalSeries(ctx context.Context, series []storage.Series, offset time.Duration, recordOrigT bool) Matrix {
	numSteps := int((ev.endTimestamp-ev.startTimestamp)/ev.interval) + 1

	mat := make(Matrix, 0, len(series))
	var prevSS *Series
	it := storage.NewMemoizedEmptyIterator(durationMilliseconds(ev.lookbackDelta))
	var chkIter chunkenc.Iterator
	for _, s := range series {
		if err := contextDone(ctx, "expression evaluation"); err != nil {
			ev.error(err)
		}

		chkIter = s.Iterator(chkIter)
		it.Reset(chkIter)
		ss := Series{
			Metric: s.Labels(),
		}

		for ts, step := ev.startTimestamp, -1; ts <= ev.endTimestamp; ts += ev.interval {
			step++
			origT, f, h, ok := ev.vectorSelectorSingle(it, offset, ts)
			if !ok {
				continue
			}

			if h == nil {
				ev.currentSamples++
				ev.samplesStats.IncrementSamplesAtStep(step, 1)
				if ev.currentSamples > ev.maxSamples {
					ev.error(ErrTooManySamples(env))
				}
				if ss.Floats == nil {
					ss.Floats = reuseOrGetFPointSlices(prevSS, numSteps)
				}
				if recordOrigT {
					// This is an info metric, where we want to track the original sample timestamp.
					// Info metric values should be 1 by convention, therefore we can re-use this
					// space in the sample.
					f = float64(origT)
				}
				ss.Floats = append(ss.Floats, FPoint{F: f, T: ts})
			} else {
				if recordOrigT {
					ev.error(fmt.Errorf("this should be an info metric, with float samples: %s", ss.Metric))
				}

				point := HPoint{H: h, T: ts}
				histSize := point.size()
				ev.currentSamples += histSize
				ev.samplesStats.IncrementSamplesAtStep(step, int64(histSize))
				if ev.currentSamples > ev.maxSamples {
					ev.error(ErrTooManySamples(env))
				}
				if ss.Histograms == nil {
					ss.Histograms = reuseOrGetHPointSlices(prevSS, numSteps)
				}
				ss.Histograms = append(ss.Histograms, point)
			}
		}

		if len(ss.Floats)+len(ss.Histograms) > 0 {
			mat = append(mat, ss)
			prevSS = &mat[len(mat)-1]
		}
	}
	ev.samplesStats.UpdatePeak(ev.currentSamples)
	return mat
}

// evalSubquery evaluates given SubqueryExpr and returns an equivalent
// evaluated MatrixSelector in its place. Note that the Name and LabelMatchers are not set.
func (ev *evaluator) evalSubquery(ctx context.Context, subq *parser.SubqueryExpr) (*parser.MatrixSelector, int, annotations.Annotations) {
	samplesStats := ev.samplesStats
	// Avoid double counting samples when running a subquery, those samples will be counted in later stage.
	ev.samplesStats = ev.samplesStats.NewChild()
	val, ws := ev.eval(ctx, subq)
	// But do incorporate the peak from the subquery.
	samplesStats.UpdatePeakFromSubquery(ev.samplesStats)
	ev.samplesStats = samplesStats
	mat := val.(Matrix)
	vs := &parser.VectorSelector{
		OriginalOffset: subq.OriginalOffset,
		Offset:         subq.Offset,
		Series:         make([]storage.Series, 0, len(mat)),
		Timestamp:      subq.Timestamp,
	}
	if subq.Timestamp != nil {
		// The offset of subquery is not modified in case of @ modifier.
		// Hence we take care of that here for the result.
		vs.Offset = subq.OriginalOffset + time.Duration(ev.startTimestamp-*subq.Timestamp)*time.Millisecond
	}
	ms := &parser.MatrixSelector{
		Range:          subq.Range,
		VectorSelector: vs,
	}
	for _, s := range mat {
		// Set any "NotCounterReset" and "CounterReset" hints in native
		// histograms to "UnknownCounterReset" because we might
		// otherwise miss a counter reset happening in samples not
		// returned by the subquery, or we might over-detect counter
		// resets if the sample with a counter reset is returned
		// multiple times by a high-res subquery. This intentionally
		// does not attempt to be clever (like detecting if we are
		// really missing underlying samples or returning underlying
		// samples multiple times) because subqueries on counters are
		// inherently problematic WRT counter reset handling, so we
		// cannot really solve the problem for good. We only want to
		// avoid problems that happen due to the explicitly set counter
		// reset hints and go back to the behavior we already know from
		// float samples.
		for i, hp := range s.Histograms {
			switch hp.H.CounterResetHint {
			case histogram.NotCounterReset, histogram.CounterReset:
				h := *hp.H // Shallow copy is sufficient, we only change CounterResetHint.
				h.CounterResetHint = histogram.UnknownCounterReset
				s.Histograms[i].H = &h
			}
		}
		vs.Series = append(vs.Series, NewStorageSeries(s))
	}
	return ms, mat.TotalSamples(), ws
}

// eval evaluates the given expression as the given AST expression node requires.
func (ev *evaluator) eval(ctx context.Context, expr parser.Expr) (parser.Value, annotations.Annotations) {
	// This is the top-level evaluation method.
	// Thus, we check for timeout/cancellation here.
	if err := contextDone(ctx, "expression evaluation"); err != nil {
		ev.error(err)
	}

	if ev.endTimestamp < ev.startTimestamp {
		return Matrix{}, nil
	}

	numSteps := int((ev.endTimestamp-ev.startTimestamp)/ev.interval) + 1

	// Create a new span to help investigate inner evaluation performances.
	ctx, span := otel.Tracer("").Start(ctx, stats.InnerEvalTime.SpanOperation()+" eval "+reflect.TypeOf(expr).String())
	defer span.End()
	if ss, ok := expr.(interface{ ShortString() string }); ok {
		span.SetAttributes(attribute.String("operation", ss.ShortString()))
	}

	switch e := expr.(type) {
	case *parser.AggregateExpr:
		// Grouping labels must be sorted (expected both by generateGroupingKey() and aggregation()).
		sortedGrouping := e.Grouping
		slices.Sort(sortedGrouping)

		unwrapParenExpr(&e.Param)
		param := unwrapStepInvariantExpr(e.Param)
		unwrapParenExpr(&param)

		if e.Op == parser.COUNT_VALUES {
			valueLabel := param.(*parser.StringLiteral)
			if !model.LabelName(valueLabel.Val).IsValid() {
				ev.errorf("invalid label name %s", valueLabel)
			}
			if !e.Without {
				sortedGrouping = append(sortedGrouping, valueLabel.Val)
				slices.Sort(sortedGrouping)
			}
			return ev.rangeEval(ctx, nil, func(v []parser.Value, _ [][]EvalSeriesHelper, enh *EvalNodeHelper) (Vector, annotations.Annotations) {
				return ev.aggregationCountValues(e, sortedGrouping, valueLabel.Val, v[0].(Vector), enh)
			}, e.Expr)
		}

		var warnings annotations.Annotations
		originalNumSamples := ev.currentSamples
		// param is the number k for topk/bottomk, or q for quantile.
		fp, ws := newFParams(ctx, ev, param)
		warnings.Merge(ws)
		// Now fetch the data to be aggregated.
		val, ws := ev.eval(ctx, e.Expr)
		warnings.Merge(ws)
		inputMatrix := val.(Matrix)

		result, ws := ev.rangeEvalAgg(ctx, e, sortedGrouping, inputMatrix, fp)
		warnings.Merge(ws)
		ev.currentSamples = originalNumSamples + result.TotalSamples()
		ev.samplesStats.UpdatePeak(ev.currentSamples)

		return result, warnings

	case *parser.Call:
		call := FunctionCalls[e.Func.Name]
		if e.Func.Name == "timestamp" {
			// Matrix evaluation always returns the evaluation time,
			// so this function needs special handling when given
			// a vector selector.
			unwrapParenExpr(&e.Args[0])
			arg := unwrapStepInvariantExpr(e.Args[0])
			unwrapParenExpr(&arg)
			vs, ok := arg.(*parser.VectorSelector)
			if ok {
				return ev.rangeEvalTimestampFunctionOverVectorSelector(ctx, vs, call, e)
			}
		}

		// Check if the function has a matrix argument.
		var (
			matrixArgIndex int
			matrixArg      bool
			warnings       annotations.Annotations
		)
		for i := range e.Args {
			unwrapParenExpr(&e.Args[i])
			a := unwrapStepInvariantExpr(e.Args[i])
			unwrapParenExpr(&a)
			if _, ok := a.(*parser.MatrixSelector); ok {
				matrixArgIndex = i
				matrixArg = true
				break
			}
			// parser.SubqueryExpr can be used in place of parser.MatrixSelector.
			if subq, ok := a.(*parser.SubqueryExpr); ok {
				matrixArgIndex = i
				matrixArg = true
				// Replacing parser.SubqueryExpr with parser.MatrixSelector.
				val, totalSamples, ws := ev.evalSubquery(ctx, subq)
				e.Args[i] = val
				warnings.Merge(ws)
				defer func() {
					// subquery result takes space in the memory. Get rid of that at the end.
					val.VectorSelector.(*parser.VectorSelector).Series = nil
					ev.currentSamples -= totalSamples
				}()
				break
			}
		}

		// Special handling for functions that work on series not samples.
		switch e.Func.Name {
		case "label_replace":
			return ev.evalLabelReplace(ctx, e.Args)
		case "label_join":
			return ev.evalLabelJoin(ctx, e.Args)
		case "info":
			return ev.evalInfo(ctx, e.Args)
		}

		if !matrixArg {
			// Does not have a matrix argument.
			return ev.rangeEval(ctx, nil, func(v []parser.Value, _ [][]EvalSeriesHelper, enh *EvalNodeHelper) (Vector, annotations.Annotations) {
				vec, annos := call(v, e.Args, enh)
				return vec, warnings.Merge(annos)
			}, e.Args...)
		}

		inArgs := make([]parser.Value, len(e.Args))
		// Evaluate any non-matrix arguments.
		otherArgs := make([]Matrix, len(e.Args))
		otherInArgs := make([]Vector, len(e.Args))
		for i, e := range e.Args {
			if i != matrixArgIndex {
				val, ws := ev.eval(ctx, e)
				otherArgs[i] = val.(Matrix)
				otherInArgs[i] = Vector{Sample{}}
				inArgs[i] = otherInArgs[i]
				warnings.Merge(ws)
			}
		}

		unwrapParenExpr(&e.Args[matrixArgIndex])
		arg := unwrapStepInvariantExpr(e.Args[matrixArgIndex])
		unwrapParenExpr(&arg)
		sel := arg.(*parser.MatrixSelector)
		selVS := sel.VectorSelector.(*parser.VectorSelector)

		ws, err := checkAndExpandSeriesSet(ctx, sel)
		warnings.Merge(ws)
		if err != nil {
			ev.error(errWithWarnings{fmt.Errorf("expanding series: %w", err), warnings})
		}
		mat := make(Matrix, 0, len(selVS.Series)) // Output matrix.
		offset := durationMilliseconds(selVS.Offset)
		selRange := durationMilliseconds(sel.Range)
		stepRange := selRange
		if stepRange > ev.interval {
			stepRange = ev.interval
		}
		// Reuse objects across steps to save memory allocations.
		var floats []FPoint
		var histograms []HPoint
		var prevSS *Series
		inMatrix := make(Matrix, 1)
		inArgs[matrixArgIndex] = inMatrix
		enh := &EvalNodeHelper{Out: make(Vector, 0, 1), enableDelayedNameRemoval: ev.enableDelayedNameRemoval}
		// Process all the calls for one time series at a time.
		it := storage.NewBuffer(selRange)
		var chkIter chunkenc.Iterator

		// The last_over_time function acts like offset; thus, it
		// should keep the metric name.  For all the other range
		// vector functions, the only change needed is to drop the
		// metric name in the output.
		dropName := e.Func.Name != "last_over_time"

		for i, s := range selVS.Series {
			if err := contextDone(ctx, "expression evaluation"); err != nil {
				ev.error(err)
			}
			ev.currentSamples -= len(floats) + totalHPointSize(histograms)
			if floats != nil {
				floats = floats[:0]
			}
			if histograms != nil {
				histograms = histograms[:0]
			}
			chkIter = s.Iterator(chkIter)
			it.Reset(chkIter)
			metric := selVS.Series[i].Labels()
			if !ev.enableDelayedNameRemoval && dropName {
<<<<<<< HEAD
				metric = metric.DropMetricIdentity()
=======
				metric = metric.DropReserved(schema.IsMetadataLabel)
>>>>>>> e81132f1
			}
			ss := Series{
				Metric:   metric,
				DropName: dropName,
			}
			inMatrix[0].Metric = selVS.Series[i].Labels()
			for ts, step := ev.startTimestamp, -1; ts <= ev.endTimestamp; ts += ev.interval {
				step++
				// Set the non-matrix arguments.
				// They are scalar, so it is safe to use the step number
				// when looking up the argument, as there will be no gaps.
				for j := range e.Args {
					if j != matrixArgIndex {
						otherInArgs[j][0].F = otherArgs[j][0].Floats[step].F
					}
				}
				// Evaluate the matrix selector for this series
				// for this step, but only if this is the 1st
				// iteration or no @ modifier has been used.
				if ts == ev.startTimestamp || selVS.Timestamp == nil {
					maxt := ts - offset
					mint := maxt - selRange
					floats, histograms = ev.matrixIterSlice(it, mint, maxt, floats, histograms)
				}
				if len(floats)+len(histograms) == 0 {
					continue
				}
				inMatrix[0].Floats = floats
				inMatrix[0].Histograms = histograms
				enh.Ts = ts
				// Make the function call.
				outVec, annos := call(inArgs, e.Args, enh)
				warnings.Merge(annos)
				ev.samplesStats.IncrementSamplesAtStep(step, int64(len(floats)+totalHPointSize(histograms)))

				enh.Out = outVec[:0]
				if len(outVec) > 0 {
					if outVec[0].H == nil {
						if ss.Floats == nil {
							ss.Floats = reuseOrGetFPointSlices(prevSS, numSteps)
						}

						ss.Floats = append(ss.Floats, FPoint{F: outVec[0].F, T: ts})
					} else {
						if ss.Histograms == nil {
							ss.Histograms = reuseOrGetHPointSlices(prevSS, numSteps)
						}
						ss.Histograms = append(ss.Histograms, HPoint{H: outVec[0].H, T: ts})
					}
				}
				// Only buffer stepRange milliseconds from the second step on.
				it.ReduceDelta(stepRange)
			}
			histSamples := totalHPointSize(ss.Histograms)

			if len(ss.Floats)+histSamples > 0 {
				if ev.currentSamples+len(ss.Floats)+histSamples > ev.maxSamples {
					ev.error(ErrTooManySamples(env))
				}
				mat = append(mat, ss)
				prevSS = &mat[len(mat)-1]
				ev.currentSamples += len(ss.Floats) + histSamples
			}
			ev.samplesStats.UpdatePeak(ev.currentSamples)

			if e.Func.Name == "rate" || e.Func.Name == "increase" {
				metricName := inMatrix[0].Metric.Get(labels.MetricName)
				if metricName != "" && len(ss.Floats) > 0 {
					if ev.enableTypeAndUnitLabels {
						// When type-and-unit-labels feature is enabled, check __type__ label
						typeLabel := inMatrix[0].Metric.Get("__type__")
						if typeLabel != string(model.MetricTypeCounter) {
							warnings.Add(annotations.NewPossibleNonCounterLabelInfo(metricName, typeLabel, e.Args[0].PositionRange()))
						}
					} else if !strings.HasSuffix(metricName, "_total") &&
						!strings.HasSuffix(metricName, "_sum") &&
						!strings.HasSuffix(metricName, "_count") &&
						!strings.HasSuffix(metricName, "_bucket") {
						// Fallback to name suffix checking
						warnings.Add(annotations.NewPossibleNonCounterInfo(metricName, e.Args[0].PositionRange()))
					}
				}
			}
		}
		ev.samplesStats.UpdatePeak(ev.currentSamples)

		ev.currentSamples -= len(floats) + totalHPointSize(histograms)
		putFPointSlice(floats)
		putMatrixSelectorHPointSlice(histograms)

		// The absent_over_time function returns 0 or 1 series. So far, the matrix
		// contains multiple series. The following code will create a new series
		// with values of 1 for the timestamps where no series has value.
		if e.Func.Name == "absent_over_time" {
			steps := int(1 + (ev.endTimestamp-ev.startTimestamp)/ev.interval)
			// Iterate once to look for a complete series.
			for _, s := range mat {
				if len(s.Floats)+len(s.Histograms) == steps {
					return Matrix{}, warnings
				}
			}

			found := map[int64]struct{}{}

			for i, s := range mat {
				for _, p := range s.Floats {
					found[p.T] = struct{}{}
				}
				for _, p := range s.Histograms {
					found[p.T] = struct{}{}
				}
				if i > 0 && len(found) == steps {
					return Matrix{}, warnings
				}
			}

			newp := make([]FPoint, 0, steps-len(found))
			for ts := ev.startTimestamp; ts <= ev.endTimestamp; ts += ev.interval {
				if _, ok := found[ts]; !ok {
					newp = append(newp, FPoint{T: ts, F: 1})
				}
			}

			return Matrix{
				Series{
					Metric:   createLabelsForAbsentFunction(e.Args[0]),
					Floats:   newp,
					DropName: dropName,
				},
			}, warnings
		}

		if !ev.enableDelayedNameRemoval && mat.ContainsSameLabelset() {
			ev.errorf("vector cannot contain metrics with the same labelset %v", mat.String())
		}
		return mat, warnings

	case *parser.ParenExpr:
		return ev.eval(ctx, e.Expr)

	case *parser.UnaryExpr:
		val, ws := ev.eval(ctx, e.Expr)
		mat := val.(Matrix)
		if e.Op == parser.SUB {
			for i := range mat {
				if !ev.enableDelayedNameRemoval {
<<<<<<< HEAD
					mat[i].Metric = mat[i].Metric.DropMetricIdentity()
=======
					mat[i].Metric = mat[i].Metric.DropReserved(schema.IsMetadataLabel)
>>>>>>> e81132f1
				}
				mat[i].DropName = true
				for j := range mat[i].Floats {
					mat[i].Floats[j].F = -mat[i].Floats[j].F
				}
				for j := range mat[i].Histograms {
					mat[i].Histograms[j].H = mat[i].Histograms[j].H.Copy().Mul(-1)
				}
			}
			if !ev.enableDelayedNameRemoval && mat.ContainsSameLabelset() {
				ev.errorf("vector cannot contain metrics with the same labelset %v", mat.String())
			}
		}
		return mat, ws

	case *parser.BinaryExpr:
		switch lt, rt := e.LHS.Type(), e.RHS.Type(); {
		case lt == parser.ValueTypeScalar && rt == parser.ValueTypeScalar:
			return ev.rangeEval(ctx, nil, func(v []parser.Value, _ [][]EvalSeriesHelper, enh *EvalNodeHelper) (Vector, annotations.Annotations) {
				val := scalarBinop(e.Op, v[0].(Vector)[0].F, v[1].(Vector)[0].F)
				return append(enh.Out, Sample{F: val}), nil
			}, e.LHS, e.RHS)
		case lt == parser.ValueTypeVector && rt == parser.ValueTypeVector:
			// Function to compute the join signature for each series.
			buf := make([]byte, 0, 1024)
			sigf := signatureFunc(e.VectorMatching.On, buf, e.VectorMatching.MatchingLabels...)
			initSignatures := func(series labels.Labels, h *EvalSeriesHelper) {
				h.signature = sigf(series)
			}
			switch e.Op {
			case parser.LAND:
				return ev.rangeEval(ctx, initSignatures, func(v []parser.Value, sh [][]EvalSeriesHelper, enh *EvalNodeHelper) (Vector, annotations.Annotations) {
					return ev.VectorAnd(v[0].(Vector), v[1].(Vector), e.VectorMatching, sh[0], sh[1], enh), nil
				}, e.LHS, e.RHS)
			case parser.LOR:
				return ev.rangeEval(ctx, initSignatures, func(v []parser.Value, sh [][]EvalSeriesHelper, enh *EvalNodeHelper) (Vector, annotations.Annotations) {
					return ev.VectorOr(v[0].(Vector), v[1].(Vector), e.VectorMatching, sh[0], sh[1], enh), nil
				}, e.LHS, e.RHS)
			case parser.LUNLESS:
				return ev.rangeEval(ctx, initSignatures, func(v []parser.Value, sh [][]EvalSeriesHelper, enh *EvalNodeHelper) (Vector, annotations.Annotations) {
					return ev.VectorUnless(v[0].(Vector), v[1].(Vector), e.VectorMatching, sh[0], sh[1], enh), nil
				}, e.LHS, e.RHS)
			default:
				return ev.rangeEval(ctx, initSignatures, func(v []parser.Value, sh [][]EvalSeriesHelper, enh *EvalNodeHelper) (Vector, annotations.Annotations) {
					vec, err := ev.VectorBinop(e.Op, v[0].(Vector), v[1].(Vector), e.VectorMatching, e.ReturnBool, sh[0], sh[1], enh, e.PositionRange())
					return vec, handleVectorBinopError(err, e)
				}, e.LHS, e.RHS)
			}

		case lt == parser.ValueTypeVector && rt == parser.ValueTypeScalar:
			return ev.rangeEval(ctx, nil, func(v []parser.Value, _ [][]EvalSeriesHelper, enh *EvalNodeHelper) (Vector, annotations.Annotations) {
				vec, err := ev.VectorscalarBinop(e.Op, v[0].(Vector), Scalar{V: v[1].(Vector)[0].F}, false, e.ReturnBool, enh, e.PositionRange())
				return vec, handleVectorBinopError(err, e)
			}, e.LHS, e.RHS)

		case lt == parser.ValueTypeScalar && rt == parser.ValueTypeVector:
			return ev.rangeEval(ctx, nil, func(v []parser.Value, _ [][]EvalSeriesHelper, enh *EvalNodeHelper) (Vector, annotations.Annotations) {
				vec, err := ev.VectorscalarBinop(e.Op, v[1].(Vector), Scalar{V: v[0].(Vector)[0].F}, true, e.ReturnBool, enh, e.PositionRange())
				return vec, handleVectorBinopError(err, e)
			}, e.LHS, e.RHS)
		}

	case *parser.NumberLiteral:
		span.SetAttributes(attribute.Float64("value", e.Val))
		return ev.rangeEval(ctx, nil, func(_ []parser.Value, _ [][]EvalSeriesHelper, enh *EvalNodeHelper) (Vector, annotations.Annotations) {
			return append(enh.Out, Sample{F: e.Val, Metric: labels.EmptyLabels()}), nil
		})

	case *parser.StringLiteral:
		span.SetAttributes(attribute.String("value", e.Val))
		return String{V: e.Val, T: ev.startTimestamp}, nil

	case *parser.VectorSelector:
		ws, err := checkAndExpandSeriesSet(ctx, e)
		if err != nil {
			ev.error(errWithWarnings{fmt.Errorf("expanding series: %w", err), ws})
		}
		mat := ev.evalSeries(ctx, e.Series, e.Offset, false)
		return mat, ws

	case *parser.MatrixSelector:
		if ev.startTimestamp != ev.endTimestamp {
			panic(errors.New("cannot do range evaluation of matrix selector"))
		}
		return ev.matrixSelector(ctx, e)

	case *parser.SubqueryExpr:
		offsetMillis := durationMilliseconds(e.Offset)
		rangeMillis := durationMilliseconds(e.Range)
		newEv := &evaluator{
			endTimestamp:             ev.endTimestamp - offsetMillis,
			currentSamples:           ev.currentSamples,
			maxSamples:               ev.maxSamples,
			logger:                   ev.logger,
			lookbackDelta:            ev.lookbackDelta,
			samplesStats:             ev.samplesStats.NewChild(),
			noStepSubqueryIntervalFn: ev.noStepSubqueryIntervalFn,
			enableDelayedNameRemoval: ev.enableDelayedNameRemoval,
			enableTypeAndUnitLabels:  ev.enableTypeAndUnitLabels,
			querier:                  ev.querier,
		}

		if e.Step != 0 {
			newEv.interval = durationMilliseconds(e.Step)
		} else {
			newEv.interval = ev.noStepSubqueryIntervalFn(rangeMillis)
		}

		// Start with the first timestamp after (ev.startTimestamp - offset - range)
		// that is aligned with the step (multiple of 'newEv.interval').
		newEv.startTimestamp = newEv.interval * ((ev.startTimestamp - offsetMillis - rangeMillis) / newEv.interval)
		if newEv.startTimestamp <= (ev.startTimestamp - offsetMillis - rangeMillis) {
			newEv.startTimestamp += newEv.interval
		}

		if newEv.startTimestamp != ev.startTimestamp {
			// Adjust the offset of selectors based on the new
			// start time of the evaluator since the calculation
			// of the offset with @ happens w.r.t. the start time.
			setOffsetForAtModifier(newEv.startTimestamp, e.Expr)
		}

		res, ws := newEv.eval(ctx, e.Expr)
		ev.currentSamples = newEv.currentSamples
		ev.samplesStats.UpdatePeakFromSubquery(newEv.samplesStats)
		ev.samplesStats.IncrementSamplesAtTimestamp(ev.endTimestamp, newEv.samplesStats.TotalSamples)
		return res, ws
	case *parser.StepInvariantExpr:
		switch ce := e.Expr.(type) {
		case *parser.StringLiteral, *parser.NumberLiteral:
			return ev.eval(ctx, ce)
		}

		newEv := &evaluator{
			startTimestamp:           ev.startTimestamp,
			endTimestamp:             ev.startTimestamp, // Always a single evaluation.
			interval:                 ev.interval,
			currentSamples:           ev.currentSamples,
			maxSamples:               ev.maxSamples,
			logger:                   ev.logger,
			lookbackDelta:            ev.lookbackDelta,
			samplesStats:             ev.samplesStats.NewChild(),
			noStepSubqueryIntervalFn: ev.noStepSubqueryIntervalFn,
			enableDelayedNameRemoval: ev.enableDelayedNameRemoval,
			enableTypeAndUnitLabels:  ev.enableTypeAndUnitLabels,
			querier:                  ev.querier,
		}
		res, ws := newEv.eval(ctx, e.Expr)
		ev.currentSamples = newEv.currentSamples
		ev.samplesStats.UpdatePeakFromSubquery(newEv.samplesStats)
		for ts, step := ev.startTimestamp, -1; ts <= ev.endTimestamp; ts += ev.interval {
			step++
			ev.samplesStats.IncrementSamplesAtStep(step, newEv.samplesStats.TotalSamples)
		}
		switch e.Expr.(type) {
		case *parser.MatrixSelector, *parser.SubqueryExpr:
			// We do not duplicate results for range selectors since result is a matrix
			// with their unique timestamps which does not depend on the step.
			return res, ws
		}

		// For every evaluation while the value remains same, the timestamp for that
		// value would change for different eval times. Hence we duplicate the result
		// with changed timestamps.
		mat, ok := res.(Matrix)
		if !ok {
			panic(fmt.Errorf("unexpected result in StepInvariantExpr evaluation: %T", expr))
		}
		for i := range mat {
			if len(mat[i].Floats)+len(mat[i].Histograms) != 1 {
				panic(errors.New("unexpected number of samples"))
			}
			for ts := ev.startTimestamp + ev.interval; ts <= ev.endTimestamp; ts += ev.interval {
				if len(mat[i].Floats) > 0 {
					mat[i].Floats = append(mat[i].Floats, FPoint{
						T: ts,
						F: mat[i].Floats[0].F,
					})
					ev.currentSamples++
				} else {
					point := HPoint{
						T: ts,
						H: mat[i].Histograms[0].H,
					}
					mat[i].Histograms = append(mat[i].Histograms, point)
					ev.currentSamples += point.size()
				}
				if ev.currentSamples > ev.maxSamples {
					ev.error(ErrTooManySamples(env))
				}
			}
		}
		ev.samplesStats.UpdatePeak(ev.currentSamples)
		return res, ws
	}

	panic(fmt.Errorf("unhandled expression of type: %T", expr))
}

// reuseOrGetHPointSlices reuses the space from previous slice to create new slice if the former has lots of room.
// The previous slices capacity is adjusted so when it is re-used from the pool it doesn't overflow into the new one.
func reuseOrGetHPointSlices(prevSS *Series, numSteps int) (r []HPoint) {
	if prevSS != nil && cap(prevSS.Histograms)-2*len(prevSS.Histograms) > 0 {
		r = prevSS.Histograms[len(prevSS.Histograms):]
		prevSS.Histograms = prevSS.Histograms[0:len(prevSS.Histograms):len(prevSS.Histograms)]
		return
	}

	return getHPointSlice(numSteps)
}

// reuseOrGetFPointSlices reuses the space from previous slice to create new slice if the former has lots of room.
// The previous slices capacity is adjusted so when it is re-used from the pool it doesn't overflow into the new one.
func reuseOrGetFPointSlices(prevSS *Series, numSteps int) (r []FPoint) {
	if prevSS != nil && cap(prevSS.Floats)-2*len(prevSS.Floats) > 0 {
		r = prevSS.Floats[len(prevSS.Floats):]
		prevSS.Floats = prevSS.Floats[0:len(prevSS.Floats):len(prevSS.Floats)]
		return
	}

	return getFPointSlice(numSteps)
}

func (ev *evaluator) rangeEvalTimestampFunctionOverVectorSelector(ctx context.Context, vs *parser.VectorSelector, call FunctionCall, e *parser.Call) (parser.Value, annotations.Annotations) {
	ws, err := checkAndExpandSeriesSet(ctx, vs)
	if err != nil {
		ev.error(errWithWarnings{fmt.Errorf("expanding series: %w", err), ws})
	}

	seriesIterators := make([]*storage.MemoizedSeriesIterator, len(vs.Series))
	for i, s := range vs.Series {
		it := s.Iterator(nil)
		seriesIterators[i] = storage.NewMemoizedIterator(it, durationMilliseconds(ev.lookbackDelta)-1)
	}

	return ev.rangeEval(ctx, nil, func(_ []parser.Value, _ [][]EvalSeriesHelper, enh *EvalNodeHelper) (Vector, annotations.Annotations) {
		if vs.Timestamp != nil {
			// This is a special case for "timestamp()" when the @ modifier is used, to ensure that
			// we return a point for each time step in this case.
			// See https://github.com/prometheus/prometheus/issues/8433.
			vs.Offset = time.Duration(enh.Ts-*vs.Timestamp) * time.Millisecond
		}

		vec := make(Vector, 0, len(vs.Series))
		for i, s := range vs.Series {
			it := seriesIterators[i]
			t, _, _, ok := ev.vectorSelectorSingle(it, vs.Offset, enh.Ts)
			if !ok {
				continue
			}

			// Note that we ignore the sample values because call only cares about the timestamp.
			vec = append(vec, Sample{
				Metric: s.Labels(),
				T:      t,
			})

			ev.currentSamples++
			ev.samplesStats.IncrementSamplesAtTimestamp(enh.Ts, 1)
			if ev.currentSamples > ev.maxSamples {
				ev.error(ErrTooManySamples(env))
			}
		}
		ev.samplesStats.UpdatePeak(ev.currentSamples)
		vec, annos := call([]parser.Value{vec}, e.Args, enh)
		return vec, ws.Merge(annos)
	})
}

// vectorSelectorSingle evaluates an instant vector for the iterator of one time series.
func (ev *evaluator) vectorSelectorSingle(it *storage.MemoizedSeriesIterator, offset time.Duration, ts int64) (
	int64, float64, *histogram.FloatHistogram, bool,
) {
	refTime := ts - durationMilliseconds(offset)
	var t int64
	var v float64
	var h *histogram.FloatHistogram

	valueType := it.Seek(refTime)
	switch valueType {
	case chunkenc.ValNone:
		if it.Err() != nil {
			ev.error(it.Err())
		}
	case chunkenc.ValFloat:
		t, v = it.At()
	case chunkenc.ValFloatHistogram:
		t, h = it.AtFloatHistogram()
	default:
		panic(fmt.Errorf("unknown value type %v", valueType))
	}
	if valueType == chunkenc.ValNone || t > refTime {
		var ok bool
		t, v, h, ok = it.PeekPrev()
		if !ok || t <= refTime-durationMilliseconds(ev.lookbackDelta) {
			return 0, 0, nil, false
		}
	}
	if value.IsStaleNaN(v) || (h != nil && value.IsStaleNaN(h.Sum)) {
		return 0, 0, nil, false
	}
	return t, v, h, true
}

var (
	fPointPool zeropool.Pool[[]FPoint]
	hPointPool zeropool.Pool[[]HPoint]

	// matrixSelectorHPool holds reusable histogram slices used by the matrix
	// selector. The key difference between this pool and the hPointPool is that
	// slices returned by this pool should never hold multiple copies of the same
	// histogram pointer since histogram objects are reused across query evaluation
	// steps.
	matrixSelectorHPool zeropool.Pool[[]HPoint]
)

func getFPointSlice(sz int) []FPoint {
	if p := fPointPool.Get(); p != nil {
		return p
	}

	if sz > maxPointsSliceSize {
		sz = maxPointsSliceSize
	}

	return make([]FPoint, 0, sz)
}

// putFPointSlice will return a FPoint slice of size max(maxPointsSliceSize, sz).
// This function is called with an estimated size which often can be over-estimated.
func putFPointSlice(p []FPoint) {
	if p != nil {
		fPointPool.Put(p[:0])
	}
}

// getHPointSlice will return a HPoint slice of size max(maxPointsSliceSize, sz).
// This function is called with an estimated size which often can be over-estimated.
func getHPointSlice(sz int) []HPoint {
	if p := hPointPool.Get(); p != nil {
		return p
	}

	if sz > maxPointsSliceSize {
		sz = maxPointsSliceSize
	}

	return make([]HPoint, 0, sz)
}

func putHPointSlice(p []HPoint) {
	if p != nil {
		hPointPool.Put(p[:0])
	}
}

func getMatrixSelectorHPoints() []HPoint {
	if p := matrixSelectorHPool.Get(); p != nil {
		return p
	}

	return make([]HPoint, 0, matrixSelectorSliceSize)
}

func putMatrixSelectorHPointSlice(p []HPoint) {
	if p != nil {
		matrixSelectorHPool.Put(p[:0])
	}
}

// matrixSelector evaluates a *parser.MatrixSelector expression.
func (ev *evaluator) matrixSelector(ctx context.Context, node *parser.MatrixSelector) (Matrix, annotations.Annotations) {
	var (
		vs = node.VectorSelector.(*parser.VectorSelector)

		offset = durationMilliseconds(vs.Offset)
		maxt   = ev.startTimestamp - offset
		mint   = maxt - durationMilliseconds(node.Range)
		matrix = make(Matrix, 0, len(vs.Series))

		it = storage.NewBuffer(durationMilliseconds(node.Range))
	)
	ws, err := checkAndExpandSeriesSet(ctx, node)
	if err != nil {
		ev.error(errWithWarnings{fmt.Errorf("expanding series: %w", err), ws})
	}

	var chkIter chunkenc.Iterator
	series := vs.Series
	for i, s := range series {
		if err := contextDone(ctx, "expression evaluation"); err != nil {
			ev.error(err)
		}
		chkIter = s.Iterator(chkIter)
		it.Reset(chkIter)
		ss := Series{
			Metric: series[i].Labels(),
		}

		ss.Floats, ss.Histograms = ev.matrixIterSlice(it, mint, maxt, nil, nil)
		totalSize := int64(len(ss.Floats)) + int64(totalHPointSize(ss.Histograms))
		ev.samplesStats.IncrementSamplesAtTimestamp(ev.startTimestamp, totalSize)

		if totalSize > 0 {
			matrix = append(matrix, ss)
		} else {
			putFPointSlice(ss.Floats)
			putHPointSlice(ss.Histograms)
		}
	}
	return matrix, ws
}

// matrixIterSlice populates a matrix vector covering the requested range for a
// single time series, with points retrieved from an iterator.
//
// As an optimization, the matrix vector may already contain points of the same
// time series from the evaluation of an earlier step (with lower mint and maxt
// values). Any such points falling before mint are discarded; points that fall
// into the [mint, maxt] range are retained; only points with later timestamps
// are populated from the iterator.
func (ev *evaluator) matrixIterSlice(
	it *storage.BufferedSeriesIterator, mint, maxt int64,
	floats []FPoint, histograms []HPoint,
) ([]FPoint, []HPoint) {
	mintFloats, mintHistograms := mint, mint

	// First floats...
	if len(floats) > 0 && floats[len(floats)-1].T > mint {
		// There is an overlap between previous and current ranges, retain common
		// points. In most such cases:
		//   (a) the overlap is significantly larger than the eval step; and/or
		//   (b) the number of samples is relatively small.
		// so a linear search will be as fast as a binary search.
		var drop int
		for drop = 0; floats[drop].T <= mint; drop++ {
		}
		ev.currentSamples -= drop
		copy(floats, floats[drop:])
		floats = floats[:len(floats)-drop]
		// Only append points with timestamps after the last timestamp we have.
		mintFloats = floats[len(floats)-1].T
	} else {
		ev.currentSamples -= len(floats)
		if floats != nil {
			floats = floats[:0]
		}
	}

	// ...then the same for histograms. TODO(beorn7): Use generics?
	if len(histograms) > 0 && histograms[len(histograms)-1].T > mint {
		// There is an overlap between previous and current ranges, retain common
		// points. In most such cases:
		//   (a) the overlap is significantly larger than the eval step; and/or
		//   (b) the number of samples is relatively small.
		// so a linear search will be as fast as a binary search.
		var drop int
		for drop = 0; histograms[drop].T <= mint; drop++ {
		}
		// Rotate the buffer around the drop index so that points before mint can be
		// reused to store new histograms.
		tail := make([]HPoint, drop)
		copy(tail, histograms[:drop])
		copy(histograms, histograms[drop:])
		copy(histograms[len(histograms)-drop:], tail)
		histograms = histograms[:len(histograms)-drop]
		ev.currentSamples -= totalHPointSize(histograms)
		// Only append points with timestamps after the last timestamp we have.
		mintHistograms = histograms[len(histograms)-1].T
	} else {
		ev.currentSamples -= totalHPointSize(histograms)
		if histograms != nil {
			histograms = histograms[:0]
		}
	}

	if mint == maxt {
		// Empty range: return the empty slices.
		return floats, histograms
	}

	soughtValueType := it.Seek(maxt)
	if soughtValueType == chunkenc.ValNone {
		if it.Err() != nil {
			ev.error(it.Err())
		}
	}

	buf := it.Buffer()
loop:
	for {
		switch buf.Next() {
		case chunkenc.ValNone:
			break loop
		case chunkenc.ValFloatHistogram, chunkenc.ValHistogram:
			t := buf.AtT()
			// Values in the buffer are guaranteed to be smaller than maxt.
			if t > mintHistograms {
				if histograms == nil {
					histograms = getMatrixSelectorHPoints()
				}
				n := len(histograms)
				if n < cap(histograms) {
					histograms = histograms[:n+1]
				} else {
					histograms = append(histograms, HPoint{H: &histogram.FloatHistogram{}})
				}
				histograms[n].T, histograms[n].H = buf.AtFloatHistogram(histograms[n].H)
				if value.IsStaleNaN(histograms[n].H.Sum) {
					histograms = histograms[:n]
					continue loop
				}
				ev.currentSamples += histograms[n].size()
				if ev.currentSamples > ev.maxSamples {
					ev.error(ErrTooManySamples(env))
				}
			}
		case chunkenc.ValFloat:
			t, f := buf.At()
			if value.IsStaleNaN(f) {
				continue loop
			}
			// Values in the buffer are guaranteed to be smaller than maxt.
			if t > mintFloats {
				ev.currentSamples++
				if ev.currentSamples > ev.maxSamples {
					ev.error(ErrTooManySamples(env))
				}
				if floats == nil {
					floats = getFPointSlice(16)
				}
				floats = append(floats, FPoint{T: t, F: f})
			}
		}
	}
	// The sought sample might also be in the range.
	switch soughtValueType {
	case chunkenc.ValFloatHistogram, chunkenc.ValHistogram:
		if it.AtT() != maxt {
			break
		}
		if histograms == nil {
			histograms = getMatrixSelectorHPoints()
		}
		n := len(histograms)
		if n < cap(histograms) {
			histograms = histograms[:n+1]
		} else {
			histograms = append(histograms, HPoint{H: &histogram.FloatHistogram{}})
		}
		if histograms[n].H == nil {
			// Make sure to pass non-nil H to AtFloatHistogram so that it does a deep-copy.
			// Not an issue in the loop above since that uses an intermediate buffer.
			histograms[n].H = &histogram.FloatHistogram{}
		}
		histograms[n].T, histograms[n].H = it.AtFloatHistogram(histograms[n].H)
		if value.IsStaleNaN(histograms[n].H.Sum) {
			histograms = histograms[:n]
			break
		}
		ev.currentSamples += histograms[n].size()
		if ev.currentSamples > ev.maxSamples {
			ev.error(ErrTooManySamples(env))
		}

	case chunkenc.ValFloat:
		t, f := it.At()
		if t == maxt && !value.IsStaleNaN(f) {
			ev.currentSamples++
			if ev.currentSamples > ev.maxSamples {
				ev.error(ErrTooManySamples(env))
			}
			if floats == nil {
				floats = getFPointSlice(16)
			}
			floats = append(floats, FPoint{T: t, F: f})
		}
	}
	ev.samplesStats.UpdatePeak(ev.currentSamples)
	return floats, histograms
}

func (ev *evaluator) VectorAnd(lhs, rhs Vector, matching *parser.VectorMatching, lhsh, rhsh []EvalSeriesHelper, enh *EvalNodeHelper) Vector {
	if matching.Card != parser.CardManyToMany {
		panic("set operations must only use many-to-many matching")
	}
	if len(lhs) == 0 || len(rhs) == 0 {
		return nil // Short-circuit: AND with nothing is nothing.
	}

	// The set of signatures for the right-hand side Vector.
	rightSigs := map[string]struct{}{}
	// Add all rhs samples to a map so we can easily find matches later.
	for _, sh := range rhsh {
		rightSigs[sh.signature] = struct{}{}
	}

	for i, ls := range lhs {
		// If there's a matching entry in the right-hand side Vector, add the sample.
		if _, ok := rightSigs[lhsh[i].signature]; ok {
			enh.Out = append(enh.Out, ls)
		}
	}
	return enh.Out
}

func (ev *evaluator) VectorOr(lhs, rhs Vector, matching *parser.VectorMatching, lhsh, rhsh []EvalSeriesHelper, enh *EvalNodeHelper) Vector {
	switch {
	case matching.Card != parser.CardManyToMany:
		panic("set operations must only use many-to-many matching")
	case len(lhs) == 0: // Short-circuit.
		enh.Out = append(enh.Out, rhs...)
		return enh.Out
	case len(rhs) == 0:
		enh.Out = append(enh.Out, lhs...)
		return enh.Out
	}

	leftSigs := map[string]struct{}{}
	// Add everything from the left-hand-side Vector.
	for i, ls := range lhs {
		leftSigs[lhsh[i].signature] = struct{}{}
		enh.Out = append(enh.Out, ls)
	}
	// Add all right-hand side elements which have not been added from the left-hand side.
	for j, rs := range rhs {
		if _, ok := leftSigs[rhsh[j].signature]; !ok {
			enh.Out = append(enh.Out, rs)
		}
	}
	return enh.Out
}

func (ev *evaluator) VectorUnless(lhs, rhs Vector, matching *parser.VectorMatching, lhsh, rhsh []EvalSeriesHelper, enh *EvalNodeHelper) Vector {
	if matching.Card != parser.CardManyToMany {
		panic("set operations must only use many-to-many matching")
	}
	// Short-circuit: empty rhs means we will return everything in lhs;
	// empty lhs means we will return empty - don't need to build a map.
	if len(lhs) == 0 || len(rhs) == 0 {
		enh.Out = append(enh.Out, lhs...)
		return enh.Out
	}

	rightSigs := map[string]struct{}{}
	for _, sh := range rhsh {
		rightSigs[sh.signature] = struct{}{}
	}

	for i, ls := range lhs {
		if _, ok := rightSigs[lhsh[i].signature]; !ok {
			enh.Out = append(enh.Out, ls)
		}
	}
	return enh.Out
}

// VectorBinop evaluates a binary operation between two Vectors, excluding set operators.
func (ev *evaluator) VectorBinop(op parser.ItemType, lhs, rhs Vector, matching *parser.VectorMatching, returnBool bool, lhsh, rhsh []EvalSeriesHelper, enh *EvalNodeHelper, pos posrange.PositionRange) (Vector, error) {
	if matching.Card == parser.CardManyToMany {
		panic("many-to-many only allowed for set operators")
	}
	if len(lhs) == 0 || len(rhs) == 0 {
		return nil, nil // Short-circuit: nothing is going to match.
	}

	// The control flow below handles one-to-one or many-to-one matching.
	// For one-to-many, swap sidedness and account for the swap when calculating
	// values.
	if matching.Card == parser.CardOneToMany {
		lhs, rhs = rhs, lhs
		lhsh, rhsh = rhsh, lhsh
	}

	// All samples from the rhs hashed by the matching label/values.
	if enh.rightSigs == nil {
		enh.rightSigs = make(map[string]Sample, len(enh.Out))
	} else {
		for k := range enh.rightSigs {
			delete(enh.rightSigs, k)
		}
	}
	rightSigs := enh.rightSigs

	// Add all rhs samples to a map so we can easily find matches later.
	for i, rs := range rhs {
		sig := rhsh[i].signature
		// The rhs is guaranteed to be the 'one' side. Having multiple samples
		// with the same signature means that the matching is many-to-many.
		if duplSample, found := rightSigs[sig]; found {
			// oneSide represents which side of the vector represents the 'one' in the many-to-one relationship.
			oneSide := "right"
			if matching.Card == parser.CardOneToMany {
				oneSide = "left"
			}
			matchedLabels := rs.Metric.MatchLabels(matching.On, matching.MatchingLabels...)
			// Many-to-many matching not allowed.
			ev.errorf("found duplicate series for the match group %s on the %s hand-side of the operation: [%s, %s]"+
				";many-to-many matching not allowed: matching labels must be unique on one side", matchedLabels.String(), oneSide, rs.Metric.String(), duplSample.Metric.String())
		}
		rightSigs[sig] = rs
	}

	// Tracks the match-signature. For one-to-one operations the value is nil. For many-to-one
	// the value is a set of signatures to detect duplicated result elements.
	if enh.matchedSigs == nil {
		enh.matchedSigs = make(map[string]map[uint64]struct{}, len(rightSigs))
	} else {
		for k := range enh.matchedSigs {
			delete(enh.matchedSigs, k)
		}
	}
	matchedSigs := enh.matchedSigs

	// For all lhs samples find a respective rhs sample and perform
	// the binary operation.
	var lastErr error
	for i, ls := range lhs {
		sig := lhsh[i].signature

		rs, found := rightSigs[sig] // Look for a match in the rhs Vector.
		if !found {
			continue
		}

		// Account for potentially swapped sidedness.
		fl, fr := ls.F, rs.F
		hl, hr := ls.H, rs.H
		if matching.Card == parser.CardOneToMany {
			fl, fr = fr, fl
			hl, hr = hr, hl
		}
		floatValue, histogramValue, keep, err := vectorElemBinop(op, fl, fr, hl, hr, pos)
		if err != nil {
			lastErr = err
			continue
		}
		switch {
		case returnBool:
			histogramValue = nil
			if keep {
				floatValue = 1.0
			} else {
				floatValue = 0.0
			}
		case !keep:
			continue
		}
		metric := resultMetric(ls.Metric, rs.Metric, op, matching, enh)
		if !ev.enableDelayedNameRemoval && returnBool {
<<<<<<< HEAD
			metric = metric.DropMetricIdentity()
=======
			metric = metric.DropReserved(schema.IsMetadataLabel)
>>>>>>> e81132f1
		}
		insertedSigs, exists := matchedSigs[sig]
		if matching.Card == parser.CardOneToOne {
			if exists {
				ev.errorf("multiple matches for labels: many-to-one matching must be explicit (group_left/group_right)")
			}
			matchedSigs[sig] = nil // Set existence to true.
		} else {
			// In many-to-one matching the grouping labels have to ensure a unique metric
			// for the result Vector. Check whether those labels have already been added for
			// the same matching labels.
			insertSig := metric.Hash()

			if !exists {
				insertedSigs = map[uint64]struct{}{}
				matchedSigs[sig] = insertedSigs
			} else if _, duplicate := insertedSigs[insertSig]; duplicate {
				ev.errorf("multiple matches for labels: grouping labels must ensure unique matches")
			}
			insertedSigs[insertSig] = struct{}{}
		}

		enh.Out = append(enh.Out, Sample{
			Metric:   metric,
			F:        floatValue,
			H:        histogramValue,
			DropName: returnBool,
		})
	}
	return enh.Out, lastErr
}

func signatureFunc(on bool, b []byte, names ...string) func(labels.Labels) string {
	if on {
		slices.Sort(names)
		return func(lset labels.Labels) string {
			return string(lset.BytesWithLabels(b, names...))
		}
	}
	names = append([]string{labels.MetricName}, names...)
	slices.Sort(names)
	return func(lset labels.Labels) string {
		return string(lset.BytesWithoutLabels(b, names...))
	}
}

// resultMetric returns the metric for the given sample(s) based on the Vector
// binary operation and the matching options.
func resultMetric(lhs, rhs labels.Labels, op parser.ItemType, matching *parser.VectorMatching, enh *EvalNodeHelper) labels.Labels {
	if enh.resultMetric == nil {
		enh.resultMetric = make(map[string]labels.Labels, len(enh.Out))
	}

	enh.resetBuilder(lhs)
	buf := bytes.NewBuffer(enh.lblResultBuf[:0])
	enh.lblBuf = lhs.Bytes(enh.lblBuf)
	buf.Write(enh.lblBuf)
	enh.lblBuf = rhs.Bytes(enh.lblBuf)
	buf.Write(enh.lblBuf)
	enh.lblResultBuf = buf.Bytes()

	if ret, ok := enh.resultMetric[string(enh.lblResultBuf)]; ok {
		return ret
	}
	str := string(enh.lblResultBuf)

<<<<<<< HEAD
	if shouldDropMetricIdentity(op) {
		// Setting to empty fields will cause the deletion of those.
		enh.lb.SetMetricIdentity(labels.MetricIdentity{})
=======
	if changesMetricSchema(op) {
		// Setting empty Metadata causes the deletion of those if they exists.
		schema.Metadata{}.SetToLabels(enh.lb)
>>>>>>> e81132f1
	}

	if matching.Card == parser.CardOneToOne {
		if matching.On {
			enh.lb.Keep(matching.MatchingLabels...)
		} else {
			enh.lb.Del(matching.MatchingLabels...)
		}
	}
	for _, ln := range matching.Include {
		// Included labels from the `group_x` modifier are taken from the "one"-side.
		if v := rhs.Get(ln); v != "" {
			enh.lb.Set(ln, v)
		} else {
			enh.lb.Del(ln)
		}
	}

	ret := enh.lb.Labels()
	enh.resultMetric[str] = ret
	return ret
}

// VectorscalarBinop evaluates a binary operation between a Vector and a Scalar.
func (ev *evaluator) VectorscalarBinop(op parser.ItemType, lhs Vector, rhs Scalar, swap, returnBool bool, enh *EvalNodeHelper, pos posrange.PositionRange) (Vector, error) {
	var lastErr error
	for _, lhsSample := range lhs {
		lf, rf := lhsSample.F, rhs.V
		var rh *histogram.FloatHistogram
		lh := lhsSample.H
		// lhs always contains the Vector. If the original position was different
		// swap for calculating the value.
		if swap {
			lf, rf = rf, lf
			lh, rh = rh, lh
		}
		float, histogram, keep, err := vectorElemBinop(op, lf, rf, lh, rh, pos)
		if err != nil {
			lastErr = err
			continue
		}
		// Catch cases where the scalar is the LHS in a scalar-vector comparison operation.
		// We want to always keep the vector element value as the output value, even if it's on the RHS.
		if op.IsComparisonOperator() && swap {
			float = rf
			histogram = rh
		}
		if returnBool {
			if keep {
				float = 1.0
			} else {
				float = 0.0
			}
			keep = true
		}
		if keep {
			lhsSample.F = float
			lhsSample.H = histogram
<<<<<<< HEAD
			if shouldDropMetricIdentity(op) || returnBool {
				if !ev.enableDelayedNameRemoval {
					lhsSample.Metric = lhsSample.Metric.DropMetricIdentity()
=======
			if changesMetricSchema(op) || returnBool {
				if !ev.enableDelayedNameRemoval {
					lhsSample.Metric = lhsSample.Metric.DropReserved(schema.IsMetadataLabel)
>>>>>>> e81132f1
				}
				lhsSample.DropName = true
			}
			enh.Out = append(enh.Out, lhsSample)
		}
	}
	return enh.Out, lastErr
}

// scalarBinop evaluates a binary operation between two Scalars.
func scalarBinop(op parser.ItemType, lhs, rhs float64) float64 {
	switch op {
	case parser.ADD:
		return lhs + rhs
	case parser.SUB:
		return lhs - rhs
	case parser.MUL:
		return lhs * rhs
	case parser.DIV:
		return lhs / rhs
	case parser.POW:
		return math.Pow(lhs, rhs)
	case parser.MOD:
		return math.Mod(lhs, rhs)
	case parser.EQLC:
		return btos(lhs == rhs)
	case parser.NEQ:
		return btos(lhs != rhs)
	case parser.GTR:
		return btos(lhs > rhs)
	case parser.LSS:
		return btos(lhs < rhs)
	case parser.GTE:
		return btos(lhs >= rhs)
	case parser.LTE:
		return btos(lhs <= rhs)
	case parser.ATAN2:
		return math.Atan2(lhs, rhs)
	}
	panic(fmt.Errorf("operator %q not allowed for Scalar operations", op))
}

// vectorElemBinop evaluates a binary operation between two Vector elements.
func vectorElemBinop(op parser.ItemType, lhs, rhs float64, hlhs, hrhs *histogram.FloatHistogram, pos posrange.PositionRange) (float64, *histogram.FloatHistogram, bool, error) {
	opName := parser.ItemTypeStr[op]
	switch {
	case hlhs == nil && hrhs == nil:
		{
			switch op {
			case parser.ADD:
				return lhs + rhs, nil, true, nil
			case parser.SUB:
				return lhs - rhs, nil, true, nil
			case parser.MUL:
				return lhs * rhs, nil, true, nil
			case parser.DIV:
				return lhs / rhs, nil, true, nil
			case parser.POW:
				return math.Pow(lhs, rhs), nil, true, nil
			case parser.MOD:
				return math.Mod(lhs, rhs), nil, true, nil
			case parser.EQLC:
				return lhs, nil, lhs == rhs, nil
			case parser.NEQ:
				return lhs, nil, lhs != rhs, nil
			case parser.GTR:
				return lhs, nil, lhs > rhs, nil
			case parser.LSS:
				return lhs, nil, lhs < rhs, nil
			case parser.GTE:
				return lhs, nil, lhs >= rhs, nil
			case parser.LTE:
				return lhs, nil, lhs <= rhs, nil
			case parser.ATAN2:
				return math.Atan2(lhs, rhs), nil, true, nil
			}
		}
	case hlhs == nil && hrhs != nil:
		{
			switch op {
			case parser.MUL:
				return 0, hrhs.Copy().Mul(lhs).Compact(0), true, nil
			case parser.ADD, parser.SUB, parser.DIV, parser.POW, parser.MOD, parser.EQLC, parser.NEQ, parser.GTR, parser.LSS, parser.GTE, parser.LTE, parser.ATAN2:
				return 0, nil, false, annotations.NewIncompatibleTypesInBinOpInfo("float", opName, "histogram", pos)
			}
		}
	case hlhs != nil && hrhs == nil:
		{
			switch op {
			case parser.MUL:
				return 0, hlhs.Copy().Mul(rhs).Compact(0), true, nil
			case parser.DIV:
				return 0, hlhs.Copy().Div(rhs).Compact(0), true, nil
			case parser.ADD, parser.SUB, parser.POW, parser.MOD, parser.EQLC, parser.NEQ, parser.GTR, parser.LSS, parser.GTE, parser.LTE, parser.ATAN2:
				return 0, nil, false, annotations.NewIncompatibleTypesInBinOpInfo("histogram", opName, "float", pos)
			}
		}
	case hlhs != nil && hrhs != nil:
		{
			switch op {
			case parser.ADD:
				res, err := hlhs.Copy().Add(hrhs)
				if err != nil {
					return 0, nil, false, err
				}
				return 0, res.Compact(0), true, nil
			case parser.SUB:
				res, err := hlhs.Copy().Sub(hrhs)
				if err != nil {
					return 0, nil, false, err
				}
				return 0, res.Compact(0), true, nil
			case parser.EQLC:
				// This operation expects that both histograms are compacted.
				return 0, hlhs, hlhs.Equals(hrhs), nil
			case parser.NEQ:
				// This operation expects that both histograms are compacted.
				return 0, hlhs, !hlhs.Equals(hrhs), nil
			case parser.MUL, parser.DIV, parser.POW, parser.MOD, parser.GTR, parser.LSS, parser.GTE, parser.LTE, parser.ATAN2:
				return 0, nil, false, annotations.NewIncompatibleTypesInBinOpInfo("histogram", opName, "histogram", pos)
			}
		}
	}
	panic(fmt.Errorf("operator %q not allowed for operations between Vectors", op))
}

type groupedAggregation struct {
	floatValue     float64
	histogramValue *histogram.FloatHistogram
	floatMean      float64
	floatKahanC    float64 // "Compensating value" for Kahan summation.
	groupCount     float64
	heap           vectorByValueHeap

	// All bools together for better packing within the struct.
	seen                   bool // Was this output groups seen in the input at this timestamp.
	hasFloat               bool // Has at least 1 float64 sample aggregated.
	hasHistogram           bool // Has at least 1 histogram sample aggregated.
	incompatibleHistograms bool // If true, group has seen mixed exponential and custom buckets, or incompatible custom buckets.
	groupAggrComplete      bool // Used by LIMITK to short-cut series loop when we've reached K elem on every group.
}

// aggregation evaluates sum, avg, count, stdvar, stddev or quantile at one timestep on inputMatrix.
// These functions produce one output series for each group specified in the expression, with just the labels from `by(...)`.
// outputMatrix should be already populated with grouping labels; groups is one-to-one with outputMatrix.
// seriesToResult maps inputMatrix indexes to outputMatrix indexes.
func (ev *evaluator) aggregation(e *parser.AggregateExpr, q float64, inputMatrix, outputMatrix Matrix, seriesToResult []int, groups []groupedAggregation, enh *EvalNodeHelper) annotations.Annotations {
	op := e.Op
	var annos annotations.Annotations
	for i := range groups {
		groups[i].seen = false
	}

	for si := range inputMatrix {
		f, h, ok := ev.nextValues(enh.Ts, &inputMatrix[si])
		if !ok {
			continue
		}

		group := &groups[seriesToResult[si]]
		// Initialize this group if it's the first time we've seen it.
		if !group.seen {
			*group = groupedAggregation{
				seen:                   true,
				floatValue:             f,
				floatMean:              f,
				incompatibleHistograms: false,
				groupCount:             1,
			}
			switch op {
			case parser.AVG, parser.SUM:
				if h == nil {
					group.hasFloat = true
				} else {
					group.histogramValue = h.Copy()
					group.hasHistogram = true
				}
			case parser.STDVAR, parser.STDDEV:
				switch {
				case h != nil:
					// Ignore histograms for STDVAR and STDDEV.
					group.seen = false
					if op == parser.STDVAR {
						annos.Add(annotations.NewHistogramIgnoredInAggregationInfo("stdvar", e.Expr.PositionRange()))
					} else {
						annos.Add(annotations.NewHistogramIgnoredInAggregationInfo("stddev", e.Expr.PositionRange()))
					}
				case math.IsNaN(f), math.IsInf(f, 0):
					group.floatValue = math.NaN()
				default:
					group.floatValue = 0
				}
			case parser.QUANTILE:
				if h != nil {
					group.seen = false
					annos.Add(annotations.NewHistogramIgnoredInAggregationInfo("quantile", e.Expr.PositionRange()))
				}
				group.heap = make(vectorByValueHeap, 1)
				group.heap[0] = Sample{F: f}
			case parser.GROUP:
				group.floatValue = 1
			case parser.MIN, parser.MAX:
				if h != nil {
					group.seen = false
					if op == parser.MIN {
						annos.Add(annotations.NewHistogramIgnoredInAggregationInfo("min", e.Expr.PositionRange()))
					} else {
						annos.Add(annotations.NewHistogramIgnoredInAggregationInfo("max", e.Expr.PositionRange()))
					}
				}
			}
			continue
		}

		if group.incompatibleHistograms {
			continue
		}

		switch op {
		case parser.SUM:
			if h != nil {
				group.hasHistogram = true
				if group.histogramValue != nil {
					_, err := group.histogramValue.Add(h)
					if err != nil {
						handleAggregationError(err, e, inputMatrix[si].Metric.Get(model.MetricNameLabel), &annos)
						group.incompatibleHistograms = true
					}
				}
				// Otherwise the aggregation contained floats
				// previously and will be invalid anyway. No
				// point in copying the histogram in that case.
			} else {
				group.hasFloat = true
				group.floatValue, group.floatKahanC = kahanSumInc(f, group.floatValue, group.floatKahanC)
			}

		case parser.AVG:
			// For the average calculation, we use incremental mean
			// calculation. In particular in combination with Kahan
			// summation (which we do for floats, but not yet for
			// histograms, see issue #14105), this is quite accurate
			// and only breaks in extreme cases (see testdata for
			// avg_over_time). One might assume that simple direct
			// mean calculation works better in some cases, but so
			// far, our conclusion is that we fare best with the
			// incremental approach plus Kahan summation (for
			// floats). For a relevant discussion, see
			// https://stackoverflow.com/questions/61665473/is-it-beneficial-for-precision-to-calculate-the-incremental-mean-average
			// Additional note: For even better numerical accuracy,
			// we would need to process the values in a particular
			// order, but that would be very hard to implement given
			// how the PromQL engine works.
			group.groupCount++
			if h != nil {
				group.hasHistogram = true
				if group.histogramValue != nil {
					left := h.Copy().Div(group.groupCount)
					right := group.histogramValue.Copy().Div(group.groupCount)
					toAdd, err := left.Sub(right)
					if err != nil {
						handleAggregationError(err, e, inputMatrix[si].Metric.Get(model.MetricNameLabel), &annos)
						group.incompatibleHistograms = true
						continue
					}
					_, err = group.histogramValue.Add(toAdd)
					if err != nil {
						handleAggregationError(err, e, inputMatrix[si].Metric.Get(model.MetricNameLabel), &annos)
						group.incompatibleHistograms = true
						continue
					}
				}
				// Otherwise the aggregation contained floats
				// previously and will be invalid anyway. No
				// point in copying the histogram in that case.
			} else {
				group.hasFloat = true
				q := (group.groupCount - 1) / group.groupCount
				group.floatMean, group.floatKahanC = kahanSumInc(
					f/group.groupCount,
					q*group.floatMean,
					q*group.floatKahanC,
				)
			}

		case parser.GROUP:
			// Do nothing. Required to avoid the panic in `default:` below.

		case parser.MAX:
			if h != nil {
				annos.Add(annotations.NewHistogramIgnoredInAggregationInfo("max", e.Expr.PositionRange()))
				continue
			}
			if group.floatValue < f || math.IsNaN(group.floatValue) {
				group.floatValue = f
			}

		case parser.MIN:
			if h != nil {
				annos.Add(annotations.NewHistogramIgnoredInAggregationInfo("min", e.Expr.PositionRange()))
				continue
			}
			if group.floatValue > f || math.IsNaN(group.floatValue) {
				group.floatValue = f
			}

		case parser.COUNT:
			group.groupCount++

		case parser.STDVAR, parser.STDDEV:
			if h == nil { // Ignore native histograms.
				group.groupCount++
				delta := f - group.floatMean
				group.floatMean += delta / group.groupCount
				group.floatValue += delta * (f - group.floatMean)
			} else {
				if op == parser.STDVAR {
					annos.Add(annotations.NewHistogramIgnoredInAggregationInfo("stdvar", e.Expr.PositionRange()))
				} else {
					annos.Add(annotations.NewHistogramIgnoredInAggregationInfo("stddev", e.Expr.PositionRange()))
				}
			}

		case parser.QUANTILE:
			if h != nil {
				annos.Add(annotations.NewHistogramIgnoredInAggregationInfo("quantile", e.Expr.PositionRange()))
				continue
			}
			group.heap = append(group.heap, Sample{F: f})

		default:
			panic(fmt.Errorf("expected aggregation operator but got %q", op))
		}
	}

	// Construct the output matrix from the aggregated groups.
	numSteps := int((ev.endTimestamp-ev.startTimestamp)/ev.interval) + 1

	for ri, aggr := range groups {
		if !aggr.seen {
			continue
		}
		switch op {
		case parser.AVG:
			if aggr.hasFloat && aggr.hasHistogram {
				// We cannot aggregate histogram sample with a float64 sample.
				annos.Add(annotations.NewMixedFloatsHistogramsAggWarning(e.Expr.PositionRange()))
				continue
			}
			switch {
			case aggr.incompatibleHistograms:
				continue
			case aggr.hasHistogram:
				aggr.histogramValue = aggr.histogramValue.Compact(0)
			default:
				aggr.floatValue = aggr.floatMean + aggr.floatKahanC
			}

		case parser.COUNT:
			aggr.floatValue = aggr.groupCount

		case parser.STDVAR:
			aggr.floatValue /= aggr.groupCount

		case parser.STDDEV:
			aggr.floatValue = math.Sqrt(aggr.floatValue / aggr.groupCount)

		case parser.QUANTILE:
			aggr.floatValue = quantile(q, aggr.heap)

		case parser.SUM:
			if aggr.hasFloat && aggr.hasHistogram {
				// We cannot aggregate histogram sample with a float64 sample.
				annos.Add(annotations.NewMixedFloatsHistogramsAggWarning(e.Expr.PositionRange()))
				continue
			}
			switch {
			case aggr.incompatibleHistograms:
				continue
			case aggr.hasHistogram:
				aggr.histogramValue.Compact(0)
			default:
				aggr.floatValue += aggr.floatKahanC
			}
		default:
			// For other aggregations, we already have the right value.
		}

		ss := &outputMatrix[ri]
		addToSeries(ss, enh.Ts, aggr.floatValue, aggr.histogramValue, numSteps)
		ss.DropName = inputMatrix[ri].DropName
	}

	return annos
}

// aggregationK evaluates topk, bottomk, limitk, or limit_ratio at one timestep on inputMatrix.
// Output that has the same labels as the input, but just k of them per group.
// seriesToResult maps inputMatrix indexes to groups indexes.
// For an instant query, returns a Matrix in descending order for topk or ascending for bottomk, or without any order for limitk / limit_ratio.
// For a range query, aggregates output in the seriess map.
func (ev *evaluator) aggregationK(e *parser.AggregateExpr, fParam float64, inputMatrix Matrix, seriesToResult []int, groups []groupedAggregation, enh *EvalNodeHelper, seriess map[uint64]Series) (Matrix, annotations.Annotations) {
	op := e.Op
	var s Sample
	var annos annotations.Annotations
	// Used to short-cut the loop for LIMITK if we already collected k elements for every group
	groupsRemaining := len(groups)
	for i := range groups {
		groups[i].seen = false
	}
	// advanceRemainingSeries discards any values at the current timestamp `ts`
	// for the remaining input series. In range queries, if these values are not
	// consumed now, they will no longer be accessible in the next evaluation step.
	advanceRemainingSeries := func(ts int64, startIdx int) {
		for i := startIdx; i < len(inputMatrix); i++ {
			_, _, _ = ev.nextValues(ts, &inputMatrix[i])
		}
	}

seriesLoop:
	for si := range inputMatrix {
		f, h, ok := ev.nextValues(enh.Ts, &inputMatrix[si])
		if !ok {
			continue
		}
		s = Sample{Metric: inputMatrix[si].Metric, F: f, H: h, DropName: inputMatrix[si].DropName}

		var k int64
		var r float64
		switch op {
		case parser.TOPK, parser.BOTTOMK, parser.LIMITK:
			if !convertibleToInt64(fParam) {
				ev.errorf("Scalar value %v overflows int64", fParam)
			}
			k = int64(fParam)
			if k > int64(len(inputMatrix)) {
				k = int64(len(inputMatrix))
			}
			if k < 1 {
				if enh.Ts != ev.endTimestamp {
					advanceRemainingSeries(enh.Ts, si+1)
				}
				return nil, annos
			}
		case parser.LIMIT_RATIO:
			if math.IsNaN(fParam) {
				ev.errorf("Ratio value %v is NaN", fParam)
			}
			switch {
			case fParam == 0:
				if enh.Ts != ev.endTimestamp {
					advanceRemainingSeries(enh.Ts, si+1)
				}
				return nil, annos
			case fParam < -1.0:
				r = -1.0
			case fParam > 1.0:
				r = 1.0
			default:
				r = fParam
			}
		}

		group := &groups[seriesToResult[si]]
		// Initialize this group if it's the first time we've seen it.
		if !group.seen {
			// LIMIT_RATIO is a special case, as we may not add this very sample to the heap,
			// while we also don't know the final size of it.
			switch op {
			case parser.LIMIT_RATIO:
				*group = groupedAggregation{
					seen: true,
					heap: make(vectorByValueHeap, 0),
				}
				if ratiosampler.AddRatioSample(r, &s) {
					heap.Push(&group.heap, &s)
				}
			case parser.LIMITK:
				*group = groupedAggregation{
					seen: true,
					heap: make(vectorByValueHeap, 1, k),
				}
				group.heap[0] = s
			case parser.TOPK:
				*group = groupedAggregation{
					seen: true,
					heap: make(vectorByValueHeap, 0, k),
				}
				if s.H != nil {
					group.seen = false
					annos.Add(annotations.NewHistogramIgnoredInAggregationInfo("topk", e.PosRange))
				} else {
					heap.Push(&group.heap, &s)
				}
			case parser.BOTTOMK:
				*group = groupedAggregation{
					seen: true,
					heap: make(vectorByValueHeap, 0, k),
				}
				if s.H != nil {
					group.seen = false
					annos.Add(annotations.NewHistogramIgnoredInAggregationInfo("bottomk", e.PosRange))
				} else {
					heap.Push(&group.heap, &s)
				}
			}
			continue
		}

		switch op {
		case parser.TOPK:
			// We build a heap of up to k elements, with the smallest element at heap[0].
			switch {
			case s.H != nil:
				// Ignore histogram sample and add info annotation.
				annos.Add(annotations.NewHistogramIgnoredInAggregationInfo("topk", e.PosRange))
			case int64(len(group.heap)) < k:
				heap.Push(&group.heap, &s)
			case group.heap[0].F < s.F || (math.IsNaN(group.heap[0].F) && !math.IsNaN(s.F)):
				// This new element is bigger than the previous smallest element - overwrite that.
				group.heap[0] = s
				if k > 1 {
					heap.Fix(&group.heap, 0) // Maintain the heap invariant.
				}
			}

		case parser.BOTTOMK:
			// We build a heap of up to k elements, with the biggest element at heap[0].
			switch {
			case s.H != nil:
				// Ignore histogram sample and add info annotation.
				annos.Add(annotations.NewHistogramIgnoredInAggregationInfo("bottomk", e.PosRange))
			case int64(len(group.heap)) < k:
				heap.Push((*vectorByReverseValueHeap)(&group.heap), &s)
			case group.heap[0].F > s.F || (math.IsNaN(group.heap[0].F) && !math.IsNaN(s.F)):
				// This new element is smaller than the previous biggest element - overwrite that.
				group.heap[0] = s
				if k > 1 {
					heap.Fix((*vectorByReverseValueHeap)(&group.heap), 0) // Maintain the heap invariant.
				}
			}

		case parser.LIMITK:
			if int64(len(group.heap)) < k {
				heap.Push(&group.heap, &s)
			}
			// LIMITK optimization: early break if we've added K elem to _every_ group,
			// especially useful for large timeseries where the user is exploring labels via e.g.
			// limitk(10, my_metric)
			if !group.groupAggrComplete && int64(len(group.heap)) == k {
				group.groupAggrComplete = true
				groupsRemaining--
				if groupsRemaining == 0 {
					// Process other values in the series before breaking the loop in case of range query.
					if enh.Ts != ev.endTimestamp {
						advanceRemainingSeries(enh.Ts, si+1)
					}
					break seriesLoop
				}
			}

		case parser.LIMIT_RATIO:
			if ratiosampler.AddRatioSample(r, &s) {
				heap.Push(&group.heap, &s)
			}

		default:
			panic(fmt.Errorf("expected aggregation operator but got %q", op))
		}
	}

	// Construct the result from the aggregated groups.
	numSteps := int((ev.endTimestamp-ev.startTimestamp)/ev.interval) + 1
	var mat Matrix
	if ev.endTimestamp == ev.startTimestamp {
		mat = make(Matrix, 0, len(groups))
	}

	add := func(lbls labels.Labels, f float64, h *histogram.FloatHistogram, dropName bool) {
		// If this could be an instant query, add directly to the matrix so the result is in consistent order.
		if ev.endTimestamp == ev.startTimestamp {
			if h != nil {
				mat = append(mat, Series{Metric: lbls, Histograms: []HPoint{{T: enh.Ts, H: h}}, DropName: dropName})
			} else {
				mat = append(mat, Series{Metric: lbls, Floats: []FPoint{{T: enh.Ts, F: f}}, DropName: dropName})
			}
		} else {
			// Otherwise the results are added into seriess elements.
			hash := lbls.Hash()
			ss, ok := seriess[hash]
			if !ok {
				ss = Series{Metric: lbls, DropName: dropName}
			}
			addToSeries(&ss, enh.Ts, f, h, numSteps)
			seriess[hash] = ss
		}
	}
	for _, aggr := range groups {
		if !aggr.seen {
			continue
		}
		switch op {
		case parser.TOPK:
			// The heap keeps the lowest value on top, so reverse it.
			if len(aggr.heap) > 1 {
				sort.Sort(sort.Reverse(aggr.heap))
			}
			for _, v := range aggr.heap {
				add(v.Metric, v.F, v.H, v.DropName)
			}

		case parser.BOTTOMK:
			// The heap keeps the highest value on top, so reverse it.
			if len(aggr.heap) > 1 {
				sort.Sort(sort.Reverse((*vectorByReverseValueHeap)(&aggr.heap)))
			}
			for _, v := range aggr.heap {
				add(v.Metric, v.F, v.H, v.DropName)
			}

		case parser.LIMITK, parser.LIMIT_RATIO:
			for _, v := range aggr.heap {
				add(v.Metric, v.F, v.H, v.DropName)
			}
		}
	}

	return mat, annos
}

// aggregationCountValues evaluates count_values on vec.
// Outputs as many series per group as there are values in the input.
func (ev *evaluator) aggregationCountValues(e *parser.AggregateExpr, grouping []string, valueLabel string, vec Vector, enh *EvalNodeHelper) (Vector, annotations.Annotations) {
	type groupCount struct {
		labels labels.Labels
		count  int
	}
	result := map[uint64]*groupCount{}

	var buf []byte
	for _, s := range vec {
		enh.resetBuilder(s.Metric)
		if s.H == nil {
			enh.lb.Set(valueLabel, strconv.FormatFloat(s.F, 'f', -1, 64))
		} else {
			enh.lb.Set(valueLabel, s.H.String())
		}
		metric := enh.lb.Labels()

		// Considering the count_values()
		// operator is less frequently used than other aggregations, we're fine having to
		// re-compute the grouping key on each step for this case.
		var groupingKey uint64
		groupingKey, buf = generateGroupingKey(metric, grouping, e.Without, buf)

		group, ok := result[groupingKey]
		// Add a new group if it doesn't exist.
		if !ok {
			result[groupingKey] = &groupCount{
				labels: generateGroupingLabels(enh, metric, e.Without, grouping),
				count:  1,
			}
			continue
		}

		group.count++
	}

	// Construct the result Vector from the aggregated groups.
	for _, aggr := range result {
		enh.Out = append(enh.Out, Sample{
			Metric: aggr.labels,
			F:      float64(aggr.count),
		})
	}
	return enh.Out, nil
}

func (ev *evaluator) cleanupMetricLabels(v parser.Value) {
	if v.Type() == parser.ValueTypeMatrix {
		mat := v.(Matrix)
		for i := range mat {
			if mat[i].DropName {
<<<<<<< HEAD
				mat[i].Metric = mat[i].Metric.DropMetricIdentity()
=======
				mat[i].Metric = mat[i].Metric.DropReserved(schema.IsMetadataLabel)
>>>>>>> e81132f1
			}
		}
		if mat.ContainsSameLabelset() {
			ev.errorf("vector cannot contain metrics with the same labelset %v", mat.String())
		}
	} else if v.Type() == parser.ValueTypeVector {
		vec := v.(Vector)
		for i := range vec {
			if vec[i].DropName {
<<<<<<< HEAD
				vec[i].Metric = vec[i].Metric.DropMetricIdentity()
=======
				vec[i].Metric = vec[i].Metric.DropReserved(schema.IsMetadataLabel)
>>>>>>> e81132f1
			}
		}
		if vec.ContainsSameLabelset() {
			ev.errorf("vector cannot contain metrics with the same labelset %v", vec.String())
		}
	}
}

func addToSeries(ss *Series, ts int64, f float64, h *histogram.FloatHistogram, numSteps int) {
	if h == nil {
		if ss.Floats == nil {
			ss.Floats = getFPointSlice(numSteps)
		}
		ss.Floats = append(ss.Floats, FPoint{T: ts, F: f})
		return
	}
	if ss.Histograms == nil {
		ss.Histograms = getHPointSlice(numSteps)
	}
	ss.Histograms = append(ss.Histograms, HPoint{T: ts, H: h})
}

func (ev *evaluator) nextValues(ts int64, series *Series) (f float64, h *histogram.FloatHistogram, b bool) {
	switch {
	case len(series.Floats) > 0 && series.Floats[0].T == ts:
		f = series.Floats[0].F
		series.Floats = series.Floats[1:] // Move input vectors forward
	case len(series.Histograms) > 0 && series.Histograms[0].T == ts:
		h = series.Histograms[0].H
		series.Histograms = series.Histograms[1:]
	default:
		return f, h, false
	}
	return f, h, true
}

// handleAggregationError adds the appropriate annotation based on the aggregation error.
func handleAggregationError(err error, e *parser.AggregateExpr, metricName string, annos *annotations.Annotations) {
	pos := e.Expr.PositionRange()
	if errors.Is(err, histogram.ErrHistogramsIncompatibleSchema) {
		annos.Add(annotations.NewMixedExponentialCustomHistogramsWarning(metricName, pos))
	} else if errors.Is(err, histogram.ErrHistogramsIncompatibleBounds) {
		annos.Add(annotations.NewIncompatibleCustomBucketsHistogramsWarning(metricName, pos))
	}
}

// handleVectorBinopError returns the appropriate annotation based on the vector binary operation error.
func handleVectorBinopError(err error, e *parser.BinaryExpr) annotations.Annotations {
	if err == nil {
		return nil
	}
	op := parser.ItemTypeStr[e.Op]
	pos := e.PositionRange()
	if errors.Is(err, annotations.PromQLInfo) || errors.Is(err, annotations.PromQLWarning) {
		return annotations.New().Add(err)
	}
	// TODO(NeerajGartia21): Test the exact annotation output once the testing framework can do so.
	if errors.Is(err, histogram.ErrHistogramsIncompatibleSchema) || errors.Is(err, histogram.ErrHistogramsIncompatibleBounds) {
		return annotations.New().Add(annotations.NewIncompatibleBucketLayoutInBinOpWarning(op, pos))
	}
	return nil
}

// generateGroupingKey builds and returns the grouping key for the given metric and
// grouping labels.
func generateGroupingKey(metric labels.Labels, grouping []string, without bool, buf []byte) (uint64, []byte) {
	if without {
		return metric.HashWithoutLabels(buf, grouping...)
	}

	if len(grouping) == 0 {
		// No need to generate any hash if there are no grouping labels.
		return 0, buf
	}

	return metric.HashForLabels(buf, grouping...)
}

func generateGroupingLabels(enh *EvalNodeHelper, metric labels.Labels, without bool, grouping []string) labels.Labels {
	enh.resetBuilder(metric)
	switch {
	case without:
		enh.lb.Del(grouping...)
		enh.lb.Del(labels.MetricName)
		return enh.lb.Labels()
	case len(grouping) > 0:
		enh.lb.Keep(grouping...)
		return enh.lb.Labels()
	default:
		return labels.EmptyLabels()
	}
}

// btos returns 1 if b is true, 0 otherwise.
func btos(b bool) float64 {
	if b {
		return 1
	}
	return 0
}

<<<<<<< HEAD
// shouldDropMetricIdentity returns whether the metric name, type and unit should be dropped in the
// result of the op operation.
func shouldDropMetricIdentity(op parser.ItemType) bool {
=======
// changesMetricSchema returns true whether the op operation changes the semantic meaning or
// schema of the metric.
func changesMetricSchema(op parser.ItemType) bool {
>>>>>>> e81132f1
	switch op {
	case parser.ADD, parser.SUB, parser.DIV, parser.MUL, parser.POW, parser.MOD, parser.ATAN2:
		return true
	default:
		return false
	}
}

// NewOriginContext returns a new context with data about the origin attached.
func NewOriginContext(ctx context.Context, data map[string]interface{}) context.Context {
	return context.WithValue(ctx, QueryOrigin{}, data)
}

func formatDate(t time.Time) string {
	return t.UTC().Format("2006-01-02T15:04:05.000Z07:00")
}

// unwrapParenExpr does the AST equivalent of removing parentheses around a expression.
func unwrapParenExpr(e *parser.Expr) {
	for {
		p, ok := (*e).(*parser.ParenExpr)
		if !ok {
			break
		}
		*e = p.Expr
	}
}

func unwrapStepInvariantExpr(e parser.Expr) parser.Expr {
	if p, ok := e.(*parser.StepInvariantExpr); ok {
		return p.Expr
	}
	return e
}

// PreprocessExpr wraps all possible step invariant parts of the given expression with
// StepInvariantExpr. It also resolves the preprocessors and evaluates duration expressions
// into their numeric values.
func PreprocessExpr(expr parser.Expr, start, end time.Time) (parser.Expr, error) {
	detectHistogramStatsDecoding(expr)

	if err := parser.Walk(&durationVisitor{}, expr, nil); err != nil {
		return nil, err
	}

	isStepInvariant := preprocessExprHelper(expr, start, end)
	if isStepInvariant {
		return newStepInvariantExpr(expr), nil
	}
	return expr, nil
}

// preprocessExprHelper wraps the child nodes of the expression
// with a StepInvariantExpr wherever it's step invariant. The returned boolean is true if the
// passed expression qualifies to be wrapped by StepInvariantExpr.
// It also resolves the preprocessors.
func preprocessExprHelper(expr parser.Expr, start, end time.Time) bool {
	switch n := expr.(type) {
	case *parser.VectorSelector:
		switch n.StartOrEnd {
		case parser.START:
			n.Timestamp = makeInt64Pointer(timestamp.FromTime(start))
		case parser.END:
			n.Timestamp = makeInt64Pointer(timestamp.FromTime(end))
		}
		return n.Timestamp != nil

	case *parser.AggregateExpr:
		return preprocessExprHelper(n.Expr, start, end)

	case *parser.BinaryExpr:
		isInvariant1, isInvariant2 := preprocessExprHelper(n.LHS, start, end), preprocessExprHelper(n.RHS, start, end)
		if isInvariant1 && isInvariant2 {
			return true
		}

		if isInvariant1 {
			n.LHS = newStepInvariantExpr(n.LHS)
		}
		if isInvariant2 {
			n.RHS = newStepInvariantExpr(n.RHS)
		}

		return false

	case *parser.Call:
		_, ok := AtModifierUnsafeFunctions[n.Func.Name]
		isStepInvariant := !ok
		isStepInvariantSlice := make([]bool, len(n.Args))
		for i := range n.Args {
			isStepInvariantSlice[i] = preprocessExprHelper(n.Args[i], start, end)
			isStepInvariant = isStepInvariant && isStepInvariantSlice[i]
		}

		if isStepInvariant {
			// The function and all arguments are step invariant.
			return true
		}

		for i, isi := range isStepInvariantSlice {
			if isi {
				n.Args[i] = newStepInvariantExpr(n.Args[i])
			}
		}
		return false

	case *parser.MatrixSelector:
		return preprocessExprHelper(n.VectorSelector, start, end)

	case *parser.SubqueryExpr:
		// Since we adjust offset for the @ modifier evaluation,
		// it gets tricky to adjust it for every subquery step.
		// Hence we wrap the inside of subquery irrespective of
		// @ on subquery (given it is also step invariant) so that
		// it is evaluated only once w.r.t. the start time of subquery.
		isInvariant := preprocessExprHelper(n.Expr, start, end)
		if isInvariant {
			n.Expr = newStepInvariantExpr(n.Expr)
		}
		switch n.StartOrEnd {
		case parser.START:
			n.Timestamp = makeInt64Pointer(timestamp.FromTime(start))
		case parser.END:
			n.Timestamp = makeInt64Pointer(timestamp.FromTime(end))
		}
		return n.Timestamp != nil

	case *parser.ParenExpr:
		return preprocessExprHelper(n.Expr, start, end)

	case *parser.UnaryExpr:
		return preprocessExprHelper(n.Expr, start, end)

	case *parser.StringLiteral, *parser.NumberLiteral:
		return true
	}

	panic(fmt.Sprintf("found unexpected node %#v", expr))
}

func newStepInvariantExpr(expr parser.Expr) parser.Expr {
	return &parser.StepInvariantExpr{Expr: expr}
}

// setOffsetForAtModifier modifies the offset of vector and matrix selector
// and subquery in the tree to accommodate the timestamp of @ modifier.
// The offset is adjusted w.r.t. the given evaluation time.
func setOffsetForAtModifier(evalTime int64, expr parser.Expr) {
	getOffset := func(ts *int64, originalOffset time.Duration, path []parser.Node) time.Duration {
		if ts == nil {
			return originalOffset
		}

		subqOffset, _, subqTs := subqueryTimes(path)
		if subqTs != nil {
			subqOffset += time.Duration(evalTime-*subqTs) * time.Millisecond
		}

		offsetForTs := time.Duration(evalTime-*ts) * time.Millisecond
		offsetDiff := offsetForTs - subqOffset
		return originalOffset + offsetDiff
	}

	parser.Inspect(expr, func(node parser.Node, path []parser.Node) error {
		switch n := node.(type) {
		case *parser.VectorSelector:
			n.Offset = getOffset(n.Timestamp, n.OriginalOffset, path)

		case *parser.MatrixSelector:
			vs := n.VectorSelector.(*parser.VectorSelector)
			vs.Offset = getOffset(vs.Timestamp, vs.OriginalOffset, path)

		case *parser.SubqueryExpr:
			n.Offset = getOffset(n.Timestamp, n.OriginalOffset, path)
		}
		return nil
	})
}

// detectHistogramStatsDecoding modifies the expression by setting the
// SkipHistogramBuckets field in those vector selectors for which it is safe to
// return only histogram statistics (sum and count), excluding histogram spans
// and buckets. The function can be treated as an optimization and is not
// required for correctness.
func detectHistogramStatsDecoding(expr parser.Expr) {
	parser.Inspect(expr, func(node parser.Node, path []parser.Node) error {
		if n, ok := node.(*parser.BinaryExpr); ok {
			detectHistogramStatsDecoding(n.LHS)
			detectHistogramStatsDecoding(n.RHS)
			return errors.New("stop")
		}

		n, ok := (node).(*parser.VectorSelector)
		if !ok {
			return nil
		}

		for _, p := range path {
			call, ok := p.(*parser.Call)
			if !ok {
				continue
			}
			switch call.Func.Name {
			case "histogram_count", "histogram_sum", "histogram_avg":
				n.SkipHistogramBuckets = true
			case "histogram_quantile", "histogram_fraction":
				n.SkipHistogramBuckets = false
			default:
				continue
			}
			break
		}
		return errors.New("stop")
	})
}

func makeInt64Pointer(val int64) *int64 {
	valp := new(int64)
	*valp = val
	return valp
}

// RatioSampler allows unit-testing (previously: Randomizer).
type RatioSampler interface {
	// Return this sample "offset" between [0.0, 1.0]
	sampleOffset(ts int64, sample *Sample) float64
	AddRatioSample(r float64, sample *Sample) bool
}

// HashRatioSampler uses Hash(labels.String()) / maxUint64 as a "deterministic"
// value in [0.0, 1.0].
type HashRatioSampler struct{}

var ratiosampler RatioSampler = NewHashRatioSampler()

func NewHashRatioSampler() *HashRatioSampler {
	return &HashRatioSampler{}
}

func (s *HashRatioSampler) sampleOffset(_ int64, sample *Sample) float64 {
	const (
		float64MaxUint64 = float64(math.MaxUint64)
	)
	return float64(sample.Metric.Hash()) / float64MaxUint64
}

func (s *HashRatioSampler) AddRatioSample(ratioLimit float64, sample *Sample) bool {
	// If ratioLimit >= 0: add sample if sampleOffset is lesser than ratioLimit
	//
	// 0.0        ratioLimit                1.0
	//  [---------|--------------------------]
	//  [#########...........................]
	//
	// e.g.:
	//   sampleOffset==0.3 && ratioLimit==0.4
	//     0.3 < 0.4 ? --> add sample
	//
	// Else if ratioLimit < 0: add sample if rand() return the "complement" of ratioLimit>=0 case
	// (loosely similar behavior to negative array index in other programming languages)
	//
	// 0.0       1+ratioLimit               1.0
	//  [---------|--------------------------]
	//  [.........###########################]
	//
	// e.g.:
	//   sampleOffset==0.3 && ratioLimit==-0.6
	//     0.3 >= 0.4 ? --> don't add sample
	sampleOffset := s.sampleOffset(sample.T, sample)
	return (ratioLimit >= 0 && sampleOffset < ratioLimit) ||
		(ratioLimit < 0 && sampleOffset >= (1.0+ratioLimit))
}

type histogramStatsSeries struct {
	storage.Series
}

func newHistogramStatsSeries(series storage.Series) *histogramStatsSeries {
	return &histogramStatsSeries{Series: series}
}

func (s histogramStatsSeries) Iterator(it chunkenc.Iterator) chunkenc.Iterator {
	return NewHistogramStatsIterator(s.Series.Iterator(it))
}

// gatherVector gathers a Vector for ts from the series in input.
// output is used as a buffer.
// If bufHelpers and seriesHelpers are provided, seriesHelpers[i] is appended to bufHelpers for every input index i.
// The gathered Vector and bufHelper are returned.
func (ev *evaluator) gatherVector(ts int64, input Matrix, output Vector, bufHelpers, seriesHelpers []EvalSeriesHelper) (Vector, []EvalSeriesHelper) {
	output = output[:0]
	for i, series := range input {
		switch {
		case len(series.Floats) > 0 && series.Floats[0].T == ts:
			s := series.Floats[0]
			output = append(output, Sample{Metric: series.Metric, F: s.F, T: ts, DropName: series.DropName})
			// Move input vectors forward so we don't have to re-scan the same
			// past points at the next step.
			input[i].Floats = series.Floats[1:]
		case len(series.Histograms) > 0 && series.Histograms[0].T == ts:
			s := series.Histograms[0]
			output = append(output, Sample{Metric: series.Metric, H: s.H, T: ts, DropName: series.DropName})
			input[i].Histograms = series.Histograms[1:]
		default:
			continue
		}
		if len(seriesHelpers) > 0 {
			bufHelpers = append(bufHelpers, seriesHelpers[i])
		}

		// Don't add histogram size here because we only
		// copy the pointer above, not the whole
		// histogram.
		ev.currentSamples++
		if ev.currentSamples > ev.maxSamples {
			ev.error(ErrTooManySamples(env))
		}
	}
	ev.samplesStats.UpdatePeak(ev.currentSamples)

	return output, bufHelpers
}<|MERGE_RESOLUTION|>--- conflicted
+++ resolved
@@ -1336,7 +1336,7 @@
 		// If this could be an instant query, shortcut so as not to change sort order.
 		if ev.endTimestamp == ev.startTimestamp {
 			if !ev.enableDelayedNameRemoval && result.ContainsSameLabelset() {
-				ev.errorf("vector cannot contain metrics with the same labelset %v", result.String())
+				ev.errorf("vector cannot contain metrics with the same labelset")
 			}
 			mat := make(Matrix, len(result))
 			for i, s := range result {
@@ -1357,7 +1357,7 @@
 			ss, ok := seriess[h]
 			if ok {
 				if ss.ts == ts { // If we've seen this output series before at this timestamp, it's a duplicate.
-					ev.errorf("vector cannot contain metrics with the same labelset %v", result.String())
+					ev.errorf("vector cannot contain metrics with the same labelset")
 				}
 				ss.ts = ts
 			} else {
@@ -1829,11 +1829,7 @@
 			it.Reset(chkIter)
 			metric := selVS.Series[i].Labels()
 			if !ev.enableDelayedNameRemoval && dropName {
-<<<<<<< HEAD
-				metric = metric.DropMetricIdentity()
-=======
 				metric = metric.DropReserved(schema.IsMetadataLabel)
->>>>>>> e81132f1
 			}
 			ss := Series{
 				Metric:   metric,
@@ -1967,7 +1963,7 @@
 		}
 
 		if !ev.enableDelayedNameRemoval && mat.ContainsSameLabelset() {
-			ev.errorf("vector cannot contain metrics with the same labelset %v", mat.String())
+			ev.errorf("vector cannot contain metrics with the same labelset")
 		}
 		return mat, warnings
 
@@ -1980,11 +1976,7 @@
 		if e.Op == parser.SUB {
 			for i := range mat {
 				if !ev.enableDelayedNameRemoval {
-<<<<<<< HEAD
-					mat[i].Metric = mat[i].Metric.DropMetricIdentity()
-=======
 					mat[i].Metric = mat[i].Metric.DropReserved(schema.IsMetadataLabel)
->>>>>>> e81132f1
 				}
 				mat[i].DropName = true
 				for j := range mat[i].Floats {
@@ -1995,7 +1987,7 @@
 				}
 			}
 			if !ev.enableDelayedNameRemoval && mat.ContainsSameLabelset() {
-				ev.errorf("vector cannot contain metrics with the same labelset %v", mat.String())
+				ev.errorf("vector cannot contain metrics with the same labelset")
 			}
 		}
 		return mat, ws
@@ -2735,11 +2727,7 @@
 		}
 		metric := resultMetric(ls.Metric, rs.Metric, op, matching, enh)
 		if !ev.enableDelayedNameRemoval && returnBool {
-<<<<<<< HEAD
-			metric = metric.DropMetricIdentity()
-=======
 			metric = metric.DropReserved(schema.IsMetadataLabel)
->>>>>>> e81132f1
 		}
 		insertedSigs, exists := matchedSigs[sig]
 		if matching.Card == parser.CardOneToOne {
@@ -2806,15 +2794,9 @@
 	}
 	str := string(enh.lblResultBuf)
 
-<<<<<<< HEAD
-	if shouldDropMetricIdentity(op) {
-		// Setting to empty fields will cause the deletion of those.
-		enh.lb.SetMetricIdentity(labels.MetricIdentity{})
-=======
 	if changesMetricSchema(op) {
 		// Setting empty Metadata causes the deletion of those if they exists.
 		schema.Metadata{}.SetToLabels(enh.lb)
->>>>>>> e81132f1
 	}
 
 	if matching.Card == parser.CardOneToOne {
@@ -2873,15 +2855,9 @@
 		if keep {
 			lhsSample.F = float
 			lhsSample.H = histogram
-<<<<<<< HEAD
-			if shouldDropMetricIdentity(op) || returnBool {
-				if !ev.enableDelayedNameRemoval {
-					lhsSample.Metric = lhsSample.Metric.DropMetricIdentity()
-=======
 			if changesMetricSchema(op) || returnBool {
 				if !ev.enableDelayedNameRemoval {
 					lhsSample.Metric = lhsSample.Metric.DropReserved(schema.IsMetadataLabel)
->>>>>>> e81132f1
 				}
 				lhsSample.DropName = true
 			}
@@ -3565,29 +3541,21 @@
 		mat := v.(Matrix)
 		for i := range mat {
 			if mat[i].DropName {
-<<<<<<< HEAD
-				mat[i].Metric = mat[i].Metric.DropMetricIdentity()
-=======
 				mat[i].Metric = mat[i].Metric.DropReserved(schema.IsMetadataLabel)
->>>>>>> e81132f1
 			}
 		}
 		if mat.ContainsSameLabelset() {
-			ev.errorf("vector cannot contain metrics with the same labelset %v", mat.String())
+			ev.errorf("vector cannot contain metrics with the same labelset")
 		}
 	} else if v.Type() == parser.ValueTypeVector {
 		vec := v.(Vector)
 		for i := range vec {
 			if vec[i].DropName {
-<<<<<<< HEAD
-				vec[i].Metric = vec[i].Metric.DropMetricIdentity()
-=======
 				vec[i].Metric = vec[i].Metric.DropReserved(schema.IsMetadataLabel)
->>>>>>> e81132f1
 			}
 		}
 		if vec.ContainsSameLabelset() {
-			ev.errorf("vector cannot contain metrics with the same labelset %v", vec.String())
+			ev.errorf("vector cannot contain metrics with the same labelset")
 		}
 	}
 }
@@ -3685,15 +3653,9 @@
 	return 0
 }
 
-<<<<<<< HEAD
-// shouldDropMetricIdentity returns whether the metric name, type and unit should be dropped in the
-// result of the op operation.
-func shouldDropMetricIdentity(op parser.ItemType) bool {
-=======
 // changesMetricSchema returns true whether the op operation changes the semantic meaning or
 // schema of the metric.
 func changesMetricSchema(op parser.ItemType) bool {
->>>>>>> e81132f1
 	switch op {
 	case parser.ADD, parser.SUB, parser.DIV, parser.MUL, parser.POW, parser.MOD, parser.ATAN2:
 		return true
