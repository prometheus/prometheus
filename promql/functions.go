// Copyright 2015 The Prometheus Authors
// Licensed under the Apache License, Version 2.0 (the "License");
// you may not use this file except in compliance with the License.
// You may obtain a copy of the License at
//
// http://www.apache.org/licenses/LICENSE-2.0
//
// Unless required by applicable law or agreed to in writing, software
// distributed under the License is distributed on an "AS IS" BASIS,
// WITHOUT WARRANTIES OR CONDITIONS OF ANY KIND, either express or implied.
// See the License for the specific language governing permissions and
// limitations under the License.

package promql

import (
	"context"
	"errors"
	"fmt"
	"math"
	"slices"
	"sort"
	"strings"
	"time"

	"github.com/facette/natsort"
	"github.com/grafana/regexp"
	"github.com/prometheus/common/model"

	"github.com/prometheus/prometheus/model/histogram"
	"github.com/prometheus/prometheus/model/labels"
	"github.com/prometheus/prometheus/promql/parser"
	"github.com/prometheus/prometheus/promql/parser/posrange"
	"github.com/prometheus/prometheus/schema"
	"github.com/prometheus/prometheus/util/annotations"
)

// FunctionCall is the type of a PromQL function implementation
//
// vals is a list of the evaluated arguments for the function call.
//
// For range vectors it will be a Matrix with one series, instant vectors a
// Vector, scalars a Vector with one series whose value is the scalar
// value,and nil for strings.
//
// args are the original arguments to the function, where you can access
// matrixSelectors, vectorSelectors, and StringLiterals.
//
// enh.Out is a pre-allocated empty vector that you may use to accumulate
// output before returning it. The vectors in vals should not be returned.a
//
// Range vector functions need only return a vector with the right value,
// the metric and timestamp are not needed.
//
// Instant vector functions need only return a vector with the right values and
// metrics, the timestamp are not needed.
//
// Scalar results should be returned as the value of a sample in a Vector.
type FunctionCall func(vals []parser.Value, args parser.Expressions, enh *EvalNodeHelper) (Vector, annotations.Annotations)

// === time() float64 ===
func funcTime(_ []parser.Value, _ parser.Expressions, enh *EvalNodeHelper) (Vector, annotations.Annotations) {
	return Vector{Sample{
		F: float64(enh.Ts) / 1000,
	}}, nil
}

// extrapolatedRate is a utility function for rate/increase/delta.
// It calculates the rate (allowing for counter resets if isCounter is true),
// extrapolates if the first/last sample is close to the boundary, and returns
// the result as either per-second (if isRate is true) or overall.
func extrapolatedRate(vals []parser.Value, args parser.Expressions, enh *EvalNodeHelper, isCounter, isRate bool) (Vector, annotations.Annotations) {
	ms := args[0].(*parser.MatrixSelector)
	vs := ms.VectorSelector.(*parser.VectorSelector)
	var (
		samples            = vals[0].(Matrix)[0]
		rangeStart         = enh.Ts - durationMilliseconds(ms.Range+vs.Offset)
		rangeEnd           = enh.Ts - durationMilliseconds(vs.Offset)
		resultFloat        float64
		resultHistogram    *histogram.FloatHistogram
		firstT, lastT      int64
		numSamplesMinusOne int
		annos              annotations.Annotations
	)

	// We need either at least two Histograms and no Floats, or at least two
	// Floats and no Histograms to calculate a rate. Otherwise, drop this
	// Vector element.
	metricName := samples.Metric.Get(labels.MetricName)
	if len(samples.Histograms) > 0 && len(samples.Floats) > 0 {
		return enh.Out, annos.Add(annotations.NewMixedFloatsHistogramsWarning(metricName, args[0].PositionRange()))
	}

	switch {
	case len(samples.Histograms) > 1:
		numSamplesMinusOne = len(samples.Histograms) - 1
		firstT = samples.Histograms[0].T
		lastT = samples.Histograms[numSamplesMinusOne].T
		var newAnnos annotations.Annotations
		resultHistogram, newAnnos = histogramRate(samples.Histograms, isCounter, metricName, args[0].PositionRange())
		annos.Merge(newAnnos)
		if resultHistogram == nil {
			// The histograms are not compatible with each other.
			return enh.Out, annos
		}
	case len(samples.Floats) > 1:
		numSamplesMinusOne = len(samples.Floats) - 1
		firstT = samples.Floats[0].T
		lastT = samples.Floats[numSamplesMinusOne].T
		resultFloat = samples.Floats[numSamplesMinusOne].F - samples.Floats[0].F
		if !isCounter {
			break
		}
		// Handle counter resets:
		prevValue := samples.Floats[0].F
		for _, currPoint := range samples.Floats[1:] {
			if currPoint.F < prevValue {
				resultFloat += prevValue
			}
			prevValue = currPoint.F
		}
	default:
		// TODO: add RangeTooShortWarning
		return enh.Out, annos
	}

	// Duration between first/last samples and boundary of range.
	durationToStart := float64(firstT-rangeStart) / 1000
	durationToEnd := float64(rangeEnd-lastT) / 1000

	sampledInterval := float64(lastT-firstT) / 1000
	averageDurationBetweenSamples := sampledInterval / float64(numSamplesMinusOne)

	// If samples are close enough to the (lower or upper) boundary of the
	// range, we extrapolate the rate all the way to the boundary in
	// question. "Close enough" is defined as "up to 10% more than the
	// average duration between samples within the range", see
	// extrapolationThreshold below. Essentially, we are assuming a more or
	// less regular spacing between samples, and if we don't see a sample
	// where we would expect one, we assume the series does not cover the
	// whole range, but starts and/or ends within the range. We still
	// extrapolate the rate in this case, but not all the way to the
	// boundary, but only by half of the average duration between samples
	// (which is our guess for where the series actually starts or ends).

	extrapolationThreshold := averageDurationBetweenSamples * 1.1
	extrapolateToInterval := sampledInterval

	if durationToStart >= extrapolationThreshold {
		durationToStart = averageDurationBetweenSamples / 2
	}
	if isCounter && resultFloat > 0 && len(samples.Floats) > 0 && samples.Floats[0].F >= 0 {
		// Counters cannot be negative. If we have any slope at all
		// (i.e. resultFloat went up), we can extrapolate the zero point
		// of the counter. If the duration to the zero point is shorter
		// than the durationToStart, we take the zero point as the start
		// of the series, thereby avoiding extrapolation to negative
		// counter values.
		// TODO(beorn7): Do this for histograms, too.
		durationToZero := sampledInterval * (samples.Floats[0].F / resultFloat)
		if durationToZero < durationToStart {
			durationToStart = durationToZero
		}
	}
	extrapolateToInterval += durationToStart

	if durationToEnd >= extrapolationThreshold {
		durationToEnd = averageDurationBetweenSamples / 2
	}
	extrapolateToInterval += durationToEnd

	factor := extrapolateToInterval / sampledInterval
	if isRate {
		factor /= ms.Range.Seconds()
	}
	if resultHistogram == nil {
		resultFloat *= factor
	} else {
		resultHistogram.Mul(factor)
	}

	return append(enh.Out, Sample{F: resultFloat, H: resultHistogram}), annos
}

// histogramRate is a helper function for extrapolatedRate. It requires
// points[0] to be a histogram. It returns nil if any other Point in points is
// not a histogram, and a warning wrapped in an annotation in that case.
// Otherwise, it returns the calculated histogram and an empty annotation.
func histogramRate(points []HPoint, isCounter bool, metricName string, pos posrange.PositionRange) (*histogram.FloatHistogram, annotations.Annotations) {
	var (
		prev               = points[0].H
		usingCustomBuckets = prev.UsesCustomBuckets()
		last               = points[len(points)-1].H
		annos              annotations.Annotations
	)

	if last == nil {
		return nil, annos.Add(annotations.NewMixedFloatsHistogramsWarning(metricName, pos))
	}

	// We check for gauge type histograms in the loop below, but the loop
	// below does not run on the first and last point, so check the first
	// and last point now.
	if isCounter && (prev.CounterResetHint == histogram.GaugeType || last.CounterResetHint == histogram.GaugeType) {
		annos.Add(annotations.NewNativeHistogramNotCounterWarning(metricName, pos))
	}

	// Null out the 1st sample if there is a counter reset between the 1st
	// and 2nd. In this case, we want to ignore any incompatibility in the
	// bucket layout of the 1st sample because we do not need to look at it.
	if isCounter && len(points) > 1 {
		second := points[1].H
		if second != nil && second.DetectReset(prev) {
			prev = &histogram.FloatHistogram{}
			prev.Schema = second.Schema
			prev.CustomValues = second.CustomValues
			usingCustomBuckets = second.UsesCustomBuckets()
		}
	}

	if last.UsesCustomBuckets() != usingCustomBuckets {
		return nil, annos.Add(annotations.NewMixedExponentialCustomHistogramsWarning(metricName, pos))
	}

	// First iteration to find out two things:
	// - What's the smallest relevant schema?
	// - Are all data points histograms?
	minSchema := prev.Schema
	if last.Schema < minSchema {
		minSchema = last.Schema
	}
	for _, currPoint := range points[1 : len(points)-1] {
		curr := currPoint.H
		if curr == nil {
			return nil, annotations.New().Add(annotations.NewMixedFloatsHistogramsWarning(metricName, pos))
		}
		if !isCounter {
			continue
		}
		if curr.CounterResetHint == histogram.GaugeType {
			annos.Add(annotations.NewNativeHistogramNotCounterWarning(metricName, pos))
		}
		if curr.Schema < minSchema {
			minSchema = curr.Schema
		}
		if curr.UsesCustomBuckets() != usingCustomBuckets {
			return nil, annotations.New().Add(annotations.NewMixedExponentialCustomHistogramsWarning(metricName, pos))
		}
	}

	h := last.CopyToSchema(minSchema)
	_, err := h.Sub(prev)
	if err != nil {
		if errors.Is(err, histogram.ErrHistogramsIncompatibleSchema) {
			return nil, annotations.New().Add(annotations.NewMixedExponentialCustomHistogramsWarning(metricName, pos))
		} else if errors.Is(err, histogram.ErrHistogramsIncompatibleBounds) {
			return nil, annotations.New().Add(annotations.NewIncompatibleCustomBucketsHistogramsWarning(metricName, pos))
		}
	}

	if isCounter {
		// Second iteration to deal with counter resets.
		for _, currPoint := range points[1:] {
			curr := currPoint.H
			if curr.DetectReset(prev) {
				_, err := h.Add(prev)
				if err != nil {
					if errors.Is(err, histogram.ErrHistogramsIncompatibleSchema) {
						return nil, annotations.New().Add(annotations.NewMixedExponentialCustomHistogramsWarning(metricName, pos))
					} else if errors.Is(err, histogram.ErrHistogramsIncompatibleBounds) {
						return nil, annotations.New().Add(annotations.NewIncompatibleCustomBucketsHistogramsWarning(metricName, pos))
					}
				}
			}
			prev = curr
		}
	} else if points[0].H.CounterResetHint != histogram.GaugeType || points[len(points)-1].H.CounterResetHint != histogram.GaugeType {
		annos.Add(annotations.NewNativeHistogramNotGaugeWarning(metricName, pos))
	}

	h.CounterResetHint = histogram.GaugeType
	return h.Compact(0), annos
}

// === delta(Matrix parser.ValueTypeMatrix) (Vector, Annotations) ===
func funcDelta(vals []parser.Value, args parser.Expressions, enh *EvalNodeHelper) (Vector, annotations.Annotations) {
	return extrapolatedRate(vals, args, enh, false, false)
}

// === rate(node parser.ValueTypeMatrix) (Vector, Annotations) ===
func funcRate(vals []parser.Value, args parser.Expressions, enh *EvalNodeHelper) (Vector, annotations.Annotations) {
	return extrapolatedRate(vals, args, enh, true, true)
}

// === increase(node parser.ValueTypeMatrix) (Vector, Annotations) ===
func funcIncrease(vals []parser.Value, args parser.Expressions, enh *EvalNodeHelper) (Vector, annotations.Annotations) {
	return extrapolatedRate(vals, args, enh, true, false)
}

// === irate(node parser.ValueTypeMatrix) (Vector, Annotations) ===
func funcIrate(vals []parser.Value, args parser.Expressions, enh *EvalNodeHelper) (Vector, annotations.Annotations) {
	return instantValue(vals, args, enh.Out, true)
}

// === idelta(node model.ValMatrix) (Vector, Annotations) ===
func funcIdelta(vals []parser.Value, args parser.Expressions, enh *EvalNodeHelper) (Vector, annotations.Annotations) {
	return instantValue(vals, args, enh.Out, false)
}

func instantValue(vals []parser.Value, args parser.Expressions, out Vector, isRate bool) (Vector, annotations.Annotations) {
	var (
		samples    = vals[0].(Matrix)[0]
		metricName = samples.Metric.Get(labels.MetricName)
		ss         = make([]Sample, 0, 2)
		annos      annotations.Annotations
	)

	// No sense in trying to compute a rate without at least two points. Drop
	// this Vector element.
	// TODO: add RangeTooShortWarning
	if len(samples.Floats)+len(samples.Histograms) < 2 {
		return out, nil
	}

	// Add the last 2 float samples if they exist.
	for i := max(0, len(samples.Floats)-2); i < len(samples.Floats); i++ {
		ss = append(ss, Sample{
			F: samples.Floats[i].F,
			T: samples.Floats[i].T,
		})
	}

	// Add the last 2 histogram samples into their correct position if they exist.
	for i := max(0, len(samples.Histograms)-2); i < len(samples.Histograms); i++ {
		s := Sample{
			H: samples.Histograms[i].H,
			T: samples.Histograms[i].T,
		}
		switch {
		case len(ss) == 0:
			ss = append(ss, s)
		case len(ss) == 1:
			if s.T < ss[0].T {
				ss = append([]Sample{s}, ss...)
			} else {
				ss = append(ss, s)
			}
		case s.T < ss[0].T:
			// s is older than 1st, so discard it.
		case s.T > ss[1].T:
			// s is newest, so add it as 2nd and make the old 2nd the new 1st.
			ss[0] = ss[1]
			ss[1] = s
		default:
			// In all other cases, we just make s the new 1st.
			// This establishes a correct order, even in the (irregular)
			// case of equal timestamps.
			ss[0] = s
		}
	}

	resultSample := ss[1]
	sampledInterval := ss[1].T - ss[0].T
	if sampledInterval == 0 {
		// Avoid dividing by 0.
		return out, nil
	}
	switch {
	case ss[1].H == nil && ss[0].H == nil:
		if !isRate || !(ss[1].F < ss[0].F) {
			// Gauge, or counter without reset, or counter with NaN value.
			resultSample.F = ss[1].F - ss[0].F
		}

		// In case of a counter reset, we leave resultSample at
		// its current value, which is already ss[1].
	case ss[1].H != nil && ss[0].H != nil:
		resultSample.H = ss[1].H.Copy()
		// irate should only be applied to counters.
		if isRate && (ss[1].H.CounterResetHint == histogram.GaugeType || ss[0].H.CounterResetHint == histogram.GaugeType) {
			annos.Add(annotations.NewNativeHistogramNotCounterWarning(metricName, args.PositionRange()))
		}
		// idelta should only be applied to gauges.
		if !isRate && (ss[1].H.CounterResetHint != histogram.GaugeType || ss[0].H.CounterResetHint != histogram.GaugeType) {
			annos.Add(annotations.NewNativeHistogramNotGaugeWarning(metricName, args.PositionRange()))
		}
		if !isRate || !ss[1].H.DetectReset(ss[0].H) {
			_, err := resultSample.H.Sub(ss[0].H)
			if errors.Is(err, histogram.ErrHistogramsIncompatibleSchema) {
				return out, annos.Add(annotations.NewMixedExponentialCustomHistogramsWarning(metricName, args.PositionRange()))
			} else if errors.Is(err, histogram.ErrHistogramsIncompatibleBounds) {
				return out, annos.Add(annotations.NewIncompatibleCustomBucketsHistogramsWarning(metricName, args.PositionRange()))
			}
		}
		resultSample.H.CounterResetHint = histogram.GaugeType
		resultSample.H.Compact(0)
	default:
		// Mix of a float and a histogram.
		return out, annos.Add(annotations.NewMixedFloatsHistogramsWarning(metricName, args.PositionRange()))
	}

	if isRate {
		// Convert to per-second.
		if resultSample.H == nil {
			resultSample.F /= float64(sampledInterval) / 1000
		} else {
			resultSample.H.Div(float64(sampledInterval) / 1000)
		}
	}

	return append(out, resultSample), annos
}

// Calculate the trend value at the given index i in raw data d.
// This is somewhat analogous to the slope of the trend at the given index.
// The argument "tf" is the trend factor.
// The argument "s0" is the computed smoothed value.
// The argument "s1" is the computed trend factor.
// The argument "b" is the raw input value.
func calcTrendValue(i int, tf, s0, s1, b float64) float64 {
	if i == 0 {
		return b
	}

	x := tf * (s1 - s0)
	y := (1 - tf) * b

	return x + y
}

// Double exponential smoothing is similar to a weighted moving average, where
// historical data has exponentially less influence on the current data. It also
// accounts for trends in data. The smoothing factor (0 < sf < 1) affects how
// historical data will affect the current data. A lower smoothing factor
// increases the influence of historical data. The trend factor (0 < tf < 1)
// affects how trends in historical data will affect the current data. A higher
// trend factor increases the influence. of trends. Algorithm taken from
// https://en.wikipedia.org/wiki/Exponential_smoothing .
func funcDoubleExponentialSmoothing(vals []parser.Value, args parser.Expressions, enh *EvalNodeHelper) (Vector, annotations.Annotations) {
	samples := vals[0].(Matrix)[0]
	metricName := samples.Metric.Get(labels.MetricName)
	// The smoothing factor argument.
	sf := vals[1].(Vector)[0].F

	// The trend factor argument.
	tf := vals[2].(Vector)[0].F

	// Check that the input parameters are valid.
	if sf <= 0 || sf >= 1 {
		panic(fmt.Errorf("invalid smoothing factor. Expected: 0 < sf < 1, got: %f", sf))
	}
	if tf <= 0 || tf >= 1 {
		panic(fmt.Errorf("invalid trend factor. Expected: 0 < tf < 1, got: %f", tf))
	}

	l := len(samples.Floats)

	// Can't do the smoothing operation with less than two points.
	if l < 2 {
		// Annotate mix of float and histogram.
		if l == 1 && len(samples.Histograms) > 0 {
			return enh.Out, annotations.New().Add(annotations.NewHistogramIgnoredInMixedRangeInfo(metricName, args[0].PositionRange()))
		}
		return enh.Out, nil
	}

	var s0, s1, b float64
	// Set initial values.
	s1 = samples.Floats[0].F
	b = samples.Floats[1].F - samples.Floats[0].F

	// Run the smoothing operation.
	var x, y float64
	for i := 1; i < l; i++ {
		// Scale the raw value against the smoothing factor.
		x = sf * samples.Floats[i].F

		// Scale the last smoothed value with the trend at this point.
		b = calcTrendValue(i-1, tf, s0, s1, b)
		y = (1 - sf) * (s1 + b)

		s0, s1 = s1, x+y
	}
	if len(samples.Histograms) > 0 {
		return append(enh.Out, Sample{F: s1}), annotations.New().Add(annotations.NewHistogramIgnoredInMixedRangeInfo(metricName, args[0].PositionRange()))
	}
	return append(enh.Out, Sample{F: s1}), nil
}

// filterFloats filters out histogram samples from the vector in-place.
func filterFloats(v Vector) Vector {
	floats := v[:0]
	for _, s := range v {
		if s.H == nil {
			floats = append(floats, s)
		}
	}
	return floats
}

// === sort(node parser.ValueTypeVector) (Vector, Annotations) ===
func funcSort(vals []parser.Value, _ parser.Expressions, _ *EvalNodeHelper) (Vector, annotations.Annotations) {
	// NaN should sort to the bottom, so take descending sort with NaN first and
	// reverse it.
	byValueSorter := vectorByReverseValueHeap(filterFloats(vals[0].(Vector)))
	sort.Sort(sort.Reverse(byValueSorter))
	return Vector(byValueSorter), nil
}

// === sortDesc(node parser.ValueTypeVector) (Vector, Annotations) ===
func funcSortDesc(vals []parser.Value, _ parser.Expressions, _ *EvalNodeHelper) (Vector, annotations.Annotations) {
	// NaN should sort to the bottom, so take ascending sort with NaN first and
	// reverse it.
	byValueSorter := vectorByValueHeap(filterFloats(vals[0].(Vector)))
	sort.Sort(sort.Reverse(byValueSorter))
	return Vector(byValueSorter), nil
}

// === sort_by_label(vector parser.ValueTypeVector, label parser.ValueTypeString...) (Vector, Annotations) ===
func funcSortByLabel(vals []parser.Value, args parser.Expressions, _ *EvalNodeHelper) (Vector, annotations.Annotations) {
	lbls := stringSliceFromArgs(args[1:])
	slices.SortFunc(vals[0].(Vector), func(a, b Sample) int {
		for _, label := range lbls {
			lv1 := a.Metric.Get(label)
			lv2 := b.Metric.Get(label)

			if lv1 == lv2 {
				continue
			}

			if natsort.Compare(lv1, lv2) {
				return -1
			}

			return +1
		}

		// If all labels provided as arguments were equal, sort by the full label set. This ensures a consistent ordering.
		return labels.Compare(a.Metric, b.Metric)
	})

	return vals[0].(Vector), nil
}

// === sort_by_label_desc(vector parser.ValueTypeVector, label parser.ValueTypeString...) (Vector, Annotations) ===
func funcSortByLabelDesc(vals []parser.Value, args parser.Expressions, _ *EvalNodeHelper) (Vector, annotations.Annotations) {
	lbls := stringSliceFromArgs(args[1:])
	slices.SortFunc(vals[0].(Vector), func(a, b Sample) int {
		for _, label := range lbls {
			lv1 := a.Metric.Get(label)
			lv2 := b.Metric.Get(label)

			if lv1 == lv2 {
				continue
			}

			if natsort.Compare(lv1, lv2) {
				return +1
			}

			return -1
		}

		// If all labels provided as arguments were equal, sort by the full label set. This ensures a consistent ordering.
		return -labels.Compare(a.Metric, b.Metric)
	})

	return vals[0].(Vector), nil
}

func clamp(vec Vector, minVal, maxVal float64, enh *EvalNodeHelper) (Vector, annotations.Annotations) {
	if maxVal < minVal {
		return enh.Out, nil
	}
	for _, el := range vec {
		if el.H != nil {
			// Process only float samples.
			continue
		}
		if !enh.enableDelayedNameRemoval {
<<<<<<< HEAD
			el.Metric = el.Metric.DropMetricIdentity()
=======
			el.Metric = el.Metric.DropReserved(schema.IsMetadataLabel)
>>>>>>> e81132f1
		}
		enh.Out = append(enh.Out, Sample{
			Metric:   el.Metric,
			F:        math.Max(minVal, math.Min(maxVal, el.F)),
			DropName: true,
		})
	}
	return enh.Out, nil
}

// === clamp(Vector parser.ValueTypeVector, min, max Scalar) (Vector, Annotations) ===
func funcClamp(vals []parser.Value, _ parser.Expressions, enh *EvalNodeHelper) (Vector, annotations.Annotations) {
	vec := vals[0].(Vector)
	minVal := vals[1].(Vector)[0].F
	maxVal := vals[2].(Vector)[0].F
	return clamp(vec, minVal, maxVal, enh)
}

// === clamp_max(Vector parser.ValueTypeVector, max Scalar) (Vector, Annotations) ===
func funcClampMax(vals []parser.Value, _ parser.Expressions, enh *EvalNodeHelper) (Vector, annotations.Annotations) {
	vec := vals[0].(Vector)
	maxVal := vals[1].(Vector)[0].F
	return clamp(vec, math.Inf(-1), maxVal, enh)
}

// === clamp_min(Vector parser.ValueTypeVector, min Scalar) (Vector, Annotations) ===
func funcClampMin(vals []parser.Value, _ parser.Expressions, enh *EvalNodeHelper) (Vector, annotations.Annotations) {
	vec := vals[0].(Vector)
	minVal := vals[1].(Vector)[0].F
	return clamp(vec, minVal, math.Inf(+1), enh)
}

// === round(Vector parser.ValueTypeVector, toNearest=1 Scalar) (Vector, Annotations) ===
func funcRound(vals []parser.Value, args parser.Expressions, enh *EvalNodeHelper) (Vector, annotations.Annotations) {
	// round returns a number rounded to toNearest.
	// Ties are solved by rounding up.
	toNearest := float64(1)
	if len(args) >= 2 {
		toNearest = vals[1].(Vector)[0].F
	}
	// Invert as it seems to cause fewer floating point accuracy issues.
	toNearestInverse := 1.0 / toNearest
<<<<<<< HEAD

	for _, el := range vec {
		if el.H != nil {
			// Process only float samples.
			continue
		}
		f := math.Floor(el.F*toNearestInverse+0.5) / toNearestInverse
		if !enh.enableDelayedNameRemoval {
			el.Metric = el.Metric.DropMetricIdentity()
		}
		enh.Out = append(enh.Out, Sample{
			Metric:   el.Metric,
			F:        f,
			DropName: true,
		})
	}
	return enh.Out, nil
=======
	return simpleFloatFunc(vals, enh, func(f float64) float64 {
		return math.Floor(f*toNearestInverse+0.5) / toNearestInverse
	}), nil
>>>>>>> e81132f1
}

// === Scalar(node parser.ValueTypeVector) Scalar ===
func funcScalar(vals []parser.Value, _ parser.Expressions, enh *EvalNodeHelper) (Vector, annotations.Annotations) {
	var (
		v     = vals[0].(Vector)
		value float64
		found bool
	)

	for _, s := range v {
		if s.H == nil {
			if found {
				// More than one float found, return NaN.
				return append(enh.Out, Sample{F: math.NaN()}), nil
			}
			found = true
			value = s.F
		}
	}
	// Return the single float if found, otherwise return NaN.
	if !found {
		return append(enh.Out, Sample{F: math.NaN()}), nil
	}
	return append(enh.Out, Sample{F: value}), nil
}

func aggrOverTime(vals []parser.Value, enh *EvalNodeHelper, aggrFn func(Series) float64) Vector {
	el := vals[0].(Matrix)[0]

	return append(enh.Out, Sample{F: aggrFn(el)})
}

func aggrHistOverTime(vals []parser.Value, enh *EvalNodeHelper, aggrFn func(Series) (*histogram.FloatHistogram, error)) (Vector, error) {
	el := vals[0].(Matrix)[0]
	res, err := aggrFn(el)

	return append(enh.Out, Sample{H: res}), err
}

// === avg_over_time(Matrix parser.ValueTypeMatrix) (Vector, Annotations)  ===
func funcAvgOverTime(vals []parser.Value, args parser.Expressions, enh *EvalNodeHelper) (Vector, annotations.Annotations) {
	firstSeries := vals[0].(Matrix)[0]
	if len(firstSeries.Floats) > 0 && len(firstSeries.Histograms) > 0 {
		metricName := firstSeries.Metric.Get(labels.MetricName)
		return enh.Out, annotations.New().Add(annotations.NewMixedFloatsHistogramsWarning(metricName, args[0].PositionRange()))
	}
	// For the average calculation, we use incremental mean calculation. In
	// particular in combination with Kahan summation (which we do for
	// floats, but not yet for histograms, see issue #14105), this is quite
	// accurate and only breaks in extreme cases (see testdata). One might
	// assume that simple direct mean calculation works better in some
	// cases, but so far, our conclusion is that we fare best with the
	// incremental approach plus Kahan summation (for floats). For a
	// relevant discussion, see
	// https://stackoverflow.com/questions/61665473/is-it-beneficial-for-precision-to-calculate-the-incremental-mean-average
	// Additional note: For even better numerical accuracy, we would need to
	// process the values in a particular order. For avg_over_time, that
	// would be more or less feasible, but it would be more expensive, and
	// it would also be much harder for the avg aggregator, given how the
	// PromQL engine works.
	if len(firstSeries.Floats) == 0 {
		// The passed values only contain histograms.
		vec, err := aggrHistOverTime(vals, enh, func(s Series) (*histogram.FloatHistogram, error) {
			count := 1
			mean := s.Histograms[0].H.Copy()
			for _, h := range s.Histograms[1:] {
				count++
				left := h.H.Copy().Div(float64(count))
				right := mean.Copy().Div(float64(count))
				toAdd, err := left.Sub(right)
				if err != nil {
					return mean, err
				}
				_, err = mean.Add(toAdd)
				if err != nil {
					return mean, err
				}
			}
			return mean, nil
		})
		if err != nil {
			metricName := firstSeries.Metric.Get(labels.MetricName)
			if errors.Is(err, histogram.ErrHistogramsIncompatibleSchema) {
				return enh.Out, annotations.New().Add(annotations.NewMixedExponentialCustomHistogramsWarning(metricName, args[0].PositionRange()))
			} else if errors.Is(err, histogram.ErrHistogramsIncompatibleBounds) {
				return enh.Out, annotations.New().Add(annotations.NewIncompatibleCustomBucketsHistogramsWarning(metricName, args[0].PositionRange()))
			}
		}
		return vec, nil
	}
	return aggrOverTime(vals, enh, func(s Series) float64 {
		var mean, kahanC float64
		for i, f := range s.Floats {
			count := float64(i + 1)
			q := float64(i) / count
			mean, kahanC = kahanSumInc(f.F/count, q*mean, q*kahanC)
		}
		return mean + kahanC
	}), nil
}

// === count_over_time(Matrix parser.ValueTypeMatrix) (Vector, Notes)  ===
func funcCountOverTime(vals []parser.Value, _ parser.Expressions, enh *EvalNodeHelper) (Vector, annotations.Annotations) {
	return aggrOverTime(vals, enh, func(s Series) float64 {
		return float64(len(s.Floats) + len(s.Histograms))
	}), nil
}

// === last_over_time(Matrix parser.ValueTypeMatrix) (Vector, Notes)  ===
func funcLastOverTime(vals []parser.Value, _ parser.Expressions, enh *EvalNodeHelper) (Vector, annotations.Annotations) {
	el := vals[0].(Matrix)[0]

	var f FPoint
	if len(el.Floats) > 0 {
		f = el.Floats[len(el.Floats)-1]
	}

	var h HPoint
	if len(el.Histograms) > 0 {
		h = el.Histograms[len(el.Histograms)-1]
	}

	if h.H == nil || h.T < f.T {
		return append(enh.Out, Sample{
			Metric: el.Metric,
			F:      f.F,
		}), nil
	}
	return append(enh.Out, Sample{
		Metric: el.Metric,
		H:      h.H.Copy(),
	}), nil
}

// === mad_over_time(Matrix parser.ValueTypeMatrix) (Vector, Annotations) ===
func funcMadOverTime(vals []parser.Value, args parser.Expressions, enh *EvalNodeHelper) (Vector, annotations.Annotations) {
	samples := vals[0].(Matrix)[0]
	var annos annotations.Annotations
	if len(samples.Floats) == 0 {
		return enh.Out, nil
	}
	if len(samples.Histograms) > 0 {
		metricName := samples.Metric.Get(labels.MetricName)
		annos.Add(annotations.NewHistogramIgnoredInMixedRangeInfo(metricName, args[0].PositionRange()))
	}
	return aggrOverTime(vals, enh, func(s Series) float64 {
		values := make(vectorByValueHeap, 0, len(s.Floats))
		for _, f := range s.Floats {
			values = append(values, Sample{F: f.F})
		}
		median := quantile(0.5, values)
		values = make(vectorByValueHeap, 0, len(s.Floats))
		for _, f := range s.Floats {
			values = append(values, Sample{F: math.Abs(f.F - median)})
		}
		return quantile(0.5, values)
	}), annos
}

// === ts_of_last_over_time(Matrix parser.ValueTypeMatrix) (Vector, Notes)  ===
func funcTsOfLastOverTime(vals []parser.Value, _ parser.Expressions, enh *EvalNodeHelper) (Vector, annotations.Annotations) {
	el := vals[0].(Matrix)[0]

	var tf int64
	if len(el.Floats) > 0 {
		tf = el.Floats[len(el.Floats)-1].T
	}

	var th int64
	if len(el.Histograms) > 0 {
		th = el.Histograms[len(el.Histograms)-1].T
	}

	return append(enh.Out, Sample{
		Metric: el.Metric,
		F:      float64(max(tf, th)) / 1000,
	}), nil
}

// === ts_of_max_over_time(Matrix parser.ValueTypeMatrix) (Vector, Annotations) ===
func funcTsOfMaxOverTime(vals []parser.Value, args parser.Expressions, enh *EvalNodeHelper) (Vector, annotations.Annotations) {
	return compareOverTime(vals, args, enh, func(cur, maxVal float64) bool {
		return (cur >= maxVal) || math.IsNaN(maxVal)
	}, true)
}

// === ts_of_min_over_time(Matrix parser.ValueTypeMatrix) (Vector, Annotations) ===
func funcTsOfMinOverTime(vals []parser.Value, args parser.Expressions, enh *EvalNodeHelper) (Vector, annotations.Annotations) {
	return compareOverTime(vals, args, enh, func(cur, maxVal float64) bool {
		return (cur <= maxVal) || math.IsNaN(maxVal)
	}, true)
}

// compareOverTime is a helper used by funcMaxOverTime and funcMinOverTime.
func compareOverTime(vals []parser.Value, args parser.Expressions, enh *EvalNodeHelper, compareFn func(float64, float64) bool, returnTimestamp bool) (Vector, annotations.Annotations) {
	samples := vals[0].(Matrix)[0]
	var annos annotations.Annotations
	if len(samples.Floats) == 0 {
		return enh.Out, nil
	}
	if len(samples.Histograms) > 0 {
		metricName := samples.Metric.Get(labels.MetricName)
		annos.Add(annotations.NewHistogramIgnoredInMixedRangeInfo(metricName, args[0].PositionRange()))
	}
	return aggrOverTime(vals, enh, func(s Series) float64 {
		maxVal := s.Floats[0].F
		tsOfMax := s.Floats[0].T
		for _, f := range s.Floats {
			if compareFn(f.F, maxVal) {
				maxVal = f.F
				tsOfMax = f.T
			}
		}
		if returnTimestamp {
			return float64(tsOfMax) / 1000
		}
		return maxVal
	}), annos
}

// === max_over_time(Matrix parser.ValueTypeMatrix) (Vector, Annotations) ===
func funcMaxOverTime(vals []parser.Value, args parser.Expressions, enh *EvalNodeHelper) (Vector, annotations.Annotations) {
	return compareOverTime(vals, args, enh, func(cur, maxVal float64) bool {
		return (cur > maxVal) || math.IsNaN(maxVal)
	}, false)
}

// === min_over_time(Matrix parser.ValueTypeMatrix) (Vector, Annotations) ===
func funcMinOverTime(vals []parser.Value, args parser.Expressions, enh *EvalNodeHelper) (Vector, annotations.Annotations) {
	return compareOverTime(vals, args, enh, func(cur, maxVal float64) bool {
		return (cur < maxVal) || math.IsNaN(maxVal)
	}, false)
}

// === sum_over_time(Matrix parser.ValueTypeMatrix) (Vector, Annotations) ===
func funcSumOverTime(vals []parser.Value, args parser.Expressions, enh *EvalNodeHelper) (Vector, annotations.Annotations) {
	firstSeries := vals[0].(Matrix)[0]
	if len(firstSeries.Floats) > 0 && len(firstSeries.Histograms) > 0 {
		metricName := firstSeries.Metric.Get(labels.MetricName)
		return enh.Out, annotations.New().Add(annotations.NewMixedFloatsHistogramsWarning(metricName, args[0].PositionRange()))
	}
	if len(firstSeries.Floats) == 0 {
		// The passed values only contain histograms.
		vec, err := aggrHistOverTime(vals, enh, func(s Series) (*histogram.FloatHistogram, error) {
			sum := s.Histograms[0].H.Copy()
			for _, h := range s.Histograms[1:] {
				_, err := sum.Add(h.H)
				if err != nil {
					return sum, err
				}
			}
			return sum, nil
		})
		if err != nil {
			metricName := firstSeries.Metric.Get(labels.MetricName)
			if errors.Is(err, histogram.ErrHistogramsIncompatibleSchema) {
				return enh.Out, annotations.New().Add(annotations.NewMixedExponentialCustomHistogramsWarning(metricName, args[0].PositionRange()))
			} else if errors.Is(err, histogram.ErrHistogramsIncompatibleBounds) {
				return enh.Out, annotations.New().Add(annotations.NewIncompatibleCustomBucketsHistogramsWarning(metricName, args[0].PositionRange()))
			}
		}
		return vec, nil
	}
	return aggrOverTime(vals, enh, func(s Series) float64 {
		var sum, c float64
		for _, f := range s.Floats {
			sum, c = kahanSumInc(f.F, sum, c)
		}
		if math.IsInf(sum, 0) {
			return sum
		}
		return sum + c
	}), nil
}

// === quantile_over_time(Matrix parser.ValueTypeMatrix) (Vector, Annotations) ===
func funcQuantileOverTime(vals []parser.Value, args parser.Expressions, enh *EvalNodeHelper) (Vector, annotations.Annotations) {
	q := vals[0].(Vector)[0].F
	el := vals[1].(Matrix)[0]
	if len(el.Floats) == 0 {
		return enh.Out, nil
	}

	var annos annotations.Annotations
	if math.IsNaN(q) || q < 0 || q > 1 {
		annos.Add(annotations.NewInvalidQuantileWarning(q, args[0].PositionRange()))
	}
	if len(el.Histograms) > 0 {
		metricName := el.Metric.Get(labels.MetricName)
		annos.Add(annotations.NewHistogramIgnoredInMixedRangeInfo(metricName, args[0].PositionRange()))
	}
	values := make(vectorByValueHeap, 0, len(el.Floats))
	for _, f := range el.Floats {
		values = append(values, Sample{F: f.F})
	}
	return append(enh.Out, Sample{F: quantile(q, values)}), annos
}

func varianceOverTime(vals []parser.Value, args parser.Expressions, enh *EvalNodeHelper, varianceToResult func(float64) float64) (Vector, annotations.Annotations) {
	samples := vals[0].(Matrix)[0]
	var annos annotations.Annotations
	if len(samples.Floats) == 0 {
		return enh.Out, nil
	}
	if len(samples.Histograms) > 0 {
		metricName := samples.Metric.Get(labels.MetricName)
		annos.Add(annotations.NewHistogramIgnoredInMixedRangeInfo(metricName, args[0].PositionRange()))
	}
	return aggrOverTime(vals, enh, func(s Series) float64 {
		var count float64
		var mean, cMean float64
		var aux, cAux float64
		for _, f := range s.Floats {
			count++
			delta := f.F - (mean + cMean)
			mean, cMean = kahanSumInc(delta/count, mean, cMean)
			aux, cAux = kahanSumInc(delta*(f.F-(mean+cMean)), aux, cAux)
		}
		variance := (aux + cAux) / count
		if varianceToResult == nil {
			return variance
		}
		return varianceToResult(variance)
	}), annos
}

// === stddev_over_time(Matrix parser.ValueTypeMatrix) (Vector, Annotations) ===
func funcStddevOverTime(vals []parser.Value, args parser.Expressions, enh *EvalNodeHelper) (Vector, annotations.Annotations) {
	return varianceOverTime(vals, args, enh, math.Sqrt)
}

// === stdvar_over_time(Matrix parser.ValueTypeMatrix) (Vector, Annotations) ===
func funcStdvarOverTime(vals []parser.Value, args parser.Expressions, enh *EvalNodeHelper) (Vector, annotations.Annotations) {
	return varianceOverTime(vals, args, enh, nil)
}

// === absent(Vector parser.ValueTypeVector) (Vector, Annotations) ===
func funcAbsent(vals []parser.Value, args parser.Expressions, enh *EvalNodeHelper) (Vector, annotations.Annotations) {
	if len(vals[0].(Vector)) > 0 {
		return enh.Out, nil
	}
	return append(enh.Out,
		Sample{
			Metric: createLabelsForAbsentFunction(args[0]),
			F:      1,
		}), nil
}

// === absent_over_time(Vector parser.ValueTypeMatrix) (Vector, Annotations) ===
// As this function has a matrix as argument, it does not get all the Series.
// This function will return 1 if the matrix has at least one element.
// Due to engine optimization, this function is only called when this condition is true.
// Then, the engine post-processes the results to get the expected output.
func funcAbsentOverTime(_ []parser.Value, _ parser.Expressions, enh *EvalNodeHelper) (Vector, annotations.Annotations) {
	return append(enh.Out, Sample{F: 1}), nil
}

// === present_over_time(Vector parser.ValueTypeMatrix) (Vector, Annotations) ===
func funcPresentOverTime(vals []parser.Value, _ parser.Expressions, enh *EvalNodeHelper) (Vector, annotations.Annotations) {
	return aggrOverTime(vals, enh, func(_ Series) float64 {
		return 1
	}), nil
}

func simpleFloatFunc(vals []parser.Value, enh *EvalNodeHelper, f func(float64) float64) Vector {
	for _, el := range vals[0].(Vector) {
		if el.H == nil { // Process only float samples.
			if !enh.enableDelayedNameRemoval {
<<<<<<< HEAD
				el.Metric = el.Metric.DropMetricIdentity()
=======
				el.Metric = el.Metric.DropReserved(schema.IsMetadataLabel)
>>>>>>> e81132f1
			}
			enh.Out = append(enh.Out, Sample{
				Metric:   el.Metric,
				F:        f(el.F),
				DropName: true,
			})
		}
	}
	return enh.Out
}

// === abs(Vector parser.ValueTypeVector) (Vector, Annotations) ===
func funcAbs(vals []parser.Value, _ parser.Expressions, enh *EvalNodeHelper) (Vector, annotations.Annotations) {
	return simpleFloatFunc(vals, enh, math.Abs), nil
}

// === ceil(Vector parser.ValueTypeVector) (Vector, Annotations) ===
func funcCeil(vals []parser.Value, _ parser.Expressions, enh *EvalNodeHelper) (Vector, annotations.Annotations) {
	return simpleFloatFunc(vals, enh, math.Ceil), nil
}

// === floor(Vector parser.ValueTypeVector) (Vector, Annotations) ===
func funcFloor(vals []parser.Value, _ parser.Expressions, enh *EvalNodeHelper) (Vector, annotations.Annotations) {
	return simpleFloatFunc(vals, enh, math.Floor), nil
}

// === exp(Vector parser.ValueTypeVector) (Vector, Annotations) ===
func funcExp(vals []parser.Value, _ parser.Expressions, enh *EvalNodeHelper) (Vector, annotations.Annotations) {
	return simpleFloatFunc(vals, enh, math.Exp), nil
}

// === sqrt(Vector VectorNode) (Vector, Annotations) ===
func funcSqrt(vals []parser.Value, _ parser.Expressions, enh *EvalNodeHelper) (Vector, annotations.Annotations) {
	return simpleFloatFunc(vals, enh, math.Sqrt), nil
}

// === ln(Vector parser.ValueTypeVector) (Vector, Annotations) ===
func funcLn(vals []parser.Value, _ parser.Expressions, enh *EvalNodeHelper) (Vector, annotations.Annotations) {
	return simpleFloatFunc(vals, enh, math.Log), nil
}

// === log2(Vector parser.ValueTypeVector) (Vector, Annotations) ===
func funcLog2(vals []parser.Value, _ parser.Expressions, enh *EvalNodeHelper) (Vector, annotations.Annotations) {
	return simpleFloatFunc(vals, enh, math.Log2), nil
}

// === log10(Vector parser.ValueTypeVector) (Vector, Annotations) ===
func funcLog10(vals []parser.Value, _ parser.Expressions, enh *EvalNodeHelper) (Vector, annotations.Annotations) {
	return simpleFloatFunc(vals, enh, math.Log10), nil
}

// === sin(Vector parser.ValueTypeVector) (Vector, Annotations) ===
func funcSin(vals []parser.Value, _ parser.Expressions, enh *EvalNodeHelper) (Vector, annotations.Annotations) {
	return simpleFloatFunc(vals, enh, math.Sin), nil
}

// === cos(Vector parser.ValueTypeVector) (Vector, Annotations) ===
func funcCos(vals []parser.Value, _ parser.Expressions, enh *EvalNodeHelper) (Vector, annotations.Annotations) {
	return simpleFloatFunc(vals, enh, math.Cos), nil
}

// === tan(Vector parser.ValueTypeVector) (Vector, Annotations) ===
func funcTan(vals []parser.Value, _ parser.Expressions, enh *EvalNodeHelper) (Vector, annotations.Annotations) {
	return simpleFloatFunc(vals, enh, math.Tan), nil
}

// === asin(Vector parser.ValueTypeVector) (Vector, Annotations) ===
func funcAsin(vals []parser.Value, _ parser.Expressions, enh *EvalNodeHelper) (Vector, annotations.Annotations) {
	return simpleFloatFunc(vals, enh, math.Asin), nil
}

// === acos(Vector parser.ValueTypeVector) (Vector, Annotations) ===
func funcAcos(vals []parser.Value, _ parser.Expressions, enh *EvalNodeHelper) (Vector, annotations.Annotations) {
	return simpleFloatFunc(vals, enh, math.Acos), nil
}

// === atan(Vector parser.ValueTypeVector) (Vector, Annotations) ===
func funcAtan(vals []parser.Value, _ parser.Expressions, enh *EvalNodeHelper) (Vector, annotations.Annotations) {
	return simpleFloatFunc(vals, enh, math.Atan), nil
}

// === sinh(Vector parser.ValueTypeVector) (Vector, Annotations) ===
func funcSinh(vals []parser.Value, _ parser.Expressions, enh *EvalNodeHelper) (Vector, annotations.Annotations) {
	return simpleFloatFunc(vals, enh, math.Sinh), nil
}

// === cosh(Vector parser.ValueTypeVector) (Vector, Annotations) ===
func funcCosh(vals []parser.Value, _ parser.Expressions, enh *EvalNodeHelper) (Vector, annotations.Annotations) {
	return simpleFloatFunc(vals, enh, math.Cosh), nil
}

// === tanh(Vector parser.ValueTypeVector) (Vector, Annotations) ===
func funcTanh(vals []parser.Value, _ parser.Expressions, enh *EvalNodeHelper) (Vector, annotations.Annotations) {
	return simpleFloatFunc(vals, enh, math.Tanh), nil
}

// === asinh(Vector parser.ValueTypeVector) (Vector, Annotations) ===
func funcAsinh(vals []parser.Value, _ parser.Expressions, enh *EvalNodeHelper) (Vector, annotations.Annotations) {
	return simpleFloatFunc(vals, enh, math.Asinh), nil
}

// === acosh(Vector parser.ValueTypeVector) (Vector, Annotations) ===
func funcAcosh(vals []parser.Value, _ parser.Expressions, enh *EvalNodeHelper) (Vector, annotations.Annotations) {
	return simpleFloatFunc(vals, enh, math.Acosh), nil
}

// === atanh(Vector parser.ValueTypeVector) (Vector, Annotations) ===
func funcAtanh(vals []parser.Value, _ parser.Expressions, enh *EvalNodeHelper) (Vector, annotations.Annotations) {
	return simpleFloatFunc(vals, enh, math.Atanh), nil
}

// === rad(Vector parser.ValueTypeVector) (Vector, Annotations) ===
func funcRad(vals []parser.Value, _ parser.Expressions, enh *EvalNodeHelper) (Vector, annotations.Annotations) {
	return simpleFloatFunc(vals, enh, func(v float64) float64 {
		return v * math.Pi / 180
	}), nil
}

// === deg(Vector parser.ValueTypeVector) (Vector, Annotations) ===
func funcDeg(vals []parser.Value, _ parser.Expressions, enh *EvalNodeHelper) (Vector, annotations.Annotations) {
	return simpleFloatFunc(vals, enh, func(v float64) float64 {
		return v * 180 / math.Pi
	}), nil
}

// === pi() Scalar ===
func funcPi(_ []parser.Value, _ parser.Expressions, _ *EvalNodeHelper) (Vector, annotations.Annotations) {
	return Vector{Sample{F: math.Pi}}, nil
}

// === sgn(Vector parser.ValueTypeVector) (Vector, Annotations) ===
func funcSgn(vals []parser.Value, _ parser.Expressions, enh *EvalNodeHelper) (Vector, annotations.Annotations) {
	return simpleFloatFunc(vals, enh, func(v float64) float64 {
		switch {
		case v < 0:
			return -1
		case v > 0:
			return 1
		default:
			return v
		}
	}), nil
}

// === timestamp(Vector parser.ValueTypeVector) (Vector, Annotations) ===
func funcTimestamp(vals []parser.Value, _ parser.Expressions, enh *EvalNodeHelper) (Vector, annotations.Annotations) {
	vec := vals[0].(Vector)
	for _, el := range vec {
		if !enh.enableDelayedNameRemoval {
<<<<<<< HEAD
			el.Metric = el.Metric.DropMetricIdentity()
=======
			el.Metric = el.Metric.DropReserved(schema.IsMetadataLabel)
>>>>>>> e81132f1
		}
		enh.Out = append(enh.Out, Sample{
			Metric:   el.Metric,
			F:        float64(el.T) / 1000,
			DropName: true,
		})
	}
	return enh.Out, nil
}

func kahanSumInc(inc, sum, c float64) (newSum, newC float64) {
	t := sum + inc
	switch {
	case math.IsInf(t, 0):
		c = 0

	// Using Neumaier improvement, swap if next term larger than sum.
	case math.Abs(sum) >= math.Abs(inc):
		c += (sum - t) + inc
	default:
		c += (inc - t) + sum
	}
	return t, c
}

// linearRegression performs a least-square linear regression analysis on the
// provided SamplePairs. It returns the slope, and the intercept value at the
// provided time.
func linearRegression(samples []FPoint, interceptTime int64) (slope, intercept float64) {
	var (
		n          float64
		sumX, cX   float64
		sumY, cY   float64
		sumXY, cXY float64
		sumX2, cX2 float64
		initY      float64
		constY     bool
	)
	initY = samples[0].F
	constY = true
	for i, sample := range samples {
		// Set constY to false if any new y values are encountered.
		if constY && i > 0 && sample.F != initY {
			constY = false
		}
		n += 1.0
		x := float64(sample.T-interceptTime) / 1e3
		sumX, cX = kahanSumInc(x, sumX, cX)
		sumY, cY = kahanSumInc(sample.F, sumY, cY)
		sumXY, cXY = kahanSumInc(x*sample.F, sumXY, cXY)
		sumX2, cX2 = kahanSumInc(x*x, sumX2, cX2)
	}
	if constY {
		if math.IsInf(initY, 0) {
			return math.NaN(), math.NaN()
		}
		return 0, initY
	}
	sumX += cX
	sumY += cY
	sumXY += cXY
	sumX2 += cX2

	covXY := sumXY - sumX*sumY/n
	varX := sumX2 - sumX*sumX/n

	slope = covXY / varX
	intercept = sumY/n - slope*sumX/n
	return slope, intercept
}

// === deriv(node parser.ValueTypeMatrix) (Vector, Annotations) ===
func funcDeriv(vals []parser.Value, args parser.Expressions, enh *EvalNodeHelper) (Vector, annotations.Annotations) {
	samples := vals[0].(Matrix)[0]
	metricName := samples.Metric.Get(labels.MetricName)

	// No sense in trying to compute a derivative without at least two float points.
	// Drop this Vector element.
	if len(samples.Floats) < 2 {
		// Annotate mix of float and histogram.
		if len(samples.Floats) == 1 && len(samples.Histograms) > 0 {
			return enh.Out, annotations.New().Add(annotations.NewHistogramIgnoredInMixedRangeInfo(metricName, args[0].PositionRange()))
		}
		return enh.Out, nil
	}

	// We pass in an arbitrary timestamp that is near the values in use
	// to avoid floating point accuracy issues, see
	// https://github.com/prometheus/prometheus/issues/2674
	slope, _ := linearRegression(samples.Floats, samples.Floats[0].T)
	if len(samples.Histograms) > 0 {
		return append(enh.Out, Sample{F: slope}), annotations.New().Add(annotations.NewHistogramIgnoredInMixedRangeInfo(metricName, args[0].PositionRange()))
	}
	return append(enh.Out, Sample{F: slope}), nil
}

// === predict_linear(node parser.ValueTypeMatrix, k parser.ValueTypeScalar) (Vector, Annotations) ===
func funcPredictLinear(vals []parser.Value, args parser.Expressions, enh *EvalNodeHelper) (Vector, annotations.Annotations) {
	samples := vals[0].(Matrix)[0]
	duration := vals[1].(Vector)[0].F
	metricName := samples.Metric.Get(labels.MetricName)

	// No sense in trying to predict anything without at least two float points.
	// Drop this Vector element.
	if len(samples.Floats) < 2 {
		// Annotate mix of float and histogram.
		if len(samples.Floats) == 1 && len(samples.Histograms) > 0 {
			return enh.Out, annotations.New().Add(annotations.NewHistogramIgnoredInMixedRangeInfo(metricName, args[0].PositionRange()))
		}
		return enh.Out, nil
	}

	slope, intercept := linearRegression(samples.Floats, enh.Ts)
	if len(samples.Histograms) > 0 {
		return append(enh.Out, Sample{F: slope*duration + intercept}), annotations.New().Add(annotations.NewHistogramIgnoredInMixedRangeInfo(metricName, args[0].PositionRange()))
	}
	return append(enh.Out, Sample{F: slope*duration + intercept}), nil
}

<<<<<<< HEAD
// === histogram_count(Vector parser.ValueTypeVector) (Vector, Annotations) ===
func funcHistogramCount(vals []parser.Value, _ parser.Expressions, enh *EvalNodeHelper) (Vector, annotations.Annotations) {
	inVec := vals[0].(Vector)

	for _, sample := range inVec {
		// Skip non-histogram samples.
		if sample.H == nil {
			continue
		}
		if !enh.enableDelayedNameRemoval {
			sample.Metric = sample.Metric.DropMetricIdentity()
=======
func simpleHistogramFunc(vals []parser.Value, enh *EvalNodeHelper, f func(h *histogram.FloatHistogram) float64) Vector {
	for _, el := range vals[0].(Vector) {
		if el.H != nil { // Process only histogram samples.
			if !enh.enableDelayedNameRemoval {
				el.Metric = el.Metric.DropMetricName()
			}
			enh.Out = append(enh.Out, Sample{
				Metric:   el.Metric,
				F:        f(el.H),
				DropName: true,
			})
>>>>>>> e81132f1
		}
	}
	return enh.Out
}

// === histogram_count(Vector parser.ValueTypeVector) (Vector, Annotations) ===
func funcHistogramCount(vals []parser.Value, _ parser.Expressions, enh *EvalNodeHelper) (Vector, annotations.Annotations) {
	return simpleHistogramFunc(vals, enh, func(h *histogram.FloatHistogram) float64 {
		return h.Count
	}), nil
}

// === histogram_sum(Vector parser.ValueTypeVector) (Vector, Annotations) ===
func funcHistogramSum(vals []parser.Value, _ parser.Expressions, enh *EvalNodeHelper) (Vector, annotations.Annotations) {
<<<<<<< HEAD
	inVec := vals[0].(Vector)

	for _, sample := range inVec {
		// Skip non-histogram samples.
		if sample.H == nil {
			continue
		}
		if !enh.enableDelayedNameRemoval {
			sample.Metric = sample.Metric.DropMetricIdentity()
		}
		enh.Out = append(enh.Out, Sample{
			Metric:   sample.Metric,
			F:        sample.H.Sum,
			DropName: true,
		})
	}
	return enh.Out, nil
=======
	return simpleHistogramFunc(vals, enh, func(h *histogram.FloatHistogram) float64 {
		return h.Sum
	}), nil
>>>>>>> e81132f1
}

// === histogram_avg(Vector parser.ValueTypeVector) (Vector, Annotations) ===
func funcHistogramAvg(vals []parser.Value, _ parser.Expressions, enh *EvalNodeHelper) (Vector, annotations.Annotations) {
<<<<<<< HEAD
	inVec := vals[0].(Vector)

	for _, sample := range inVec {
		// Skip non-histogram samples.
		if sample.H == nil {
			continue
		}
		if !enh.enableDelayedNameRemoval {
			sample.Metric = sample.Metric.DropMetricIdentity()
		}
		enh.Out = append(enh.Out, Sample{
			Metric:   sample.Metric,
			F:        sample.H.Sum / sample.H.Count,
			DropName: true,
		})
	}
	return enh.Out, nil
=======
	return simpleHistogramFunc(vals, enh, func(h *histogram.FloatHistogram) float64 {
		return h.Sum / h.Count
	}), nil
>>>>>>> e81132f1
}

func histogramVariance(vals []parser.Value, enh *EvalNodeHelper, varianceToResult func(float64) float64) (Vector, annotations.Annotations) {
	return simpleHistogramFunc(vals, enh, func(h *histogram.FloatHistogram) float64 {
		mean := h.Sum / h.Count
		var variance, cVariance float64
		it := h.AllBucketIterator()
		for it.Next() {
			bucket := it.At()
			if bucket.Count == 0 {
				continue
			}
			var val float64
			switch {
			case h.UsesCustomBuckets():
				// Use arithmetic mean in case of custom buckets.
				val = (bucket.Upper + bucket.Lower) / 2.0
			case bucket.Lower <= 0 && bucket.Upper >= 0:
				// Use zero (effectively the arithmetic mean) in the zero bucket of a standard exponential histogram.
				val = 0
			default:
				// Use geometric mean in case of standard exponential buckets.
				val = math.Sqrt(bucket.Upper * bucket.Lower)
				if bucket.Upper < 0 {
					val = -val
				}
			}
			delta := val - mean
			variance, cVariance = kahanSumInc(bucket.Count*delta*delta, variance, cVariance)
		}
		variance += cVariance
<<<<<<< HEAD
		variance /= sample.H.Count
		if !enh.enableDelayedNameRemoval {
			sample.Metric = sample.Metric.DropMetricIdentity()
=======
		variance /= h.Count
		if varianceToResult != nil {
			variance = varianceToResult(variance)
>>>>>>> e81132f1
		}
		return variance
	}), nil
}

// === histogram_stddev(Vector parser.ValueTypeVector) (Vector, Annotations)  ===
func funcHistogramStdDev(vals []parser.Value, _ parser.Expressions, enh *EvalNodeHelper) (Vector, annotations.Annotations) {
	return histogramVariance(vals, enh, math.Sqrt)
}

// === histogram_stdvar(Vector parser.ValueTypeVector) (Vector, Annotations) ===
func funcHistogramStdVar(vals []parser.Value, _ parser.Expressions, enh *EvalNodeHelper) (Vector, annotations.Annotations) {
	return histogramVariance(vals, enh, nil)
}

// === histogram_fraction(lower, upper parser.ValueTypeScalar, Vector parser.ValueTypeVector) (Vector, Annotations) ===
func funcHistogramFraction(vals []parser.Value, args parser.Expressions, enh *EvalNodeHelper) (Vector, annotations.Annotations) {
	lower := vals[0].(Vector)[0].F
	upper := vals[1].(Vector)[0].F
	inVec := vals[2].(Vector)

	annos := enh.resetHistograms(inVec, args[2])

	// Deal with the native histograms.
	for _, sample := range enh.nativeHistogramSamples {
		if sample.H == nil {
			// Native histogram conflicts with classic histogram at the same timestamp, ignore.
			continue
		}
		if !enh.enableDelayedNameRemoval {
<<<<<<< HEAD
			sample.Metric = sample.Metric.DropMetricIdentity()
=======
			sample.Metric = sample.Metric.DropReserved(schema.IsMetadataLabel)
>>>>>>> e81132f1
		}
		enh.Out = append(enh.Out, Sample{
			Metric:   sample.Metric,
			F:        HistogramFraction(lower, upper, sample.H),
			DropName: true,
		})
	}

	// Deal with classic histograms that have already been filtered for conflicting native histograms.
	for _, mb := range enh.signatureToMetricWithBuckets {
		if len(mb.buckets) == 0 {
			continue
		}
		if !enh.enableDelayedNameRemoval {
<<<<<<< HEAD
			sample.Metric = sample.Metric.DropMetricIdentity()
=======
			mb.metric = mb.metric.DropReserved(schema.IsMetadataLabel)
>>>>>>> e81132f1
		}

		enh.Out = append(enh.Out, Sample{
			Metric:   mb.metric,
			F:        BucketFraction(lower, upper, mb.buckets),
			DropName: true,
		})
	}

	return enh.Out, annos
}

// === histogram_quantile(k parser.ValueTypeScalar, Vector parser.ValueTypeVector) (Vector, Annotations) ===
func funcHistogramQuantile(vals []parser.Value, args parser.Expressions, enh *EvalNodeHelper) (Vector, annotations.Annotations) {
	q := vals[0].(Vector)[0].F
	inVec := vals[1].(Vector)
	var annos annotations.Annotations

	if math.IsNaN(q) || q < 0 || q > 1 {
		annos.Add(annotations.NewInvalidQuantileWarning(q, args[0].PositionRange()))
	}
	annos.Merge(enh.resetHistograms(inVec, args[1]))

	// Deal with the native histograms.
	for _, sample := range enh.nativeHistogramSamples {
		if sample.H == nil {
			// Native histogram conflicts with classic histogram at the same timestamp, ignore.
			continue
		}
		if !enh.enableDelayedNameRemoval {
<<<<<<< HEAD
			sample.Metric = sample.Metric.DropMetricIdentity()
=======
			sample.Metric = sample.Metric.DropReserved(schema.IsMetadataLabel)
>>>>>>> e81132f1
		}
		enh.Out = append(enh.Out, Sample{
			Metric:   sample.Metric,
			F:        HistogramQuantile(q, sample.H),
			DropName: true,
		})
	}

	// Deal with classic histograms that have already been filtered for conflicting native histograms.
	for _, mb := range enh.signatureToMetricWithBuckets {
		if len(mb.buckets) > 0 {
			res, forcedMonotonicity, _ := BucketQuantile(q, mb.buckets)
			if forcedMonotonicity {
				annos.Add(annotations.NewHistogramQuantileForcedMonotonicityInfo(mb.metric.Get(labels.MetricName), args[1].PositionRange()))
			}

			if !enh.enableDelayedNameRemoval {
<<<<<<< HEAD
				mb.metric = mb.metric.DropMetricIdentity()
=======
				mb.metric = mb.metric.DropReserved(schema.IsMetadataLabel)
>>>>>>> e81132f1
			}

			enh.Out = append(enh.Out, Sample{
				Metric:   mb.metric,
				F:        res,
				DropName: true,
			})
		}
	}

	return enh.Out, annos
}

// === resets(Matrix parser.ValueTypeMatrix) (Vector, Annotations) ===
func funcResets(vals []parser.Value, _ parser.Expressions, enh *EvalNodeHelper) (Vector, annotations.Annotations) {
	floats := vals[0].(Matrix)[0].Floats
	histograms := vals[0].(Matrix)[0].Histograms
	resets := 0
	if len(floats) == 0 && len(histograms) == 0 {
		return enh.Out, nil
	}

	var prevSample, curSample Sample
	for iFloat, iHistogram := 0, 0; iFloat < len(floats) || iHistogram < len(histograms); {
		switch {
		// Process a float sample if no histogram sample remains or its timestamp is earlier.
		// Process a histogram sample if no float sample remains or its timestamp is earlier.
		case iHistogram >= len(histograms) || iFloat < len(floats) && floats[iFloat].T < histograms[iHistogram].T:
			curSample.F = floats[iFloat].F
			curSample.H = nil
			iFloat++
		case iFloat >= len(floats) || iHistogram < len(histograms) && floats[iFloat].T > histograms[iHistogram].T:
			curSample.H = histograms[iHistogram].H
			iHistogram++
		}
		// Skip the comparison for the first sample, just initialize prevSample.
		if iFloat+iHistogram == 1 {
			prevSample = curSample
			continue
		}
		switch {
		case prevSample.H == nil && curSample.H == nil:
			if curSample.F < prevSample.F {
				resets++
			}
		case prevSample.H != nil && curSample.H == nil, prevSample.H == nil && curSample.H != nil:
			resets++
		case prevSample.H != nil && curSample.H != nil:
			if curSample.H.DetectReset(prevSample.H) {
				resets++
			}
		}
		prevSample = curSample
	}

	return append(enh.Out, Sample{F: float64(resets)}), nil
}

// === changes(Matrix parser.ValueTypeMatrix) (Vector, Annotations) ===
func funcChanges(vals []parser.Value, _ parser.Expressions, enh *EvalNodeHelper) (Vector, annotations.Annotations) {
	floats := vals[0].(Matrix)[0].Floats
	histograms := vals[0].(Matrix)[0].Histograms
	changes := 0
	if len(floats) == 0 && len(histograms) == 0 {
		return enh.Out, nil
	}

	var prevSample, curSample Sample
	for iFloat, iHistogram := 0, 0; iFloat < len(floats) || iHistogram < len(histograms); {
		switch {
		// Process a float sample if no histogram sample remains or its timestamp is earlier.
		// Process a histogram sample if no float sample remains or its timestamp is earlier.
		case iHistogram >= len(histograms) || iFloat < len(floats) && floats[iFloat].T < histograms[iHistogram].T:
			curSample.F = floats[iFloat].F
			curSample.H = nil
			iFloat++
		case iFloat >= len(floats) || iHistogram < len(histograms) && floats[iFloat].T > histograms[iHistogram].T:
			curSample.H = histograms[iHistogram].H
			iHistogram++
		}
		// Skip the comparison for the first sample, just initialize prevSample.
		if iFloat+iHistogram == 1 {
			prevSample = curSample
			continue
		}
		switch {
		case prevSample.H == nil && curSample.H == nil:
			if curSample.F != prevSample.F && !(math.IsNaN(curSample.F) && math.IsNaN(prevSample.F)) {
				changes++
			}
		case prevSample.H != nil && curSample.H == nil, prevSample.H == nil && curSample.H != nil:
			changes++
		case prevSample.H != nil && curSample.H != nil:
			if !curSample.H.Equals(prevSample.H) {
				changes++
			}
		}
		prevSample = curSample
	}

	return append(enh.Out, Sample{F: float64(changes)}), nil
}

// label_replace function operates only on series; does not look at timestamps or values.
func (ev *evaluator) evalLabelReplace(ctx context.Context, args parser.Expressions) (parser.Value, annotations.Annotations) {
	var (
		dst      = stringFromArg(args[1])
		repl     = stringFromArg(args[2])
		src      = stringFromArg(args[3])
		regexStr = stringFromArg(args[4])
	)

	regex, err := regexp.Compile("^(?s:" + regexStr + ")$")
	if err != nil {
		panic(fmt.Errorf("invalid regular expression in label_replace(): %s", regexStr))
	}
	if !model.LabelName(dst).IsValid() {
		panic(fmt.Errorf("invalid destination label name in label_replace(): %s", dst))
	}

	val, ws := ev.eval(ctx, args[0])
	matrix := val.(Matrix)
	lb := labels.NewBuilder(labels.EmptyLabels())

	for i, el := range matrix {
		srcVal := el.Metric.Get(src)
		indexes := regex.FindStringSubmatchIndex(srcVal)
		if indexes != nil { // Only replace when regexp matches.
			res := regex.ExpandString([]byte{}, repl, srcVal, indexes)
			lb.Reset(el.Metric)
			lb.Set(dst, string(res))
			matrix[i].Metric = lb.Labels()
			if dst == model.MetricNameLabel {
				matrix[i].DropName = false
			} else {
				matrix[i].DropName = el.DropName
			}
		}
	}
	if matrix.ContainsSameLabelset() {
		ev.errorf("vector cannot contain metrics with the same labelset")
	}

	return matrix, ws
}

// === Vector(s Scalar) (Vector, Annotations) ===
func funcVector(vals []parser.Value, _ parser.Expressions, enh *EvalNodeHelper) (Vector, annotations.Annotations) {
	return append(enh.Out,
		Sample{
			Metric: labels.Labels{},
			F:      vals[0].(Vector)[0].F,
		}), nil
}

// label_join function operates only on series; does not look at timestamps or values.
func (ev *evaluator) evalLabelJoin(ctx context.Context, args parser.Expressions) (parser.Value, annotations.Annotations) {
	var (
		dst       = stringFromArg(args[1])
		sep       = stringFromArg(args[2])
		srcLabels = make([]string, len(args)-3)
	)
	for i := 3; i < len(args); i++ {
		src := stringFromArg(args[i])
		if !model.LabelName(src).IsValid() {
			panic(fmt.Errorf("invalid source label name in label_join(): %s", src))
		}
		srcLabels[i-3] = src
	}
	if !model.LabelName(dst).IsValid() {
		panic(fmt.Errorf("invalid destination label name in label_join(): %s", dst))
	}

	val, ws := ev.eval(ctx, args[0])
	matrix := val.(Matrix)
	srcVals := make([]string, len(srcLabels))
	lb := labels.NewBuilder(labels.EmptyLabels())

	for i, el := range matrix {
		for i, src := range srcLabels {
			srcVals[i] = el.Metric.Get(src)
		}
		strval := strings.Join(srcVals, sep)
		lb.Reset(el.Metric)
		lb.Set(dst, strval)
		matrix[i].Metric = lb.Labels()

		if dst == model.MetricNameLabel {
			matrix[i].DropName = false
		} else {
			matrix[i].DropName = el.DropName
		}
	}
	if matrix.ContainsSameLabelset() {
		ev.errorf("vector cannot contain metrics with the same labelset")
	}

	return matrix, ws
}

// Common code for date related functions.
func dateWrapper(vals []parser.Value, enh *EvalNodeHelper, f func(time.Time) float64) Vector {
	if len(vals) == 0 {
		return append(enh.Out,
			Sample{
				Metric: labels.Labels{},
				F:      f(time.Unix(enh.Ts/1000, 0).UTC()),
			})
	}

	for _, el := range vals[0].(Vector) {
		if el.H != nil {
			// Ignore histogram sample.
			continue
		}
		t := time.Unix(int64(el.F), 0).UTC()
		if !enh.enableDelayedNameRemoval {
<<<<<<< HEAD
			el.Metric = el.Metric.DropMetricIdentity()
=======
			el.Metric = el.Metric.DropReserved(schema.IsMetadataLabel)
>>>>>>> e81132f1
		}
		enh.Out = append(enh.Out, Sample{
			Metric:   el.Metric,
			F:        f(t),
			DropName: true,
		})
	}
	return enh.Out
}

// === days_in_month(v Vector) Scalar ===
func funcDaysInMonth(vals []parser.Value, _ parser.Expressions, enh *EvalNodeHelper) (Vector, annotations.Annotations) {
	return dateWrapper(vals, enh, func(t time.Time) float64 {
		return float64(32 - time.Date(t.Year(), t.Month(), 32, 0, 0, 0, 0, time.UTC).Day())
	}), nil
}

// === day_of_month(v Vector) Scalar ===
func funcDayOfMonth(vals []parser.Value, _ parser.Expressions, enh *EvalNodeHelper) (Vector, annotations.Annotations) {
	return dateWrapper(vals, enh, func(t time.Time) float64 {
		return float64(t.Day())
	}), nil
}

// === day_of_week(v Vector) Scalar ===
func funcDayOfWeek(vals []parser.Value, _ parser.Expressions, enh *EvalNodeHelper) (Vector, annotations.Annotations) {
	return dateWrapper(vals, enh, func(t time.Time) float64 {
		return float64(t.Weekday())
	}), nil
}

// === day_of_year(v Vector) Scalar ===
func funcDayOfYear(vals []parser.Value, _ parser.Expressions, enh *EvalNodeHelper) (Vector, annotations.Annotations) {
	return dateWrapper(vals, enh, func(t time.Time) float64 {
		return float64(t.YearDay())
	}), nil
}

// === hour(v Vector) Scalar ===
func funcHour(vals []parser.Value, _ parser.Expressions, enh *EvalNodeHelper) (Vector, annotations.Annotations) {
	return dateWrapper(vals, enh, func(t time.Time) float64 {
		return float64(t.Hour())
	}), nil
}

// === minute(v Vector) Scalar ===
func funcMinute(vals []parser.Value, _ parser.Expressions, enh *EvalNodeHelper) (Vector, annotations.Annotations) {
	return dateWrapper(vals, enh, func(t time.Time) float64 {
		return float64(t.Minute())
	}), nil
}

// === month(v Vector) Scalar ===
func funcMonth(vals []parser.Value, _ parser.Expressions, enh *EvalNodeHelper) (Vector, annotations.Annotations) {
	return dateWrapper(vals, enh, func(t time.Time) float64 {
		return float64(t.Month())
	}), nil
}

// === year(v Vector) Scalar ===
func funcYear(vals []parser.Value, _ parser.Expressions, enh *EvalNodeHelper) (Vector, annotations.Annotations) {
	return dateWrapper(vals, enh, func(t time.Time) float64 {
		return float64(t.Year())
	}), nil
}

// FunctionCalls is a list of all functions supported by PromQL, including their types.
var FunctionCalls = map[string]FunctionCall{
	"abs":                          funcAbs,
	"absent":                       funcAbsent,
	"absent_over_time":             funcAbsentOverTime,
	"acos":                         funcAcos,
	"acosh":                        funcAcosh,
	"asin":                         funcAsin,
	"asinh":                        funcAsinh,
	"atan":                         funcAtan,
	"atanh":                        funcAtanh,
	"avg_over_time":                funcAvgOverTime,
	"ceil":                         funcCeil,
	"changes":                      funcChanges,
	"clamp":                        funcClamp,
	"clamp_max":                    funcClampMax,
	"clamp_min":                    funcClampMin,
	"cos":                          funcCos,
	"cosh":                         funcCosh,
	"count_over_time":              funcCountOverTime,
	"days_in_month":                funcDaysInMonth,
	"day_of_month":                 funcDayOfMonth,
	"day_of_week":                  funcDayOfWeek,
	"day_of_year":                  funcDayOfYear,
	"deg":                          funcDeg,
	"delta":                        funcDelta,
	"deriv":                        funcDeriv,
	"exp":                          funcExp,
	"floor":                        funcFloor,
	"histogram_avg":                funcHistogramAvg,
	"histogram_count":              funcHistogramCount,
	"histogram_fraction":           funcHistogramFraction,
	"histogram_quantile":           funcHistogramQuantile,
	"histogram_sum":                funcHistogramSum,
	"histogram_stddev":             funcHistogramStdDev,
	"histogram_stdvar":             funcHistogramStdVar,
	"double_exponential_smoothing": funcDoubleExponentialSmoothing,
	"hour":                         funcHour,
	"idelta":                       funcIdelta,
	"increase":                     funcIncrease,
	"info":                         nil,
	"irate":                        funcIrate,
	"label_replace":                nil, // evalLabelReplace not called via this map.
	"label_join":                   nil, // evalLabelJoin not called via this map.
	"ln":                           funcLn,
	"log10":                        funcLog10,
	"log2":                         funcLog2,
	"last_over_time":               funcLastOverTime,
	"mad_over_time":                funcMadOverTime,
	"max_over_time":                funcMaxOverTime,
	"min_over_time":                funcMinOverTime,
	"ts_of_last_over_time":         funcTsOfLastOverTime,
	"ts_of_max_over_time":          funcTsOfMaxOverTime,
	"ts_of_min_over_time":          funcTsOfMinOverTime,
	"minute":                       funcMinute,
	"month":                        funcMonth,
	"pi":                           funcPi,
	"predict_linear":               funcPredictLinear,
	"present_over_time":            funcPresentOverTime,
	"quantile_over_time":           funcQuantileOverTime,
	"rad":                          funcRad,
	"rate":                         funcRate,
	"resets":                       funcResets,
	"round":                        funcRound,
	"scalar":                       funcScalar,
	"sgn":                          funcSgn,
	"sin":                          funcSin,
	"sinh":                         funcSinh,
	"sort":                         funcSort,
	"sort_desc":                    funcSortDesc,
	"sort_by_label":                funcSortByLabel,
	"sort_by_label_desc":           funcSortByLabelDesc,
	"sqrt":                         funcSqrt,
	"stddev_over_time":             funcStddevOverTime,
	"stdvar_over_time":             funcStdvarOverTime,
	"sum_over_time":                funcSumOverTime,
	"tan":                          funcTan,
	"tanh":                         funcTanh,
	"time":                         funcTime,
	"timestamp":                    funcTimestamp,
	"vector":                       funcVector,
	"year":                         funcYear,
}

// AtModifierUnsafeFunctions are the functions whose result
// can vary if evaluation time is changed when the arguments are
// step invariant. It also includes functions that use the timestamps
// of the passed instant vector argument to calculate a result since
// that can also change with change in eval time.
var AtModifierUnsafeFunctions = map[string]struct{}{
	// Step invariant functions.
	"days_in_month": {}, "day_of_month": {}, "day_of_week": {}, "day_of_year": {},
	"hour": {}, "minute": {}, "month": {}, "year": {},
	"predict_linear": {}, "time": {},
	// Uses timestamp of the argument for the result,
	// hence unsafe to use with @ modifier.
	"timestamp": {},
}

type vectorByValueHeap Vector

func (s vectorByValueHeap) Len() int {
	return len(s)
}

func (s vectorByValueHeap) Less(i, j int) bool {
	vi, vj := s[i].F, s[j].F
	if math.IsNaN(vi) {
		return true
	}
	return vi < vj
}

func (s vectorByValueHeap) Swap(i, j int) {
	s[i], s[j] = s[j], s[i]
}

func (s *vectorByValueHeap) Push(x interface{}) {
	*s = append(*s, *(x.(*Sample)))
}

func (s *vectorByValueHeap) Pop() interface{} {
	old := *s
	n := len(old)
	el := old[n-1]
	*s = old[0 : n-1]
	return el
}

type vectorByReverseValueHeap Vector

func (s vectorByReverseValueHeap) Len() int {
	return len(s)
}

func (s vectorByReverseValueHeap) Less(i, j int) bool {
	vi, vj := s[i].F, s[j].F
	if math.IsNaN(vi) {
		return true
	}
	return vi > vj
}

func (s vectorByReverseValueHeap) Swap(i, j int) {
	s[i], s[j] = s[j], s[i]
}

func (s *vectorByReverseValueHeap) Push(x interface{}) {
	*s = append(*s, *(x.(*Sample)))
}

func (s *vectorByReverseValueHeap) Pop() interface{} {
	old := *s
	n := len(old)
	el := old[n-1]
	*s = old[0 : n-1]
	return el
}

// createLabelsForAbsentFunction returns the labels that are uniquely and exactly matched
// in a given expression. It is used in the absent functions.
func createLabelsForAbsentFunction(expr parser.Expr) labels.Labels {
	b := labels.NewBuilder(labels.EmptyLabels())

	var lm []*labels.Matcher
	switch n := expr.(type) {
	case *parser.VectorSelector:
		lm = n.LabelMatchers
	case *parser.MatrixSelector:
		lm = n.VectorSelector.(*parser.VectorSelector).LabelMatchers
	default:
		return labels.EmptyLabels()
	}

	// The 'has' map implements backwards-compatibility for historic behaviour:
	// e.g. in `absent(x{job="a",job="b",foo="bar"})` then `job` is removed from the output.
	// Note this gives arguably wrong behaviour for `absent(x{job="a",job="a",foo="bar"})`.
	has := make(map[string]bool, len(lm))
	for _, ma := range lm {
		if ma.Name == labels.MetricName {
			continue
		}
		if ma.Type == labels.MatchEqual && !has[ma.Name] {
			b.Set(ma.Name, ma.Value)
			has[ma.Name] = true
		} else {
			b.Del(ma.Name)
		}
	}

	return b.Labels()
}

func stringFromArg(e parser.Expr) string {
	tmp := unwrapStepInvariantExpr(e) // Unwrap StepInvariant
	unwrapParenExpr(&tmp)             // Optionally unwrap ParenExpr
	return tmp.(*parser.StringLiteral).Val
}

func stringSliceFromArgs(args parser.Expressions) []string {
	tmp := make([]string, len(args))
	for i := 0; i < len(args); i++ {
		tmp[i] = stringFromArg(args[i])
	}
	return tmp
}<|MERGE_RESOLUTION|>--- conflicted
+++ resolved
@@ -578,11 +578,7 @@
 			continue
 		}
 		if !enh.enableDelayedNameRemoval {
-<<<<<<< HEAD
-			el.Metric = el.Metric.DropMetricIdentity()
-=======
 			el.Metric = el.Metric.DropReserved(schema.IsMetadataLabel)
->>>>>>> e81132f1
 		}
 		enh.Out = append(enh.Out, Sample{
 			Metric:   el.Metric,
@@ -625,29 +621,9 @@
 	}
 	// Invert as it seems to cause fewer floating point accuracy issues.
 	toNearestInverse := 1.0 / toNearest
-<<<<<<< HEAD
-
-	for _, el := range vec {
-		if el.H != nil {
-			// Process only float samples.
-			continue
-		}
-		f := math.Floor(el.F*toNearestInverse+0.5) / toNearestInverse
-		if !enh.enableDelayedNameRemoval {
-			el.Metric = el.Metric.DropMetricIdentity()
-		}
-		enh.Out = append(enh.Out, Sample{
-			Metric:   el.Metric,
-			F:        f,
-			DropName: true,
-		})
-	}
-	return enh.Out, nil
-=======
 	return simpleFloatFunc(vals, enh, func(f float64) float64 {
 		return math.Floor(f*toNearestInverse+0.5) / toNearestInverse
 	}), nil
->>>>>>> e81132f1
 }
 
 // === Scalar(node parser.ValueTypeVector) Scalar ===
@@ -1017,11 +993,7 @@
 	for _, el := range vals[0].(Vector) {
 		if el.H == nil { // Process only float samples.
 			if !enh.enableDelayedNameRemoval {
-<<<<<<< HEAD
-				el.Metric = el.Metric.DropMetricIdentity()
-=======
 				el.Metric = el.Metric.DropReserved(schema.IsMetadataLabel)
->>>>>>> e81132f1
 			}
 			enh.Out = append(enh.Out, Sample{
 				Metric:   el.Metric,
@@ -1171,11 +1143,7 @@
 	vec := vals[0].(Vector)
 	for _, el := range vec {
 		if !enh.enableDelayedNameRemoval {
-<<<<<<< HEAD
-			el.Metric = el.Metric.DropMetricIdentity()
-=======
 			el.Metric = el.Metric.DropReserved(schema.IsMetadataLabel)
->>>>>>> e81132f1
 		}
 		enh.Out = append(enh.Out, Sample{
 			Metric:   el.Metric,
@@ -1295,31 +1263,17 @@
 	return append(enh.Out, Sample{F: slope*duration + intercept}), nil
 }
 
-<<<<<<< HEAD
-// === histogram_count(Vector parser.ValueTypeVector) (Vector, Annotations) ===
-func funcHistogramCount(vals []parser.Value, _ parser.Expressions, enh *EvalNodeHelper) (Vector, annotations.Annotations) {
-	inVec := vals[0].(Vector)
-
-	for _, sample := range inVec {
-		// Skip non-histogram samples.
-		if sample.H == nil {
-			continue
-		}
-		if !enh.enableDelayedNameRemoval {
-			sample.Metric = sample.Metric.DropMetricIdentity()
-=======
 func simpleHistogramFunc(vals []parser.Value, enh *EvalNodeHelper, f func(h *histogram.FloatHistogram) float64) Vector {
 	for _, el := range vals[0].(Vector) {
 		if el.H != nil { // Process only histogram samples.
 			if !enh.enableDelayedNameRemoval {
-				el.Metric = el.Metric.DropMetricName()
+				el.Metric = el.Metric.DropReserved(schema.IsMetadataLabel)
 			}
 			enh.Out = append(enh.Out, Sample{
 				Metric:   el.Metric,
 				F:        f(el.H),
 				DropName: true,
 			})
->>>>>>> e81132f1
 		}
 	}
 	return enh.Out
@@ -1334,56 +1288,16 @@
 
 // === histogram_sum(Vector parser.ValueTypeVector) (Vector, Annotations) ===
 func funcHistogramSum(vals []parser.Value, _ parser.Expressions, enh *EvalNodeHelper) (Vector, annotations.Annotations) {
-<<<<<<< HEAD
-	inVec := vals[0].(Vector)
-
-	for _, sample := range inVec {
-		// Skip non-histogram samples.
-		if sample.H == nil {
-			continue
-		}
-		if !enh.enableDelayedNameRemoval {
-			sample.Metric = sample.Metric.DropMetricIdentity()
-		}
-		enh.Out = append(enh.Out, Sample{
-			Metric:   sample.Metric,
-			F:        sample.H.Sum,
-			DropName: true,
-		})
-	}
-	return enh.Out, nil
-=======
 	return simpleHistogramFunc(vals, enh, func(h *histogram.FloatHistogram) float64 {
 		return h.Sum
 	}), nil
->>>>>>> e81132f1
 }
 
 // === histogram_avg(Vector parser.ValueTypeVector) (Vector, Annotations) ===
 func funcHistogramAvg(vals []parser.Value, _ parser.Expressions, enh *EvalNodeHelper) (Vector, annotations.Annotations) {
-<<<<<<< HEAD
-	inVec := vals[0].(Vector)
-
-	for _, sample := range inVec {
-		// Skip non-histogram samples.
-		if sample.H == nil {
-			continue
-		}
-		if !enh.enableDelayedNameRemoval {
-			sample.Metric = sample.Metric.DropMetricIdentity()
-		}
-		enh.Out = append(enh.Out, Sample{
-			Metric:   sample.Metric,
-			F:        sample.H.Sum / sample.H.Count,
-			DropName: true,
-		})
-	}
-	return enh.Out, nil
-=======
 	return simpleHistogramFunc(vals, enh, func(h *histogram.FloatHistogram) float64 {
 		return h.Sum / h.Count
 	}), nil
->>>>>>> e81132f1
 }
 
 func histogramVariance(vals []parser.Value, enh *EvalNodeHelper, varianceToResult func(float64) float64) (Vector, annotations.Annotations) {
@@ -1415,15 +1329,9 @@
 			variance, cVariance = kahanSumInc(bucket.Count*delta*delta, variance, cVariance)
 		}
 		variance += cVariance
-<<<<<<< HEAD
-		variance /= sample.H.Count
-		if !enh.enableDelayedNameRemoval {
-			sample.Metric = sample.Metric.DropMetricIdentity()
-=======
 		variance /= h.Count
 		if varianceToResult != nil {
 			variance = varianceToResult(variance)
->>>>>>> e81132f1
 		}
 		return variance
 	}), nil
@@ -1454,11 +1362,7 @@
 			continue
 		}
 		if !enh.enableDelayedNameRemoval {
-<<<<<<< HEAD
-			sample.Metric = sample.Metric.DropMetricIdentity()
-=======
 			sample.Metric = sample.Metric.DropReserved(schema.IsMetadataLabel)
->>>>>>> e81132f1
 		}
 		enh.Out = append(enh.Out, Sample{
 			Metric:   sample.Metric,
@@ -1473,11 +1377,7 @@
 			continue
 		}
 		if !enh.enableDelayedNameRemoval {
-<<<<<<< HEAD
-			sample.Metric = sample.Metric.DropMetricIdentity()
-=======
 			mb.metric = mb.metric.DropReserved(schema.IsMetadataLabel)
->>>>>>> e81132f1
 		}
 
 		enh.Out = append(enh.Out, Sample{
@@ -1508,11 +1408,7 @@
 			continue
 		}
 		if !enh.enableDelayedNameRemoval {
-<<<<<<< HEAD
-			sample.Metric = sample.Metric.DropMetricIdentity()
-=======
 			sample.Metric = sample.Metric.DropReserved(schema.IsMetadataLabel)
->>>>>>> e81132f1
 		}
 		enh.Out = append(enh.Out, Sample{
 			Metric:   sample.Metric,
@@ -1530,11 +1426,7 @@
 			}
 
 			if !enh.enableDelayedNameRemoval {
-<<<<<<< HEAD
-				mb.metric = mb.metric.DropMetricIdentity()
-=======
 				mb.metric = mb.metric.DropReserved(schema.IsMetadataLabel)
->>>>>>> e81132f1
 			}
 
 			enh.Out = append(enh.Out, Sample{
@@ -1752,11 +1644,7 @@
 		}
 		t := time.Unix(int64(el.F), 0).UTC()
 		if !enh.enableDelayedNameRemoval {
-<<<<<<< HEAD
-			el.Metric = el.Metric.DropMetricIdentity()
-=======
 			el.Metric = el.Metric.DropReserved(schema.IsMetadataLabel)
->>>>>>> e81132f1
 		}
 		enh.Out = append(enh.Out, Sample{
 			Metric:   el.Metric,
