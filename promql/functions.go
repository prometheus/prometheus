--- conflicted
+++ resolved
@@ -895,31 +895,15 @@
 			// TODO(beorn7): Issue a warning somehow.
 			continue
 		}
-<<<<<<< HEAD
-
-		l := sigf(sample.Metric)
-		// Add the metric name (which is always removed) to the signature to prevent combining multiple histograms
-		// with the same label set. See https://github.com/prometheus/prometheus/issues/9910
-		// TODO(beorn7): What's the performance impact? We might need to implement this more efficiently.
-		l = l + sample.Metric.Get(model.MetricNameLabel)
-
-		mb, ok := enh.signatureToMetricWithBuckets[l]
-=======
-		enh.lblBuf = el.Metric.BytesWithoutLabels(enh.lblBuf, labels.BucketLabel)
+		enh.lblBuf = sample.Metric.BytesWithoutLabels(enh.lblBuf, labels.BucketLabel)
 		mb, ok := enh.signatureToMetricWithBuckets[string(enh.lblBuf)]
->>>>>>> a84c4727
 		if !ok {
 			sample.Metric = labels.NewBuilder(sample.Metric).
 				Del(excludedLabels...).
 				Labels()
 
-<<<<<<< HEAD
 			mb = &metricWithBuckets{sample.Metric, nil}
-			enh.signatureToMetricWithBuckets[l] = mb
-=======
-			mb = &metricWithBuckets{el.Metric, nil}
 			enh.signatureToMetricWithBuckets[string(enh.lblBuf)] = mb
->>>>>>> a84c4727
 		}
 		mb.buckets = append(mb.buckets, bucket{upperBound, sample.V})
 
@@ -929,17 +913,13 @@
 	for _, sample := range histogramSamples {
 		// We have to reconstruct the exact same signature as above for
 		// a conventional histogram, just ignoring any le label.
-		// TODO(beorn7): This replicates the inefficient implementation
-		// from above and has to be improved under the same
-		// circumstances.
-		l := string(sample.Metric.WithoutLabels().Bytes(enh.lblBuf))
-		l = l + sample.Metric.Get(model.MetricNameLabel)
-		if mb, ok := enh.signatureToMetricWithBuckets[l]; ok && len(mb.buckets) > 0 {
+		enh.lblBuf = sample.Metric.Bytes(enh.lblBuf)
+		if mb, ok := enh.signatureToMetricWithBuckets[string(enh.lblBuf)]; ok && len(mb.buckets) > 0 {
 			// At this data point, we have conventional histogram
 			// buckets and a native histogram with the same name and
 			// labels. Do not evaluate anything.
 			// TODO(beorn7): Issue a warning somehow.
-			delete(enh.signatureToMetricWithBuckets, l)
+			delete(enh.signatureToMetricWithBuckets, string(enh.lblBuf))
 			continue
 		}
 
