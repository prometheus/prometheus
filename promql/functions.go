--- conflicted
+++ resolved
@@ -1125,18 +1125,8 @@
 			sum := s.Histograms[0].H.Copy()
 			trackCounterReset(sum)
 			for _, h := range s.Histograms[1:] {
-<<<<<<< HEAD
-				switch h.H.CounterResetHint {
-				case histogram.CounterReset:
-					counterResetSeen = true
-				case histogram.NotCounterReset:
-					notCounterResetSeen = true
-				}
+				trackCounterReset(h.H)
 				_, _, nhcbBoundsReconciled, err := sum.Add(h.H)
-=======
-				trackCounterReset(h.H)
-				_, _, err := sum.Add(h.H)
->>>>>>> 9a5bccbd
 				if err != nil {
 					return sum, err
 				}
