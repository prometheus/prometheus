--- conflicted
+++ resolved
@@ -93,16 +93,11 @@
 		durationToEnd := rangeEnd.Sub(samples.Values[len(samples.Values)-1].Timestamp).Seconds()
 
 		sampledInterval := samples.Values[len(samples.Values)-1].Timestamp.Sub(samples.Values[0].Timestamp).Seconds()
-<<<<<<< HEAD
-=======
-		averageDurationBetweenSamples := sampledInterval / float64(len(samples.Values)-1)
->>>>>>> 98c2c36a
 
 		// If the first/last samples are close to the boundaries of the range,
 		// extrapolate the result. This is as we expect that another sample
 		// will exist given the spacing between samples we've seen thus far,
 		// with an allowance for noise.
-<<<<<<< HEAD
 		extrapolationThreshold := medianDurationBetweenSamples * 1.1
 		extrapolateToInterval := sampledInterval
 		if durationToStart < extrapolationThreshold {
@@ -114,15 +109,6 @@
 			extrapolateToInterval += durationToEnd
 		} else {
 			extrapolateToInterval += medianDurationBetweenSamples / 2
-=======
-		extrapolationThreshold := averageDurationBetweenSamples * 1.1
-		extrapolateToInterval := sampledInterval
-		if durationToStart < extrapolationThreshold {
-			extrapolateToInterval += durationToStart
-		}
-		if durationToEnd < extrapolationThreshold {
-			extrapolateToInterval += durationToEnd
->>>>>>> 98c2c36a
 		}
 		resultValue = resultValue * model.SampleValue(extrapolateToInterval/sampledInterval)
 		if isRate {
